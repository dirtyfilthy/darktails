<<<<<<< HEAD
tails (4.6) UNRELEASED; urgency=medium

  * Dummy entry for next release.

 -- Cyril Brulebois <ckb@riseup.net>  Tue, 24 Mar 2020 10:19:15 +0100
=======
tails (4.5) unstable; urgency=medium

  * Security fixes
    - Upgrade Tor Browser to 9.0.9-build1 (Closes: #17594).
    - Upgrade BlueZ to 5.50-1.2~deb10u1 (DSA-4647).
    - Upgrade GnuTLS to 3.6.7-4+deb10u3 (DSA-4652).

 -- Tails developers <tails@boum.org>  Mon, 06 Apr 2020 21:51:05 +0200

tails (4.5~rc1) unstable; urgency=medium

  * Major changes
    - Migrate from aufs to overlayfs (Closes: #8415). This change touches
      many components which won't all be listed individually, but some
      highlights are listed below:
      ⋅ Adjust the build system to stop building the aufs kernel module.
      ⋅ Switch the kernel command line from union=aufs to union=overlayfs.
      ⋅ Adjust AppArmor profiles (Closes: #9045, #12112).
      . Adapt chroot-browsers (Closes: #12105).
      ⋅ Drop the aufs Git submodule.
      ⋅ Make memory erasure feature compatible with overlayfs
        (Closes: #15146).
      ⋅ Make Upgrader support and also generate overlayfs-based IUKs by
       default (Closes: #9373).
    - Use GRUB with Secure Boot support for x86_64 (Closes: #6560, #15806).
      This is also a large change, touching many components:
      ⋅ Install grub from bullseye.
      ⋅ Introduce a custom grub configuration file.
      ⋅ Use a custom background image.
      ⋅ Mimick Debian Installer's efi-image build script to handle all
        details in binary local hooks.
      ⋅ Add SYSLINUX in the syslinux bootloader menu, to make it easier to
        troubleshoot GRUB vs. syslinux issues (Closes: #17538).
      ⋅ Upgrader: Adjust to also handle files in EFI/debian when dealing
        with file removals.
      ⋅ Adjust test suite.
    - Migrate test suite from Sikuli to a combination of OpenCV (image
      matching), xdotool (mouse interaction), plus libvirt's send-key
      (keyboard interaction) (Closes: #15460). This is another major
      changes, allowing the test suite to run on Buster-based systems,
      touching various areas of the test suite, among which:
      ⋅ Add workaround for the Greeter when restoring snapshot.
      ⋅ Fix dependencies for Buster.
      ⋅ Replace some Sikuli-based options with some OpenCV-based ones
        (e.g. --retry-find → --image-bumping-mode).
      ⋅ Handle non-English keyboards.
      ⋅ Fix --capture on Buster and above.
      ⋅ Deal with Buster having migrated from avconv to ffmpeg.

  * Security fixes
    - Upgrade ICU to 63.1-6+deb10u1 (DSA-4646).

  * Minor improvements and updates
    - Refactor tails-documentation (Closes: #16903).

  * Build system
    - Freeze APT snapshots for 4.5~rc1.
    - Rakefile: always disable website caching when building from a tag
      (Closes: #17513).
    - Rakefile: fix recommended permissions (libvirt needs +r to share the
      source tree with the Vagrant box).
    - Import persistence-setup.git from its own repository into tails.git
      (Closes: #17526, #6487).
    - IUK: ensure rsync runtime dependency is installed.

  * Test suite
    - Adjust for the aufs → overlayfs migration (Closes: #12106, #17440,
      #17451).
    - run_test_suite: don't print usage on error.
    - run_test_suite: --view/--vnc-server-only are only supported on x11.
    - Optimize checking if file is empty.
    - Speed up some test failures to avoid resource starvation.
    - Check for tcplay dependency.
    - Increase chances chutney starts after unclean shutdown.
    - Make chutney log what it is doing.
    - Make opening Thunderbird's Extensions tab more robust.

 -- Tails developers <tails@boum.org>  Thu, 26 Mar 2020 22:51:35 +0100
>>>>>>> 6027b87a

tails (4.4.1) unstable; urgency=medium

  * Security fixes
    - Upgrade Tor Browser to 9.0.7-build1 (Closes: #17539).
    - Upgrade tor to 0.4.2.7 (Closes: #17531).
    - Upgrade Thunderbird to 1:68.6.0-1~deb10u1 (MFSA-2020-10, DSA-4642).
    - Upgrade WebKitGTK to 2.26.4-1~deb10u2 (DSA-4641).

  * Build system
    - lint_po: avoid race conditions when checking PO files (Closes: #17359).

 -- Tails developers <tails@boum.org>  Sun, 22 Mar 2020 20:27:47 +0100

tails (4.4) unstable; urgency=medium

  * Security fixes
    - Upgrade Tor Browser to 9.0.6-build2 (MFSA-2020-09).
    - Upgrade Linux kernel to linux-image-5.4.0-4, currently at 5.4.19-1
      (Closes: #17477).
    - Upgrade Thunderbird to 68.5.0-1~deb10u1 (MFSA-2020-07, Closes: #17481).
    - Upgrade cURL to 7.64.0-4+deb10u1 (DSA-4633).
    - Upgrade evince to 3.30.2-3+deb10u1 (DSA-4624).
    - Upgrade Pillow to 5.4.1-2+deb10u1 (DSA-4631).
    - Upgrade ppp to 2.4.7-2+4.1+deb10u1 (DSA-4632).
    - Upgrade WebKitGTK to 2.26.4-1~deb10u1 (DSA-4627).

  * Bugfixes
    - Fix missing firmware for RTL8822BE/RTL8822CE (See: #17323). Use the
      tails-workarounds provided firmwares until the firmware-realtek
      package is updated with the patch by Sjoerd Simons (Debian#935969).
      Note: This might not be sufficient to support those cards.

  * Minor improvements and updates
    - Upgrade dogtail to 0.9.11-6.
    - Upgrade virtualbox to 6.1.4-dfsg-1.

  * Build system
    - Vagrant build box: disable mitigation features for CPU
      vulnerabilities (Closes: #17386). Given the kind of things we do in
      our Vagrant build box, it seems very unlikely that vulnerabilities
      such as Spectre and Meltdown can be exploited in there.  Let's
      reclaim some of the performance cost of the corresponding mitigation
      features.
    - Enable website caching by default, with a way option to disable it
      (Closes: #17439).
    - Key the website cache on debian/changelog too (Closes: #17511).
    - Update APT snapshot of the Debian archive to 2020030101.
    - Add support for the tails-workarounds submodule.

 -- Tails developers <tails@boum.org>  Wed, 11 Mar 2020 10:59:10 +0100

tails (4.3) unstable; urgency=medium

  * Security fixes
    - Upgrade Tor Browser to 9.0.5-build2 (Closes: #17469).
    - Update Linux kernel to linux-image-5.4.0-3-amd64, currently at
      5.4.13-1 (Closes: #17443).
    - Upgrade Thunderbird to 1:68.4.1-1~deb10u1
    - Upgrade WebKitGTK to 2.26.3-1~deb10u1 (DSA-4610).

  * Bugfixes
    - live-persist: don't backup empty configuration files (Closes:
      #17112). In some cases, the previous code would overwrite a
      non-empty backup file with an empty one, making it harder to
      recover from the already painful #10976.
    - create-usb-image-from-iso: Run syslinux within proper chroot
      (Closes: #17179). Previously we ran syslinux from the host,
      which can lead to bugs if its versions differs from the one
      inside the chroot (which is what Tails will use later). Thanks
      to Johan Blåbäck for the patch!
    - Tails Upgrader: Fix progress bar not pulsating and hide useless
      OK button (Closes: #16603).

  * Minor improvements and updates
    - Upgrade tor to 0.4.2.6 (Closes: #17059).
    - Install the trezor package, which adds a command-line (only)
      tool for managing Trezor devices (Closes: #17463). Thanks to
      Pavol Rusnak for the patch!
    - As a consequence of the Linux kernel upgrade we also:
      * Upgrade aufs to 5.4.3 20200127.
      * Install VirtualBox guest tools and kernel modules from sid.

  * Build system
    - Upgrade snapshot of the Debian archive to 2020020302, including
      the 10.3 point release of Debian Buster (Closes: #17458).
    - Add opt-in caching of the wiki (Closes: #15342).
    - Use mksquashfs' -no-exports option even when the fastcomp build
      option is set. "fastcomp" is supposed to only tweak SquashFS
      compression settings, but so far it was also disabling the
      -no-exports option that we set for our release builds.
    - Drop a bunch of packages installed for ikiwiki for various
      (obsoloete) resons:
      * libfile-chdir-perl, libyaml-perl and libxml-simple-perl which
        was needed back when we built our own ikiwiki from Git…  a
        looong time ago.
      * libtext-multimarkdown-perl used multimarkdown ikiwiki which
        its doubtful we ever will use.
      * libhtml-scrubber-perl, libhtml-template-perl,
        libhtml-parser-perl, libyaml-libyaml-perl and liburi-perl
        which are already installed as ikiwiki dependencies.
    - Install libimage-magick-perl instead of the perlmagick
      transitional package.
    - Don't install obsolete dependencies whois and eatmydata.
    - Consistently validate individual build options as we parse them.
      This is consistent with how we handled "fastcomp" already. Only
      compatibility checks between multiple build options really need
      to happen later, once we've parsed all build options.
    - Remove 5 years old transition code
    - Fully provision the Vagrant box every time it starts, and
      partially re-provision it for every build.
    - Behave correctly when disabling a previously set "offline" or
      "vmproxy+extproxy" build option.  Previously, setting one of
      these build options *once* would taint the Vagrant box forever
      with the resulting apt-cacher-ng configuration.
    - Shrink the apt-cacher-ng cache after a successful build too
      (Closes: #17288).
    - Set up infrastructure to retrieve log file from the VM even on
      build failure (Closes: #7749).
    - Always build from a fresh Git clone.
    - Set the permissions that Vagrant needs inside the source tree
      (Closes: #11411, #16607, #17289).

  * Test suite
    - Remove Seahorse key synchronization scenarios. These 2 scenarios
      never pass due to #17169, so currently:
      * They don't teach us anything new → no benefit.
      * Every time a developer looks at test suite results,
        they need to filter out this known problem, which takes time
        and trains us to ignore problems.

 -- Tails developers <tails@boum.org>  Mon, 10 Feb 2020 14:08:59 +0100

tails (4.2.2) unstable; urgency=medium

  * Major changes
    - Upgrade Tor Browser to 9.0.4-build1 (MFSA-2020-03)

  * Bugfixes
    - Avoid the Upgrader proposing to upgrade to the version
      that's already running (Closes: #17425)
    - Avoid 2 minutes delay while rebooting after applying an automatic
      upgrade (Closes: #17026)
    - Make Thunderbird support TLS 1.3 (Closes: #17333)

  * Build system
    - IUK generation: don't make all files in the SquashFS diff
      owned by root, otherwise an upgraded system cannot start
      (Closes: #17422)

 -- Tails developers <tails@boum.org>  Mon, 13 Jan 2020 09:21:51 +0000

tails (4.2) unstable; urgency=medium

  * Major changes
    - Switch to a redesigned upgrade system (Closes: #15281), which:
      - removes the need for manual upgrades caused by lack of disk space
        on the Tails device
      - uses less RAM
    - Bump snapshot of the Debian archive to 2019122802

  * Security fixes
    - Upgrade Tor Browser to 9.0.3 (Closes: #17402)
    - Upgrade Linux to 5.3.15-1 (Closes: #17332)
      and upgrade the aufs module to 5.3-20191223
    - Upgrade Thunderbird to 1:68.3.0-2~deb10u1
    - Upgrade libsasl2 to 2.1.27+dfsg-1+deb10u1
    - Upgrade python3-ecdsa to 0.13-3+deb10u1

  * Bugfixes
    - KeePassXC:
      - Open ~/Persistent/keepassx.kdbx by default again (Closes: #17212)
      - Open the database specified by the user on the command-line, if any
      - Fix database renaming prompt
    - Upgrader:
      - Ensure debugging info lands in the Journal before we refer to it
      - Catch more download errors
    - Upgrade amd64-microcode to 3.20191218.1, which removes firmware
      updates that cause issues

  * Minor improvements and updates
    - Add metadata analysis tools used by SecureDrop (Closes: #17178)
    - Refresh the signing key before checking for available upgrades
      (Closes: #15279)
    - Port the Upgrader and perl5lib to a set of dependencies that are
      faster and have a lower memory footprint (Closes: #17152)
    - Ensure IUKs don't include files of our website if their content
      has not changed (refs: #15290)
    - Zero heap memory at allocation time and at free time (Closes: #17236)

  * Build system
    - Import the Upgrader and perl5lib codebases into tails.git
      (part of #7036)
    - lint_po: ignore pre-existing rply cache file that can cause
      trouble if it's corrupted (Closes: #17359)
    - Move generate-languages-list to auto/scripts
    - import-translations: work around the lack of usable branches
      in Tor's translation.git (Closes: #17279)
    - Build released IUKs on Jenkins and verify that they match
      those built locally by the Release Manager (Closes: #15287)
    - Don't download every localized Tor Browser tarball: instead,
      use the new tarball that includes every langpacks (Closes: #17400)

  * Test suite
    - Adapt for the "one single SquashFS diff" upgrade scheme
    - Chutney: update to upstream 33cbff7fc73aa51a785197c5f4afa5a91d81de9c
      (Closes: #16792)
    - Fix tagging of Chutney exit relays and bridge authorities
    - Tag Chutney clients as such
    - Wait for all Chutney nodes to have bootstrapped before assuming
      the simulated Tor network is ready
    - Don't try to save tor control sockets as artifacts
    - Add a crude script to generate IUKs for our test suite

 -- Tails developers <tails@boum.org>  Mon, 06 Jan 2020 16:25:22 +0000

tails (4.1.1) unstable; urgency=medium

  * Bugfixes
    - Drop all network drivers from the initramfs to shrink its size
      drastically. Going over the 32 MiB mark might be the reason why so
      many Apple machines can't boot 4.1 while they could boot 4.0
      (Closes: #17320).
    - Only allow up to (but excluding) 32 MiB for initramfs accordingly.

  * Minor improvements and updates
    - Fix escape sequence in tails-gdm-failed-to-start.service, to avoid a
      warning message (Closes: #17166).

 -- Tails developers <tails@boum.org>  Sun, 15 Dec 2019 23:51:25 +0100

tails (4.1) unstable; urgency=medium

  * Major changes
    - Upgrade Tor Browser to 9.0.2-build2, based on Firefox ESR 68.3
      (MFSA-2019-37).
    - Upgrade Thunderbird to 68.2.2 (Closes: #16771, #17220, #17222, #17267).
    - Upgrade Enigmail to 2:2.1.3+ds1-4~deb10u2 accordingly.

  * Security fixes
    - Upgrade Linux to 5.3.9-2 from sid (Closes: #17124).
    - Disable unprivileged userfaultfd syscall (Closes: #17196).
    - Upgrade file to 1:5.35-4+deb10u1 (DSA-4550-1).
    - Upgrade FriBidi to 1.0.5-3.1+deb10u1 (DSA-4561-1).
    - Upgrade Ghostscript to 9.27~dfsg-2+deb10u3 (DSA-4569-1)
    - Upgrade Intel microcode to 3.20191112.1~deb10u1 (DSA-4565-1,
      CVE-2019-0117).
    - Upgrade libarchive to 3.3.3-4+deb10u1 (DSA-4557-1).
    - Upgrade libvpx to 1.7.0-3+deb10u1 (DSA-4578-1).
    - Upgrade libxslt to 1.1.32-2.2~deb10u1 (CVE-2019-18197).
    - Upgrade ncurses to 6.1+20181013-2+deb10u2 (CVE-2019-17594,
      CVE-2019-17595).
    - Upgrade Python 2.7 to 2.7.16-2+deb10u1 (CVE-2018-20852,
      CVE-2019-10160, CVE-2019-16056, CVE-2019-16935, CVE-2019-9740,
      CVE-2019-9947).
    - Upgrade Qt to 5.11.3+dfsg1-1+deb10u1 (DSA-4556-1).
    - Upgrade tcpdump to 4.9.3-1~deb10u1 (DSA-4547-1).
    - Upgrade WebKitGTK to 2.26.2-1~deb10+1 (DSA-4558-1, DSA-4563-1).

  * Bugfixes
    - Remove TorBirdy (Closes: #17219, #17269).
    - Use keys.openpgp.org's Onion service as the default keyserver
      (Closes: #12689, #14770).
    - Fix ordering of GTK bookmarks setup vs. Tor Browser directories
      creation (Closes: #17206).
    - Bring back the "Show Passphrase" button in the Greeter
      (Closes: #17177).
    - Bring back "Open in Terminal" entry in the GNOME Files context menu
      (Closes: #17186).
    - Revert "Browsers: disable the Quantum Bar." (Closes: #17143).
    - Revert "Hide all Tor connection-related settings in
      about:preferences in all browsers" (Closes: #17214).
    - Wait until Tor has bootstrapped before we try to upgrade Additional
      Software (Closes: #17203).
    - Fix the "GDM failed to start" splash screen functionality
      (Closes: #17200).

  * Minor improvements and updates
    - htpdate: stop sending User-Agent that fakes Tor Browser
      (Closes: #12023).
    - HTP: replace encrypted.google.com with www.google.com.
    - Remove signal handler from Greeter UI file (Closes: #17240).
    - Upgrade AMD microcode to 3.20191021.1.
    - Upgrade fonts-noto-cjk to 1:20170601+repack1-3+deb10u1
      (Debian#907999).

  * Build system
    - Update Vagrant box to Buster (Closes: #16868).
    - Adjust to timedatectl's output on Buster.
    - Adjust to Buster's debootstrap.
    - Vagrant: ensure the chroot has a /proc filesystem while running
      postinstall.sh
    - Vagrant: install po4a from Stretch in the basebox.
    - build-tails: wait for NTP to be disabled before setting the desired
      date.
    - Bump APT snapshot of the Debian archive to 2019111801, including the
      10.2 point release of Buster (Closes: #17124, #17021).
    - Install virtualbox 6.0.12-dfsg-1 from our custom APT repository
      (Closes: #17161).

  * Test suite
    - Ensure we don't break tests by opening the Applications menu in
      post_vm_start_hook (Closes: #17164).
    - Improve GnuPG testing (Closes: #12689):
      · Switch to using sajolida's key.
      · Start adjusting for keys.openpgp.org.
      · Make the "GnuPG's dirmngr uses the configured keyserver" step
        actually test what it is meant to.
      · Make error strings better reflect what failure they are about.
      · Ensure dirmngr uses IPv4 since our CI runs on an IPv4-only
        infrastructure.
    - Ensure dirmngr picks up the changes we make to its configuration.
    - Switch backend keyservers (Closes: #14770).
    - Don't leave redir(1) processes behind (Closes: #14948).
    - Update image for Buster (Closes: #14770).
    - Update fragility status of Seahorse scenarios.
    - Avoid multiple instances of tcpdump writing to the same file,
      resulting in an unparsable network capture (Closes: #17102).
    - Update for Thunderbird 68 (Closes: #17269).

  * Documentation:
    - Remove or adapt mentions to Tails Installer as only installation
      method (Closes: #17204).
    - Add a warning about which Tails to run rsync from (Closes: #17197).

 -- Tails developers <tails@boum.org>  Mon, 02 Dec 2019 22:23:35 +0100

tails (4.0) unstable; urgency=medium

  * Major changes
    - Upgrade Tor Browser to 9.0-build2, based on Firefox ESR 68.2.

  * Security fixes
    - Upgrade IBus to 1.5.19-4+deb10u1.0tails1 (Closes: #17144)
    - Upgrade sudo to 1.8.27-1+deb10u1

  * Bugfixes
    - Fix regressions brought by the integration of Tor Browser 9.0:
      · Fix non-English spellchecking (Closes: #17150)
      · Unsafe Browser: don't enable private browsing mode, don't display
        Tor Browser icons, hide the new "New identity" toolbar button
        (Closes: #17142)
      · Hide all Tor connection-related settings in about:preferences
        (Closes: #17157)
    - Fix Stealth Onion services in OnionShare (Closes: #17162)
    - Upgrade OpenSSL to 1.1.1d-0+deb10u2

  * Minor improvements and updates
    - Don't include the locales package (Closes: #17132)
    - Update htpdate's User-Agent to match Tor Browser 9.0's

  * Test suite
    - Only partially fill memory for userspace processes (Closes: #17104)
    - Drop the "Unsafe Browser has no proxy configured" step, that's hard
      to update and adds little value
    - Various updates for Tor Browser 9.0 final
    - Make the "SSH is using the default SocksPort" scenario more robust
      (Closes: #17163)

 -- Tails developers <tails@boum.org>  Mon, 21 Oct 2019 10:24:56 +0000

tails (4.0~rc1) unstable; urgency=medium

  * Major changes
    - Update Tor Browser to 9.0a7, based on Firefox ESR 68 (#16356).
    - Include a working version of Electrum: 3.3.8-0.1 (Closes: #16421).
      Accordingly:
      · Remove the obsolete "coin_chooser: Privacy" option (Closes: #15483).
      · Disable the update check (Closes: #15483).
    - Curate the list of languages in Tails Greeter (Closes: #16095).
      Only include languages which meet one of these conditions:
      · Have a PO file in tails.git (i.e. have at least one translated
        and reviewed string)
      · Are on our list of tier-1 supported languages.
    - Update Linux to 5.3.2-1~exp1 from Debian experimental (Closes: #17117).
    - Bump APT snapshots of the 'debian' and 'torproject' archives
      to 2019100904. This includes the update to the Buster 10.1
      point-release.

  * Security fixes
    - Drop NoScript customization that makes our web fingerprint diverge
      from Tor Browser's (related to #5362).
    - Enable Buster security APT sources (Closes: #17119).
    - Upgrade CUPS to 2.2.10-6+deb10u1 (CVE-2019-8696, CVE-2019-8675,
      and more security fixes).
    - Update GnuPG to 2.2.12-1+deb10u1, which mitigates the certificates
      flooding attack.
    - Update e2fsprogs to 1.44.5-1+deb10u2 (DSA-4535-1).
    - Update ghostscript to 9.27~dfsg-2+deb10u2 (DSA-4518-1, DSA-4499-1).
    - Update WebKitGTK to 2.24.4-1~deb10u1 (DSA-4515-1).
    - Update Pango to 1.42.4-7~deb10u1 (DSA-4496-1).
    - Update ffmpeg to 7:4.1.4-1~deb10u1 (DSA-4502-1).
    - Update expat to 2.2.6-2+deb10u1 (DSA-4530-1).
    - Update GLib to 2.58.3-2+deb10u1 (CVE-2019-13012).
    - Update libmariadb3 to 1:10.3.17-0+deb10u1 (various vulnerabilities).
    - Update NSS to 2:3.42.1-1+deb10u1 (CVE-2019-11719, CVE-2019-11727,
      CVE-2019-11729).
    - Update LibreOffice to 1:6.1.5-3+deb10u4 (DSA-4519-1, DSA-4501-1,
      DSA-4483-1, and CVE-2019-9848).
    - Update Samba to 2:4.9.5+dfsg-5+deb10u1 (DSA-4513-1).
    - Update OpenSSL to 1.1.1d-0+deb10u1 (DSA-4539-1).
    - Update libxslt to 1.1.32-2.1~deb10u1 (CVE-2019-11068, CVE-2019-13117,
      CVE-2019-13118).
    - Update zeromq3 to 4.3.1-4+deb10u1 (DSA-4477-1).
    - Update patch to 2.7.6-3+deb10u1 (DSA-4489-1).
    - Update Thunderbird to 1:60.9.0-1~deb10u1 (DSA-4523-1, DSA-4482-1).
    - Update wpasupplicant to 2:2.7+git20190128+0c1e29f-6+deb10u1 (DSA-4538-1).

  * Bugfixes
    - Ensure that tor-has-bootstrapped systemd units are stopped
      if tor@default.service stops; replace the tor-has-bootstrapped
      script with a tor_has_bootstrapped() function that checks the status
      of tails-tor-has-bootstrapped.target (Closes: #16664).
    - Fix MIME info data build reproducibility (Closes: #17023).
    - Fix missing GNOME bookmarks, by adding them earlier in the session
      login process (Closes: #17030).
    - Increase left dock width in GIMP's sessionrc (Closes: #16807).
    - Use hardware defaults for the touchpad click method (Closes: #17045).
    - Fix image thumbnails in GNOME Files (Closes: #17062).
    - Use the "intel" X.Org driver for Intel Iris Plus Graphics 640
      (Closes: #17060).
    - Fix sdhci-pci support.
    - Honor the "Formats" settings chosen in the Greeter (Closes: #16806).
    - Fix administration password not being applied in some cases
      (Closes: #13447).
    - Fix Greeter settings being applied when clicking "Cancel"
      (Closes: #17087).
    - Fix bridge information not always shown when the user selects
      bridge mode in the Greeter.
    - Fix path in whisperback's debugging info (Closes: #17109).
    - Fix Tor Browser functionality that was broken when it was started
      by clicking a link in Thunderbird (Closes: #17105).
    - Fix WhisperBack that was broken due to an expired X.509 certificate:
      stop using TLS (we already have end-to-end encryption via OpenPGP,
      plus end-to-end encryption and remote peer authentication via
      Tor hidden services). Also, switch to a v3 Onion service (Closes #17110).
    - Install Stretch's po4a (0.47-2) from our custom APT repository:
      the upgrade to Buster's version will need more work and coordination
      (Closes: #17127).
    - Fix hiding of the Add-ons manager in the Unsafe Browser hamburger menu.
      Regression introduced when we upgraded to Tor Browser based on Firefox
      ESR 60.
    - Mention USB images as a valid installation technique when trying
      to create a persistent volume on a device that can't have one
      (Closes: #17025).

  * Minor improvements and updates
    - Add iPhone USB tethering support (Closes: #16180).
    - Install Enigmail from Buster (Closes: #16978).
    - Disable GDM debug logs (Closes: #17011).
    - Hide less common keyboard layouts in the Greeter (Closes: #17084).
    - Major refactoring and cleanup of Tails Greeter (Closes: #17098).
    - Use a localized page for the Greeter help window, if available
      (Closes: #17101).
    - Separate Chinese into simplified and traditional scripts
      in the Greeter (Closes: #16094).
    - Allow the user to show the passphrase they're typing when creating
      a new persistent volume (Closes: #15102).
    - When saving persistence.conf or its backup, also run sync(1)
      on its parent directory (might help fix #10976).
    - Improve Tails Installer wording (Closes: #15564).
    - Update tor to 0.4.1.6-1~d10.buster+1.
    - Update VirtualBox guest drivers and tools to 6.0.12-dfsg-1.

  * Build system
    - SquashFS sort file: remove more noise.
    - Improve lint_po's UX (refs: #16864).
    - Import our pythonlib, previously included as a submodule (Closes: #16935).
    - Use a consistent, standard Python packages directory (Closes: #17082).

  * Test suite
    - Make various steps more robust:
      · "all notifications are disappeared" (Closes: #17012)
      · "Additional Software is correctly configured for package"
      · "I unlock and mount this VeraCrypt file container
        with Unlock VeraCrypt Volumes"
      · "I open the Unsafe Browser proxy settings dialog"
      · starting apps via the GNOME Activities Overview (Closes: #13469)
      · "I start the Tor Browser in offline mode"
    - Handle Guestfs::Error exceptions.
    - Provide guidance to fix problematic situation.
    - Update various reference images for Buster.
    - Don't attempt to find fuzzy matches with Sikuli unless fuzzy image
      matching is enabled (Closes: #17029).
    - Dogtail'ify all interactions with gedit (Closes: #17028).
    - New test: ensure that no experimental APT suite is enabled
      for deb.torproject.org (Closes: #16931).
    - Remove dead IRC-related code and dependencies.
    - Take into account that Evince and Tor Browser's print-to-file dialogs
      are rendered in a subtly different manner.
    - Drop fragile tag for actual Tails bugs (#17007).
    - Drop compatibility code for Cucumber < 2.4.0 (Closes: #17083).
    - Fix regression in the Persistent browser bookmarks scenario
      (Closes: #17125).

 -- Tails developers <tails@boum.org>  Thu, 10 Oct 2019 11:23:53 +0000

tails (4.0~beta2) unstable; urgency=medium

  * All changes included in Tails 3.16, see the corresponding changelog entry.

  * Major changes
    - Upgrade tor to 0.4.1.5 (Closes: #16986).

  * Security fixes
    - Upgrade the Linux kernel to 5.2.0-2 (Closes: #16942).
      This mitigates the Spectre v1 swapgs vulnerability (CVE-2019-1125).
      Accordingly, aufs to aufs5.2 20190805.
    - Install enigmail from Bullseye (Closes: #16738).
      This fixes CVE-2019-12269.

  * Bugfixes
    - tails-unblock-network: only sleep until all-net-blacklist.conf is gone,
      instead of unconditionally delaying the login process for 5 seconds
      (Closes: #16805).
    - Terminate GDM's GNOME session after the amnesia user logs in,
      to free 200-300 MiB of memory (Closes: #12092).
      Temporarily enable GDM debug logs so we get enough information to fix
      any issue this might cause.
    - Make our KeePassXC wrapper translatable (Closes: #16952).
    - Adjust boot-time backports APT pinning for Buster.
    - Ensure we don't install unwanted packages even if they become
      "Priority: standard" again (Closes: #16949).
    - Move some GNOME apps to different menu categories (Closes: #16981).
    - Update HTP pools: replace boum.org (invalid certificate) with puscii.nl,
      replace www.myspace.com with myspace.com (the former redirects to
      the latter).
    - AppArmor: allow OnionShare to open URLs with Tor Browser (Closes: #16914).
    - Make file transfers with Spice reliable.

  * Minor improvements and updates
    - Greeter: improve formatting of printed exceptions.
    - Use the same icon for Tails Documentation in the Applications menu
      as on te Desktop (Closes: #16800).
    - Drop migration path from GnuPG persistent configuration created
      in the Tails 2.x era.
    - Remove various hacks that we don't need on Buster anymore.
    - Stop installing libcaribou-gtk3-module (Closes: #16757).
    - Stop installing python-cairo: mat2 does not use it anymore.
    - tails-unblock-network: have udev reload the databases it uses.
      This should avoid our fix for #16805 introducing regressions.

  * Build system
    - Bump APT snapshot of the 'debian' and 'torproject' archives
      to 2019090202.
    - Import the Greeter codebase into tails.git (Closes: #16912).
    - Explicitly install gnome-shell to make the set of installed packages
      more deterministic (related to #16947).
    - Don't try to follow symlinks when normalizing timestamps on source files.
    - Add missing "set -u" to build-time hook.
    - Use consistent method to extract translatable strings from Glade files.
    - Create gdm-tails related files from the original GNOME files
      (Closes: #12551).
    - Stop installing libimage-exiftool-perl explicitly: mat2 depends on it
      already.
    - Rakefile: disable compression when retrieving artifacts via scp.
      This makes this build step faster on systems that have SSH compression
      enabled by default.
    - import-translations: use tails-misc_release for tails.git's PO files
      (i.e. the Tails part of #16774).
    - Use squashfs-tools from sid (Closes: #16637).
    - Lower VM_MEMORY_BASE to 1536M.
    - Remove unneeded package cleanup (Closes: #16950).

  * Test suite
    - New scenario: installing with GNOME Disks from a USB image
      (Closes: #16004).
    - New scenarios: VeraCrypt PIM support (Closes: #15946).
    - Revert timeout bump that's not needed anymore.
    - Add a showing method on Dogtail objects.
    - VeraCrypt: ensure the temporary keyfile file is not garbage collected
      while we still need it.
    - Remote shell: print traceback to stderr so we can see it.
    - Install Dogtail from Bullseye and run it with Python 3 (Closes: #16976).
      This gives us UTF-8 support. Accordingly, drop anonym's "showingOnly"
      patch that was merged upstream, and port some test suite code to Dogtail,
      which we could not do before it got UTF-8 support.
    - Dogtail'ify some steps.
    - Make "^the Tor Browser shows the "([^"]+)" error$" step more robust
      (Closes: #11592.
    - Make the "the support documentation page opens in Tor Browser" step more
      robust (Closes: #15321)
    - Remove a bunch of obsolete @fragile tags, update the reasons why
      the remaining ones are fragile, and add some missing @fragile tags.
    - Drop useless code based on wrong assumptions (refs: #13470).
    - Make the "I set an administration password" step more robust.

 -- Tails developers <tails@boum.org>  Mon, 02 Sep 2019 19:55:24 +0000

tails (4.0~beta1) unstable; urgency=medium

  * Major changes
    - Upgrade to a snapshot of Debian 10 (Buster) from 2018-08-06.

  * Removed features
    - Remove scribus completely (refs: 16290).
    - Remove LibreOffice Math (#16911).

  * Bugfixes
    - Fix Electrum wrapper's persistence check (Closes: #16821).
    - Remove pre-generated Pidgin accounts (Closes: #16744).
    - Hide the security level button in the unsafe browser (Closes:
      #16735).
    - Only hide unlocked TailsData partitions from the boot device
      (Closes: #16789).

  * Minor improvements and updates
    - Remove KeePassX and replace it with KeePassXC (Closes:
      #15297). As KeePassX was used around for a longer time, we don't
      need automatic upgrading cappability from old KeePass file
      format (Tails 2 times). The user can still import those old
      files, if they want to access it.
    - Ship a pre-compiled AppArmor policy to make boot faster (Closes:
      #16138).
    - Change the splash screen for Tails 4.0 (#16837). Add SVG source
      while we're at it!
    - Remove our predefined bookmarks and ship default upstream Tor
      Browser bookmarks instead (Closes: #15895).
    - Install bolt for improved Thunderbolt support (Closes: #5463).
    - Don't display the Home launcher on the desktop (Closes: #16799).
      Since the switch to the desktop-icons GNOME Shell extension, the
      nicer XDG-blah name ("Home" in English, translated in many
      languages) is not used to label this launcher anymore: instead,
      the name of the directory is displayed, in this case: "amnesia",
      which makes no sense to our users. Our other options to fix that
      are more costly and we've decided a while ago, when I proposed
      to remove the desktop icons, to keep them until they were too
      expensive to support. So this one goes: we have the Places menu
      already.
    - Add Files to favorite apps (Closes: #16799). This gives another
      entry point to the home folder, which partially mitigates any UX
      regression that might be caused by the previous changelog entry.
    - Explicitly install imagemagick. We ship it on purpose (see
      [[contribute/meetings/201707]]).
    - MAT:
      * Drop obsolete optional MAT dependencies it isn't using any
        more.
      * Stop explicitly installing MAT dependencies. The package
        depends on those so we don't need to pull them ourselves.
    - Move translations from root-terminal.desktop.in into own PO
      files (Closes: #15335).
    - Drop obsolete live-boot patch: the bug it workarounds only
      happens with CONFIG_AUFS_DEBUG enabled. We disable
      CONFIG_AUFS_DEBUG in config/chroot_local-hooks/13-aufs and the
      Debian package did it as well (Refs: Debian#886329).
    - Rename /usr/share/amnesia to /usr/share/tails.
    - Drop APT pinning for non-existing live.debian.net, that we
      haven't used since 2010.
    - Don't install the cryptsetup initramfs integration and startup
      scripts (Closes: #16264). We probably only need the binaries.
      Not installing the initramfs integration will get rid of some
      noise
    - Don't install full-blown cryptsetup, take 2 (refs: #15690). We've
      stopped installing it (#16264) but this branch independently
      reintroduced it.
    - Disable live-tools.service (Closes: #16324). This service is only
      useful to display the "Please remove the live-medium, close the
      tray (if any) and press ENTER to continue:" prompt on shutdown,
      that we don't want to display in Tails: shutdown and memory
      erasure should not require a confirmation once the user has
      triggered it. In Stretch this code was broken and we were
      relying on this. But the Buster upgrade of this code has
      repaired it, so I sometimes see that prompt. This might also
      explain some issues such as #16312.
    - AppArmor: allow cups-brf, driverless, and gutenprint53+usb
      printer backends (Closes: #15030). Technically, cups-brf and
      driverless are not third-party and should be confined more
      strictly with "ixr", under the cupsd profile. But I don't know
      how to to test these backends and confining them more strictly
      may break them.  Anyway, that's an upstream matter: the purpose
      of our Tails-specific patch is to replace the third party
      backends /usr/lib/cups/backend/* catch all rule, that doesn't
      work for us, and not to keep the list of backends which come
      with CUPS up-to-date.
    - Make export_gnome_env() exit early if gnome-shell isn't running.
      Without this e.g. the automated test suite, which will call
      export_gnome_env() before gnome-shell is running, will have its
      journal polluted with errors about this. This is not the first
      time I see this and get worried and waste minutes investigating,
      so let's just fix it.

  * Build system
    - Bump VM_MEMORY_BASE to 2048M. With the previous 1024M setting,
      the squashfs preparation gets OOM-killed.
    - Limit the memory used by mksquashfs to 512M (Closes: #16177). By
      default mksquashfs will use 25% of the physical memory. So when
      we use the "ram" build option, build in a VM with 13GB of RAM,
      of which up to 12G is supposed to be used by the build tmpfs,
      mksquashfs will try using 13/4 = 3.25G of memory. And then it
      will get reaped by the OOM killer more or less occasionally
      depending on how much space is really used in the build tmpfs
      and how much memory the rest of the system is using. So let's
      limit the memory used by mksquashfs to 50% of the memory we
      allocate to the build VM, excluding the part of it that we
      expect tmpfs data to fill. In passing, the fact mksquashfs does
      not get killed every time suggests that our current
      BUILD_SPACE_REQUIREMENT value exceeds the real needs of a build:
      a value around 10 or 11G should be enough. But that will be for
      another commit.
    - Use xz with default settings to compress non-release SquashFS
      (refs: #16177). squashfs-tools 1:4.3-11, used to build
      feature/buster, does not consistently honor the value passed to
      -mem: the xz compressor does but at least the gzip and lzo ones
      don't. This makes the build often fail because mksquashfs gets
      reaped by the OOM-killer. Our only other option is currently to
      bump the build VM memory a lot, which is going to be painful on
      developers' systems and might not be an option on Jenkins. So
      let's fall back to xz with default settings (not the crazy slow
      but efficient we use at release time) when building non-release
      images.
    - Rename the "gzipcomp" build option to "fastcomp". What matters
      in the "user" interface is not the exact algorithm that's used,
      it's the fact it's supposed to be faster than the compression
      settings we use to build releases. We may have to changes these
      fast(er) settings occasionally, possibly to use a non-gzip
      algorithm. So let's keep supporting "gzipcomp" for backward
      compatibility but stop documenting it. Instead, support and
      document "fastcomp".
    - Add the vmproxy+extproxy build option. When enabled, use the
      vmproxy but configure it to in turn use the exproxy set via the
      http_proxy environment variable.
    - Support the case when we don't ship a custom AppArmor feature
      set. Let's keep this sanity check for the times when we do ship
      a custom feature set, but building an ISO without a custom one
      should remain supported. (Closes: #15149)
    - Don't remove packages whose deinstallation removes most of the
      system; don't explicitly remove packages that are taken care of
      by "apt-get autoremove" already. On Buster, removing dpkg-dev
      or make deinstalls python3, gnome-shell and more.
    - Install all "Priority: standard" packages via an explicit
      packages list instead of via --tasks (Closes: #15690). This will
      make it easier to remove some of these packages from the list of
      those that should be installed in the first place, as opposed to
      letting them be installed by tasksel only to uninstall them
      later. I've seeded tails-000-standard.list with the output of:
      tasksel --task-packages standard | sort … run on a clean Buster
      system. Also:
       * live-build forcibly translates --packages-lists="standard"
         into "tasksel install standard", so to make this change
         effective we also need to switch to "--packages-lists
         minimal" or "--packages-lists none". The former has
         problematic side-effects so let's use the latter.
       * Add to tails-common.list some of the packages that were
         previously installed automatically, e.g. via live-build's
         lists/standard → lists/minimal.

  * Test suite
    - Tons of tiny updates for the Stretch → Buster transition, mainly
      updated reference images, but also a few other trivial changes
      (e.g. close with Alt+F4 instead of menu, or vice versa) due to
      changes in applications.
    - Drop test case about migrating from a Jessie-area persistent
      volume. If our code happens to support Tails 2.x → 4.x upgrades
      without going through 3.x, fine. But let's not spend cycles in
      our CI to guarantee this.
    - Revert "Test suite: add backward compatibility with redir <
      3.0." We don't support running the test suite on Jessie anymore.
    - Adjust dhclient listening address for Buster.
    - Bump timeout for poweroff from 3 to 10 minutes (Refs: #16312).
    - Adjust dogtail patterns for gobby test (Closes: #16335). With the
      gobby upgrade from 0.5.0 to 0.6.0 pre-series, the case changed a
      little for a menu item and the window it leads to.
    - Update key shortcut to close seahorse's Preferences window
      (Closes: #16341). The “Close” button is gone from the
      Preferences window in the buster version of the seahorse
      package, making it impossible to close that window. Switch to
      sending ESC instead of Alt-C.
    - Update MAT test case for MAT2 (Closes: #16623).
    - Add debug logging for when we call Sikuli. When following a
      (debug) log live (through `--format debug`) I find this change
      useful to know what is going on *right now* since Sikuli only
      reports what it has done after it is done.
    - Be more careful when finding ASP notifications. For some reason
      both the label and button has a "weird" invisible (despite
      `showingOnly`) twin located just below the Applications
      menu. So let's make some extra effort to actually find the real
      notification, and then look for the label and button among its
      children.
    - Remove obsolete method. Display::take_screenshot() hasn't
      existed for years.
    - Remove workaround "Desktop icons are sometimes not shown" (Refs:
      #13461)
    - Wait longer between search steps in the GNOME Overview. On
      jenkins.lizard — which was under high load at that time — I've
      seen failures while starting GNOME Terminal from the Overview,
      where:
       - The debug log claims we did type "c", waited 1 second, then
         typed "ommandline", then slept another 1 second, then pressed
         Enter. I.e. just as the code says.
       - The video shows that GNOME Shell did pick up "c", which
         selected the first search result ("Configure Persistent
         Volume"), but then there's no trace of typing "ommandline".
         So I suspect that "ommandline" was lost because GNOME Shell
         was still busy, somehow. Let's sleep a bit longer before
         these steps, to give GNOME Shell a better chance to recover
         and notice keyboard input.
    - Log exceptions thrown in generated (i.e. snapshot) steps (Refs:
      #16747). Hopefully this will help us track down these elusive
      exceptions.
    - Extend waiting time for additional software to be installed.
    - Sometimes we need more more time to load a page over tor.
    - Remove useless TailsUpgraderApplyingUpgrade.png. The "progress
      prompt" it was used for just flashes by and can easily be
      missed. There is no reason at all to wait for it since the only
      two final outcomes are success or failure, which we already look
      for.
    - debug_log() when we save/restore snapshots. These actions can
      take a long time (especially saving snapshots on a system under
      load) and can make it appear like if the test suite has gotten
      stuck for those following the debug log.
    - Don't rely on mtimes from Debian packages we download, to
      indicate which one has the biggest version (Closes: #16819).
      These mtimes are copied from the HTTP server where APT downloads
      packages from, which contradicts our assumption that the newest
      file must be the one with the biggest version. Instead we use ls
      to sort by version number, to pick the biggest version.
    - Only send TAB every second to get the syslinux kernel
      command-line (Closes: #16820). Our syslinux has a timeout of 5s so
      sending TAB every second should be enough to guarantee we do
      open the kernel command line. As anonym reported, "the spammer
      makes the splash show for significantly longer: I've seen >10x,
      so the boot splash never managed to appear, which is worrying".
    - Drop workaround to make the TAB spammer compatible with the UEFI
      firmware (Closes: #16820). As reported by anonym on #16820, and
      confirmed by my testing, pressing TAB doesn't seem to open the
      UEFI configuration, so the very reason why we had this
      workaround is gone.

  * Adjustments for Debian 10 (Buster) with no or very little user-visible impact
    - Adjust APT sources and pinning for Buster.
    - Refresh and unfuzzy patches for Buster.
    - Pass --ellipsize to zenity (refs: #16286). This fixes dialog
      width and height on Buster.
    - Update expected /etc/passwd and /etc/group for Buster.
    - Display TopIcons systray on the left of the system menu (Refs:
      #14796).
    - Remove apparmor-adjust-freedesktop-abstraction.diff patch,
      merged upstream in apparmor. The
      9d8b6f4dbd8a04470490ae2bfd52044906abd7f6 commit (first appeared
      upstream in apparmor v2.13.1) implements this change in a
      generic way.
    - Adjust hook to the fact the Dovecot AppArmor profiles are not
      shipped in /etc anymore.
    - Import iuk.git's feature/buster branch at commit 919335e
      (Closes: #16286).
    - Enable desktop-icons gnome-shell extension (Closes: #16283).
    - Add autostart script to have gnome-shell trust desktop icons
      (Closes: #16283). Various conditions must be met for gnome-shell
      to make desktop icons launchable, including file
      permissions. But the GIO metadata::trusted setting is also
      needed, and can apparently only be set from an opened session,
      so let's set the right things with an autostart script.
    - Drop code that sets the cursor to "WATCH" (hourglass) after
      logging in (Closes: #16305) This fixes "GDM's GNOME Shell floods
      the Journal with XFIXES/cursor issues on Buster" by importing
      the relevant bits of greeter:feature/buster's commit abad17b6.
    - Remove 8 development packages that are not part of Tails 3.11 so
      we probably don't need to ship them in Tails 4.0 either (Closes:
      #16272).
    - Completely get rid of Qt4 (Closes: #15182).
    - SSH client: remove obsolete CompressionLevel setting (Closes:
      #16320).
    - Removing /usr/share/live/config/xserver-xorg/intel.ids (Closes:
      #14991). Let's hope the graphics hardware issues we fixed via
      that file is fixed no.
    - Adjust Onion Grater and AppArmor configuration for OnionShare
      1.3 (Closes: #16306).
    - Have OnionShare 1.3 connect to the system Tor via Onion Grater
      for the control port (Closes: #16306). By default, OnionShare
      1.3 will start its own tor process, which can't possibly work on
      Tails.
    - Don't install binutils-* (Closes: #16272). It wasn't in Tails 3.x
      and we have no reason to ship it in 4.0.
    - Install mat2 instead of the transitional mat package.
    - Don't suspend automatically (Closes: #16624)
    - tails-additional-software: Adjust arguments to
      tails-persistence-setup (Closes: #16622). It seems like the perl
      library which previously nicely handled the tps command-line
      arguments now doesn't support taking dashes instead of
      underscores anymore.
    - Start tails-unblock-network in a blocking way (Closes: #16620)
      This reverts commit 59e99c51f15ab9e756e287acb03b4d3a91ca1dd2 in
      greeter.git. NetworkManager starting at the same time as GNOME
      Shell makes things racy: the Wi-Fi password prompt is sometimes
      not displayed (unreproduce on Debian Buster Live).
    - Patch ibus to fix an issue that prevented the on-screen keyboard
      from displaying in Tails Greeter (Closes: #16291).
    - oniongrater: give onioncircuits empty STATUS_SERVER events.
      Connection to STATUS_SERVER events is required by stem 1.7
      connect() function, but we actually don't need them, so let's
      suppress them (Closes: #16626).
    - Fix GNOME bookmarks file for Buster (Closes: #16629).
    - Build VeraCrypt packages with our patches applied for Buster
      (Closes: #16634).
    - Avoid new "render" group stealing a GID we have already
      statically allocated to another group (Closes: #16649) With the
      systemd 241-1~bpo9+1 → 241-3~bpo9+1 upgrade, udev.postinst now
      creates a "render" system group, which shifts GIDs and makes our
      devel branch FTBFS.
    - update-acng-config: add support for 4.x and 5.x, drop 2.x. We
      won't build 2.x releases anymore but we'll start building 4.x
      from this branch soon.
    - Restore Plymouth theme to "text" (Closes: #16743). The default
      theme in Buster ("futureprototype") is Debian-branded and thus
      unsuitable for Tails. Let's revert to the one we use in Tails
      3.x.
    - Stop installing caribou and libcaribou*: they're not used by
      GNOME Shell in Buster anymore (Closes: #16628)
    - Allow read access to /etc/machine-id in the AppArmor profile for
      Thunderbird (Closes: #16756). It breaks access to the D-Bus
      service where the GNOME on-screen keyboard listens on Buster.
    - Fix screen locker not working in Buster (Closes: #16763).
    - Hide lstopo in the Applications menu (Closes: #16797). It's
      pulled as a dependency by aircrack-ng but is probably not useful
      to the vast majority of Tails users.
    - Hide nm-connection-editor in the Applications menu (Closes:
      #16798). We still need the network-manager-gnome package that
      installs this .desktop file (for details, see
      commit:40290be3651eaa6f08346231aef80eddd8b33c64), but there's no
      reason to expose it directly to users.
    - TorStatus: call our custom destructor to avoid a use-after-free
      crashing GNOME Shell (Closes: #16791). It was ported to an ES6
      class in the process.
    - Copy dmidecode to initramfs (Closes: #16857). On Buster,
      partprobe complains if dmidecode is missing. It's not clear what
      the consequences are, at least it doesn't cause partprobe to
      exit with an error status code - but it's cheap to just copy
      dmidecode to the initramfs.
    - Adjust path for webext-ublock-origin 1.19.0+dfsg-2 (Closes:
      #16858).
    - Update Tor Browser AppArmor profile to take into account new
      uBlock installation path (Closes: #16858).
    - Disable the uBlock logger sidebar. This  brings back
      the hack we had before we removed it in #16206. Without this,
      the uBlock logger sidebar is displayed.
    - Reintroduce the same APT pinning as we use in 3.x for uBlock.
      Granted, the version from Buster should probably be sufficient
      right now, but it probably won't be once Tor Browser gets
      updated to a future major Firefox ESR. And in the meantime,
      this pinning discrepancy between devel and feature/buster makes
      it harder to maintain our patch against
      /usr/share/webext/ublock-origin/js/background.js.
    - Drop obsolete libdesktop-notify-perl patches: they were merged
      upstream.
    - Use X.Org in amnesia's GNOME session (Closes: #12213). Since a
      few months gdm3 defaults to Wayland in Debian testing/sid, just
      like upstream. But we're not ready yet.
    - Adjust Greeter's gdm-tails.session for Buster (Closes:
      #12551). This should ultimately be applied in greeter.git, but
      let's deal with it as a patch for now to avoid having to
      maintain two parallel branches of the Greeter.
    - Patch udisks2 and libblockdev and fix Tails Installer to repair
      USB boot on Buster (Closes: #14809).
    - Install gnome-user-docs directly instead of the gnome-user-guide
      transitional package.
    - Install the "crypto" libblockdev plugin (Closes: #14816). It's
      needed by recent udisks to do crypto operations.
    - Use ConditionUser=1000 instead of manually testing the output of
      `id -u' in some of our systemd services.
    - Have debootstrap install gnupg when setting up the chroot.
      Otherwise the build fails after debootstrap has done its job and
      live-build tries to use apt-key.
    - Don't try to install the obsolete gnome-search-tool package.
      It's been removed from testing/sid by its maintainers:
      https://bugs.debian.org/885975
    - Don't try to retrieve syslinux.exe from the syslinux source
      package. Since syslinux 3:6.03+dfsg1-1 this file is (rightfully)
      not included anymore in the Debian source package.  This commit
      is meant to fix the feature/buster ISO build. We of course need
      to find a proper solution, which is what #15178 is about.
    - Drop our pinned AppArmor feature set (Closes: #15149). On current
      Buster the AppArmor package pins to the Linux 4.14.13-1 feature
      set and I expect it'll keep pinning something that should work
      with the policy shipped in Buster.
    - Drop Stretch-specific workaround. This essentially workarounds
      4f8b50afb10a1ce1faf7645971bc020d2eb5d7dd,
      3e2d8a6a025b86f8191d125783ad507c57171bad and
      d56633a3089e5b177e07c2888442745557772f42.
    - Disable the usr.bin.man AppArmor profile. On Buster it breaks
      apparmor.service due to "profile has merged rule with
      conflicting x modifiers" that's most likely caused by the "/**
      mrixwlk" rule vs. our tweaks for aufs support.
    - Import files (from gksu 2.0.2-9+b1) needed for the Root Terminal
      into Git instead of fetching the package and extracting them at
      build time.
    - Use orca's current package name instead of pre-Buster
      transitional one.
    - Stop explicitly installing gstreamer1.0-pulseaudio. This was
      needed on Jessie due to Debian#852870 which was fixed in
      Stretch.
    - Drop adwaita-qt4: it was removed from Debian sid and won't be in
      Buster.
    - Disable man-db.timer on Buster (Closes: #16631)
    - Fix invalid seq range in update-acng-config so we geberate proper
      rules for Tails 4.x and 5.x.

 -- Tails developers <tails@boum.org>  Wed, 07 Aug 2019 20:30:15 +0200

tails (3.16) unstable; urgency=medium

  * Major changes
    - Upgrade Tor Browser to 8.5.5 (Closes: #16692).

  * Security fixes
    - Install Linux kernel from the Buster security repository (Closes: #16970).
      The new Spectre v1 swapgs variant (CVE-2019-1125), which was fixed
      in sid via 5.2.x, which is a too big change for the Tails 3.16 bugfix
      release. Let's instead track Buster (+ security) for the time being.
    - Upgrade LibreOffice to 1:5.2.7-1+deb9u10 (DSA-4483-1, DSA-4501-1).
    - Upgrade Thunderbird to 60.8 (DSA-4482-1).
    - Upgrade Ghostscript to 9.26a~dfsg-0+deb9u4 (DSA-4499-1).
    - Upgrade Patch to 2.7.5-1+deb9u2 (DSA-4489-1).
    - Upgrade nghttp2 library to 1.18.1-1+deb9u1 (DSA-4511-1).

  * Bugfixes
    - Additional software: Improve/fix support for translations (Closes: #16601).
    - Rework the implementation for hiding TailsData partitions (Closes: #16789).
    - Adjust how tordate determines whether the clock is in a valid range,
      fixing issues with obfs4 (Closes: #16972).

  * Minor improvements and updates
    - Ship default upstream Tor Browser bookmarks, and remove our predefined
      bookmarks (Closes: #15895).
    - Hide the security level button in the unsafe browser (Closes: #16735).
    - Remove pre-generated Pidgin accounts (Closes: #16744).
    - Remove LibreOffice Math (Closes: #16911).
    - Website: Make sandbox page translatable (Closes: #16873).
    - Website: Only scrub HTML on blueprints (Closes: #16901).
    - Website: Point history & diff URLs to Salsa.

  * Build system
    - Bump APT snapshot of the torproject archive to 2019073103, and drop
      tor-experimental-0.4.0.x-stretch reference (Closes: #16883).
    - Bump APT snapshot of the Debian archive to 2019080801 to get fixed
      firmware packages from sid instead of sticking to those from
      stretch-backports (Closes: #16728).
    - Enable the buster APT repository and install some packages from there:
      hunspell-id, hunspell-tr, and fonts-noto-* (See: #16728).
    - Refresh patch for webext-ublock-origin 1.19.0+dfsg-2, and adjust Tor
      Browser AppArmor profile accordingly (Closes: #16858).
    - Refresh Tor Browser AppArmor profile patch for torbrowser-launcher
      0.3.2-1 (Closes: #16941).

  * Test suite
    - Ignore RARP packets, since PacketFu cannot parse them (Closes: #16825).
    - Adjust both locale handling and reference pictures for the Unsafe
      Browser homepage (Closes: #17004).
    - Fix "Watching a WebM video over HTTPS" scenario on Jenkins
      (Closes: #10442).
    - Tag "Watching a WebM video" as fragile.
    - Make @check_tor_leaks more verbose (See: #10442).
    - Remove broken Electrum scenario since Electrum support is currently
      missing (Closes: #16421).

 -- Tails developers <tails@boum.org>  Tue, 03 Sep 2019 20:30:14 +0200

tails (3.15) unstable; urgency=medium

  * Major changes
    - Upgrade Tor Browser to 8.5.4 (Closes: #16691).
    - Upgrade Thunderbird to 60.7.2 (Closes: #16834).

  * Security fixes
    - Upgrade Expat to 2.2.0-2+deb9u2 (DSA-4472-1).
    - Upgrade OpenSSL 1.0 to 1.0.2s-1~deb9u1 (DSA-4475-1).
    - Upgrade OpenSSL to 1.1.0k-1~deb9u1 (DSA-4475-1).
    - Upgrade Vim to 2:8.0.0197-4+deb9u3 (DSA-4467-1).

  * Bugfixes
    - Recompute CHS values for the hybrid MBR after first-boot
      repartitioning (Closes: #16389). Some legacy BIOS systems won't boot
      otherwise.
    - Strip debug symbols from the aufs kernel module smaller (refs: #16818).
      The primary target was getting the initramfs down under 32MB, hoping
      to repair boot of feature/buster on MacBookPro 8,1. In any cases,
      the user experience should be improved due to a faster boot for
      every user, and a shortened “black screen” duration (between the
      bootloader and the Plymouth splash screen).

  * Minor improvements and updates
    - Make “Unlock VeraCrypt Volumes” show an error message if locking
      fails (Closes: #15794).
    - Add support for booting Tails from a read only sdcard (fromiso),
      through Heads, allowing for measured boot on some tamper-evident
      hardware (https://github.com/osresearch/heads/issues/581).

  * Build system
    - Patch Thunderbird packages from Debian when building Tails images
      (Closes: #6156).
    - Improve tooling to maintain and update PO files (Closes: #15403),
      rewriting some tools and moving code to the jenkins-tools submodule.
    - Implement preliminary steps needed to make the ikiwiki PO plugin
      able to update PO files for languages that are disabled on the
      website (refs: #15355).

 -- Tails developers <tails@boum.org>  Tue, 09 Jul 2019 02:50:09 +0200

tails (3.14.2) unstable; urgency=medium

  * Security fixes
    - Upgrade Tor Browser to 8.5.3 (Closes: #16835).

  * Bugfixes
    - tails-screen-locker: Don't use dim-label style class
      (Closes: #16802).

 -- Tails developers <tails@boum.org>  Sun, 23 Jun 2019 11:52:49 +0200

tails (3.14.1) unstable; urgency=medium

  * Security fixes
    - Upgrade Tor Browser to 8.5.2-build1 (Closes: #16824).
    - Upgrade Thunderbird to 60.7.0 (Closes: #16742).
    - Upgraded Linux to 4.19.37-4 (Closes: #16823).

  * Bugfixes
    - Only probe for partitions on the boot device when setting up
      TailsData. Without arguments partprobe will scan all devices,
      and if it encounters a device it doesn't support (e.g. fake
      raid-0 arrays) it will return non-zero, thus aborting Tails'
      partitioning script, resulting in an unbootable install
      (Details: #16389).

  * Minor improvements and updates
    - Upgrade tor to 0.4.0.5-1~d90.stretch+1, the first stable
      candidate in the 0.4.0.x series (Closes: #16687).
    - Completely disable IPv6 except for the loopback interface. We
      attempt to completely block it on the netfilter level but we
      have seen ICMPv6 "leaks" any way (related to Router
      Solicitation, see: #16148) so let's just disable it. We keep
      enabled on the loopback interface since some services depends on
      ::1 being up.
    - create-usb-image-from-iso: Use syslinux from chroot. We used the
      syslinux from the vagrant box before, which caused issues with
      when building Tails/Buster with a Stretch vagrant box and then
      cloning the image via Tails Installer with syslinux from Buster
      (Closes: #16748).
    - Set Tor Browser's homepage to https://tails.boum.org/home/testing/
      if building anything but a stable release. This page explains the
      dangers of using a non-stable release. (Closes: #12003)

  * Build system
    - auto/{build,config}:
      * consistently use fatal() to error out, and prefix its message
        with "E: " to help distinguish them from the noise produced by
        tools we call etc.
      * Similarly, also prefix informational message with "I: ".
      * drop support for GnuPG 1.x.
      * clone more build output to the log file.
      * Drop obsolete check for syslinux version. This version
        requirement is satisfied by Jessie and it is doubtful Tails
        would build in anything older.
      * auto/build: drop a few checks for conditions that are already
        satisfied in the supported build environments.
    - Revert "Build system: try to be smart again by fetching only the
      refs we need." This optimization overrides the trick we have on
      Jenkins (set_origin_base_branch_head in
      https://git.tails.boum.org/jenkins-jobs/tree/macros/builders.yaml),
      that ensures that a reproducibly_build_Tails_ISO_* job builds
      from the commit used by the first build. (Closes: #16730)

  * Test suite
    - Fix mistake with execute() vs spawn() when starting the upgrader.
    - Don't filter during pcap capture, instead let's just apply the
      same filtering when we are inspecting the pcap files. This way
      any pcap file saved on failure will include the full capture,
      and not just the packets sent by the system under testing, which
      sometimes makes it hard to understand what is going on.
    - Also include the content of /var/log/tor/log in $scenario.tor
      when tor failed to bootstrap (refs: #16793)
    - Don't flood the debug logger with tor@default's journal
      contents.
    - Power off system under testing after scenario. Until now we have
      relied on either one of the generated "snapshot restore" steps
      or the "[Given] a computer" step to implicitly stop the old VM
      when we move on to a new scenario. That meant the old VM was
      still running during the new scenarios @Before@ hooks. If the
      new scenario is tagged @check_tor_leaks that means we start its
      sniffer while the old VM is still running, possibly sending
      packets that then affect the new scenario. That would explain
      some myserious "Unexpected connections were made" failures we
      have seen (Closes: #11521).
    - Only accept IP(v6)/ARP during DHCP check.

 -- Tails developers <tails@boum.org>  Wed, 19 Jun 2019 15:29:07 +0200

tails (3.14) unstable; urgency=medium

  * Security fixes
    - Upgrade Linux to 4.19.0-5 from sid (Closes: #16708).
    - Enable all available mitigations for the Microarchitectural Data
      Sampling (MDS) attacks and disable SMT on vulnerable CPUs
      (Closes: #16720).
    - Upgrade Tor Browser to 8.5 (Closes: #16337, #16706).

  * Bugfixes
    - Install Electrum 3.2.3-1 from our custom APT repository (Closes: #16708).
      The version in sid now displays a warning and exits, while 3.2.3-1 is
      still usable, in the rare cases when it manages to connect to the
      network, despite being affected by problematic phishing attacks which
      will only be solved once the package in Debian is updated to a newer
      upstream version.

  * Build system
    - Bump APT snapshot of the 'debian' archive to 2019051601, needed for
      the MDS mitigations.
    - Don't install the firmware-linux and firmware-linux-nonfree
      metapackages, as packages they pulled are already listed explicitly
      and one might run into version-related issues (Closes: #16708).

  * Minor improvements and updates
    - Remove some packages from the Tails image as their use is not
      widespread while consuming space for everyone. They can still be
      installed and upgraded through Additional Software (Closes: #15291).
      This includes: monkeysphere and msva-perl, gobby, hopenpgp-tools,
      keyringer, libgfshare-bin, monkeysign, paperkey, pitivi,
      pdf-redact-tools, pwgen, traverso, and ssss.
    - Fix missing translations in the Greeter (Closes: #13438).
    - Fix missing newline in unlock-veracrypt-volumes (Closes: #16696).
    - Port fillram to Python 3 (Closes: #15845).
    - Enable localization for new locales introduced in Tor Browser 8.5
      (Closes: #16637).
    - Re-introduce TopIcons GNOME Shell extension (Closes: #16709).
    - Improve internationalization of the Unlock VeraCrypt Volumes
      component (Closes: #16602).

  * Test suite
     - Make tails-security-check's SOCKS port test work when there's a live
       security advisory (Closes: #16701).
     - Make terminology more consistent.

 -- Tails developers <tails@boum.org>  Mon, 20 May 2019 18:52:04 +0200

tails (3.13.2) unstable; urgency=medium

  * Major changes
    - Replace all locale-specific fonts and standard X.Org fonts with
      the Noto fonts collection (Closes: #9956).
    - Install localization support packages for all tier-1 supported languages,
      and only those (Closes: #15807). Current tier-1 supported languages are:
      Arabic, German, English, Spanish, Farsi, French, Italian, Portuguese
      (Brazil), Russian, Turkish, Simplified Chinese, Hindi, Indonesian.
    - Disable the TopIcons GNOME Shell extension (Closes: #16608).
      This extension causes crashes (#11188), does not work on Wayland
      (#8309, #12213) so long-term, we need to remove it anyway.
      In order to learn how much our users rely on this extension and
      on OpenPGP Applet, let's disable this extension for one Tails release.
      While TopIcons is disabled (by default):
      · Users can still use OpenPGP Applet via the system tray in the bottom
        left corner of the desktop.
      · Users who do need TopIcons for other reasons can enable it again
        with 1 command line.

  * Security fixes
    - Upgrade Tor Browser to 8.0.9 (Closes: #16694).
    - Upgrade to Debian Stretch 9.9 (Closes: #16670).
    - Upgrade Thunderbird to 60.6.1 (Closes: #16641).

  * Bugfixes
    - Fix Thunderbird account setup wizard (Closes: #16573).
    - Display poweroff and reboot buttons even when locked (Closes: #15640).
    - Disable emergency shutdown during suspend (Closes: #11729).
    - Provide feedback while starting Onion Circuits (Closes: #16350).
    - Associate .key files with Seahorse (Closes: #15213).
      This partially fixes importing OpenPGP keys from GNOME Files.
    - Don't show spurious notification about "TailsData" while setting
      up a persistent volume (Closes: #16632).

  * Minor improvements and updates
    - Add a suspend button to status-menu-helper (Closes: #14556).
    - status-menu-helper: clean up and refactor.
    - Drop CSS hacks for the uBlock log window (Closes: #16206).
    - Polish 04-change-gids-and-uids code style (Closes: #16322).
    - Create persistence.conf backup in a more robust manner (Closes: #16568).
    - Make the WhisperBack .desktop file translatable in Transifex
      (Closes: #6486).

  * Build system
    - Don't fail the build if Tor Browser supports new locales that we don't ship
      a spellchecking dictionary for (#15807).
    - Fix apt-cacher-ng cache shrinking (Closes: #16020).
    - Remove obsolete usr.bin.onioncircuits AppArmor profile (Closes: #12170).
      All Tails current branches now install onioncircuits 0.6-0.0tails1,
      which ships a more current AppArmor profile than the one we
      have in our own Git tree.
    - Install Electrum from sid (Closes: #16642).
    - Avoid new "render" group stealing a GID we have already statically
      allocated to another group (Closes: #16649).

  * Test suite
    - Disable tests about notifications in case of MAC spoofing failure:
      we have a well-known bug here and these tests do nothing but confirm
      it again and again, which brings no value and has a cost (#10774).
    - Clarify what WebM scenarios are fragile (#10442).
    - Avoid zombies by waiting for killed child processes to exit (#14948).

 -- Tails developers <tails@boum.org>  Sun, 05 May 2019 19:32:22 +0000

tails (3.13.1) unstable; urgency=medium

  * Security fixes
    - Upgrade Tor Browser to 8.0.8 (Closes: #16606, MFSA-2019-10).
    - Upgrade NTFS-3G to 1:2016.2.22AR.1+dfsg-1+deb9u1 (DSA-4413-1).

 -- Tails developers <tails@boum.org>  Fri, 22 Mar 2019 20:54:03 +0000

tails (3.13) unstable; urgency=medium

  * Major changes
    - Upgrade Linux to 4.19.28-1 (Closes: #16390, #16469, #16552).
    - Upgrade Tor Browser to 8.0.7 (Closes: #16559).
    - Upgrade Thunderbird to 65.1.0 (Closes: #16422).

  * Security fixes
    - Upgrade LDB to 2:1.1.27-1+deb9u1 (DSA-4397-1).
    - Upgrade OpenJPEG to 2.1.2-1.1+deb9u3 (DSA-4405-1).
    - Upgrade OpenSSL 1.0 to 1.0.2r-1~deb9u1 (DSA-4400-1).
    - Upgrade OpenSSH to 1:7.4p1-10+deb9u6 (DSA-4387-2).

  * Bugfixes
    - Upgrade tor to 0.3.5.8-1~d90.stretch+1 (Closes: #16348).
    - Ensure Additional Software doesn't try to download packages that are
      in persistent cache (Closes: #15957).
    - Improve chances of recovering a lost persistence configuration
      (Closes: #10976).
    - Tor Launcher: add langpacks to enable localization again
      (Closes: #16338).
    - Migrate away from buggy Chinese input method: switch from ibus-pinyin
      to ibus-libpinyin + ibus-chewing (Closes: #11292).
    - Fix crash in Whisperback when additional persistent APT repositories
      are configured (Closes: #16563).
    - Give visual feedback while starting Whisperback (Closes: #16333).

  * Minor improvements and updates
    - Add feedback when opening VeraCrypt Mounter (Closes: #16334).
    - Improve consistency in Additional Software's accessibility
      (Closes: #16110).
    - Fix missing accessibility support when opening a browser from a
      notification (Closes: #16475).
    - Refresh ublock-origin patch to apply cleanly on top of 1.18.4+dfsg-1
      (Closes: #16451)
    - Upgrade intel-microcode to 3.20180807a.2~deb9u1.
      Fixes CVE-2018-3615, CVE-2018-3620, CVE-2018-3646, CVE-2018-3639,
      CVE-2018-3640, CVE-2017-5753, CVE-2017-5754.

  * Build system
    - Lower memory requirements when building Tails by limiting the memory
      used by mksquashfs to 512M (Closes: #16177).
    - Remove obsolete check on Thunderbird addons (Closes: #16045).
    - Update Tails' APT GnuPG key expiration (Closes: #16420).
    - Optimize Git operations (share resources, fetch only the needed
      objects).
    - Clone submodules from the host's local repositories (Closes: #16476).
    - Drop useless manual initramfs update (Closes: #16452).
    - Add a sanity check on the size of the initramfs (Closes: #16452).

  * Test suite
    - Add automated tests for Additional Software GUI (Closes: #14576,
      #14596).
    - Add automated tests on the backup persistence configuration
      (Closes: #16461).
    - Adjust test for Thunderbird 60.5.1 (Closes: #16555).

 -- Tails developers <tails@boum.org>  Mon, 18 Mar 2019 23:40:50 +0100

tails (3.12.1) unstable; urgency=medium

  * Security fixes
    - Upgrade Tor Browser to 8.0.6 (MFSA-2019-05; Closes: #16437).
    - Upgrade LibreOffice to 1:5.2.7-1+deb9u5 (DSA-4381).
    - Upgrade cURL to 7.52.1-5+deb9u9 (DSA-4386).
    - Upgrade Qt 5 to 5.7.1+dfsg-3+deb9u1 (DSA-4374).
    - Upgrade OpenSSH to 1:7.4p1-10+deb9u5 (DSA-4387).

 -- Tails developers <tails@boum.org>  Tue, 12 Feb 2019 21:25:14 +0100

tails (3.12) unstable; urgency=medium

  * Major changes
    - Make the USB image the main supported way to install Tails (refs: #15292).
      On first boot, grow the system partition to a size that's a factor
      of the size of the boot medium and randomize GUIDs (Closes: #15319).
    - Upgrade Linux to 4.19, version 4.19.13-1 (Closes: #16073, #16224).
      Fixes CVE-2018-19985, CVE-2018-19406, CVE-2018-16862, CVE-2018-18397,
      CVE-2018-18397, CVE-2018-18397, CVE-2018-18397, CVE-2018-19824,
      CVE-2018-14625.
    - Remove Liferea (Closes: #11082, #15776).
    - Upgrade to the Debian Stretch 9.6 point-release.

  * Security fixes
    - Upgrade Tor Browser to 8.0.5 (MFSA-2019-02; Closes: #16388).
    - Upgrade Thunderbird to 60.4.0 (DSA-4362-1; Closes: #16261).
    - Upgrade OpenSSL to 1.0.2q-1~deb9u1 (DSA-4355-1).
    - Upgrade libarchive to 3.2.2-2+deb9u1 (DSA-4360-1).
    - Upgrade GnuTLS to 3.5.8-5+deb9u4 (CVE-2018-10844, CVE-2018-10845).
    - Upgrade libgd3 to 2.2.4-2+deb9u3 (CVE-2018-1000222, CVE-2018-5711).
    - Upgrade libmspack to 0.5-1+deb9u3 (CVE-2018-18584, CVE-2018-18585).
    - Upgrade libopenmpt to 0.2.7386~beta20.3-3+deb9u3 (CVE-2018-10017).
    - Upgrade libx11 to 2:1.6.4-3+deb9u1 (CVE-2018-14598, CVE-2018-14599,
      CVE-2018-14600).
    - Upgrade libxcursor to 1:1.1.14-1+deb9u2 (CVE-2015-9262).
    - Upgrade NetworkManager to 1.6.2-3+deb9u2+0.tails1 (CVE-2018-15688).
    - Upgrade wpa to 2:2.4-1+deb9u2 (CVE-2018-14526).
    - Upgrade zeromq3 to 4.2.1-4+deb9u1 (CVE-2019-6250).
    - Upgrade APT to 1.4.9 (DSA-4371-1).
    - Upgrade GhostScript to 9.26a~dfsg-0+deb9u1 (DSA-4372-1).

  * Bugfixes
    - Fix Totem's access to the Internet when it's started from the Applications
      menu.
    - Rename HTP pools to avoid confusion (Closes: #15428).
    - Fix memory erasure on shutdown with systemd v239+, by mounting
      a dedicated tmpfs on /run/initramfs instead of trying to remount /run
      with the "exec" option (Closes: #16097).
    - Make the KeePassX wrapper dialog translatable.
    - Fix detection of first Thunderbird run.

  * Minor improvements and updates
    - Upgrade tor to 0.3.4.9-1~d90.stretch+1.
    - Upgrade Mesa to 18.2.6-1~bpo9+1, libdrm to 2.4.95-1~bpo9+1,
      and libglvnd to 1.1.0-1~bpo9+1.
    - Upgrade firmware-linux and firmware-nonfree to 20190114-1.
    - Upgrade amd64-microcode to 3.20181128.1.
    - Upgrade intel-microcode to 3.20180807a.2~bpo9+1.
    - Remove the boot readahead feature (Closes: #15915).
      In most supported use cases, it did not improve boot time anymore,
      or even increases it.
    - Require TLS 1.2 in our Upgrader and tails-security-check (Closes: 11815).
    - Enable O_CREAT restriction in /tmp directories for FIFOs and regular
      files (Closes: #16072).
    - Upgrade systemd to 240-4~bpo9+0tails1 (Closes: #16352).
      Fixes CVE-2018-16864, CVE-2018-16865, and CVE-2018-16866.
    - Upgrade Enigmail to 2.0.8-5~deb9u1 (Closes: #15657).
    - Upgrade Torbirdy to 0.2.6-1~bpo9+1 (Closes: #15661).
    - Modify Torbirdy configuration in a way that's easier to maintain.
    - Tell the user they need to use sudo when they attempt to use su
      (Closes: #15583).

  * Build system
    - Make the build of the USB image reproducible (Closes: #15985).
    - Allow specifying which set of APT snapshots shall be used during
      the build, with the APT_SNAPSHOTS_SERIALS build option (Closes: #15107).
    - Fix more GIDs and display more information when changing UIDs or GIDs
      fails (Closes: #16036).
    - Remove obsolete patches, refresh remaining ones to apply on top
      of currently installed packages version.
    - Disable irrelevant recurring jobs in Vagrant build box (refs: #16177)
      that increase the chance of FTBFS due to mksquashfs being reaped
      by the OOM killer.
    - Adjust for recent GnuPG error'ing out when it has no controlling terminal.

  * Test suite
    - Adjust test suite for USB image:
      - Add tests that exercise behavior on first boot from a device
        installed using the USB image (Closes: #16003).
      - Drop tests for use cases we don't support anymore with the introduction
        of the USB image (refs: #16004).
      - Adjust remaining tests to focus on main supported use cases,
        i.e. Tails installed from a USB image (refs: #16004.
    - In scenarios where we simulate MAC spoofing failure, test safety-critical
      properties even if the desktop notification is buggy (refs: #10774).
    - Update expected title for our Redmine (Closes: #16237).
    - Update expected image for OpenPGP key search.

 -- Tails developers <tails@boum.org>  Mon, 28 Jan 2019 13:26:26 +0100

tails (3.11) unstable; urgency=medium

  * Security fixes
    - Upgrade Tor Browser to 8.0.4-build2 (Closes: #16193).
    - Upgrade Thunderbird to 60.3.0-1~deb9u1.0tails1 (Closes: #16118).
    - Thunderbird: unconditionally disable Autocrypt, as it is not safe in
      its current state (See: #15923, Closes: #16186).
    - Upgrade Linux to 4.18.20 and aufs to 4.18.11+-20181119
      (Closes: #16145).
    - Upgrade cURL to 7.52.1-5+deb9u8 (DSA-4331).
    - Upgrade Ghostscript to 9.26~dfsg-0+deb9u1 (DSA-4336, DSA-4346).
    - Upgrade Perl to 5.24.1-3+deb9u5 (DSA-4347).
    - Upgrade Policykit to 0.105-18+deb9u1 (DSA-4350).
    - Upgrade Samba to 2:4.5.12+dfsg-2+deb9u4 (DSA-4345).
    - Upgrade OpenSSL to 1.1.0j-1~deb9u1 (DSA-4348).
    - Upgrade libtiff to 4.0.8-2+deb9u4 (DSA-4349).

  * Bugfixes
    - Tails Upgrader:
      · Improve support for incremental upgrades to avoid issues with
        partially applied upgrades (Closes: #14754).
      · Add a prompt after the IUK has been downloaded so the user can
        control when the network will be disabled; previously this was
        done without users having a say, possibly leading to confusion and
        lost work (Closes: #15282).
    - Thunderbird: always set locale according to environment (Closes: #16113).

  * Minor improvements and updates
    - Remove packages which were needed for getTorBrowserUserAgent
      (Closes: #16024).
    - Fix persistence configuration window opening on full screen
      (Closes: #15894).
    - Time sync: don't temporarily increase tor's log level when using
      bridges/PTs (Closes: #15743).
    - Warn about non-free software depending on the host operating system
      and/or virtualization stack (Closes: #16195).

  * Build system
    - Create USB image after building the ISO, and include it in build
      artifacts (Closes: #15984, #15985, #15990).
    - Release process: adapt to IDF v2 (Closes: #16171).

  * Test suite
    - Add new Using "VeraCrypt encrypted volumes" feature, with scenarios
      split into two parts: "Unlock VeraCrypt Volumes" and "GNOME Disks"
      (Closes: #14469, #14471, #15238, #15239).
    - Reintroduce "Clock is one day in the future in bridge mode" test
      (Closes: #15743).
    - Make starting apps via GNOME Activities Overview more robust
      (Closes: #13469).
    - Check for "Upgrading the system" and adjust to "Upgrade successfully
      downloaded" new UI (See: #14754, #15282).

 -- Tails developers <tails@boum.org>  Mon, 10 Dec 2018 20:37:06 +0100

tails (3.10.1) unstable; urgency=medium

  * Declare that Enigmail is compatible with Thunderbird 60.*.

 -- Tails developers <tails@boum.org>  Tue, 23 Oct 2018 01:30:00 +0200

tails (3.10) unstable; urgency=medium

  * Security fixes
    - Harden sudo config to avoid potential future privilege escalation
      (Closes: #15829).
    - Upgrade Linux to 4.18 and aufs to 4.18-20181008 (Closes: #15936).
    - Upgrade the snapshot of the Debian archive to 2018100901 accordingly.
    - Upgrade Tor Browser to 8.0.3-build1 (Closes: #16067).
    - Upgrade Thunderbird to 60.2.1 (Closes: #16037).

  * Bugfixes
    - Fix installation of mesa/stretch-backports by installing libwayland*
      from stretch-backports (Closes: #15846).
    - Tor Browser AppArmor profile patch: update to apply cleanly on top
      of torbrowser-launcher 0.2.9-5.
    - Additional Software: fix issues spotted during the code review
      (Closes: #15838).
    - Additional Software: make sure to offer persistence only for newly
      installed packages, avoiding inconsistency (Closes: #15983).
    - Improve button labels in confirmation dialogs of the Tails installer
      (Closes: #11501).
    - Hardcode User Agent in htpdate.user-agent (Closes: #15912), as the
      Tor Browser doesn't expose it anymore.
    - Fix encoding-related crashes in Tails Installer (Closes: #15166).
    - Set the Firefox preferences to spoof English, to avoid leaking
      information about locale settings (Closes: #16029).
    - VeraCrypt: Hide PIM entries in GNOME Shell and Disks, since a newer
      cryptsetup would be needed (Closes: #16031).
    - VeraCrypt: Fix support for multiple encryption, by iterating over
      all children in the device-mapper tree (Closes: #15967).
    - Update translations.

  * Minor improvements and updates
    - Add dmsetup and losetup output in WhisperBack reports to help debug
      VeraCrypt-related issues (Closes: #15966).
    - Let AppArmor allow access to /usr/local/share/mime, reducing noise
      in logs due to many DENIED entries (Closes: #15965).
    - Use proper stem.connection module in onion-grater instead of trying
      to read the auth cookie manually: that's fragile and breaks some use
      cases (e.g. custom auth cookie).
    - Unlock VeraCrypt Volumes: Improve internationalization support.

  * Test suite
    - Ensure the test suite doesn't break when changing the headline of
      /home (Closes: #12156).
    - Update test suite for updated button labels in confirmation dialogs
      of the Tails installer (Closes: #11501).

 -- Tails developers <tails@boum.org>  Tue, 23 Oct 2018 01:30:00 +0200

tails (3.9.1) unstable; urgency=medium

  * Security fixes
    - Upgrade Tor Browser to 8.0.2, based on Firefox 60.2.1 (Closes: #16017).
    - Upgrade Thunderbird to 60.0-3~deb9u1.0tails2 (Closes: #15959). Also
      imported the same security fixes that caused Tor Browser 8.0.2.
    - Upgrade curl to 7.52.1-5+deb9u7 (DSA-4286).
    - Upgrade Ghostscript to 9.20~dfsg-3.2+deb9u5 (DSA-4294).
    - Upgrade libarchive-zip-perl to 1.59-1+deb9u1 (DSA-4300).
    - Upgrade libkpathsea6 to 2016.20160513.41080.dfsg-2+deb9u1 (DSA-4299).
    - Upgrade LittleCMS 2, aka. liblcms2-2, to 2.8-4+deb9u1 (DSA-4284).
    - Upgrade Python 2.7 to 2.7.13-2+deb9u3 (DSA-4306).
    - Upgrade Python 3.5 to 3.5.3-1+deb9u1 (DSA-4307).

  * Bugfixes
    - Make Thunderbird translated in non-English locales via
      intl.locale.requested, which works correctly since 60.0-3
      (Closes: #15942).
    - Totem: backport AppArmor profile fix to allow opening the help
      (Closes: #15841)
    - Remove mutt, that was accidentally installed in 3.9 (Closes: #15904).
    - Fix VeraCrypt volumes not being opened in GNOME Files (Closes: #15954).
    - Fix displaying the "General" section in the Tor Browser preferences
      (Closes: #15917).
    - Fix APT pinning at Tails runtime for our custom APT repository
      and for Debian backports (Closes: #15837, #15973).

  * Minor improvements and updates
    - Upgrade tor to 0.3.4.8-1~d90.stretch+1 (Closes: #15889).

 -- Tails developers <tails@boum.org>  Wed, 03 Oct 2018 12:12:33 +0200

tails (3.9) unstable; urgency=medium

  * Major changes
    - Upgrade Tor Browser to 8.0 (Closes: #15803, #15907).
      Notable user-visible changes and relevant details:
      · Adjust to the fact Tor Browser 8.0a10 replaces firefox with a wrapper.
      · Don't use the bundled copy of libstdc++.so.6, ours is recent enough.
      · Drop obsolete Torbutton prefs (Closes: #15706).
      · Switch back to 128px icons (Closes: #15081).
      · AppArmor profile: take into account new Firefox binary path.
    - Upgrade Thunderbird to 60.0 (Closes: #15792).
      Notable user-visible changes and relevant details:
      · AppArmor profile: patch to avoid conflicting x modifiers for ps(1).
    - Upgrade tor to 0.3.4.7-rc (Closes: #15772).

  * Security fixes
    - Upgrade Linux to 4.17.17-1 and intel-microcode to 3.20180807a.1
      This fixes CVE-2018-3620 aka. Foreshadow aka. L1 Terminal Fault
      (Closes: #15796).
    - Upgrade OpenSSH to 1:7.4p1-10+deb9u4 (DSA-4280).

  * Bugfixes
    - Fix Totem on Intel graphics cards by inlining the backported mesa
      and dri-enumerate abstractions into its AppArmor profile: they are needed
      with recent Mesa and libdrm (Closes: #15821). Regression introduced
      in 3.9~rc1.
    - Fix unlocking "hidden" TrueCrypt/VeraCrypt volumes via GNOME Shell
      (Closes: #15843).
    - Fix confusing error message when unlocking TrueCrypt/VeraCrypt volumes
      (Closes: #15733).
    - Revert to Stretch's X.Org nouveau video driver (Closes: #15833).
      It seems that the regression brought by the upgraded one
      is worse than the improvements reported after our call for testing.
      Regression introduced in 3.9~rc1.
    - Use the intel X.Org driver for Intel Corporation UHD Graphics 620.
    - Fix regressions introduced in 3.9~rc1 in/by Additional Software Packages:
      · Don't break new empty persistence configuration files creation when
        permissions are incorrect (Closes: #15802).
      · Fix UX when the user has specified a distribution or version
        for a given package in their live-additional-software.conf
        (Closes: #15822).
      · Don't show installation notifications on upgrade (Closes: #15879).
    - Make more Additional Software Packages strings translatable in the
      configuration dialog and PolicyKit messages.

  * Minor improvements and updates
    - Upgrade firmware-nonfree to 20180825-1.
    - Update the deb.torproject.org APT repository signing key.
    - Unlock VeraCrypt Volumes: add disclaimer (Closes: #15849).

  * Test suite
    - Update Thunderbird test suite for 60.0 (Closes: #15791).
    - Fix various robustness issues.
    - Make the Chutney nodes use a higher V3AuthVotingInterval to make client
      bootstrap more robust (Closes: #15799).
    - Update the Tor Launcher binary path.
    - Adjust to the fact "New Circuit for this Site" is now in the site
      information and not under the Torbutton anymore.
    - Delete unused images.

 -- Tails developers <tails@boum.org>  Tue, 04 Sep 2018 12:15:43 +0000

tails (3.9~rc1) unstable; urgency=medium

  * Major changes
    - Integrate the Additional Software Packages feature into the desktop
      and revamp the interface of "Configure Persistent Volume".
    - Support TrueCrypt/VeraCrypt encrypted volumes on the desktop.
    - Upgrade Tor Browser to 8.0a9, based on Firefox 60 ESR (Closes: #15023).
      Notable user-visible changes and relevant details:
      · Drop search engine customization and stick to Tor Browser's defaults.
      · Upgrade uBlock Origin to its WebExtension version and now rely
        on the filter lists shipped in the Debian package.
      · Tweak the number of web content processes to work better with 2 GiB
        of RAM (Closes: #15716).
      · Revamp how we're handling our custom prefs, drop obsolete ones,
        reduce our delta with pristine Tor Browser.
    - Upgrade Thunderbird to 60.0b10 (Closes: #15091). Notable details:
      · Install Torbirdy 0.2.5 from stretch-backports and drop our patches
        that were merged upstream.
      · Enable the optional part of the fixes for EFAIL (Closes: #15602).
    - Upgrade Linux to 4.17 (Closes: #15763).
    - Upgrade tor to 0.3.4.6-rc (Closes: #15770).
    - Upgrade to Debian Stretch 9.5.

  * Security fixes
    - Upgrade CUPS to 2.2.1-8+deb9u2 (DSA-4243).
    - Upgrade Exiv2 to 0.25-3.1+deb9u1 (DSA-4238).
    - Upgrade FUSE to 2.9.7-1+deb9u1 (DSA-4257).
    - Upgrade GDM to 3.22.3-3+deb9u2 (DSA-4270).
    - Upgrade libsoup to 2.56.0-2+deb9u2 (DSA-4241).
    - Upgrade Imagemagick to 8:6.9.7.4+dfsg-11+deb9u5 (DSA-4245).
    - Upgrade ffmpeg to 7:3.2.12-1~deb9u1 (DSA-4258, DSA-4249).
    - Upgrade libmspack to 0.5-1+deb9u2 (DSA-4260).
    - Upgrade Samba to 2:4.5.12+dfsg-2+deb9u3 (DSA-4271).
    - Upgrade the Apache XML Security for C++ library to 1.7.3-4+deb9u1
      (DSA-4265).

  * Bugfixes
    - Don't display the Enigmail configuration wizard in every Tails session
      (Closes: #15693, #15746). Fix against Tails 3.8.
    - Make the torstatus GNOME Shell extension actually translatable
      (Closes: #15715). Fix against the first Tails release that included
      this extension.
    - Drop Icedove → Thunderbird migration code which started causing trouble.
    - Tails Installer:
      · Link to upgrade documentation when upgrading (Closes: #7904).
      · Show the reinstall option only when the device is big enough to make
        a full reinstallation (Closes: #14810).
      · Make the main window fit in a 600px-high screen (Closes: #14849).
      · Show the correct device size in the reinstall confirmation dialog
        (Closes: #15590).
    - Tails Greeter: don't display file:/// URLs to users (Closes: #15582).

  * Minor improvements and updates
    - Install Mesa and libdrm* from stretch-backports and upgrade the Nouveau
      X.Org video driver to 1.0.15. This improves support for some graphics
      cards such as NVIDIA Pascal series (Closes: #14910)
    - htpdate: improve diagnostics output when the date header can't be fetched.
    - Onion Grater: support named AppArmor profiles.
    - Update Onion Grater's config for new Tor Browser AppArmor profile name.
    - Enable e10s in the Unsafe Browser.
    - Delete all search plugins for the Unsafe Browser (Closes: #15708).
    - Display a deprecation warning when starting Liferea (#11082).
    - Upgrade VirtualBox guest modules to 5.2.16-dfsg-3~bpo9+2.
    - Use Tor Browser for browsing the documentation even when offline
      (Closes: #15720).
    - Provide feedback while Tor Browser, "Tails documentation"
      or "Report an error" are starting (Closes: #15101).
    - WhisperBack: remove the right pane (Closes: #7180).
    - tails-debugging-info: return machine-readable, structured data.
      Adjust WhisperBack accordingly (Closes: #8514). This paves the way
      towards more usable bug reports (#8722).
    - Port lots of our Perl code to more lightweight libraries.
      This decreases the amount of memory used by the persistence
      configuration interface.
    - Do not hide applications that require an admin password (Closes: #11013).
    - Try unlocking every persistent volume when multiple ones are
      available (Closes: #15653).
    - Upgrade Electrum to 3.1.3-1~bpo9+1.
    - Upgrade most firmware to 20180518-1.
    - Upgrade Intel microcode to 3.20180703.2~bpo9+1.
    - Upgrade AMD microcode to 3.20180524.1.

  * Build system
    - Drop AppArmor feature set pinning: this is now done in Debian Stretch
      (Closes: #15341).
    - Remove the now unused deb.torproject.org sid APT source (Closes: #15638).
    - Install OnionShare from our custom APT repo instead of from sid.
      We've mistakenly tracked sid for a while and it has become a problem,
      so stick to the version that works for us until Tails 4.0.
    - Fix building the ISO on zfs by dropping the cache=none setting for
      vmproxy's storage (Closes: #14404).
    - Update the Vagrant basebox for any change under vagrant/.
      Previously, some relevant changes were not effective until something under
      vagrant/definitions/tails-builder/ was changed.
    - Make intltool ignore .py files: `intltool-update --maintain` seems to be
      buggy with .py files.
    - Refresh our CUPS AppArmor profile patch to apply on 2.2.1-8+deb9u2.
    - Make it more obvious that the .orig file check is fatal (Closes: #15727).
    - Delete baseboxes once they're 6 months old instead of 4.
      This is more in line with the delay between our major releases these days.
    - Rename /usr/share/amnesia to /usr/share/tails. It was about time.
    - Abort the build if /etc/{passwd,group} has changed (Closes: #15419).
      Such changes can break Tails after an automatic upgrade was applied
      so let's detect it ASAP. Consequently, ensure a few GIDs — that wanted
      to play musical chairs — are the same as in Tails 3.8 (Closes: #15695).
    - Don't fail the build if the APT lists don't include any package
      whose name matches ^geoclue.

  * Test suite
    - Adjust to the new tails-persistence-setup API.
    - Update the Tor Browser's AppArmor profile name.
    - Re-enable the "I can print the current page […]" test.
    - Update tests wrt. the fact tails-upgrade-frontend-wrapper was ported
      to Python (Closes: #15379).
    - Make a test more robust by waiting for the page to have loaded.
    - Adjust to the fact the WhisperBack debugging info is now configured
      in a machine-readable file.
    - Remove test for tails-debugging-info, that has been a no-op for a while.
    - Adjust for Tor Browser 8.
    - Make the "I open the address" step more robust and accordingly
      stop marking the tests that use it in the Unsafe Browser
      as fragile (refs: #14771).
    - De-duplicate a number of images of standard GTK+ 3 widgets.
    - Make the audio and WebM tests more robust.
    - Make the "I start the Tor Browser in offline mode" step more robust.
    - Make the "AppArmor has (not )? denied" step more robust.
    - Don't try and use XVFB_PID if it's not set (Closes: #15730).
    - Adjust Pidgin test to use a certificate that's still in Debian
      (Closes: #15762).
    - Use a hopefully more reliable public GnuPG key and make tests
      more robust against new subkeys being added (Closes: #15771).
    - Stop hard-coding the list of RTL Tor Browser locales.
    - Fix the "Unsafe Browser can be used in all languages supported in Tails"
      test for locales that have a translated homepage (Closes: #11711).
    - Take into account that apt(8) won't return when run in the remote shell
      with the ASP hooks enabled.

 -- Tails developers <tails@boum.org>  Thu, 16 Aug 2018 18:37:47 +0000

tails (3.8) unstable; urgency=medium

  * Security fixes
    - Upgrade Tor Browser to 7.5.6 (MFSA 2018-17; Closes: #15683).
    - Upgrade Enigmail to 2.0.7 (partly fixes #15602 aka. EFAIL).
    - Upgrade libgcrypt to 1.7.6-2+deb9u3 (DSA-4231-1).
    - Upgrade perl to 5.24.1-3+deb9u4 (DSA-4226-1).

  * Bugfixes
    - Thunderbird: fix importing public OpenPGP keys from email attachments
      (Closes: #15610).
    - Make the Unsafe Browser home page translatable again (Closes: #15461).

  * Minor improvements
    - Don't display the "Know your rights" message on Thunderbird first run.
    - Move Thunderbird's default userChrome.css to /etc/thunderbird, just like
      we do for Tor Browser, for easier upgrade handling.

 -- Tails developers <tails@boum.org>  Mon, 25 Jun 2018 09:59:22 +0000

tails (3.7.1) unstable; urgency=medium

  * Security fixes
    - Upgrade Tor Browser to 7.5.5 (MFSA 2018-14; closes: #15643).
    - Upgrade Thunderbird to 52.8.0 (DSA-4209-1; Closes: #15607).
      - Partially fixes EFAIL.
      - Fixes importing OpenPGP keys from keyservers with Enigmail.
      - Accordingly refresh our Thunderbird AppArmor profile patch.
    - Upgrade cURL to 7.52.1-5+deb9u6 (DSA-4202-1).
    - Upgrade GnuPG (modern) 2.1.18-8~deb9u2 (DSA-4222-1).
    - Upgrade GnuPG (legacy) to 1.4.21-4+deb9u1 (DSA-4223-1).
    - Upgrade Git to 1:2.11.0-3+deb9u3 (DSA-4212-1).
    - Upgrade PackageKit to 1.1.5-2+deb9u1 (DSA-4207-1).
    - Upgrade procps to 2:3.3.12-3+deb9u1 (DSA-4208-1).
    - Upgrade wavpack to 5.0.0-2+deb9u2 (DSA-4197-1).
    - Upgrade wget to 1.18-5+deb9u2 (DSA-4195-1).
    - Upgrade xdg-utils to 1.1.1-1+deb9u1 (DSA-4211-1).

  * Bugfixes
    - Fix setting a screen locker password with non-ASCII characters
      (Closes: #15636).
    - WhisperBack:
      - Rename the WhisperBack launcher to "WhisperBack Error Reporting"
        so that users have a better chance to understand what it does
        (Closes: #6432)
      - Ensure debugging info in Whisperback reports don't contain email
        signature markers so that email clients forward it in full
        (Closes: #15468).
      - Wrap text written by the user to 70 chars (Closes: #11689).

  * Minor improvements
    - The "Tails documentation" desktop launcher now opens /doc instead of
      the aging /getting_started that confused people during user testing
      (Closes: #15575).

  * Test suite
    - Update to match "Tails documentation" behaviour change.

 -- Tails developers <tails@boum.org>  Sat, 09 Jun 2018 19:53:51 +0000

tails (3.7) unstable; urgency=medium

  * Security fixes
    - Upgrade Tor Browser to 7.5.4 (MFSA 2018-12, Closes: #15588).
    - Upgrade OpenSSL to 1.1.0f-3+deb9u2 (DSA-4157).
    - Upgrade Perl to 5.24.1-3+deb9u3 (DSA-4172).
    - Upgrade Libre Office to 1:5.2.7-1+deb9u4 (DSA-4178).
    - Upgrade libmad to 0.15.1b-8+deb9u1 (DSA-4192).

  * Bugfixes
    - Enable the removal of OpenPGP keyblock in Whisperback (closes: #7797).
    - Show the logo in Whisperback's About menu (closes: #13198).
    - Use the same font in all the Whisperback report (Closes: #11272).
    - Update tails-bugs@tails.boum OpenPGP key (Closes: #15534).

  * Minor improvements
    - Stop installing python-qt4 and python-trezor (Closes: #15391).
    - Make WhisperBack easier to find in the GNOME Overview (Closes: #13299).

 -- Tails developers <tails@boum.org>  Tue, 08 May 2018 01:47:22 +0200

tails (3.6.2) unstable; urgency=medium

  * Security fixes
    - Upgrade Tor Browser to 7.5.3 (MFSA 2018-10, Closes: #15459).
    - Upgrade Thunderbird to 1:52.7.0-1~deb9u1.0tails1 (DSA-4155,
      Closes: #15471).
    - Upgrade libicu to 57.1-6+deb9u2 (DSA-4150).
    - Upgrade intel-microcode to 3.20180312.1~bpo9+1. Implements
      IBRS/IBPB/STIPB support, Spectre-v2 mitigation for: Sandybridge,
      Ivy Bridge, Haswell, Broadwell, Skylake, Kaby Lake, Coffee Lake
      (Closes: #15173).

  * Bugfixes
    - Tor Browser AppArmor profile:
     * Grant the main Firefox process access to machine-id: needed for
       IBus support (Closes: #15437).
     * Allow access to extensions installed by the user such as Tails
       Verification (Closes: #15434).
    - Remove packages needed to support Video Acceleration API
      (VA-API) because they breaks opening GNOME Settings and Totem in
      Tails 3.6 on some computers (only NVIDIA for now but perhaps
      other hardware is affected). (Closes: #15433, #15449)
    - Upgrade Linux to 4.15.11-1 and bump the aufs submodule (Closes:
      #15456, #15457).
    - tails-documentation script:
      * open translated documentation page in Tor Browser when online
        (Closes: #15371).
      * use documented syntax for os.execv (Refs: #15332)
      * re-add support for passing a HTML anchor as the second
        argument.
    - Fix issue where the tails-persistence-setup user's guid would be
      changed when it was the uid that was intended (Closes: #15422).

 -- Tails developers <tails@boum.org>  Thu, 29 Mar 2018 17:49:42 +0200

tails (3.6.1) unstable; urgency=medium

  * Security fixes
    - Upgrade Tor Browser to 7.5.2 (MFSA 2018-08 i.e. CVE-2018-5146).
    - Upgrade libvorbis to 1.3.5-4+deb9u2 (DSA 4140-1 aka. CVE-2018-5146).
    - Upgrade curl to 7.52.1-5+deb9u5 (DSA 4136-1).
    - Upgrade samba to 2:4.5.12+dfsg-2+deb9u2 (DSA 4135-1).

  * Bugfixes
    - Fix ISO build reproducibility (Closes: #15400)
    - Disable Selfrando: Tor Browser upstream currently enables it only
      in non-release builds
      (https://trac.torproject.org/projects/tor/ticket/24912#comment:8).

 -- Tails developers <tails@boum.org>  Fri, 16 Mar 2018 22:42:00 +0000

tails (3.6) unstable; urgency=medium

  * Major changes
    - Upgrade Tor Browser to 7.5.1.
    - Upgrade Tor to 0.3.2.10. (Closes: #15158)
    - Add ability to lock the screen. (Closes: #5684)
    - Add initial support for Meek bridges. (Closes: #8243)
    - Upgrade to Thunderbird 52.6.0. (Closes: #15298)
    - Enable Thunderbird AppArmor profile. (Closes: 11973)
    - Upgrade Linux to 4.15.0-1. (Closes: #15309).
    - Upgrade systemd to 237.
    - Upgrade Electrum to 3.0.6. (Closes: #15022)
    - Upgrade the base system to the Debian Stretch 9.4 point-release
      (Closes: #15341)
    - Port a few shell scripts to Python thanks to GoodCrypto. (Closes: #11198)

  * Security fixes
    - Upgrade Intel processor microcode firmware. (Closes: #15173).
    - Upgrade poppler to 0.48.0-2+deb9u1. (CVE-2017-14929, CVE-2017-1000456)
    - Upgrade tiff to 4.0.8-2+deb9u2 (CVE-2017-9935, CVE-2017-11335,
      CVE-2017-12944, CVE-2017-13726, CVE-2017-13727, CVE-2017-18013)
    - Upgrade ffmpeg to 7:3.2.10-1~deb9u1. (CVE-2017-17081)
    - Upgrade libtasn1-6 to 4.10-1.1+deb9u1. (CVE-2017-10790, CVE-2018-6003)
    - Upgrade Libre Office to 1:5.2.7-1+deb9u2. (CVE-2018-6871)
    - Upgrade libvorbis to 1.3.5-4+deb9u1. (CVE-2017-14632, CVE-2017-14633)
    - Upgrade gcc to 6.3.0-18+deb9u1.
    - Upgrade util-linux to 2.29.2-1+deb9u1. (CVE-2018-7738)
    - Upgrade isc-dhcp to 4.3.5-3+deb9u1 (CVE-2017-3144, CVE-2018-5732,
      CVE-2018-5733)

  * Minor improvements
    - Avoid noisy warning at boot time by creating tails-upgrade-frontend's
      trusted GnuPG homedir with stricter permissions, then making it looser.
      (Closes: #7037)
    - Drop (broken) Thunderbird dedicated SocksPort. (Closes: #12460)
    - Drop customized update-ca-certificates.service. (Closes: #14756)
    - Update AppArmor cupsd profile. (Closes: #15029)
    - Improve UX when GDM does not start. (Closes: #14521)
    - Install packages needed to support Video Acceleration API.
      (Closes: #14580)
    - Upgrade aufs-dkms for Linux 4.15. (Closes: #15132).
    - Ship pdf-redact-tools, thanks to dachary <loic@dachary.org>.
      (Closes: #15052)
    - Additional Software Packages: convert to python3 and PEP-8.
      (Closes: #15198)
    - Additional Software Packages: do not check for updates every time the
      network gets reconnected. (Closes: #9819)
    - Revert to xorg-xserver from Stretch. (Closes: #15232)
    - Open Tails documentation in Tor Browser when online. (Closes: #15332)
    - Disable Enigmail's Memory Hole feature. (Closes: #15201)
    - Persistence Setup: stop depending on Synaptic. (Closes: #15263)

  * Bugfixes
    - Additional Software Packages: fix the "incomplete online upgrade
      process" bug in offline mode (Closes: #14570)
    - Additional Software Packages: do not block Desktop opening.
      (Closes: #9059)
    - Install OpenPGP Applet 1.1. (Closes: #6398).
    - Repair rng-tools using a real start-stop-daemon program.
      (Closes: #15344)
    - Tails installer: fix bug with unicode status messages. (Closes: #15254)

  * Build system
    - Abort if tails-custom-apt-sources failed.
    - Abort the ISO build when DKMS modules are not built. (Closes: #14789).
    - Improve how we track dependencies in build hooks. (Closes: #14818)
    - Fix (potential) rare race condition during build.
    - Ensure the SquashFS has /etc/hostname properly configured.
      (Closes: #15322)
    - Bump builder VM's RAM. (Closes: #15310)

  * Test suite
    - Log the list of systemd jobs when systemctl is-system-running fails.
      (Closes: #14772).
    - Allow more time for 'systemctl is-system-running' to succeed.
    - Only support SikuliX, not Sikuli.
    - Disable SPICE clipboard sharing.
    - Don't flood the debug logger with the journal contents.
    - Rescue exception.
    - Enter a name into the Thunderbird account configuration.
      (Closes: #11256)
    - Fix the "I do not see ..." step's case. (Closes: #14929)
    - Mark scenarios that use the "The Report an Error launcher will…" step
      as fragile (Closes: #15321)
    - Test that Tor Browser opens docs when online. (Closes: #15332)
    - Adapt test after warning moved to after Unsafe Browser verification
      dialog. (Closes: #8775)
    - Dogtailify electrum.feature.
    - Add additional software packages feature. (Closes: #14572)
    - Disable test that is broken due to a Tor Browser bug. (refs: #15336)

 -- Tails developers <tails@boum.org>  Mon, 12 Mar 2018 21:28:29 +0100

tails (3.5) unstable; urgency=medium

  * Security fixes
    - Upgrade amd64-microcode to 3.20171205.1, for the mitigation
      against Spectre (CVE-2017-5715) (Closes: #15148).
    - Upgrade Tor Browser to 7.5-build3 (Closes:  #15197).
    - Upgrade Thunderbird to 1:52.5.2-2~deb9u1.0tails1 (Closes: #15033)
    - Upgrade gdk-pixbuf to 2.36.5-2+deb9u2.0tails1 (Closes: #15177).
    - Upgrade bind9 to 1:9.10.3.dfsg.P4-12.3+deb9u4.
    - Upgrade libxml2 to 2.9.4+dfsg1-2.2+deb9u2.

  * Minor improvements
    - Upgrade Linux to 4.14.13, which is the first kernel that has the
      "[x86] microcode/AMD: Add support for fam17h microcode loading"
      commit, that's needed to load the AMD fam17h microcode for
      mitigating the Spectre vulnerability (CVE-2017-5715).

  * Bugfixes
    - Drop Claws Mail persistence setting migration. Whenever
      persistent Claws Mail setting is enabled, this creates an empty
      ~/.icedove/ directory, that prevents Thunderbird from starting
      (Closes: #12734).
    - Don't prevent the GNOME Applications button from opening its menu if
      time syncing resulted in a shift back in time (Closes: #14250).
    - Tails Installer: when cloning Tails to another USB drive, check
      if the target device has enough space *before* any destructive
      actions are made (Closes: #14622).
    - Tor Browser: make "Print to file" work again, for all locales
      (Closes: #13403, #15024).

  * Build system
    - Fix option passed to cmp: -q is not supported but --quiet is.
      Spotted on feature/buster that's the first branch that exercises
      this code, but there's no reason to fix it only there.

  * Test suite
    - Adapt tests for Tor Launcher 0.2.14.3, i.e. the one shipped with
      Tor Browser 7.5 in Tails 3.5 (Closes: #15064).
    - Add support for creating arbitrarily sized partitions.
    - Add a "Try cloning Tails to a too small partition" scenario
      (regression test for #14622).

 -- Tails developers <tails@boum.org>  Tue, 23 Jan 2018 00:57:58 +0100

tails (3.4) unstable; urgency=medium

  * Security fixes
    - Install Linux 4.14.0-3 from sid (Closes: #14976). This enables
      the kernel-side mitigations for Meltdown.
    - Upgrade curl to 7.52.1-5+deb9u3.
    - Upgrade enigmail to 2:1.9.9-1~deb9u1.
    - Upgrade gimp to 2.8.18-1+deb9u1.
    - Upgrade imagemagick to 8:6.9.7.4+dfsg-11+deb9u4.
    - Upgrade libav (ffmpeg) to 7:3.2.9-1~deb9u1.
    - Upgrade libxcursor to 1:1.1.14-1+deb9u1.
    - Upgrade libxml-libxml-perl to 2.0128+dfsg-1+deb9u1.
    - Upgrade poppler to 0.48.0-2+deb9u1.
    - Upgrade rsync to 3.1.2-1 3.1.2-1+deb9u1.
    - Upgrade samba to 2:4.5.12+dfsg-2+deb9u1.
    - Upgrade sensible-utils to 0.0.9+deb9u1.
    - Upgrade tor to 0.3.1.9-1~d90.stretch+1.

  * Minor improvements
    - Display TopIcons systray on the left of the system menu. This
      fixes #14796 (on Buster, it is displayed in the middle of the
      screen, on the left of the clock) and an annoying UX problem we
      have on Stretch: OpenPGP applet is in the middle of icons that
      share the exact same (modern, GNOME Shell-like) behaviour, which
      is disturbing when opening one of the modern menus and moving
      the mouse left/right to the others, because in the middle one
      icon won't react as expected, and the nice blue bottom border
      continuity is broken.
    - Use the "intel" X.Org driver for integrated graphics in Intel
      i5-7300HQ (Closes: #14990).
    - Enable HashKnownHosts in the OpenSSH client (Closes: #14995).
      Debian enables HashKnownHosts by default via /etc/ssh/ssh_config
      for good reasons, let's not revert to the upstream default.
    - Pin the AppArmor feature set to the Stretch's kernel one. Linux
      4.14 brings new AppArmor mediation features and the policy
      shipped in Stretch may not be ready for it. So let's disable
      these new features to avoid breaking stuff: it's too hard to
      check if all the policy for apps we ship (and that users install
      themselves) has the right rules to cope with these new mediation
      features.

  * Bugfixes
    - Don't delete downloaded debs after install (Closes: #10958).
    - Install xul-ext-ublock-origin from sid to make the dashboard
      work again(Closes: #14993). Thanks to cacahuatl
      <cacahuatl@autistici.org> for the patch!
    - Additional software feature: use debconf priority critical to
      prevent failure when installing packages otherwise requiring
      manual configuration (Closes: #6038)
    - Don't include anything under /lib/live/mount/medium/ in the
      readahead list (Closes: #14964). This fixes the boot time
      regression introduced in Tails 3.3.

  * Build system
    - Display a more helpful error message when the 'origin' remote
      does not point to the official Tails Git repository. This task
      calls git_base_branch_head() which relies on the fact 'origin'
      points to our official repo.
    - Vagrant: never build the wiki early. This has caused several
      issues throughout the years, the lastest instance being the
      reopening of #14933. (Closes: #14933)
    - Install libelf-dev during the time we need it for building DKMS modules.
    - Make the DKMS build hook verbose, and display DKMS modules build
      logs on failure. This hook is a recurring cause of headaches,
      let's simplify debugging.
    - Remove obsolete duplicate build of the virtualbox-guest DKMS
      module.

  * Test suite
    - Log the list of systemd jobs when systemctl is-system-running
      fails (Closes: #14772). Listing the units is not enough: in most
      cases I've seen, is-system-running returns "starting" which
      means the job queue is not empty, and to debug that we need the
      list of jobs.
    - Only support SikuliX; drop support for Sikuli.
    - Disable SPICE clipboard sharing in the guest. It could only mess
      things up, and in fact has confused me by suddenly setting my
      *host's* clipboard to "ATTACK AT DAWN"... :)
    - Decode Base64.decode64 return value appropriately; it returns
      strings encoded in ASCII-8bit.
    - Don't flood the debug logger with the journal contents.
    - Handle case where $vm is undefined during an extremely early
      scenario failure.
    - Allow more time for 'systemctl is-system-running' to
      succeed. (Refs: #14772)
    - Make Sikuli attempt to find replacements on FindFailed by
      employing fuzz, or "lowering the similarity factor". The
      replacements (if found) are saved among the artifacts, and
      serves as potential drop-in-replacements for outdated
      images. The main use case for this is when the font
      configuration in Tails changes, which normally invalidates a
      large part of our images given that our default high similarity
      factor. We also add the `--fuzzy-image-matching` where the
      replacements are used in case of FindFailed, so the tests can
      proceed beyond the first FindFailed. The idea is that a full
      test suite run will produce replacements for potentially *all*
      outdated images.
    - Fix our findAny() vs findfailed_hook. For findAny() it might be
      expected that some images won't be found, so we shouldn't use
      our findfailed_hook, which is about dealing with the situation
      where images need to be updated.
    - Make sure Pidgin's D-Bus policy changes are applied (Closes:
      #15007). Without the HUP there's a race that we sometimes lose.
    - Nump the Unsafe Browser's start page image (Closes: #15006).
    - Hot-plug a 'pcnet' network device instead of 'virtio' on Sid,
      since the latter is not detected on Sid (Closes: #14819).

 -- Tails developers <tails@boum.org>  Mon, 08 Jan 2018 16:57:07 +0100

tails (3.3) unstable; urgency=medium

  * Major changes
    - Upgrade the base system to the Debian Stretch 9.2 point-release
      which gives us tons of bugfixes (Closes: #14714).
    - Install Linux 4.13.0-1 (Closes: #14789).

  * Security fixes
    - Upgrade Thunderbird to 52.4.0 (Closes: #14963).
    - Upgrade Tor Browser to 7.0.10 (Closes: #14940).
    - Upgrade gdk-pixbuf to 2.36.5-2+deb9u1.0tails1 (Closes: #14729).

  * Minor improvements
    - Upgrade to Tor 0.3.1.8-2~d90.stretch+1, a new stable Tor series.
    - tails-documentation: rewrite in Python + use WebKit for display
      instead of the Tor Browser. Since Tor Browser 7.0.8 rendering of
      local pages (like our docs) fail (#14962) so this is probably a
      temporary workaround of that.
    - Replace the Unsafe Browser's warning pages with static,
      pure-HTML versions. This is truly a *temporary* workaround for
      #14962.
    - Update deb.tails.boum.org APT repo key (Closes: #14927)
    - Refresh Tor Browser AppArmor profile patch to apply on top of
      torbrowser-launcher 0.2.8-4's (Closes: #14923).
    - Drop obsolete manual enabling of AppArmor on the kernel
      command-line: it's now enabled by default, so the (Tails -
      Debian) delta gets smaller. :)

  * Bugfixes
    - Install Tails Installer 5.0.2. Fixes:
      * Most notably, fix an issue preventing Tails Installer from
        installing to drives containing a non-Tails partition that
        (obviously) has affected a lot of users. (Closes: #14755).
      * Fix an issue that made the resulting installations unbootable
        if Tails Installer was using a too recent udisks2, e.g. the
        one currently in Debian Sid (Closes: #14809).
      * Code clean-ups (Closes: #14721, #14722, #14723).
    - Fix UEFI boot for USB sticks installed with Universal USB
      Installer (Closes: #8992).
    - Force Tor Browser and Thunderbird to enable accessibility
      support even if no a11y feature is enabled in GNOME yet (Closes:
      #14752, #9260).
    - Mark our custom Desktop launchers as trusted (Closes: #14793,
      Refs: 14584).
    - Add a systemd --user target for bits of GNOME
      EarlyInitialization managed by systemd, and make the keyboard
      layout configuration as part of it. This fixes an issue where
      the layout chosen in the Greeter sometimes wasn't applied in the
      GNOME session (Closes: #12543).

  * Build system
    - auto/{build,clean,config}: run with `set -eu`.
    - Add script to sanity check the website. Currently it ensures all
      blog posts and security advisories have valid Ikiwiki 'meta
      date' directives, since we depend on it for reproducibility.
      Also make passing this sanity check a pre-condition for building
      the website (Closes: #12726, #14767).
    - Abort the ISO build when DKMS modules were not built.
    - Take into account where DKMS modules get installed nowadays.
    - auto/build: normalize file timestamps in wiki/src before
      building. The copy of the website included in the ISO image has
      "Posted" timestamps that apparently match when we cloned the Git
      repository, which affects reproducibility. (Closes: #14933).
    - Fix reproducibility of builds of topic branches that lag behind
      their base branch with the mergebasebranch build option enabled.
      Two otherwise identical merge commits done at different times
      get different IDs, and we happen to embed in the ISO the ID of
      the commit we're building from. (Closes: #14946)

  * Test suite
    - Bump timeout for "I can save the current page as", otherwise the
      "The Tor Browser directory is usable" scenario fails randomly
      when the system is under load.
    - New scenario: installing Tails to an eligible drive with an
      existing filesystem. This is a regression test for #14755.
    - New scenario: re-installing over an existing Tails installation.

 -- Tails developers <tails@boum.org>  Tue, 14 Nov 2017 04:53:27 +0100

tails (3.2) unstable; urgency=medium

  * Major changes
    - Upgrade Linux packages to the Debian kernel 4.12.0-2, based on
      mainline Linux 4.12.12 (Closes: #11831, #12732, #14673).

  * Security fixes
    - Upgrade Tor Browser to 7.0.6-build3 (Closes: #14696).
    - Upgrade to Thunderbird 52.3.0 (Closes: #12639).
    - Deny access to Pidgin's D-Bus service (Closes: #14612). That D-Bus
      interface is dangerous because it allows _any_ application running
      as `amnesia' that has access to the session bus to extract
      basically any information from Pidgin and to reconfigure it:
      https://developer.pidgin.im/wiki/DbusHowto
    - Block loading of Bluetooth kernel modules (Closes: #14655) and
      block Bluetooth devices with rfkill (Closes: #14655).
    - Add localhost.localdomain to the hosts file to prevent loopback
      leaks to Tor circuits (Closes: #13574). Thanks to tailshark for
      the patch!

  * Minor improvements
    - Upgrade to Tails Installer 5.0.1 (Closes: #8859, #8860, #12707). This
      version gets rid of the splash screen, detects when Tails is already
      installed on the target device (and then proposes to upgrade),
      and generally improves the UX. It also increases the Tails partition
      size and refuses to install to devices smaller than 8 GB.
    - Deprecate Thunderbird's preferences/0000tails.js (Closes: #12680).
    - Install the BookletImposer PDF imposition toolkit (Closes: #12686).
    - Tor Browser:
      * Fallback to ~/Tor Browser for uploads (Closes: #8917).
      * Silence some common operations that always are denied and
        otherwise would spam the journal (Closes: #14606)
    - Shell library: remove now unused functions (Closes: #12685).
    - Add pppoe to the installed packages (Closes #13463). Thanks to geb
      for the patch!
    - Replace syslinux:i386 with syslinux:amd64 in the ISO9660
      filesystem (Closes: #13513).
    - htpdate: fix date header regexp (Closes: #10495). It seems that
      some servers (sometimes) do not send their headers with first
      letter uppercased, hence a lot of failures to find the date in it.
    - Install aufs-dkms from Debian unstable (Closes: #12732).
    - Install vim-tiny instead of vim-nox (Closes: #12687). On Stretch,
      vim-nox started pulling ruby and rake in the ISO. I think vim-tiny
      would be good enough, and would save a few MiB in the ISO. Those
      who use vim more intensively and want another flavour of vim are
      likely to need persistence anyway, and can thus install a more
      featureful vim with the additional software packages feature.
    - Remove gksu and its and gconf's dependencies (Closes: #12738). We
      use pkexec instead of gksudo. gksu is unmaintained, buggy
      (e.g. #12000), and it is the only reason we ship GConf, which we
      want to remove. The other removals are:
      * libgnomevfs2-extra, which was previously used for SSH/FTP support in
        Nautilus, but isn't needed for that any more.
      * libgnome2-bin which provides gnome-open, which isn't required by
        any application in Tails (as far as we know).
      * Configurations and scripts that become obsolete because of these
        removals.
    - Refresh torbrowser-AppArmor-profile.patch to apply cleanly on top
      of torbrowser-launcher 0.2.8-1 (Closes: #14602).
    - Switch from Florence to GNOME's on-screen keyboard (Closes: #8281)
      and incidentally improve accessibility in GTK+ 2.0 and Qt
      applications. This drops Florence and the corresponding GNOME
      Shell extension.
    - Make ./HACKING.mdwn a symlink again (Closes: #13600).
    - Implement refresh-translations --force .
    - Rework how we handle the individual POT files of our applications.
      Comparing the new temporary POT files we generate with the
      temporary POT files we generated last time (if ever, and if we
      did, for which branch?) is not relevant; these POT files are only
      used for merging into a new tails.pot and *that* one is relevant
      to diff against the old tails.pot.
    - Update the Tails signing key. (Closes: #11747)
    - Reproducibility:
      * Ensure reproducible permissions for /etc/hostname (Closes:
        #13623).
      * Patch desktop-file-utils to make its mimeinfo.cache reproducible
        (Closes: #13439).
      * Patch glib2.0 to make its giomodule.cache reproducible (Closes:
        #13441).
      * Patch gdk-pixbuf to make its loaders.cache reproducible (Closes:
        #13442).
      * Patch gtk2.0 and gtk3.0 to make their immodules.cache
        reproducible (Closes: #13440).
      * Remove GCconf: it is a source of non-determinism in the
        filesystem (element order in /var/lib/gconf/defaults/%gconf-tree-*.xml)
        which made Tails unreproducible.
      * Ignore comment updates in POT files, which was a source of
        non-determinism and therefore prevented Tails from being
        reproducible (Closes: #12641).
    - Kernel hardening:
      * Increase mmap randomization to the maximum supported value
        (Closes: #11840). This improves ASLR effectiveness, and makes
        address-space fragmentation a bit worse.
      * Stop explicitly enabling kaslr: it's enabled by default in
        Debian, and this kernel parameter is not supported anymore.
      * Disable kexec, to make our attack surface a bit smaller.

  * Bugfixes
    - Start Nautilus silently in the background when run as root
      (Closes: #12034). Otherwise, after closing Nautilus one gets the
      prompt back only after 5-15 seconds, which confuses users and makes
      our doc more complicated than it should.
    - Ensure pinentry-gtk2 run by Seahorse has the correct $DISPLAY set
      (Closes: #12733).

  * Build system
    - build-manifest-extra-packages.yml: remove squashfs-tools version
      we don't use anymore (Closes: #12684). Apparently our
      apt-get/debootstrap wrapper tricks are enough to detect the
      version of squashfs-tools we actually install and use.
    - Merge base branch earlier, i.e. in auto/config instead of
      auto/build (Closes: #14459). Previously, a given build from a topic
      branch would mix inconsistent versions of things.
    - Fail builds started before SOURCE_DATE_EPOCH (Closes:
      #12352). Such builds would not be reproducible, and this is an
      assumption (a reasonable one!) that we do all over the place, so
      let's fail early. While we're at it, let's fail if
      SOURCE_DATE_EPOCH is not set as well. Actually we would fail any
      way if that was the case when reaching our
      99-zzzzzz_reproducible-builds-post-processing build hook, but
      let's fail early.

  * Test suite
    - Test the GNOME Root Terminal.
    - Take into account that Tails Installer 5.0.1 refuses to install
      Tails to devices smaller than 8 GiB. It'll still allow *upgrading*
      such sticks though.
    - Use 7200 MiB virtual USB drives when we really mean 8 GiB. In the
      real world, USB sticks labeled "8 GB" can be much smaller, so
      Tails Installer will accept anything that's at least 7200 MiB.
      This commit makes us exercise something closer to what happens in
      the real world, and incidentally it'll save storage space on our
      isotesters and improve test suite performance a bit. :)
    - Have unclutter poll every 0.1s instead of continuously. On current
      sid, virt-viewer eats a full CPU and doesn't do its job when
      "unclutter -idle 0" is running.
    - Adapt tests for Tails Installer 5.0.1.
    - Workaround Pidgin's DBus interface being blocked since we actually
      depend on it for some tests.
    - Test that Pidgin's DBus interface is blocked.
    - Save more data on test suite failures (Refs: #13541):
      * When Tor fails to bootstrap, save Tor logs and chutney nodes
        data.
      * When Htpdate fails to synchronize the clock, save its logs.
      * Always save the systemd journal on failure.
    - When testing emergency shutdown, wait longer for Tails to tell
      us it has finished wiping the memory. The goal here is to help
      us understand whether (Refs: #13462) is a bug in the emergency
      shutdown feature or in our test suite.
    - Restart nautilus-desktop if Desktop icons are not visible
      (Closes: #13461).
    - Test suite: fix assert_raise() when using ruby-test-unit >=
      3.2.5 (Closes: #14654). ruby-test-unit 3.2.5 added native Java
      exception support for JRuby. The fact we defined the :Java
      constant was enough to trigger that JRuby-specific code, which
      failed.
    - Test suite: take into account that click-to-play is not required
      anymore for WebM videos in Tor Browser (Closes: #14586).

 -- Tails developers <tails@boum.org>  Mon, 25 Sep 2017 22:23:01 +0200

tails (3.1) unstable; urgency=medium

  * Security fixes
    - Upgrade Tor Browser to 7.0.4-build1 (Closes: #13577).
    - Upgrade Linux to 4.9.30-2+deb9u3.
    - Upgrade libtiff to 4.0.8-2+deb9u1.
    - Upgrade bind9 to 1:9.10.3.dfsg.P4-12.3+deb9u2.
    - Upgrate evince to 3.22.1-3+deb9u1.
    - Upgrade imagemagick 8:6.9.7.4+dfsg-11+deb9u1.
    - Ensure Thunderbird cleans its temporary directory. (Closes: #13340).

  * Minor improvements
    - Patch gconf to produce reproducible XML output (refs: #12738). This is
      the temporary solution for #12738 in Tails 3.1 which will be reverted
      (and fixed permanently by removing gconf) in Tails 3.2.
    - Apply Debian bts patch to cracklib to produce reproducible dictionnaries
      (Closes: #12909).
    - Upgrade to Debian 9.1 (Closes: #13178).

  * Bugfixes
    - Replace faulty URL in htpdate neutral pool (Closes: #13472).
    - Keep installing a version of Enigmail compatible with Thunderbird 45.x
      (Closes: #13530).
    - Fix the time syncing and Tor notifications translations (Closes: #13437).

  * Build system
    - Upgrade the Vagrant basebox for building ISO images to Stretch
      (Closes: #11738).
    - Fix on-disk build by bumping Vagrant build VM memory to 768M
      (Closes: #13480).
    - Fix rescue build option by exporting TAILS_BUILD_FAILURE_RESCUE
      (Closes: #13476).

  * Test suite
    - mark gnome screenshot scenario as fragile (refs: #13458)
    - mark UEFI scenario as fragile (refs: #13459).

 -- Tails developers <tails@boum.org>  Sat, 05 Aug 2017 15:25:51 +0200

tails (3.0.1) unstable; urgency=medium

  * Security fixes
    - Upgrade tor to 0.3.0.9-1~d90.stretch+1 (Closes: #13253).
    - Upgrade Linux to 4.9.30-2+deb9u2.
    - Upgrade libc to 2.24-11+deb9u1.
    - Upgrade libexpat1 to 2.2.0-2+deb9u1.
    - Upgrade libgcrypt20 to 1.7.6-2+deb9u1.
    - Upgrade libgnutls30 to 3.5.8-5+deb9u1.
    - Enable Debian security APT sources (Closes: #12309).

  * Minor improvements
    - Use a higher resolution image in Tails persistence setup
      (Closes: #12510).

  * Bugfixes
    - Forcibly set $SSH_AUTH_SOCK before starting GNOME
      Shell. Apparently, due to a race condition, GNOME keyring
      sometimes fails to tell the session manager about the correct
      SSH_AUTH_SOCK, and thus GNOME Terminal hasn't this variable set
      and any ssh process started in there won't use the (perfectly
      working) SSH agent (Closes: #12481).
    - Fix issue that made Tails Installer rejects working USB drives,
      pretending they're not "removable" (Closes: #12696).
    - Make behavior of the power button and lid close actions in the Greeter
      consistent with the regular GNOME session (Closes: #13000).

  * Build system
    - Track the latest debian-security archive for the corresponding
      APT sources, and not for the unrelated jessie-updates (Closes:
      #12829).
    - Print APT sources used in the build VM, to help debugging issues
      such as #12829.

 -- Tails developers <tails@boum.org>  Tue, 04 Jul 2017 15:59:18 +0200

tails (3.0) unstable; urgency=medium

  * Major changes
    - Upgrade Tor Browser to 7.0.1 (Closes: #12635, #12657).
    - Upgrade to a new snapshot of the Debian and Torproject
      APT repositories: respectively 2017060904 and 2017060903
      (Closes: #12609).

  * Minor improvements
    - Tor Browser: enable Electrolysis (e10s), i.e. render content in a separate
      child process, which will allow to improve performance and security
      further along the road. This required us to drop our branding add-on
      and re-implement its functionality in our Tor Browser wrapper
      (Closes: #12569).
    - Clean obsolete cached packages when using the Additional Software Packages
      feature (Closes: #12400).
    - Improve KeePassX database migration handling (Closes: #12375).
    - Upgrade OnionShare to 0.9.2, from Debian sid as it has been removed
      from Stretch (Closes: #12610).
    - Upgrade Tor to 0.3.0.8 (Closes: #12656).
    - Drop obsolete bilibop patch, that was applied in 0.5.2.1.
    - Include disk space usage information in the WhisperBack bug reports.
    - Reorder technical details in WhisperBack bug reports in way that makes
      more sense when reading them.
    - Convert lc.py to Python 3.
    - Simplify some Python code thanks to subprocess.check_ouput.
    - Set the initial keyboard focus on the "Start Tails" button
      in Tails Greeter (Closes: #12509).
    - Convert Tails Greeter's Debian packaging to current best practices.

  * Bugfixes
    - Fix persistent Thunderbird configuration migration when there is
      a mimeTypes.rdf, that doesn't contain any associations to "icedove"
      or "/usr/bin/iceweasel" (Closes: #12580).
    - Fix persistent browser bookmarks, by generating them from an sqlite dump
      (Closes: #12568).
    - Use the "intel" X.Org driver for Intel Atom/Celeron/Pentium Processor
      x5-E8000/J3xxx/N3xxx Integrated Graphics Controller.
    - `exec' from our Thunderbird wrapper so it doesn't remain running.
    - Tails Installer: don't allow installing on non-removable drives
      (Closes: #10731).
    - Fetch the torbrowser-launcher sources from Debian sid:
      it's been removed from Debian testing.
      Refresh torbrowser-AppArmor-profile.patch accordingly.
    - Unsafe Browser: remove the search bar, that's currently buggy
      and its presence only encourages unsupported usage (Closes: #12573).
    - Unsafe Browser: disable searching in the address bar. It can result
      in leaking hostnames and credentials to the default search
      engine operator (Closes: #12540).
    - Make our omni.ja modifications reproducible (Closes: #12620).
    - Generate the fontconfig cache in a reproducible manner (Closes: #12567).
    - Don't include torrents/rss.html in the ISO. It's not generated
      in a deterministic manner and is worthless in the ISO (Closes: #12619).
    - Improve the language → default keyboard layout mapping
      in Tails Greeter (Closes: #12547).
    - Don't close Tails Greeter's main window when Alt-F4 is pressed
      (Closes: #12462).

  * Test suite
    - Run emergency_shutdown.feature after usb_*.feature, to reduce disk
      space requirements (Closes: #12565).
    - Deal with server messages in Pidgin.
    - Improve Pidgin connectivity check robustness.
    - Flag the Synaptic test as fragile (i.e. #12586).
    - Optimization: only test once that Tails, booted on DVD, eventually
      shuts down after wiping memory.
    - Move tests about the shutdown applet to a dedicated feature,
      as they have nothing to do with Tails' "emergency" shutdown feature.
    - Adapt the network connectivity check to Stretch, and improve it to check
      both link and IP connectivity (Closes: #12602).
    - Apply a fix from upstream Git to mutter, to fix some of its interactions
      with dogtail (Closes: #11718).
    - Mark "Scenario: Watching a WebM video" as fragile (i.e. #10442).

  * Build system
    - Set create_box -e, to make the vagrant box generation a bit more robust.
      (Closes: #12578).
    - Install kernel from backports and Tails build deps before performing
      APT upgrade, to avoid useless bandwidth usage (Closes: #12529).
    - Update submodules after merging the base branch (Closes: #12556).
    - Rakefile: fix date comparison in basebox:clean_old (Closes: #12575).
    - Rakefile: have basebox:clean_old delete baseboxes more than 4 months old
      (refs: #12576).
    - Also check for fuzzy patches' .orig files at the end of our build hooks,
      so we detect any fuzzy patches applied by hooks (Closes: #12617).
    - Remove .orig files for patches we allow to be fuzzy.
    - Don't pre-build the wiki when mergebasebranch is enabled.
      When pre-building the wiki, we modify the PO files which results in a
      conflict from the base branch merge in case it modifies the same
      files, which breaks the build (Closes: #12611).
    - Rakefile: add a task that removes all tails-builder-* libvirt volumes
      (Closes: #12599).

 -- Tails developers <tails@boum.org>  Sat, 10 Jun 2017 14:39:10 +0000

tails (3.0~rc1) unstable; urgency=medium

  * Major changes
    - Install Thunderbird 1:45.8.0-3+tails2 and handle the Icedove → Thunderbird
      migration, including wrt. persistent data (Closes: #11712, #12242).
      This package also has the patch from
      https://bugzilla.mozilla.org/show_bug.cgi?id=1281959 applied,
      to ease future integration of the Thunderbird AppArmor profile.
      Also, drop the Claws → Icedove migration path.
    - Upgrade to a new snapshot of the Debian and Torproject
      APT repositories: 2017051803 (Closes: #12554).
    - Upgrade Linux packages to the Debian kernel 4.9.0-3, based on
      mainline Linux 4.9.25.
    - Replace the kexec-based memory erasure feature with the Linux kernel's
      memory poisoning (Closes: #12354, #12428). The kexec-based implementation
      was not reliable enough and provided a poor UX. Instead, we now return
      to the initramfs on shutdown and unmount all filesystems there, so their
      content and corresponding caches are erased.
    - Upgrade Tor Browser to 7.0a4 based on Firefox 52.1.1esr (Closes:
      #12115, #12464):
      * Unfortunately e10s (multi-process Firefox) is disabled (#12569).
      * Unfortunately persistent bookmarks created for the first time
        in Tails 3.0~rc1 is broken (#12568).
      * Adds exceptions for the extensions Tails installs on top of
        the vanilla Tor Browser (Closes: #11419).
    - Upgrade tor to 0.3.0.7-1 (Closes: #12485) and log both to the
      usual file and the journal (Closes: #12412).
    - Merge the code that makes Tails almost build reproducibly (Refs:
      #5630); we still have issues with the fontconfig cache (Refs:
      #12567).

  * Minor improvements
    - Add a HACKING document for new code contributors (Closes:
      #12164).
    - Rename tor-controlport-filter to onion-grater (Closes: #12394)
      and import patches killing the delta against Whonix version
      (Closes: #12173).
    - Improve onion-grater; thanks to Joy SN <joysn1980@yahoo.com>
      for the original patches (Closes: #12173):
      · add --listen-interface
      · make stdout/stderr unbuffered to ensure Python exceptions are logged
      · use yaml.safe_load()
    - Improve KeePassX database migration handling (refs: #12375).
    - Electrum: set coin selection strategy to 'Privacy' (Closes: #12177).
    - Allow Onion Circuits to access /proc/pid/status.
    - Make gdm-shell-tails.desktop more similar to the one shipped
      in gnome-shell 3.22.3-3 (refs: #12364).
    - Greeter: have the help window point to updated documentation,
      use WebKit2 instead of the deprecated WebKit, and hide the sidebar
      and banner.
    - Use exec to start KeePassX, i.e. avoid leaving the wrapper running.

  * Bugfixes
    - Install xserver-xorg-legacy, to fix support for various graphics
      adapters that still don't work with rootless X.Org (Closes: #12542).
    - Use the "intel" X.Org driver for Intel Q35 and Intel Atom
      D4xx/D5xx/N4xx/N5xx graphics controllers (refs: #12219).
    - Give UEFI bootloaders upper-case filenames (Closes: #12511).
      Some UEFI firmware, such as the one in the ThinkPad X220, only recognize
      them if they have an upper-case name.
    - KeePassX: enable "Automatically save after each change" again,
      like we did in Tails 2.x (fixes a regression introduced
      in 3.0~beta3).
    - Install packages needed by the "Test speakers" functionality
      (Closes: #12549).
    - Fix automatic upgrades when one is already applied (Closed:
      #12501).
    - When generating the network device blacklist, also blacklist
      network drivers from the staging directory (Closes: #12362).
    - htpdate pool: replace www.sarava.org with leap.se. The former
      has been down for a while and it's not clear when it's going to
      be stable again. The latter should be reliable.

  * Test suite
    - Check that dirmngr used the configured keyserver (Closes: #12371).
    - Sanity check that Chutney starts all nodes in the network.
    - Disable the Sandbox option for all nodes, until Tor#21943
      is fixed (Closes: #12512).
    - Wait for the desktop icons to be displayed in the "Tails desktop is ready"
      step. Let's not try interacting with the desktop earlier.
    - Add tests for memory erasure on "normal" shutdown (refs: #12428).
    - Add tests for memory erasure on "emergency" shutdown, and run some
      with network enabled (refs: #12354).
    - Have eject_cdrom run eject(1) like it used to do in the past.
      Otherwise the machine is immediately halted and we cannot test
      whether memory has been erased.
    - Pass mount_USB_drive structured data instead of free-form text.
    - Test that MAC spoofing and "Disable network" works for
      hotplugged networking devices (Refs: #12362).

  * Build system
    - Generate the Vagrant base box locally as part of the build process,
      instead of downloading it: one less binary blob as input in the build
      process (refs: #12409).
    - Use Vagrant for builds on Jenkins too (Closes: #11972).
    - Tell build script to be more verbose.
    - Respect the 'ARTIFACTS' environment variable if set.
    - Add a second disk to handle the apt-cacher-ng cache, and store
      the corresponding logs in there (Closes: #11979).
    - Use APT snapshots in Vagrant build VMs, create/use a basebox that matches
      the branch/tag/commit being tested, and provision a new VM for each build
      (Closes: #11980, #11981).
    - Ship all build dependencies in the Vagrant basebox, to save some
      time when building ISOs.
    - Make basebox generation compatible with both GnuPG 1.x and 2.x.
    - Set LC_ALL=C, mostly to suppress some warnings.
    - Support forcing VM cleanup before/after build.
    - Add tasks for cleaning up old or all base boxes (refs: #12409).
    - Add build option useful for debugging build failures.
    - Remove obsolete build options.
    - Make auto/scripts/utils.sh more reusable, use it in Rakefile,
      auto/build and setup-tails-builder.
    - Add an option controlling whether to merge the base branch.
    - Add "rake test" target and import logics from puppet-tails'
      wrap_test_suite script.
    - Build Tails as a release simply when HEAD is tagged, i.e. we do not
      require building from a detached head any more.
    - Sanity check compression choice when building a release.
    - Use the host's resolv.conf when building the Vagrant base box.
      Since systemd-networkd is used to manage resolv.conf inside the base box,
      and it hasn't been initialized yet (we are not booting it, just chrooting
      into it) DNS is broken otherwise.
    - Release process: "release" a new base box when freezing.
    - Chown/scp artifacts with a single command to limit overhead and warnings
      noise caused by repeated SSH calls.
    - Add a build options to use a custom CPU model, and custom
      machine type, for reproducibility testing (refs: #12345).
    - Add support for installing Tor Browser nightly builds.

 -- Tails developers <tails@boum.org>  Sat, 20 May 2017 16:48:45 +0200

tails (3.0~beta4) unstable; urgency=medium

  * Major changes
    - All changes brought by Tails 2.12.
    - Upgrade to a new snapshot of the Debian and Torproject
      APT repositories (2017041704).

  * Security improvements
    - Enable the buddy page allocator free poisoning (Closes: #12089).
    - Enable slub/slab allocator free poisoning (Closes: #12090).
    - Create IUKs (automatic upgrades) in a reproducible manner
      (Closes: #11974).

  * Minor improvements
    - Firewall: forbid the _apt user to talk to DNS ports. APT works very well
      without DNS access since we only have Onion APT sources, so let's silence
      the logs.
    - Replace Pidgin's "systray" icon with the guifications plugin
      (Closes: #11741). We're trying to remove as much as we can from
      the set of icons managed by TopIcons extension flavours, in the hope
      it's enough to cancel the problems we've seen with them (#10576, #11737).
    - Disable apt-daily.timer, that can only cause problems in our context
      (Closes: #12390).
    - Do not let pppd-dns manage /etc/resolv.conf (Closes: #12401).
    - Ensure rootless X.Org can access /dev/fb0 when started by GDM.
    - Include the amdgpu module in the initramfs (refs: #12218).
    - Tails Greeter: don't mention 'firewall' anymore (#12382).
    - Tails Greeter: avoid the popover menu for Formats being cut,
      in most cases (Closes: #12249).
    - Tails Greeter: disable the screensaver (Closes: #12370).
    - Tails Greeter: fix behavior when pressing Enter in the language selection
      menu (Closes: #12359).

  * Bugfixes
    - Install speech-dispatcher-espeak-ng to fix the Orca screen reader
      (Closes: #12389).
    - Install xserver-xorg-video-intel and use it on a few graphics adapters
      that are not supported correctly by the modesetting driver (refs: #12219).
      More PCI IDs will be added as new affected hardware is reported.

  * Test suite
    - Run on a Q35 2.8 machine (Closes: #11605).
    - Deprecate xtightvncviewer in favor of tigervnc-viewer.
    - Test the Unsafe Browser in 3 random supported languages, not all.
      This should be enough to identify most future regressions in this area,
      and will be much faster than testing them all.
    - Pidgin tests: switch to an image that doesn't depend on the
      topic of tails@conference.riseup.net.
    - Fix a problematic use of try_for.
    - Fix VM.select_virtual_desktop() and VM.do_focus().
    - Random Gherkin improvements.
    - Fix a focus issue for GNOME Terminal vs. Tails Installer.
    - Adjust to kernel memory poisoning being enabled, which breaks the way
      we used to test memory erasure (refs: #12354):
      · Drop "no memory erasure" and "memory erasure" tests, that can't work
        anymore.
      · Test erasure of memory freed by a killed userspace process.
      · Test that memory poisoning applies to unmounted tmpfs.
      · Test that memory poisoning applies to read and write cache
        for unmounted vfat and LUKS-encrypted ext4.
      · Run erase_memory a bit later, it requires less disk space nowadays.

 -- Tails developers <tails@boum.org>  Tue, 18 Apr 2017 13:01:25 +0000

tails (2.12) unstable; urgency=medium

  * Major changes
    - Completely remove I2P. :( We have decided to remove I2P (see
      #11276) due to our failure of finding someone interested in
      maintaining it in Tails (Closes: #12263).
    - Upgrade the Linux kernel to 4.9.13-1~bpo8+1 (Closes: #12122).

  * Security fixes
    - Upgrade Tor Browser to 6.5.2 based on Firefox 45.9. (Closes:
      #12444)
    - Mount a dedicated filesystem on /var/tmp, to mitigate the
      hardlinks permissions open by the user-tmp abstraction. See
      https://labs.riseup.net/code/issues/9949#note-23 for details
      (Closes: #12125).
    - Protect against CVE-2017-2636 by disabling the n-hdlc kernel
      module (Closes: #12315).
    - Ensure /etc/resolv.conf is owned by root:root in the SquashFS.
      lb_chroot_resolv will "cp -a" it from the source tree, so it
      inherits its ownership from the whoever cloned the Git
      repository. This has two problems. First, this results in unsafe
      permissions on this file (e.g. a Vagrant build results in the
      'amnesia' user having write access to it).
    - Upgrade libjasper1 to 1.900.1-debian1-2.4+deb8u3
    - Upgrade gstreamer and its plugins to 1.4.4-2+deb8u1.
    - Upgrade eject to 2.1.5+deb1+cvs20081104-13.1+deb8u1.
    - Upgrade imagemagick to 8:6.8.9.9-5+deb8u8.
    - Upgrade pidgin to 2.11.0-0+deb8u2.
    - Upgrade samba to 2:4.2.14+dfsg-0+deb8u5.


  * Minor improvements
    - Don't add the live user to the "audio" group. This should not be
      needed on a modern Linux desktop system anymore (Closes:
      #12209).
    - Install virtualbox-* 5.1.14-dfsg-3~bpo8+1 from our custom APT
      repository (Closes: #12307).
    - Install virtualbox-guest-* from sid. The version currently in
      jessie-backports is not compatible with Linux 4.9, and there's
      basically no chance that it gets updated (the maintainer asked
      for them to be *removed* from jessie-backports) (Closes:
      #12298).
    - Pull ttdnsd from our custom APT repository. It's gone from the
      TorProject one. We removed ttdnsd on feature/stretch already, so
      we'll need to pull it from our custom APT repository only for
      the next 3 months.
    - Clean up libdvd-pkg build files, again.  This cleanup operation
      was mistakenly removed in commit c4e8744 (Closes: #11273).
    - Install gnome-sound-recorder (Closes #10950). Thanks to Austin
      English <austinenglish@gmail.com> for the patch!
    - Stop restarting tor if bootstrapping stalls. It seems tor might
      have fixed the issues we used (see: #10238, #9516) to experience
      with the bootstrap process stalling and requiring a restart to
      kickstart it (Closes: #12411).
    - tor.sh: communicate via the UNIX socket instead of TCP port.
      This makes the library usable when run inside systemd units that
      have `PrivateNetwork=yes` set.
    - Get tor's bootstrap progress via GETINFO instead of log
      grep:ing.
    - Upgrade tor to 0.2.9.10-1~d80.jessie+1

  * Bugfixes
    - mirror-pool-dispatcher: bump maximum expected mirrors.json size
      to 32 KiB. This fixes an error where Tails Upgrader would
      complain with "cannot choose a download server" (Closes:
      #11735).

  * Build system
    - Retry curl and APT operations up to 20 times to make the ISO
      build more robust wrt. unreliable Internet connectivity. Thanks
      to Arnaud <arnaud@preev.io> for the patch!
    - Install ikiwiki from jessie-backports, instead of our patched
      one. Our changes were merged in 3.20161219, and jessie-backports
      now has 3.20170111~bpo8+1 (Closes: #12051).
    - Fix FTBFS when installing a .deb via config/chroot_local-packages
      by being more flexible when matching local packages in the apt
      list file (Closes: #12374). Thanks to Arnaud <arnaud@preev.io>
      for the patch!
    - auto/build: support Stretch's GnuPG v2 keyring filename.

  * Test suite
    - Try possible fix for #11508. IPv6Packet:s' source is accessed by
      `.ipv6_saddr`, not `ip_saddr` (that's for IPv4Packet). So, let's
      just try and see which one of the two each packet has, because
      one of them must be there! Also, given that UDPPacket can be
      either IPv4 or IPv6 it seems safest to try to parse each packet
      as IPv6Packet first -- that way we keep looking at transport
      layer protocols for IPv4 only, and treat everything IPv6 as the
      same, which makes sense, since we should block all IPv6, so
      everything should be treated the same at all times.
    - Changes due to #12411:
      * Raise special exception for Tor bootstrap failures.
      * Remove obsolete debug logging now that we don't log anything
        interesting for `restart-tor` any more.

 -- Tails developers <tails@boum.org>  Tue, 18 Apr 2017 17:41:46 +0200

tails (3.0~beta3) unstable; urgency=medium

  * Major new features and changes
    - Make the "Formats" settings in Tails Greeter take effect (Closes: #12079,
      new feature that was broken since it was introduced in 3.0~alpha1).
    - Upgrade to a new snapshot of the Debian and Torproject
      APT repositories (2017031702).

  * Removed features
    - Stop including I2P: we decided (#11276) to remove I2P, due to our failure
      at finding someone to maintain it in Tails (Closes: #12263).

  * Security fixes
    - Upgrade MAT to 0.6.1-4: fixes silent failure of the Nautilus
      contextual menu extension.
    - Ensure /etc/resolv.conf is owned by root:root in the SquashFS
      (Closes: #12343).
    - Protect against CVE-2017-2636 by disabling the n-hdlc kernel module
      (Closes: #12315).

  * Minor improvements
    - Reintroduce the X11 guest utilities for VirtualBox (regression
      introduced in 3.0~beta2).
    - Upgrade X.Org server and the modesetting driver (hopefully helps
      fixing #12219).
    - Automate the migration from KeePassX databases generated on Tails 2.x
      to the format required by KeePassX 2.0.x (Closes: #10956, #12369).
    - Add keyboard shortcuts in Tails Greeter (Closes: #12186, #12063).
    - Install dbus-user-session (regression introduced in 3.0~beta2).
    - Manage temporary directories in a declarative way (tmpfiles.d).
    - Replace references to the /var/run compatibility symlink
      with the canonical /run.
    - Update our Torbirdy patchset to the latest one sent upstream.
    - Install mesa-utils, so that Qt 5 can detect whether software based
      rendering is needed.
    - Have Tails Greeter honor the "debug" kernel command-line option,
      for easier debugging (Closes: #12373).
    - Refactor Tails Greeter to reduce code duplication (Closes: #12247).

  * Bugfixes
    - Fix sizing of zenity dialogs (Closes: #12313, regression introduced
      in 3.0~alpha1).
    - Fix confusing, spurious error messages in command-line applications
      wrapped with torsocks:
      · Ship a /etc/mailname file with content "localhost".
        Otherwise something (Git? libc6?) tries to resolve the "amnesia" host
        name, which fails, and a confusing error message is displayed
        (Closes: #12205, regression introduced in 3.0~alpha1).
      · Have torsocks allow UDP connections to the loopback interface,
        with AllowOutboundLocalhost 2 (Closes: #11736).

  * Test suite
    - Improve debugging info logging for PacketFu parsing issues,
      and implement a plausible fix (refs: #11508).
    - Try to make "double-click on desktop launcher" more reliable.
    - Fix selection of ISO in Tails Installer.
    - Re-enable the GnuPG tests that require a keyserver, pointing them
      to an Onion service we run on Chutney, that redirects all TCP traffic
      to a real, clearnet keyserver (Closes: #12211).
    - Implement a workaround for checking the configured keyserver in GnuPG,
      until a better fix is implemented (refs: #12371).
    - Fix the "Report an Error launcher" scenario in German.

  * Build system
    - Retry curl and APT operations up to 20 times to make the ISO build
      more robust wrt. unreliable Internet connectivity.
      Thanks to Arnaud <arnaud@preev.io> for the patch!
    - Install ikiwiki from jessie-backports, instead of our patched one
      (Closes: #12051).
    - Clean up libdvd-pkg build files, again (Closes: #11273).
    - Rakefile: fix TAILS_OFFLINE_BUILD exported variable name.
    - Adjust apt-mirror to support branches based on feature/stretch
      that don't use frozen APT snapshots.

 -- Tails developers <tails@boum.org>  Sun, 19 Mar 2017 15:10:28 +0100

tails (3.0~beta2) unstable; urgency=medium

  * All changes brought by Tails 2.11, except:
    - the test suite changes, that are not all compatible with this branch;
    - the "Tails 3.0 will require a 64-bit processor" notification:
      this advance warning is not useful on a release series
      that's 64-bit only.

  * Major new features and changes
    - Upgrade to a new snapshot of the Debian APT repositories (2017030802),
      and of the Torproject ones (2017030801).
    - Upgrade Linux to 4.9.0-2 (version 4.9.13-1).

  * Minor improvements
    - Improve GNOME Shell Window List styling. (Closes: #12233)

  * Bugfixes
    - Make it possible to start graphical applications in the Root Terminal.
      (part of #12000)

  * Test suite
    - Improve robustness when dealing with notifications. (Closes: #11464)
    - Bump timeout when waiting for 'Tor is ready' notification.
    - Fix the incremental upgrade test.
    - Drop a few obsolete test cases, update a number of images.
    - Adapt firewall leak test to new DHCP source IP address.
    - Adjust Seahorse and Enigmail tests to the keyserver that is now used.

 -- Tails developers <tails@boum.org>  Wed, 08 Mar 2017 16:29:44 +0000

tails (2.11) unstable; urgency=medium

  * Security fixes
    - Upgrade Tor Browser to 6.5.1 based on Firefox 45.8. (Closes:
      #12283)
    - Fix CVE-2017-6074 (local root privilege escalation) by disabling
      the 'dccp' module. (Closes: #12280)
    - Disable kernel modules for some uncommon network protocol. These
      are the ones recommended by CIS. (Part of: #6457)
    - Disable modules we blacklist for security reasons. Blacklisted
      (via `blacklist MODULENAME`) modules are only blocked from being
      loaded during the boot process, but are still loadable with an
      explicit `modprobe MODULENAME`, and (worse!) via kernel module
      auto-loading.
    - Upgrade linux-image-4.8.0-0.bpo.2-686-unsigned to 4.8.15-2~bpo8+2.
    - Upgrade bind9 to 1:9.9.5.dfsg-9+deb8u10.
    - Upgrade imagemagick to 8:6.8.9.9-5+deb8u7.
    - Upgrade libevent-2.0-5 to 2.0.21-stable-2+deb8u1.
    - Upgrade libgd3 to 2.1.0-5+deb8u9.
    - Upgrade libjasper1 to 1.900.1-debian1-2.4+deb8u2.
    - Upgrade liblcms2-2 to 2.6-3+deb8u1.
    - Upgrade libxpm4 to 1:3.5.12-0+deb8u1.
    - Upgrade login to 1:4.2-3+deb8u3.
    - Upgrade ntfs-3g to 1:2014.2.15AR.2-1+deb8u3.
    - Upgrade openjdk-7-jre to 7u121-2.6.8-2~deb8u1.
    - Upgrade openssl to 1.0.1t-1+deb8u6.
    - Upgrade tcpdump to 4.9.0-1~deb8u1.
    - Upgrade vim to 2:7.4.488-7+deb8u2.
    - Upgrade libreoffice to 1:4.3.3-2+deb8u6.

  * Minor improvements
    - import-translations: also import PO files for French from
      Transifex. The translation team for French switched to Transifex
      even for our custom programs:
      https://mailman.boum.org/pipermail/tails-l10n/2016-November/004312.html
    - Notify the user, if running on a 32-bit processor, that it won't
      be supported in Tails 3.0 anymore. (Closes: #12193)
    - Notify I2P users that I2P will be removed in Tails
      2.12. (Closes: #12271)

  * Bugfixes
    - Disable -proposed-updates at boot time. If a Debian point
      release happens right after a freeze but we have decided to
      enable it before the freeze to get (at least most of) it, then
      we get in the situation where -proposed-updates is enabled in
      the final release, which we don't want. We only want it enabled
      at build time. (Closes: #12169)
    - Ferm: Use the variable when referring to the Live user. The
      firewall will fail to start during early boot otherwise since
      the "amnesia" user hasn't been created yet. (Closes: #12208)
    - Tor Browser: Don't show offline warning when opening local
      documentation. (Closes: #12269)
    - tails-virt-notify-user: use the tails-documentation helper to
      improve UX when one is not connected to Tor yet, and display
      localized doc when available.
    - Fix rare issue causing automatic upgrades to not apply properly
      (Closes: #8449, and hopefully #11839 as well):
      * Allow the tails-install-iuk user to run "/usr/bin/nocache
        /bin/cp *" as root.
      * Install tails-iuk 2.8, which will use nocache for various file
        operations, and sync writes to the installation medium.
    - Install Linux 4.8.15 to prevent GNOME from freezing with Intel
      GM965/GL960 Integrated Graphics. (Closes: #12217, but fixes tons
      of other small bugs)

  * Build system
    - Add 'offline' option, making it possible to build Tails offline
      (if all needed resources are present in your cache). (Closes:
      #12272)

  * Test suite
    - Encapsulate exec_helper's class to not "pollute" the global
      namespace with all our helpers. This is an example of how we can
      work towards #9030.
    - Extend remote shell with *safe* file operations. Now we can
      read/write/append *any* characters without worrying that it will
      do crazy things by being passed through the shell, as was the
      case before.  This commit also:
      * adds some better reporting of errors happening on the server
        side by communicating back the exception thrown.
      * removes the `user` parameter from the VM.file_* methods. They
        were not used, any way, and simply do not feel like they
        fit. I think the only reason we had it initially was because
        it was implemented via the command interface, where a user
        concept makes a lot of sense.
    - debug_log() Dogtail script content on failure.
    - Add a very precise timestamp to each debug_log().
    - Make robust_notification_wait() ensure the applet is closed. In
      robust_notification_wait() when we close the notification
      applet, other windows may change position, creating a racy
      situation for any immediately following action aimed at one such
      window. (Closes: #10381)
    - Fix I2P's Pidgin test. The initial conversation (that determines
      the title of the conversation window) is now made by a different
      IRC service than before.
    - Use lossless compression for the VNC viewer with --view.
      Otherwise the VNC viewer is not a good place to extract test
      suite images from, at least with xtigervncviewer.
    - Add optional pause() notification feature to the test suite. It
      will run a user-configurable arbitrary shell command when
      pause() is called, e.g. on failure when --interactive-debugging
      is used. This is pretty useful when multitasking with long test
      suite runs, so you immediately are notified when a test fails
      (or when you reached a temporary pause() breakpoint).  (Closes:
      #12175)
    - Add the possibility to run Python code in a persistent session
      in the remote shell and use this for Dogtail to significantly
      improve its performance by saving state and reusing it between
      commands. This changes the semantics of the creation of Dogtail
      objects. Previously they just created the code that then would
      be run once an actionable method was called (.wait, .click etc),
      but now it works like in Python, that Dogtail will try to find
      the graphical element upon object creation. (Closes: #12059)
    - Test that we don't ship any -proposed-updates APT sources.
      (Closes: #12169)
    - Make force_new_tor_circuit() respect NEWNYM rate limiting.
    - Add retry magic for lost click when opening Tails' documentation
      from the desktop launcher. (Closes: #12131)

 -- Tails developers <tails@boum.org>  Mon, 06 Mar 2017 17:14:52 +0100

tails (3.0~beta1) experimental; urgency=medium

  * All changes brought by Tails 2.7.1, 2.9.1 and 2.10.

  * Major new features and changes
    - Redesigned Tails Greeter.
    - Upgrade to a new snapshot (2017013002) of the Debian and Torproject
      APT repositories.
    - Upgrade Linux to 4.9.0-1.

  * Security fixes
    - Reject packets sent on the LAN to the NetBIOS name service
      (Closes: #11944).
    - Seahorse: use the Tor OnionBalance hidden service pool,
      which provides transport encryption and authentication of the keyserver.

  * Minor improvements
    - Include adwaita-qt* and enable it by default, so that Qt applications
      integrate nicely into a GNOME environment (Closes: #11790).
    - Add support for the TREZOR hardware wallet in Electrum (Closes: #10964).
    - AppArmor: allow all programs to read /etc/tor/torsocks.conf via
      abstractions/base, to ease maintenance.
    - Don't (try to) bind the Power button to the shutdown action
      (Closes: #12004).
    - Enable natural scrolling (Closes: #11969).
    - Update uBlock Origin patterns + settings file.
    - live-persist: remove Squeeze → Wheezy migration code.
    - Update pre-existing persistent GnuPG configuration on login
      (Closes: #12201).
    - Upgrader: use the alpha channel when the next version will be an
      alpha, beta, or RC. This will allow users of 3.0~betaN to upgrade to
      the next beta or RC, without having to type any command-line
      (Closes: #12206).

  * Bugfixes
    - Fix "upgrade from ISO" when run from a 32-bit system,
      such as Tails 2.x (Closes: #11873).
    - Fix ability to read videos over HTTPS with Totem (Closes: #11963).
    - Re-introduce default directories in $HOME, which fixes
      Spice file transfers (Closes: #11968).
    - Re-enable tap-to-click (Closes: #11993).
    - Lower systemd's DefaultTimeoutStopSec, to get rid of a long delay
      before memory wiping starts. This also prevents shutdown from ever
      being blocked by any buggy service that takes a while to stop
      (Closes: #12061).
    - Drop Jessie APT sources.
    - Re-add VirtualBox DKMS modules.
    - Fix GnuPG communication with keyservers, by using the Tor OnionBalance
      hidden service pool (Closes: #12202).
    - Fix Enigmail communication with keyservers, by teaching Torbirdy
      not to break it (Closes: #11948):
      · Patch Torbirdy to allow not breaking keyserver communication when
        using GnuPG v2.1+, and to use a better default keyserver.
      · Torbirdy: enable the new behaviour made possible by the aforementioned
        patch (extensions.enigmail.already_torified).
      · Torbirdy: drop our custom keyserver configuration, since the
        aforementioned patch makes it the default.

  * Removed features
    - Don't install gnome-system-log anymore (Closes: #12133).
      It's deprecated in GNOME, and mostly useless anyway as it's not
      Journal-aware. It's replacement (gnome-logs) is not usable
      enough in the context of Tails, and most users who can read logs
      should manage to do it with journalctl, so don't install it either.
    - Drop multiarch handling: Tails 3.0 will be amd64-only (Closes: #11961).

  * Build system
    - Disable eatmydata usage and caching: in current Stretch, debootstrap fails
      if we use eatmydata + the operation mode picked by live-build when caching
      is enabled (Closes: #12052).
    - Bump disk space (and memory for in-RAM builds) requirements.
    - Follow replacement of python-reportbug with python3-reportbug.
    - Don't try to deinstall packages that are unknown on Stretch.
    - Move AppArmor aliases to a dedicated file, and include it.
      This will avoid maintaining these settings as a patch.
    - Don't attempt to remove the usr.bin.chromium-browser AppArmor profile:
      it's not shipped in Debian anymore.

  * Test suite
    - Add optional pause() notification (Closes: #12175).
    - Make the remote shell's file operations robust (Closes: #11887).
    - Update a number of test cases for Stretch, sometimes by converting
      them to Dogtail.
    - Drop usage and tests of read-only persistence.
      We won't have this option anymore, and it's not even sure we'll
      reintroduce it (Refs: #12093, Closes: #12055).
    - Adjust CONFIGURED_KEYSERVER_HOSTNAME to match current settings.
    - Test suite: clean up disks between features.

  * Adjustments for Debian 9 (Stretch) with no or very little user-visible impact
    - Adjust dpkg-divert path: it has moved.
    - Replace xfonts-wqy with fonts-wqy-microhei + fonts-wqy-zenhei.
      The former was removed from Debian testing, and the latter are recommended
      by task-chinese-s-desktop and task-chinese-t-desktop.
    - Install virtualbox* from sid.
      It was removed from testing due to https://bugs.debian.org/794466.
    - Drop deprecated settings from org/gnome/settings-daemon/plugins/power.
    - Update settings name in org/gnome/desktop/peripherals/touchpad, and drop
      deprecated ones.
    - Adjust to changed Liferea's .desktop filename.
    - Also torify Liferea when started via its (new) D-Bus service.
    - Install hunspell-pt-br instead of hunspell-pt-pt.
      Tor Browser 6.5 moved from pt-PT to pt-BR, which is fine vs
      spellcheckers in Jessie since its hunspell-pt provides both -pt and
      -br, but in Stretch they are separate packages.
    - AppArmor: adjust usr.sbin.cupsd profile so it loads successfully
      (Closes: #12116).
    - Migrate from netstat to ss.
    - Update extensions.enigmail.configuredVersion.
    - Remove the jessie-proposed-updates APT sources.

 -- Tails developers <tails@boum.org>  Wed, 01 Feb 2017 19:23:03 +0000

tails (2.10) unstable; urgency=medium

  * Major new features and changes
    - Upgrade the Linux kernel to 4.8.0-0.bpo.2 (Closes: #11886).
    - Install OnionShare from jessie-backports. Also install
      python3-stem from jessie-backports to allow the use of ephemeral
      onion services (Closes: #7870).
    - Completely rewrite tor-controlport-filter. Now we can safely
      support OnionShare, Tor Browser's per-tab circuit view and
      similar.
      * Port to python3.
      * Handle multiple sessions simultaneously.
      * Separate data (filters) from code.
      * Use python3-stem to allow our filter to be a lot more
        oblivious of the control language (Closes: #6788).
      * Allow restricting STREAM events to only those generated by the
        subscribed client application.
      * Allow rewriting commands and responses arbitrarily.
      * Make tor-controlport-filter reusable for others by e.g. making
        it possible to pass the listen port, and Tor control
        cookie/socket paths as arguments (Closes: #6742). We hear
        Whonix plan to use it! :)
    - Upgrade Tor to 0.2.9.9-1~d80.jessie+1, the new stable series
      (Closes: #12012).

  * Security fixes
    - Upgrade Tor Browser to 6.5 based on Firefox 45.7 (Closes: #12159)
    - Upgrade Icedove to 1:45.6.0-1~deb8u1+tail1s.
    - Upgrade bind9-packages to 1:9.9.5.dfsg-9+deb8u9.
    - Upgrade pcscd to 1.8.13-1+deb8u1.
    - Upgrade libgd3 to 2.1.0-5+deb8u8.
    - Upgrade libxml2 to 2.9.1+dfsg1-5+deb8u4.
    - Upgrade tor to 0.2.9.9-1~d80.jessie+1.
    - Upgrade samba-libs to 2:4.2.14+dfsg-0+deb8u2.

  * Minor improvements
    - Enable and use the Debian Jessie proposed-updates APT
      repository, anticipating on the Jessie 8.7 point-release
      (Closes: #12124).
    - Enable the per-tab circuit view in Tor Browser (Closes: #9365).
    - Change syslinux menu entries from "Live" to "Tails" (Closes:
      #11975). Also replace the confusing "failsafe" wording with
      "Troubleshooting Mode" (Closes: #11365).
    - Make OnionCircuits use the filtered control port (Closes:
      #9001).
    - Make  tor-launcher use the filtered control port.
    - Run OnionCircuits directly as the Live user, instead of a
      separate user. This will make it compatible with the Orca screen
      reader (Closes: #11197).
    - Run tor-controlport-filter on port 9051, and the unfiltered one
      on 9052. This simplifies client configurations and assumptions
      made in many applications that use Tor's ControlPort. It's the
      exception that we connect to the unfiltered version, so this
      seems like the more sane approach.
    - Remove tor-arm (Nyx) (Closes: #9811).
    - Remove AddTrust_External_Root.pem from our website CA bundle. We
      now only use Let's Encrypt (Closes: #11811).
    - Configure APT to use Debian's Onion services instead of the
      clearnet ones (Closes: #11556).
    - Replaced AdBlock Plus with uBlock Origin (Closes: #9833). This
      incidentally also makes our filter lists lighter by
      de-duplicating common patterns among the EasyList filters
      (Closes: #6908). Thanks to spriver for this first major code
      contribution!
    - Install OpenPGP Applet 1.0 (and libgtk3-simplelist-perl) from
      Jessie backports (Closes: #11899).
    - Add support for exFAT (Closes: #9659).
    - Disable unprivileged BPF. Since upgrading to kernel 4.6,
      unprivileged users can use the bpf() syscall, which is a
      security concern, even with JIT disabled. So we disable that.
      This feature wasn't available before Linux 4.6, so disabling it
      should not cause any regressions (Closes: #11827).
    - Add and enable AppArmor profiles for OnionCircuits and OnoinShare.
    - Raise the maximum number of loop devices to 32 (Closes: #12065).
    - Drop kernel.dmesg_restrict customization: it's enabled by
      default since 4.8.4-1~exp1 (Closes: #11886).
    - Upgrade Electrum to 2.7.9-1.
    - Make the Electrum proxy configuration apply after upgrading to
      2.7.9-1. These changes incidentally makes Electrum behave nicer:
      users will now not be presented the network configuration part
      of the setup wizard -- a server will be picked randomly, and
      Electrum will auto-connect. The automated test suite is adjusted
      accordingly (Closes: #12140).
    - Remove unused Browser profile seed file localstore.rdf which was
      made obsolete in Firefox 34.
    - Tor Browser: switch from pt-PT to pt-BR langpack. The upstream
      Tor Browser did this in version 6.5 (Refs: #12159).

  * Bugfixes
    - Tails Greeter:
      * use gdm-password instead of gdm-autologin, to fix switching to
        the VT where the desktop session lives on Stretch (Closes:
        #11694)
      * Fix more options scrolledwindow size in Stretch (Closes:
        #11919)
    - Tails Installer: remove unused code warning about missing
      extlinux in Tails Installer (Closes: #11196).
    - Update APT pinning to cover all binary packages built from
      src:mesa so we ensure installing mesa from jessie-backports
      (Closes: #11853).
    - Install xserver-xorg-video-amdgpu. This should help supporting
      newer AMD graphics adapters. (Closes #11850)
    - Fix firewall startup during early boot, by referring to the
      "amnesia" user via its UID (Closes: #7018).
    - Include all amd64-microcodes.
    - refresh-translations: ignore
      config/chroot_local-includes/usr/share/doc/tails/website/.
      Otherwise, if the website has been built already, PO tools
      complain that there are files with translatable strings in
      there, which are not listed in POTFILES.in.
    - Make uBlock Origin's button appear on first run. Otherwise it
      will only appear on browser runs after the first one. This bug
      also affected Adblock Plus (Closes: #12145).

  * Build system
    - Be more careful when unmounting the tmpfs used as workspace
      during builds, fixing an issue that made Jenkins' ISO builders
      prone to failures (Closes: #12009).
    - Upgrade the Vagrant basebox to 20170105. The only big change is
      that we now install the backported kernel in the builder VM, to
      make building possible on Debian Sid (Closes: #12081).
    - Ensure the VirtualBox guest DKMS modules are built for the
      kernel we want them for. In some situations, depending on the
      version of the running kernel, the modules would not be built
      for the 686 kernel, which is the one that needs the VirtualBox
      guest modules.  This commit ensures the VirtualBox guest modules
      are built and installed regardless of the how the build
      environment looks like (Closes: #12139).

  * Test suite
    - Replace the filesystem shares support with a helper for easily
      sharing files from the host to the guest using virtual disks
      (Closes: #5571).
    - Do not test sending email when testing POP3. We cannot clean
      that email up (easily) since when we use POP3 deletions won't
      affect the remote inbox, only our local one, resulting in the
      quota being reached eventually (Closes: #12006).
    - Have APT tests configure APT to use non-onion sources. Our test
      suite uses Chutney to create a virtual, private Tor network, and
      thus doesn't support connections to Onion services running in
      the real Tor network (Refs: #11556).
    - Allow connections to Tor's control port during stream isolation
      tests, but only for those applications where we expect that.
    - Fix Electrum tests after upgrading to 2.7.9-1.
    - Make encryption.feature pass for Tails 2.10~rc1.
    - Adapt tests after the Donation campaign was disabled (Refs:
      #12134).
    - Fix 'The "Tails documentation" link on the Desktop works'
      scenario. The TailsOfflineDocHomepage.png image doesn't match
      what we see any more (I have no clue why), so let's use Dogtail
      and solve this once and for all, hopefully.
    - Work around Tails freezing during memory wiping. These
      workarounds should be reverted once #11786 is fixed
      properly. (Refs: #10776, #11786)
    - Support both xtigervncviewer and xtightvncviewer for --view.
      xtightvncviewer is a transitional package in Sid, which depends
      on tigervnc-viewer (which ships xtigervncviewer), so by keeping
      the dep and supporting both binaries, --view will work on both
      Sid and Jessie (Closes: #12129).
    - Test suite: bump image after upgrading to Tor Browser 6.5 (Refs:
      #12159).
    - Add debugging info for when PacketFu misbehaves, and be more
      careful when to save pcap artifacts (Refs: #11508).

 -- Tails developers <tails@boum.org>  Mon, 23 Jan 2017 11:38:37 +0100

tails (2.9.1) unstable; urgency=medium

  * Security fixes
    - Upgrade Tor Browser to 6.0.8 based on Firefox 45.6. If you pay
      close attention you'll see that we import -build1 but there was
      a -build2. The only change is Tor Button 1.9.5.13 which makes
      some changes to the donation campaign banner in `about:tor`,
      which we safely can skip. (Closes: #12028)
    - Upgrade Icedove to 45.5.1-1~deb8u1+tails1. (Closes: #12029)
    - Upgrade APT-related packages to 1.0.9.8.4.

  * Minor improvements
    - Switch to DuckDuckGo as the default search engine in the tor
      Browser. This is what Tor Browser has, and Disconnect.me (the
      previous default) has been re-directing to DDG for some time,
      which has been confusing users. In addition, we localize the DDG
      user interface for the locales with availablelangpacks. (Closes:
      #11913)
    - Improve the display name for the Wikipedia search plugin.
    - Enable contrib and non-free for our own APT repos.
    - Upgrade Tor to 0.2.8.10. (Closes: #12015)
    - Upgrade obfs4proxy to 0.0.7-1~tpo1.

  * Bugfixes
    - AppArmor Totem profile: add permissions needed to avoid warning
      on startup. (Closes: #11984)
    - Upgrade the VirtualBox Guest additions and modules to version
      5.1.8. This should prevent Xorg from crashing unless the video
      memory for the VMs are significantly bumped. (Closes: #11965)
      Users will still have to enable I/O APIC due to a bug in Linux.
    - Drop unwanted search plugins from the Tor Browser langpacks.
      Otherwise they are only removed from English locales. Note that
      the langpacks contain copies of the English plugins, not
      localized versions, so we actually lose nothing.

  * Test suite
    - Add support for SikuliX, which recently hit Debian Unstable,
      while still supporting Sikuli for Jessie users. (Closes: #11991)
    - Fix some instances where we were trying to use the mouse outside
      of the Sikuli screen.
    - Use "TorBirdy" instead of "amnesia branding" as the "anchor"
      addon.  I.e. the addon that we use to find the other ones. The
      "amnesia branding" addon has been removed, so we must use
      something else. (Fixup: #11906)
    - Dogtailify "the support documentation page opens in Tor Browser"
      step. We previously relied on Sikuli, and the image was made
      outdated thanks to our donation campaign. No more! (Closes:
      #11911)
    - Resolve dl.amnesia.boum.org instead of picking a static address.
      Just hours after updating the dustri.org IP address, its web
      server went down => test suite failures. Let's make this test as
      robust as actually downloading the Tails ISO image -- if that
      fails, we probably have more serious problems on our hands than
      a failing test suite. (Closes: #11960)
    - Switch MAT scenario from testing PDFs to PNGs. Also add
      anti-test and test using using a tool *different* from MAT, the
      tool being tested here. (Closes: #11901)

 -- Tails Developers <tails@boum.org>  Wed, 14 Dec 2016 13:19:16 +0100

tails (2.7.1) unstable; urgency=medium

  * Security fixes
    - Upgrade Tor Browser to 6.0.7 (build3) based on Firefox 45.5.1.
    - Upgrade gstreamer0.10-based packages to 0.10.31-3+nmu4+deb8u2.
    - Upgrade imagemagick-based packages to 8:6.8.9.9-5+deb8u6.
    - Upgrade libicu52 to 52.1-8+deb8u4.
    - Upgrade vim-based packages to 2:7.4.488-7+deb8u1.

  * Minor improvements
    - Reserve 64 MiB for the kernel and 128 MiB for privileged
      processes before the memory is wiped. We hope that this might
      help (but not solve, sadly) some crashes experienced while
      wiping the memory.

  * Build system
    - Make the wiki shipped inside Tails build deterministically
      (Closes: #11966):
      * Enable ikiwiki's "deterministic" option, and require it when
        building.
      * Use our custom backport of discount (2.2.1-1~bpo8+1~0.tails1),
        to fix reproducibility issues (Debian#782315). This can be
        dropped once our ISO builders use Stretch.
      * Install ikiwiki from our builder-jessie APT suite, to make the
        pagestats plugin output deterministic.
    - refresh-translations: don't update PO files unless something
      other than POT-Creation-Date was changed. (Closes: #11967)
    - Fix Vagrant's is_release? check. Per auto/build, we consider it
      a release when we build from detached head, and HEAD is tagged.
    - Enforce `cleanall` when building a release. I.e. don't allow the
      user supplied options to override this behaviour. This is
      important since Vagrant caches wiki builds, and we do not want
      leftovers from a previous builds ending up in a release. Also,
      this is required for making Tails images build reproducibly.
    - Make the build system's `cleanall` option really clean
      everything.  At the moment it doesn't clean the cached wiki
      build (which basically was its only job).
    - import-package: support contrib and non-free sections.

  * Test suite
    - Wait a bit between opening the shutdown applet menu, and
      clicking one of its widgets. (Closes: #11616).
    - Adapt Icedove test after removing the amnesia branding add-on.
      (Closes: #11906)
    - Replace --pause-on-fail with --interactive-debugging. It does
      the same thing, but also offers an interactive Ruby shell, via
      pry, with the Cucumber world context.

 -- Tails developers <tails@boum.org>  Wed, 30 Nov 2016 17:27:37 +0100

tails (3.0~alpha1) experimental; urgency=medium

  * Major new features and changes
    - Upgrade to a snapshot of Debian 9 (Stretch) from 2016-11-15.
    - Switch userpace from 32-bit to 64-bit (Closes: #8183), and accordingly:
      · Memory erasure: drop the "one instance of sdmem per 2 GiB of RAM" tweak,
        that is not needed on x86-64.
      · Display a "sorry!" message when trying to boot on a 32-bit BIOS system
        (refs: #11638).
    - Switch GNOME Shell to its default black theme (Closes: #11789).

  * Minor improvements
    - Install the cirrus and modesetting X.Org drivers (Closes: #10962).
    - Install the 'amdgpu' driver for the AMD Radeon cards (refs: #11850).
    - Stop disabling kernel modesetting for QXL (refs: #11518).
    - Replace TopIcons with gnome-shell-extension-top-icons-plus.
      The former causes plenty of trouble and is apparently abandoned
      upstream. The latter is actively maintained upstream, and packaged
      in Debian. (refs: #10576)
    - Use torsocks to torify Git, and drop tsocks entirely. tsocks has been
      unmaintained for years in Debian, and was removed from testing
      for a while (Closes: #10955).
    - Replace Florence's "systray" icon with the Florence Indicator GNOME Shell
      extension (refs: #8312). And then, don't automatically start Florence:
      the Florence Indicator GNOME Shell extension will start it the first time
      one tries to display it. This should save a tiny bit of RAM.
    - Harden AppArmor Totem profiles.
    - Switch to the Debian-packaged aufs kernel module (Closes: #11829).
    - Configure the firewall to not allow root to connect to Tor at all,
      which is possible now that APT uses a dedicated user for network
      operations.
    - Fix firewall startup during early boot, by referring to the "amnesia"
      user via its UID (refs: #7018).
    - Install hunspell dictionaries instead of myspell ones, for a few more
      languages: Spanish, Italian, Portuguese and Russian. Only Farsi keeps
      using a myspell dictionary for now.

  * Removed features
    - Stop installing BookletImposer PDF imposition toolkit.
      It's unmaintained upstream and thus won't be part of Debian Stretch.
    - Stop installing ekeyd:  it's unmaintained, very rarely used, poorly
      designed (dedicated daemon), and security sensitive (Closes: #7687).
    - Stop shipping ttdnsd. It was only useful for developers and power-users
      who can install it themselves as needed. It's been unmaintained upstream
      for many years. It's very buggy so we had to remove it from the DNS
      resolution loop years ago. It's not in Debian. And it's one of the only
      two bits of Tails that still relied on tsocks, that is RC-buggy,
      unmaintained in Debian, and not in Stretch at the moment. So it has
      become clear that the cost of keeping ttdnsd now outweighs the benefits
      it brought (refs: #10959).

  * Build system
    - Bump disk space (and memory for in-RAM builds) requirements.
    - Support new live-config configuration directory naming, again and again.
    - Use the lowest compression level for the SquashFS when compressing it
      with gzip. This makes our development builds faster, and the resulting
      ISO image only a little bit bigger (Closes: #9788).
    - Configure initramfs compression later, to make the build faster.

  * Test suite
    - Various refactoring while we were at it.
    - Port tests to Dogtail: installation, upgrade, notification detection,
      Synaptic, Gobby, and some of Tor Browser.
    - Workaround GNOME Shell being buggy for Dogtail (refs: #11718).
    - Update a bunch of test suite images for Stretch.
    - Mark created disk as temporary when we don't need to keep it around.
    - Simplify adding NetworkManager connections, and rely more on the defaults.
      Not providing the complete configuration file makes us test something
      closer to what happens when a user adds a Wi-Fi connection themselves.
    - Adjust the minimum allowed memory pattern coverage before wiping.
    - Always sync the time from the host when restoring from a snapshot.
      Previously we wouldn't do it when the network was plugged but Tor wasn't
      running, which can cause issues if we *then* start Tor since the time
      may be off.
    - Adjust to the fact that we now support running as a 64-bit guest
      in VirtualBox, and simplify code since we now include a 64-bit userland.
    - Improve how we restart Tor/I2P after restoring from a snapshot.
    - Adjust PolicyKit tests for Stretch.
    - Work around Tails stopping on shut down due to #11730.
      This should be reverted once #11730 is fixed properly.
    - Update the screenshot scenario.
    - Fix pcap file saving on MAC spoofing failure (Closes: #11698).
    - Test that notifications are actually shown.
    - Drop obsolete workaround for Florence sometimes not being hidden
      on startup (#11398).
    - Avoid remote shell deadlock.
    - Install at-spi2-core from Debian Sid.
      With the current version in Stretch, at-spi-bus-launcher crashes on
      start, breaking parts of GNOME's accessibility, and Dogtail.
      For details, see https://bugs.debian.org/840618.
    - Check that the MAC address is spoofed for manually added persistent
      NetworkManager connections created on Jessie and Stretch (refs: #11931).
    - Use nc.traditional in tests that rely on its behaviour.
    - Adjust expected notification text to cope with #11941.

  * Adjustments for Debian 9 (Stretch) with no or very little user-visible impact
    - Adjust APT sources and pinning for Stretch.
    - Don't install gnome-media, which is not part of testing/sid anymore.
      We already install the only bits it was providing or depending on.
    - Don't install gnome-themes: it's gone in Stretch.
    - Stop installing GStreamer 0.10 explicitly: it won't be in Stretch,
      and some bits are gone already.
    - Refresh and unfuzzy patches for Stretch. Replace some of them with
      programmatic patching, as patches break the build whenever
      they become fuzzy.
    - Drop start_AppArmor_earlier.diff: on Stretch, AppArmor starts much earlier
      already.
    - Accept iceweasel-l10n-* that don't provide any search engine:
      on Stretch, at least iceweasel-l10n-ar_1%3a43.0.4-1_all.deb doesn't.
    - Stop deleting 75-persistent-net-generator.rules: obsolete in Stretch.
      It was removed in systemd (220-7).
    - Tell live-boot we're still using aufs: recent live-boot defaults
      to overlayfs, which we don't use yet.
    - Don't remove imagemagick in 11-localize_browser: cups-filters depends on it
      (Closes: #10960).
    - Explicitly install bc: needed by our 2010-pidgin live-config hook.
    - Remove gcc-4.9-base and gcc-5 via a chroot hook, taking into account
      that GCC 5 is the default on Stretch.
    - Switch to openjdk-8-jre: openjdk-7-jre is not in Stretch anymore.
    - gcalctool was renamed to gnome-calculator.
    - Don't try to delete non-existing AppArmor profile for ntpd: it was moved
      to the ntp package in Stretch.
    - Build DKMS modules with GCC 5: Stretch hasn't 4.8 anymore.
    - Don't try to reload or disable an initscript that we don't patch,
      and that doesn't exist anymore.
    - Support the case when /usr/src/libdvd-pkg does not exist.
      Apparently this can happen on Stretch.
    - Adjust to the move of /etc/gnome/defaults.list in Stretch
      (Closes: #11440).
    - Stop installing xserver-xorg-input-vmmouse. It's obsolete and conflicts
      with recent kernels: https://bugs.debian.org/831420
    - Install open-vm-tools from sid: it's been removed from testing.
    - Install the gobby package, instead of the (now gone) transitional
      gobby-0.5 one.
    - apparmor-adjust-tor-profile.diff: drop bits that are useless, and
      prevent Tor from starting, on Stretch.
    - Tor Daemon Status: declare compatibility with GNOME Shell 3.20.
    - Shutdown helper: declare compatibility with GNOME Shell 3.20.
    - Drop 43-adjust_path_to_ibus-unikey_binaries hook: it was a workaround
      for a bug (Debian#714932) that was fixed.
    - Use netcat-openbsd instead of connect-proxy for torifying SSH.
      connect-proxy seems barely maintained in Debian and was removed from
      testing due to https://bugs.debian.org/830423.
    - Don't disable gdomap service: we don't include it anymore.
      unar in Jessie depended on gnustep-base-runtime (that ships gdomap),
      but this is not the case in Stretch anymore.
    - Install system-config-printer-common instead of system-config-printer,
      and drop customization that were needed only for the latter:
      system-config-printer (1.5.7-2) extracts into a new -common package
      the bits needed by gnome-control-center (Closes: #11505).
    - Adjust haveged AppArmor profile to work with Linux 4.x on Stretch.
    - cupsd AppArmor profile: update list of backends, and add aufs-specific
      tweak that Stretch needs (refs: #11699).
    - Revert to GNOME's default font antialiasing/hinting.
      We fixed on rgba/slight when converting some manual fontconfig stuff
      to GNOME's layer on top of it, but at least from a fresh Stretch
      install (2016-08-24) we got grayscale/slight. It could be that some
      auto-detection is involved, so the values would be different depending
      on the actual hardware. Any way, let's try to decrease our delta here.
    - Adjust haveged arguments customization for Stretch (Closes: 11522).
    - Display the date in the desktop top bar, as we did in Jessie and older.
      (Closes: #11696)
    - Drop patch to keep haveged, saned, spice-vdagent and laptop-mode running
      on shutdown. These patches are no-ops on Stretch, where these services
      have native systemd unit files. It's not worth porting these patches:
      saned is socket-activated so in most cases it does not have to be shut
      down, and we expect that the other ones can be stopped pretty quickly.
      Let's bring back this kind of optimization if, and only if, we identify
      an actual problem to fix in this area :)
    - Don't delete downloaded debs after install: apt(8) >= 1.2~exp1 deletes
      them by default, which is not nice for users who use it to preseed
      their persistent APT cache. (Closes: #10958)
    - Hide "OpenJDK Java 8 Policy Tool" from the Applications menu.
    - Don't ship GCC 6: we don't ship compilers in Tails usually.
    - Don't ship gcc-5-base: on Stretch we ship gcc-6-base instead.
    - Don't start shipping libdvdcss2-dbgsym nor paxctld.
    - Adjust default web browser customization: GNOME in Debian now defaults
      to Firefox ESR (refs: #11440).
    - Install libreoffice-gtk3: on Stretch this is needed to have Gtk+ 3 widgets
      and a Gtk/GNOMEish print dialog.
    - Explicitly install gtk2-engines-pixbuf, as it's not pulled automatically
      on Stretch, and it's needed to theme GTK+ 2 applications in a nice way
      (Closes: #11715).
    - AppArmor gnome abstraction: allow reading /etc/xdg/*-mimeapps.list
      (refs: #11440).
    - Drop obsolete disabling of GNOME Keyring's GnuPG agent feature.
      That feature was removed upstream.
    - Explicitly select pinentry-gtk2 as our preferred pinentry program.
      On Stretch, gnome-keyring depends on pinentry-gnome3, and then that one
      is selected by default. It does not feel worth it to introduce a hackish
      solution such as a fake pinentry-gnome3 package, so let's ignore it and
      just make sure we are using the pinentry program we prefer
      (Closes: #11713).
    - Drop keep_memlockd_on_shutdown.diff: it's been a no-op since Tails 2.0
      (Closes: #11708).
    - Drop custom NetworkManager plugin configuration: these tweaks are not
      needed on Stretch anymore.
    - Disable new style network interface naming scheme.
      It has little value for a live system, so let's stick to what we are
      used to, and avoid having to adjust code/config/test suite
      (Closes: #11721).
    - Drop obsolete NM configuration wrt. sending hostname in DHCP requests
      (Closes: #11720).
    - Update APT pinning to cover all binary packages built from src:mesa
      (refs: #11853).
    - Don't try to install gnupg-curl: it doesn't exist anymore in Stretch.
    - Install seahorse-nautilus from sid. It's been removed from testing.
    - Drop workaround for Debian bug #645466, that was fixed in 2014
      (Closes: #11534).
    - Allow the "_apt" user to use Tor: in Stretch, APT network operations
      are performed with the "_apt" user and not root.
    - Make sure that 'localhost' points to the IPv4 loopback address.
    - Make desktop launchers executable (Closes: #11927).
    - Disable Wayland usage in GDM (Closes: #11923).
    - Fix AppArmor profile for gst-plugin-scanner (Closes: #11928).
    - Change Nautilus' default zoom level to 'small' (Closes: #11716).
      The icons in GNOME Files and on the desktop are too huge otherwise. With
      this new setting, they are similar in size to what we had in Jessie.
    - Fix broken symlink preventing Enigmail from being enabled.
    - Configure NetworkManager to not touch MAC addresses (refs: #11931).
      Its default behaviour on Debian Stretch is to reset the MAC address to the
      permanent one, and we did not make up our mind yet wrt. replacing
      our custom MAC spoofing system with NM's own one (refs: #11293).
    - Patch NetworkManager so that it does not leak the hostname in DHCP
      requests (Closes: #11720).
    - Deal with the fact that the NetworkManager dispatcher scripts are now
      sometimes called with an empty first argument (Closes: #11938).
    - Upgrade to GnuPG 2.1.15-9, and accordingly:
      · Remove the CA certificate for sks-keyservers.net, that we installed
        in the system-wide CAs directory: it is now included in the dirmngr
        package. Stop trusting it for non-GnuPG operations.
      · Make dirmngr use the sks-keyservers.net CA certificate from Debian.
      · Move keyserver proxy configuration to dirmngr.conf, and drop the
        keyserver-options that are obsolete or now the default.

 -- intrigeri <intrigeri@boum.org>  Thu, 17 Nov 2016 16:19:21 +0000

tails (2.7) unstable; urgency=medium

  * Security fixes
    - Upgrade to Linux 4.7. (Closes: #11885, #11818)
    - Upgrade to Tor 0.2.8.9. (Closes: #11832, #11891)
    - Upgrade Tor Browser to 6.0.6 based on Firefox 45.5. (Closes: #11910)
    - Upgrade Icedove to 1:45.4.0-1~deb8u1+tails1. (Closes: #11854,
      #11860)
    - Upgrade imagemagick to 8:6.8.9.9-5+deb8u5.
    - Upgrade openssl to 1.0.1t-1+deb8u5.
    - Upgrade libarchive to 3.1.2-11+deb8u3.
    - Upgrade bind9 to 1:9.9.5.dfsg-9+deb8u8.
    - Upgrade libav to 6:11.8-1~deb8u1.
    - Upgrade ghostscript to 9.06~dfsg-2+deb8u3.
    - Upgrade c-ares to 1.10.0-2+deb8u1.
    - Upgrade nspr to 2:4.12-1+debu8u1.
    - Upgrade nss to 2:3.26-1+debu8u1.
    - Upgrade tar to 1.27.1-2+deb8u1.
    - Upgrade curl to 7.38.0-4+deb8u5.
    - Upgrade libgd3 to 2.1.0-5+deb8u7.
    - Upgrade opendjk-7 to 7u111-2.6.7-2~deb8u1.
    - Upgrade mat to 0.5.2-3+deb8u1.
    - Upgrade libxslt to 1.1.28-2+deb8u2.
    - Upgrade pillow to 2.6.1-2+deb8u3.

  * Minor improvements
    - Ship Let's encrypt intermediate certificate to prepare the
      the next certificate renewal of our website. Also unify the
      way our upgrades and security checkers verify this SSL
      certificate using our dedicated perl lib code. (Closes: #11810)

  * Bugfixes
    - Fix multiarch support in Synaptic. (Closes: #11820)
    - Set default spelling language to en_US in Icedove. (Closes: #11037)

  * Build system
    - Disable debootstrap merged-usr option. (Closes: #11903)

  * Test suite
    - Add test for incremental upgrades. (Closes: #6309)
    - Add tests for Icedove. (Closes: #6304)
    - Decrease timeout to Tails Greeter to speed up testing of branches
      where it is broken. (Closes: #11449)
    - Add a ID field to the remote shell responses to filter out
      unrelated ones. (Closes: #11846)
    - Reliabily wait for the Greeter PostLogin script. (Closes: #5666)
    - Reliabily type the kernel command line in the prompt at the boot
      menu to ensure the remote shell is started. (Closes: #10777)
    - Remove DVDROM device when not used, to workaround QEMU/Libvirt
      compatibility issue. (Closes: #11874)

 -- Tails developers <tails@boum.org>  Sun, 13 Nov 2016 14:46:04 +0100

tails (2.6) unstable; urgency=medium

  * Major new features and changes
    - Install Tor 0.2.8.7. (Closes: #11351)
    - Enable kASLR in the Linux kernel. (Closes: #11281)
    - Upgrade Icedove to 1:45.2.0-1~deb8u1+tails1: (Closes: #11714)
      · Drop auto-fetched configurations using Oauth2.  They do not
        work together with Torbirdy since it disables needed
        functionality (like JavaScript and cookies) in the embedded
        browser. This should make auto-configuration work for GMail
        again, for instance.  (Closes: ##11536)
      · Pin Icedove to be installed from our APT repo. Debian's
        Icedove packages still do not have our secure Icedove
        autoconfig wizard patches applied, so installing them would be
        a serious security regression. (Closes: #11613)
      · Add missing icedove-l10n-* packages to our custom APT
        repository (Closes: #11550)
    - Upgrade to Linux 4.6: (Closes: #10298)
      · Install the 686 kernel flavour instead of the obsolete 586
        one.
      · APT, dpkg: add amd64 architecture. The amd64 kernel flavour is
        not built anymore for the i386 architecture, so we need to use
        multiarch now.
      · Build and install the out-of-tree aufs4 module. (Closes: #10298)
      · Disable kernel modesetting for QXL: it's not compatible with
        Jessie's QXL X.Org driver.

  * Security fixes
    - Hopefully fixed an issue which would sometimes make the Greeter
      ignore the "disable networking" or "bridge mode"
      options. (Closes: #11593)

  * Minor improvements
    - Install firmware-intel-sound and firmware-ti-connectivity.  This
      adds support for some sound cards and Wi-Fi adapters.  (Closes:
      #11502)
    - Install OpenPGP Applet from Debian. (Closes: #10190)
    - Port the "About Tails" dialog to python3.
    - Run our initramfs memory erasure hook earlier (Closes:
      #10733). The goal here is to:
      · save a few seconds on shutdown (it might matter especially for
        the emergency one);
      · work in a less heavily multitasking / event-driven
        environment, for more robust operation.
    - Install rngd, and make rng-tools initscript return success when
      it can't find any hardware RNG device. Most Tails systems around
      probably have no such device, and we don't want systemd to
      believe they failed to boot properly. (Closes: #5650)
    - Don't force using the vboxvideo X.Org driver. According to our
      tests, this forced setting is:
       · harmful: it breaks X startup when the vboxvideo *kernel*
         driver is loaded;
       · useless: X.Org now autodetects the vboxvideo X.Org driver and
         uses it when running in VirtualBox and the vboxvideo kernel
         is not present.
    - Port boot-profile to python3 (Closes: #10083). Thanks to
      heartsucker <heartsucker@autistici.org> for the patch!
    - Include /proc/cmdline and the content of persistent APT sources
      in WhisperBack bug reports. (Closes: #11675, #11635)
    - Disable non-free APT sources at boot time. (Closes: #10130)
    - Have a dedicated page for the homepage of Tor Browser in
      Tails. (Closes: # 11725)
    - Only build the VirtualBox kernel modules for the 32-bit kernel.
      It's both hard and useless to build it for 64-bit in the current
      state of things, as long as we're shipping a 32-bit userspace.
      Also, install virtualbox-* from jessie-backports, since the
      version in Jessie is not compatible with Linux 4.x.

  * Build system
    - Don't install+remove dpatch during the build. It's not been
      needed in this hook for ages.
    - Bump BUILD_SPACE_REQUIREMENT: at least one of us needed that to
      build feature/10298-linux-4.x-aufs with the gzipcomp option.

  * Test suite
    - Send Tails Installer's debug log to the Cucumber debug log on
      failure. This is meant to debug #10720 since I can't
      reproduce it locally.
    - Give the system under testing 2 vCPUs. (Closes: #6729)
    - Split scenarios from checks.feature. (Closes: #5707)
    - Add retry-logic to the Synaptic tests. (Closes: #10412, #10441,
      #10991)
    - Run usb_upgrade.feature earlier, when there is enough free disk
      space left. (Closes: #11582)
    - Use more recent virtual hardware in the system under test,
      i.e. USB 3.0 (nec-xhci) on a pc-i440fx-2.5 machine. Switching
      USB controllers has helped with problems we see on Jenkins when
      booting from USB (#11588). Also, there are chances that more
      recent virtual hardware sees more testing these days, so it
      sounds potentially useful to "upgrade".
    - Add support for Cucumber 2.4. (Closes: #11690)
    - Always write {pretty,debug} logs and JSON output to the artifact
      directory.
    - Disable info level logging on Chutney nodes to save disk
      space. For our network all these add up to > 1 GiB and we didn't
      take this into account when budgeting RAM to the isotesters on
      Jenkins.

 -- Tails developers <tails@boum.org>  Tue, 20 Sep 2016 04:16:33 +0200

tails (2.5) unstable; urgency=medium

  * Major new features and changes
    - Upgrade Icedove to 1:45.1.0-1~deb8u1+tails2. (Closes: #11530)
      · Fix long delay causing bad UX in the autoconfig wizard,
        when it does not manage to guess proper settings on some domains.
        (Closes: #11486)
      · Better support sending email through some ISPs, such as Riseup.
        (Closes: #10933)
      · Fix spurious error message when creating an account and providing
        its password. (Closes: #11550)

  * Security fixes
    - Upgrade Tor Browser to 6.0.3 based on Firefox 45.3. (Closes: #11611)
    - Upgrade GIMP to 2.8.14-1+deb8u1.
    - Upgrade libav to 6:11.7-1~deb8u1.
    - Upgrade expat to 2.1.0-6+deb8u3.
    - Upgrade libgd3 to 2.1.0-5+deb8u6.
    - Upgrade libmodule-build-perl to 0.421000-2+deb8u1.
    - Upgrade perl to 5.20.2-3+deb8u6.
    - Upgrade Pidgin to 2.11.0-0+deb8u1.
    - Upgrade LibreOffice to 1:4.3.3-2+deb8u5.
    - Upgrade libxslt1.1 to 1.1.28-2+deb8u1.
    - Upgrade Linux to 3.16.7-ckt25-2+deb8u3.
    - Upgrade OpenSSH to 1:6.7p1-5+deb8u3.
    - Upgrade p7zip to 9.20.1~dfsg.1-4.1+deb8u2.

  * Minor improvements
    - htpdate: replace obsolete and unreliable URIs in HTP pools, and decrease
      timeout for HTTP operations for more robust time synchronization.
      (Closes: #11577)
    - Hide settings panel for the Online Accounts component of GNOME,
      that we don't support. (Closes: #11545)
    - Vastly improve graphics performance in KVM guest with QXL driver.
      (Closes: #11500)
    - Fix graphics artifacts in Tor Browser in KVM guest with QXL driver.
      (Closes: #11489)

  * Build system
    - Wrap Pidgin in a more maintainable way. (Closes: #11567)

  * Test suite
    - Add a test scenario for the persistence "dotfiles" feature.
      (Closes: #10840)
    - Improve robustness of most APT, Git, SFTP and SSH scenarios,
      enough to enable them on Jenkins. (Closes: #10444, #10496, #10498)
    - Improve robustness of checking for persistence partition. (Closes: #11558)
    - Treat Tails booting from /dev/sda as OK, to support all cases
      including a weird one caused by hybrid ISO images. (Closes: #10504)
    - Bump a bunch of timeouts to cope with the occasional slowness on Jenkins.
    - Only query A records when exercising DNS lookups, to improve robustness.

 -- Tails developers <tails@boum.org>  Sun, 31 Jul 2016 16:50:35 +0000

tails (2.4) unstable; urgency=medium

  * Major new features and changes
    - Upgrade Tor Browser to 6.0.1 based on Firefox 45.2. (Closes:
      #11403, #11513).
    - Enable Icedove's automatic configuration wizard. We patch the
      wizard to only use secure protocols when probing, and only
      accept secure protocols, while keeping the improvements done by
      TorBirdy in its own non-automatic configuration wizard. (Closes:
      #6158, #11204)

  * Security fixes
    - Upgrade bsdtar and libarchive13 to 3.1.2-11+deb8u1.
    - Upgrade icedove to 38.8.0-1~deb8u1+tails3.
    - Upgrade imagemagick to 8:6.8.9.9-5+deb8u3.
    - Upgrade libexpat1 to 2.1.0-6+deb8u2.
    - Upgrade libgd3 to 2.1.0-5+deb8u3.
    - Upgrade gdk-pixbuf-based packages to 2.31.1-2+deb8u5.
    - Upgrade libidn11 to 1.29-1+deb8u1.
    - Upgrade libndp0 to 1.4-2+deb8u1.
    - Upgrade poppler-based packages to 0.26.5-2+deb8u1.
    - Upgrade librsvg2-2 to 2.40.5-1+deb8u2.
    - Upgrade libsmbclient to 2:4.2.10+dfsg-0+deb8u3.
    - Upgrade OpenSSL to 1.0.1k-3+deb8u5.
    - Upgrade libtasn1-6 to 4.2-3+deb8u2.
    - Upgrade libxml2 to 2.9.1+dfsg1-5+deb8u2.
    - Upgrade openjdk-7-jre to 7u101-2.6.6-1~deb8u1.

  * Bugfixes
    - Enable Packetization Layer Path MTU Discovery for IPv4. If any
      system on the path to the remote host has a MTU smaller than the
      standard Ethernet one, then Tails will receive an ICMP packet
      asking it to send smaller packets. Our firewall will drop such
      ICMP packets to the floor, and then the TCP connection won't
      work properly. This can happen to any TCP connection, but so far
      it's been reported as breaking obfs4 for actual users. Thanks to
      Yawning for the help! (Closes: #9268)
    - Make Tails Upgrader ship other locales than English. (Closes:
      #10221)
    - Make it possible to add local USB printers again. Bugfix on
      Tails 2.0. (Closes #10965).

  * Minor improvements
    - Remove custom SSH ciphers and MACs settings. (Closes: #7315)
    - Bring back "minimize" and "maximize" buttons in titlebars by
      default. (Closes: #11270)
    - Icedove improvements:
      * Stop patching in our default into Torbirdy. We've upstreamed
        some parts, and the rest we set with pref branch overrides in
        /etc/xul-ext/torbirdy.js. (Closes: #10905)
      * Use hkps keyserver in Enigmail. (Closes: #10906)
      * Default to POP if persistence is enabled, IMAP is
        not. (Closes: #10574)
      * Disable remote email account creation in Icedove. (Closes:
        #10464)
    - Firewall hardening (Closes: #11391):
      * Don't accept RELATED packets. This enables quite a lot of code
        in the kernel that we don't need. Let's reduce the attack
        surface a bit.
      * Restrict debian-tor user to NEW TCP syn packets. It doesn't
        need to do more, so let's do a little bit of security in
        depth.
      * Disable netfilter's nf_conntrack_helper.
      * Fix disabling of automatic conntrack helper assignment.
    - Kernel hardening:
      * Set various kernel boot options: slab_nomerge slub_debug=FZ
        mce=0 vsyscall=none. (Closes: #11143)
      * Remove the kernel .map files. These are only useful for kernel
        debugging and slightly make things easier for malware, perhaps
        and otherwise just occupy disk space. Also stop exposing
        kernel memory addresses through /proc etc. (Closes: #10951)
    - Drop zenity hacks to "focus" the negative answer. Jessie's
      zenity introduced the --default-cancel option, finally!
      (Closes: #11229)
    - Drop useless APT pinning for Linux.
    - Remove gnome-tweak-tool. (Closes: #11237)
    - Install python-dogtail, to enable accessibility technologies in
      our automated test suite (see below). (Part of: #10721)
    - Install libdrm and mesa from jessie-backports. (Closes: #11303)
    - Remove hledger. (Closes: #11346)
    - Don't pre-configure the #tails chan on the default OFTC account.
      (Part of: #11306)
    - Install onioncircuits from jessie-backports. (Closes: #11443)
    - Remove nmh. (Closes: #10477)
    - Drop Debian experimental APT source: we don't use it.
    - Use APT codenames (e.g. "stretch") instead of suites, to be
      compatible with our tagged APT snapshots.
    - Drop module-assistant hook and its cleanup. We've not been using
      it since 2010.
    - Remove 'Reboot' and 'Power Off' entries from Applications →
      System Tools. (Closes: #11075)
    - Pin our custom APT repo to the same level as Debian ones, and
      explicitly pin higher the packages we want to pull from our custom
      APT repo, when needed.
    - config/chroot_local-hooks/59-libdvd-pkg: verify libdvdcss
      package installation. (Closes: #11420)
    - Make Tails Upgrader use our new mirror pool design. (Closes:
      #11123)
    - Drop custom OpenSSH client ciphers and MACs settings. We did a
      pretty bad job at maintaining them compared to the Debian
      upstream. (Closes: #7315)
    - Install jessie-backports version of all binary packages built
      from src:hplip. This adds support for quite a few new
      printers.
    - Install printer-driver-postscript-hp, which adds support for
      some more printers.

  * Build system
    - Use a freezable APT repo when building Tails. This is a first
      step towards reproducible builds, and improves our QA and
      development processes by making our builds more predictable. For
      details, see: https://tails.boum.org/contribute/APT_repository/
    - There has been a massive amount of improvements to the
      Vagrant-based build system, and now it could be considered the
      de-facto build system for Tails! Improvements and fixes include:
      * Migrate Vagrant to use libvirt/KVM instead of
        Virtualbox. (Closes: #6354)
      * Make apt-get stuff non-interactive while provisioning.
        Because there is no interaction, so that will results in
        errors.
      * Bump disk space (=> RAM for RAM builds) needed to build with
        Vagrant. Since the Jessie migration it seems impossible to
        keep this low enough to fit in 8 GiB or RAM. For this reason
        we also drop the space optimization where we build inside a
        crazy aufs stack; now we just build in a tmpfs.
      * Clean up apt-cacher-ng cache on vm:provision to save disk
        space on the builder.
      * Add convenient Rake task for SSH:ing into the builder VM:
        `rake vm:ssh`.
      * Add rake task for generating a new Vagrant base box.
      * Automatically provision the VM on build to keep things up-to-date.
      * Don't enable extproxy unless explicitly given as an
        option. Previously it would automatically be enabled when
        `http_proxy` is set in the environment, unlike what is
        documented. This will hopefully lead to fewer surprises for users
        who e.g. point http_proxy to a torified polipo, or similar.
      * Re-fetch tags when running build-tails with Vagrant. That
        should fix an annoyance related to #7182 that I frequently
        encounter: when I, as the RM, rebuild the release image the
        second time from the force-updated tag, the build system would
        not have the force-updated tag. (Closes: #7182)
      * Make sure we use the intended locale in the Tails builder VM.
        Since we communicate via SSH, and e.g. Debian forward the
        locale env vars by default, we have to take some steps
        ensuring we do not do that.
    - Pull monkeysphere from stretch to avoid failing to install under
      eatmydata. Patch submitted by Cyril Brulebois <cyril@debamax.com>.

  * Test suite
    - Add wrapper around dogtail (inside Tails) for "remote" usage in
      the automated test suite. This provides a simple interface for
      generating dogtail python code, sending it to the guest, and
      executing it, and should allow us to write more robust tests
      leveraging assistive technologies. (Closes: #10721)
    - A few previously sikuli-based tests has been migrated to use
      dogtail instead, e.g. GNOME Applications menu interaction.
    - Add a test for re-configuring an existing persistent volume.
      This is a regression test for #10809. (Closes: #10834)
    - Use a simulated Tor network provided by Chutney in the automated
      test suite. The main motivation here is improved robustness --
      since the "Tor network" we now use will exit from the host
      running the automated test suite, we won't have to deal with Tor
      network blocking, or unreliable circuits. Performance should
      also be improved. (Closes: #9521)
    - Drop the usage of Tor Check in our tests. It doesn't make sense
      now when we use Chutney since that always means it will report
      that Tor is not being used.
    - Stop testing obsolete pluggable transports.
    - Completely rewrite the firewall leak detector to something more
      flexible and expressive.
    - Run tcpdump with --immediate-mode for the network sniffer. With
      this option, "packets are delivered to tcpdump as soon as they
      arrive, rather than being buffered for efficiency" which is
      required to make the sniffing work reliable the way we use it.
    - Remove most scenarios testing "tordate". It just isn't working
      well in Tails, so we shouldn't expect the tests to actually work
      all of the time. (Closes: #10440)
    - Close Pidgin before we inspect or persist its accounts.xml.
      I've seen a case when that file is _not_ saved (and thus, not
      persisted) if we shut down the system while Pidgin is still
      running. (Closes: #11413)
    - Close the GNOME Notification bar by pressing ESC, instead of
      opening the Applications menu. The Applications menu often
      covers other elements that we're looking for on the
      screen. (Closes #11401)
    - Hide Florence keyboard window when it doesn't vanish by itself
      (Closes: #11398) and wait a bit less for Florence to disappear
      (Closes: #11464).

 -- Tails developers <tails@boum.org>  Mon, 06 Jun 2016 20:10:56 +0200

tails (2.3) unstable; urgency=medium

  * Security fixes
    - Upgrade Tor Browser to 5.5.5. (Fixes: #11362)
    - Upgrade icedove to 38.7.0-1~deb8u1
    - Upgrade git to 1:2.1.4-2.1+deb8u2
    - Upgrade libgd3 to 2.1.0-5+deb8u1
    - Upgrade pidgin-otr to 4.0.1-1+deb8u1
    - Upgrade srtp to 1.4.5~20130609~dfsg-1.1+deb8u1
    - Upgrade imagemagick to 8:6.8.9.9-5+deb8u1
    - Upgrade samba to 2:4.2.10+dfsg-0+deb8u2
    - Upgrade openssh to 1:6.7p1-5+deb8u2

  * Bugfixes
    - Refresh Tor Browser's AppArmor profile patch against the one from
      torbrowser-launcher 0.2.4-1. (Fixes: #11264)
    - Pull monkeysphere from stretch to avoid failing to install under
      eatmydata. (Fixes: #11170)
    - Start gpg-agent with no-grab option due to issues with pinentry and
      GNOME's top bar. (Fixes: #11038)
    - Tails Installer: Update error message to match new name of 'Clone
      & Install'. (Fixes: #11238)
    - Onion Circuits:
      * Cope with a missing geoipdb. (Fixes: #11203)
      * Make both panes of the window scrollable. (Fixes #11192)
    - WhisperBack: Workaround socks bug. When the Tor fails to connect to
      the host, WisperBack used to display a ValueError.  This is caused by
      a socks bug that is solved in upstream's master but not in Tails.
      This commit workarounds this bug Unclear error message in WhisperBack
      when failing to connect to the server. (Fixes: #11136)

  * Minor improvements
    - Upgrade to Debian 8.4, a Debian point release with many minor upgrades
      and fixes to various packages . (Fixes: #11232)
    - Upgrade I2P to 0.9.25. (Fixes: #11363)
    - Pin pinentry-gtk2 to jessie-backports. The new version allows pasting
      passwords from the clipboard. (Fixes: #11239)
    - config/chroot_local-hooks/59-libdvd-pkg: cleanup /usr/src/libdvd-pkg.
      (Fixes: #11273)
    - Make the Tor Status "disconnected" icon more contrasted with the
      "connected" one. (Fixes: #11199)

  * Test suite
    - Add UTF-8 support to OTR Bot. (Fixes: #10866)
    - Don't explicitly depend on openjdk-7-jre or any JRE for that
      matter. Sikuli will pull in a suitable one, so depending on one
      ourselves is only risks causing trouble. (Fixes: #11335)

 -- Tails developers <tails@boum.org>  Mon, 25 Apr 2016 14:12:22 +0200

tails (2.2.1) unstable; urgency=medium

  * Security fixes
    - Upgrade Tor Browser to 5.5.4. (Closes: #11254)
    - Upgrade bind9-related packages to 1:9.9.5.dfsg-9+deb8u6
    - Upgrade libotr to 4.1.0-2+deb8u1
    - Upgrade samba-related packages to 2:4.1.17+dfsg-2+deb8u2.
    - Upgrade libgraphite2 to 1.3.6-1~deb8u1.

 -- Tails developers <tails@boum.org>  Thu, 17 Mar 2016 15:03:52 +0100

tails (2.2) unstable; urgency=medium

  * Major new features and changes
    - Replace Vidalia (which has been unmaintained for years) with:
      (Closes: #6841)
      * the Tor Status GNOME Shell extension, which adds a System Status
        icon indicating whether Tor is ready or not.
      * Onion Circuits, a simple Tor circuit monitoring tool.

  * Security fixes
    - Upgrade Tor Browser to 5.5.3 (Closes: #11189).
    - Upgrade Linux to 3.16.7-ckt20-1+deb8u4.
    - Upgrade cpio to 2.11+dfsg-4.1+deb8u1.
    - Upgrade glibc to 2.19-18+deb8u3.
    - Upgrade libav to 6:11.6-1~deb8u1.
    - Upgrade libgraphite2 to 1.3.5-1~deb8u1.
    - Upgrade libjasper1 to 1.900.1-debian1-2.4+deb8u1.
    - Upgrade libreoffice to 4.3.3-2+deb8u3.
    - Upgrade libssh2 to 1.4.3-4.1+deb8u1.
    - Upgrade openssl to 1.0.1k-3+deb8u4.
    - Upgrade perl to 5.20.2-3+deb8u4.
    - Upgrade python-imaging, python-pil to 2.6.1-2 2.6.1-2+deb8u2.

  * Bugfixes
    - Hide "Laptop Mode Tools Configuration" menu entry. We don't
      support configuring l-m-t in Tails, and it doesn't work out of
      the box. (Closes: #11074)
    - WhisperBack:
      * Actually write a string when saving bug report to
        disk. (Closes: #11133)
      * Add missing argument to OpenPGP dialog so the optional OpenPGP
        key can be added again. (Closes: #11033)

  * Minor improvements
    - Upgrade I2P to 0.9.24-1~deb8u+1.
    - Add support for viewing DRM protected DVD videos using
      libdvdcss2. Patch series submitted by Austin English
      <austinenglish@gmail.com>. (Closes: #7674)
    - Automatically save KeePassX database after every change by default.
      (Closes: #11147)
    - Implement Tor stream isolation for WhisperBack
    - Delete unused tor-tsocks-mua.conf previously used by Claws
      Mail. (Closes: #10904)
    - Add set -u to all gettext:ized shell scripts. In gettext-base <
      1.8.2, like the one we had in Wheezy, gettext.sh references the
      environment variable ZSH_VERSION, which we do not set. This has
      prevented us from doing `set -u` without various hacks. (Closes:
      #9371)
    - Also set -e in some shell scripts which lacked it for no good
      reason.
    - Make Git verify the integrity of transferred objects. (Closes:
      #11107)
    - Remove LAlt+Shift and LShift+RShift keyboard layout toggling
      shortcuts. (Closes: #10913, #11042)

  * Test suite
    - Reorder the execution of feature to decrease peak disk
      usage. (Closes: #10503)
    - Paste into the GTK file chooser, instead of typing. (Closes:
      #10775)
    - Pidgin: wait a bit for text to have stopped scrolling before we
      click on it. (Closes: #10783)
    - Fix step that runs commands in GNOME Terminal, that was broken
      on Jessie when a Terminal is running already. (Closes: #11176)
    - Let ruby-rjb guess JAVA_HOME instead fixing on one jvm
      version. (Closes: #11190)

  * Build system
    - Upgrade build system to Debian Jessie. This includes migrating to a
      new Vagrant basebox based on Debian Jessie.
    - Rakefile: print git status when there are uncommitted
      changes. Patch submitted by Austin English
      <austinenglish@gmail.com>. (Closes: #11108)
    - .gitignore: add .rake_tasks~. Patch submitted by Austin English
      <austinenglish@gmail.com>. (Closes: #11134)
    - config/amnesia: use --show-field over sed filtering. Patch
      submitted by Chris Lamb <lamby@debian.org>.
    - Umount and clean up leftover temporary directories from old
      builds. (Closes: #10772)

 -- Tails developers <tails@boum.org>  Mon, 07 Mar 2016 18:09:50 +0100

tails (2.0.1) unstable; urgency=medium

  * Major new features and changes
    - Enable the Tor Browser's font fingerprinting protection
      (Closes: #11000). We do it for all browsers (including
      the Unsafe Browser and I2P Browser mainly to avoid making our
      automated test suite overly complex. This implied to set an appropriate
      working directory when launching the Tor Browser, to accommodate for
      the assumptions it makes about this.

  * Security fixes
    - Upgrade Tor Browser to 5.5.2 (Closes: #11105).

  * Bugfixes
    - Repair 32-bit UEFI support (Closes: #11007); bugfix on 2.0.
    - Add libgnome2-bin to installed packages list to provide gnome-open,
      which fixes URL handling at least in KeePassX, Electrum and Icedove
      (Closes: #11031); bugfix on 2.0. Thanks to segfault for the patch!

  * Minor improvements
    - Refactor and de-duplicate the chrooted browsers' configuration:
      prefs.js, userChrome.css (Closes: #9896).
    - Make the -profile Tor Launcher workaround simpler (Closes: #7943).
    - Move Torbutton environment configuration to the tor-browser script,
      instead of polluting the default system environment with it.
    - Refresh patch against the Tor Browser AppArmor profile
      (Closes: #11078).
    - Propagate Tor Launcher options via the wrapper.
    - Move tor-launcher script to /usr/local/bin.
    - Move tor-launcher-standalone to /usr/local/lib.
    - Move Tor Launcher env configuration closer to the place where it is used,
      for simplicity's sake.

  * Test suite
    - Mass update browser and Tor Launcher related images due to font change,
      caused by Tor Browser 5.5's font fingerprinting protection
      (Closes: #11097). And then, use separate PrintToFile.png for the browsers,
      and Evince, since it cannot be shared anymore.
    - Adjust to the refactored chrooted browsers configuration handling.
    - Test that Tor Launcher uses the correct Tor Browser libraries.
    - Allow more slack when verifying that the date that was set.
    - Bump a bit the timeout used when waiting for the remote shell.
    - Bump timeout for the process to disappear, when closing Evince.
    - Bump timeout when saving persistence configuration.
    - Bump timeout for bootstrapping I2P.

  * Build system
    - Remove no longer relevant places.sqlite cleanup procedure.

 -- Tails developers <tails@boum.org>  Fri, 12 Feb 2016 13:00:15 +0000

tails (2.0) unstable; urgency=medium

  * Major new features and changes
    - Upgrade to Debian 8 (Jessie).
    - Migrate to GNOME Shell in Classic mode.
    - Use systemd as PID 1, and convert all custom initscripts to systemd units.
    - Remove the Windows camouflage feature: our call for help to port
      it to GNOME Shell (issued in January, 2015) was unsuccessful.
    - Remove Claws Mail: Icedove is now the default email client
      (Closes: #10167).
    - Upgrade Tor Browser to 5.5 (Closes: #10858, #10983).

  * Security fixes
    - Minimally sandbox many services with systemd's namespacing features.
    - Upgrade Linux to 3.16.7-ckt20-1+deb8u3.
    - Upgrade Git to 1:2.1.4-2.1+deb8u1.
    - Upgrade Perl to 5.20.2-3+deb8u3.
    - Upgrade bind9-related packages to 1:9.9.5.dfsg-9+deb8u5.
    - Upgrade FUSE to 2.9.3-15+deb8u2.
    - Upgrade isc-dhcp-client tot 4.3.1-6+deb8u2.
    - Upgrade libpng12-0 to 1.2.50-2+deb8u2.
    - Upgrade OpenSSH client to 1:6.7p1-5+deb8u1.

  * Bugfixes
    - Restore the logo in the "About Tails" dialog.
    - Don't tell the user that "Tor is ready" before htpdate is done
      (Closes: #7721).
    - Upgrader wrapper: make the check for free memory more accurate
      (Closes: #10540, #8263).
    - Allow the desktop user, when active, to configure printers;
      fixes regression introduced in Tails 1.1 (Closes: #8443).
    - Close Vidalia before we restart Tor. Otherwise Vidalia will be running
      and showing errors while we make sure that Tor bootstraps, which could
      take a while.
    - Allow Totem to read DVDs, by installing apparmor-profiles-extra
      from jessie-backports (Closes: #9990).
    - Make memory erasure on shutdown more robust (Closes: #9707, #10487):
      · don't forcefully overcommit memory
      · don't kill the allocating task
      · make sure the kernel doesn't starve from memory
      · make parallel sdmem handling faster and more robust
    - Don't offer the option, in Tor Browser, to open a downloaded file with
      an external application (Closes: #9285). Our AppArmor confinement was
      blocking most such actions anyway, resulting in poor UX; bugfix on 1.3.
      Accordingly, remove the now-obsolete exception we had in the Tor
      Browser AppArmor profile, that allowed executing seahorse-tool.
    - Fix performance issue in Tails Upgrader, that made it very slow to apply
      an automatic upgrade; bugfix on 1.7 (Closes: #10757).
    - Use our wrapper script to start Icedove from the GNOME menus.
    - Make it possible to localize our Icedove wrapper script.
    - List Icedove persistence option in the same position where Claws Mail
      used to be, in the persistent volume assistant (Closes: #10832).
    - Fix Electrum by installing the version from Debian Testing
      (Closes: #10754). We need version >=2.5.4-2, see #9713;
      bugfix on 2.0~beta1. And, explicitly install python-qt4 to enable
      Electrum's GUI: it's a Recommends, and we're not pulling it ourselves
      via other means anymore.
    - Restore default file associations (Closes: #10798);
      bugfix on 2.0~beta1.
    - Update 'nopersistent' boot parameter to 'nopersistence'; bugfix on 0.12
      (Closes: #10831). Thanks to live-media=removable, this had no security
      impact in practice.
    - Repair dotfiles persistence feature, by adding a symlink from
      /lib/live/mount/persistence to /live/persistence; bugfix on 2.0~beta1
      (Closes: #10784).
    - Fix ability to re-configure an existing persistent volume using
      the GUI; bugfix on 2.0~beta1 (Closes: #10809).
    - Associate armored OpenPGP public keys named *.key with Seahorse,
      to workaround https://bugs.freedesktop.org/show_bug.cgi?id=93656;
      bugfix on 1.1 (Closes: #10889).
    - Update the list of enabled GNOME Shell extensions, which might fix
      the "GNOME Shell sometimes leaves Classic mode" bug seen in 2.0~beta1:
      · Remove obsolete "Alternative Status Menu", that is not shipped
        in Debian anymore.
      · Explicitly enable the GNOME Shell extensions that build
        the Classic mode.
    - Make _get_tg_setting() compatible with set -u (Closes: #10785).
    - laptop-mode-tools: don't control autosuspend. Some USB input
      devices don't support autosuspend. This change might help fix
      #10850, but even if it doesn't, it makes sense to me that we
      don't let laptop-mode-tools fiddle with this on a Live system
      (Closes (for now): #10850).

  * Minor improvements
    - Remove obsolete code from various places.
    - Tails Greeter:
      · hide all windows while logging in
      · resize and re-position the panel when the screen size grows
      · PostLogin: log into the Journal instead of a dedicated log file
      · use localectl to set the system locale and keyboard mapping
      · delete the Live user's password if no administration password is set
        (Closes: #5589)
      · port to GDBus greeter interface, and adjust to other GDM
        and GNOME changes
    - Tails Installer:
      · port to UDisks2, and from Qt4 to GTK3
      · adapt to work on other GNU/Linux operating systems than Tails
      · clean up enough upstream code and packaging bits to make it
        deserve being uploaded to Debian
      · rename everything from liveusb-creator to tails-installer
    - Port tails-perl5lib to GTK3 and UDisks2. In passing, do some minor
      refactoring and a GUI improvement.
    - Persistent Volume Assistant:
      · port to GTK3 and UDisks2
      · handle errors when deleting persistent volume (Closes: #8435)
      · remove obsolete workarounds
    - Don't install UDisks v1.
    - Adapt custom udev and polkit rules to UDisks v2 (Closes: #9054, #9270).
    - Adjust import-translations' post-import step for Tails Installer,
      to match how its i18n system works nowadays.
    - Use socket activation for CUPS, to save some boot time.
    - Set memlockd.service's OOMScoreAdjust to -1000.
    - Don't bother creating /var/lib/live in tails-detect-virtualization.
      If it does not exist at this point, we have bigger and more
      noticeable problems.
    - Simplify the virtualization detection & reporting system, and do it
      as a non-root user with systemd-detect-virt rather than virt-what.
    - Replace rsyslog with the systemd Journal (Closes: #8320), and adjust
      WhisperBack's logs handling accordingly.
    - Drop tails-save-im-environment.
      It's not been used since we stopped automatically starting the web browser.
    - Add a hook that aborts the build if any *.orig file is found. Such files
      appear mainly when a patch of ours is fuzzy. In most cases they are no big
      deal, but in some cases they end up being taken into account
      and break things.
    - Replace the tor+http shim with apt-transport-tor (Closes: #8198).
    - Install gnome-tweak-tool.
    - Don't bother testing if we're using dependency based boot.
    - Drop workaround to start spice-vdagent in GDM (Closes: #8025).
      This has been fixed in Jessie proper.
    - Don't install ipheth-utils anymore. It seems to be obsolete
      in current desktop environments.
    - Stop installing the buggy unrar-free, superseded in Jessie (Closes: #5838)
    - Drop all custom fontconfig configuration, and configure fonts rendering
      via dconf.
    - Drop zenity patch (zenity-fix-whitespacing-box-sizes.diff),
      that was applied upstream.
    - Install libnet-dbus-perl (currently 1.1.0) from jessie-backports,
      it brings new features we need.
    - Have the security check and the upgrader wait for Tor having bootstrapped
      with systemd unit ordering.
    - Get rid of tails-security-check's wrapper.
      Its only purpose was to wait for Tor to have bootstrapped,
      which is now done via systemd.
    - Don't allow the amnesia and tails-upgrade-frontend users to run
      tor-has-bootstrapped as root with sudo. They don't need it anymore,
      thanks to using systemd for starting relevant units only once Tor
      has bootstrapped.
    - Install python-nautilus, that enables MAT's context menu item in Nautilus.
      (Closes: #9151).
    - Configure GDM with a snippet file instead of patching its
      greeter.dconf-defaults.
    - WhisperBack:
      · port to Python 3 and GObject Introspection (Closes: #7755)
      · migrate from the gnutls module to the ssl one
      · use PGP/MIME for better attachments handling
      · migrate from the gnupginterface module to the gnupg one
      · natively support SOCKS ⇒ don't wrap with torsocks anymore
        (Closes: #9412)
      · don't try to include the obsolete .xession-errors in bug reports
        (Closes: #9966)
    - chroot-browser.sh: don't use static DISPLAY.
    - Simplify debugging:
      · don't hide the emergency shutdown's stdout
      · tails-unblock-network: trace commands so that they end up in the Journal
    - Configure the console codeset at ISO build time, instead of setting it
      to a constant via the Greeter's PostLogin.default.
    - Order the AppArmor policy compiling in a way that is less of a blocker
      during boot.
    - Include the major KMS modules in the initramfs. This helps seamless
      transition to X.Org when booting, and back to text mode on shutdown,
      can help for proper graphics hardware reinitialization post-kexec,
      and should improve GNOME Shell support in some virtual machines.
    - Always show the Universal Access menu icon in the GNOME panel.
    - Drop notification for not-migrated-yet persistence configuration,
      and persistence settings disabled due to wrong access rights.
      That migration happened more two years ago.
    - Remove the restricted network detector, that has been broken for too long;
      see #10560 for next steps (Closes: #8328).
    - Remove unsupported, never completed kiosk mode support.
    - clock_gettime_monotonic: use Perl's own function to get the integer part,
      instead of forking out to sed.
    - Don't (try to) disable lvm2 initscripts anymore. Both the original reason
      and the implementation are obsolete on Jessie.
    - Lower potential for confusion (#8443), by removing system-config-printer.
      One GUI to configure printers is enough (Closes: #8505).
    - Add "set -u" to tails-unblock-network.
    - Add a systemd target whose completion indicates that Tor has bootstrapped,
      and use it everywhere sensible (Closes: #9393).
    - Disable udev's 75-persistent-net-generator.rules, to preventing races
      between MAC spoofing and interface naming.
    - Replace patch against NetworkManager.conf with drop-in files.
    - Replace resolvconf with simpler NetworkManager and dhclient configuration.
      (Closes: #7708)
    - Replace patching of the gdomap, i2p, hdparm, tor and ttdnsd initscripts
      with 'systemctl disable' (Closes: #9881).
    - Replace patches that wrapped apps with torsocks with dynamic patching with
      a hook, to ease maintenance. Also, patch D-Bus services as needed
      (Closes: #10603).
    - Notify the user if running Tails inside non-free virtualization software
      that does not try to hide its nature (Closes: #5315).
      Thanks to Austin English <austinenglish@gmail.com> for the patch.
    - Declare htpdate.service as being needed for time-sync.target, to ensure
      that "services where correct time is essential should be ordered after
      this unit".
    - Convert some of the X session startup programs to `systemd --user' units.
    - Let the Pidgin wrapper pass through additional command-line arguments
      (Closes: #10383)
    - Move out of the $PATH a bunch of programs that users should generally
      not run directly: connect-socks, end-profile, getTorBrowserUserAgent,
      generate-tor-browser-profile, kill-boot-profile, tails-spoof-mac,
      tails-set-wireless-devices-state, tails-configure-keyboard,
      do_not_ever_run_me, boot-profile, tails-unblock-network,
      tor-controlport-filter, tails-virt-notify-user, tails-htp-notify-user,
      udev-watchdog-wrapper (Closes: #10658)
    - Upgrade I2P to 0.9.23-2~deb8u+1.
    - Disable I2P's time syncing support.
    - Install Torbirdy from official Jessie backports, instead of from
      our own APT repository (Closes: #10804).
    - Make GNOME Disks' passphrase strength checking new feature work,
      by installing cracklib-runtime (Closes: #10862).
    - Add support for Japanese in Tor Browser.
    - Install xserver-xorg-video-intel from Jessie Backports (currently:
      2.99.917-2~bpo8+1). This adds support for recent chips such as
      Intel Broadwell's HD Graphics (Closes: #10841).
    - Improve a little bit post-Greeter network unblocking:
      · Sleep a bit longer between deleting the blacklist, and triggering udev;
        this might help cure #9012.
      · Increase logging, so that we get more information next time someone
        sees #9012.
      · Touch /etc/modprobe.d/ after deleting the blacklist; this might help,
        in case all this is caused by some aufs bug.
    - Enable and use the Debian jessie-proposed-updates APT repository,
      anticipating on the Jessie 8.3 point-release (Closes: #10897).
    - Upgrade most firmware packages to 20160110-1.
    - Upgrade Intel CPU microcodes to 3.20151106.1~deb8u1.
    - Disable IPv6 for the default wired connection, so that
      NetworkManager does not spam the logs with IPv6 router
      solicitation failure. Note that this does not fix the problem
      for other connections (Partially closes: #10939).

  * Test suite
    - Adapt to the new desktop environment and applications' look.
    - Adapt new changed nmcli syntax and output.
    - New NetworkManager connection files must be manually loaded in Jessie.
    - Adapt to new pkexec behavior.
    - Adapt to how we now disable networking.
    - Use sysctl instead of echo:ing into /proc/sys.
    - Use oom_score_adj instead of the older oom_adj.
    - Adapt everything depending on logs to the use of the Journal.
    - Port to UDisks v2.
    - Check that the system partition is an EFI System Partition.
    - Add ldlinux.c32 to the list of bootloader files that are expected
      to be modified when we run syslinux (Closes: #9053).
    - Use apt(8) instead of apt-get(8).
    - Don't hide the cursor after opening the GNOME apps menu.
    - Convert the remote shell to into a systemd native service and a Python 3,
      script that uses the sd_notify facility (Closes: #9057). Also, set its
      OOM score adjustment value via its unit file, and not from the test suite.
    - Adjust to match where screenshots are saved nowadays.
    - Check that all system units have started (Closes: #8262)
    - Simplify the "too small device" test.
    - Spawn `poweroff' and `halt' in the background, and don't wait for them
      to return: anything else would be racy vs. the remote shell's stopping.
    - Bump video memory allocated to the system under test, to fix out of video
      memory errors.
    - When configuring the CPU to lack PAE support, use a qemu32 CPU instead
      of a Pentium one: the latter makes GNOME Shell crash.
      See #8778 for details about how Mesa's CPU features detection has
      room for improvement.
    - Adjust free(1) output parsing for Jessie.
    - vm-execute: rename --type option to --spawn.
    - Add method to set the X.Org clipboard, and install its dependency
      (xsel) in the ISO.
    - Paste URLs in one go, to work around issue with lost key presses
      in the browser (Closes: #10467).
    - Reliably wait for Synaptic's search button to fade in.
    - Take into account that the sticky bit is not set on block devices
      on Jessie anymore.
    - Ensure that we can use a NetworkManager connection stored in persistence
      (Closes: #7966).
    - Use a stricter regexp when extracting logs for dropped packets.
    - Clone the host CPU for the test suite guests (Closes: #8778).
    - Run ping as root (aufs does not support file capabilities so we don't
      get cap_net_raw+ep, and if built on a filesystem that does support
      file capabilities, then /bin/ping is not setupd root).
    - Escape regexp special characters when constructing the firewall log
      parsing regexp, and pass -P to grep, since Ruby uses PCRE.
    - Adjust is_persistent?() helper to findmnt changes in Jessie.
    - Rework in depth how we measure pattern coverage in memory, with more
      reliable Linux OOM and VM settings, fundamental improvements
      in what exactly we measure, and custom OOM adjutments for fillram
      processes (Closes: #9705).
    - Use blkid instead of parted to determine the filesystem type.
    - Use --kiosk mode instead of --fullscreen in virt-viewer, to remove
      the tiny border of the in-viewer menu.
    - Remove now redundant desktop screenshot directory scenario.
    - Adapt GNOME notification handling for Debian Jessie (Closes: #8782)
    - Disable screen blanking in the automated test suite, which occasionally
      breaks some test cases (Closes: #10403).
    - Move upgrade scenarios to the feature dedicated to them.
    - Don't make libvirt storage volumes executable.
    - Refactor the PAUSE_ON_FAIL functionality, so that we can use `pause()`
      as a breakpoint when debugging.
    - Drop non-essential Totem test that is mostly a duplicate, and too painful
      to be worth automating on Jessie.
    - Retry Totem HTTPS test with a new Tor circuit on failure.
    - Replace iptables status regexp-based parser with a new XML-based
      status analyzer: the previous implementation could not be adjusted
      to the new ip6tables' output (Closes: #9704).
    - Don't reboot in one instance when it is not needed.
    - Optimize memory erasure anti-test: block the boot to save CPU on the host.
    - Update I2P tests for Jessie, and generally make them more robust.
    - Update Electrum tests for 2.5.4-2 (Closes: #10758).
    - Add workaround for libvirt vs. guestfs permissions issue, to allow
      running the test suite on current Debian sid.
    - Fix buggy code, that happened to work by mistake, in the Seahorse
      test cases; bugfix on 1.8.
    - Update test suite images due to CSS change on Tails' website.
    - Adapt Tor Browser tests to work with the 5.5 series.
    - Automatically test downloading files in Tor Browser.
    - Remove obsolete scenario, that tested opening a downloaded file with
      an external application, which we do not support anymore.
    - Improve robustness of the "Tails OpenPGP keys" scenario (Closes: #10378).
    - Automatically test the "Diable all networking" feature (Closes: #10430).
    - Automatically test that SSH works over LAN (Closes: #9087).
    - Bump some statuc sleeps to fix a few race conditions (Closes: #5330).
    - Automatically test that an emergency shutdown triggers on boot
      medium removal (Closes: #5472).
    - Make the AppArmor checks actually detect errors (Closes: #10926).

  * Build system
    - Bump amount of disk space needed to build Tails with Vagrant.
      The addition of the Japanese Tor Browser tarball made us reach
      the limit of the previous value.

  * Adjustments for Debian 8 (Jessie) with no or very little user-visible impact
    - Free the fixed UIDs/GIDs we need before creating the corresponding users.
    - Replace the real gnome-backgrounds with a fake, equivs generated one
      (Closes: #8055). Jessie's gnome-shell depends on gnome-backgrounds,
      which is too fat to ship considering we're not using it.
    - AppArmor: adjust CUPS profile to support our Live system environment
      (Closes: #8261):
      · Mangle lib/live/mount/overlay/... as usual for aufs.
      · Pass the the attach_disconnected flag, that's needed for compatibility
        with PrivateTmp.
    - Make sure we don't ship geoclue* (Closes: #7949).
    - Drop deprecated GDM configuration file.
    - Don't add the Live user to the deprecated 'fuse' group.
    - Drop hidepid mount option for /proc (Closes: #8256). In its current,
      simplistic form it cannot be supported by systemd.
    - Don't manually load acpi-cpufreq at boot time. It fails to load
      whenever no device it supports is present, which makes the
      systemd-modules-load.service fail. These days, the kernel
      should just automatically load such modules when they are needed.
    - Drop sysvinit-specific (sensigs.omit.d) tweaks for memlockd.
    - Disable the GDM unit file's Restart=always, that breaks our "emergency
      shutdown on boot medium removal" feature.
    - Update the implementation of the memory erasure on shutdown feature:
      · check for rebooting state using systemctl, instead of the obsolete
        $RUNLEVEL (Closes: #8306)
      · the kexec-load initscript normally silently exits unless systemd is
        currently running a reboot job. This is not the case when the emergency
        shutdown has been triggered, so we removed this check
      · migrate tails-kexec to the /lib/systemd/system-shutdown/ facility
      · don't (try to) switch to tty1 on emergency shutdown: it apparently
        requires data that we haven't locked into memory, and then it blocks
        the whole emergency shutdown process
    - Display a slightly darker version of the desktop wallpaper on the screen
      saver, instead of the default flashy "Debian 8" branding (Closes: #9038).
    - Disable software autorun from external media.
    - Disable a few unneeded D-Bus services. Some of these services are
      automatically started (via D-Bus activation) when GNOME Shell tries
      to use them. The only "use" I've seen for them, except eating
      precious RAM, is to display "No appointment today" in the calendar pop-up.
      (Closes: #9037)
    - Prevent NetworkManager services from starting at boot time
      (Closes: #8313). We start them ourselves after changing the MAC address.
    - Unfuzzy all patches (Closes: #8268) and drop a few obsolete ones.
    - Adapt IBus configuration for Jessie (Closes: #8270), i.e. merge the two
      places where we configure keyboard layout and input methods: both are now
      configured in the same place in Jessie's GNOME.
    - Migrate panel launchers to the favorite apps list (Closes: #7992).
    - Drop pre-GNOME Shell menu tweaks.
    - Hide "Log out" button in the GNOME Shell menu (Closes: #8364).
    - Add a custom shutdown-helper GNOME Shell extension (Closes: #8302, #5684
      and #5878) that removes the press-Alt-to-turn-shutdown-button-into-Suspend
      functionality from the GNOME user menu, and makes Restart and Shutdown
      immediate, without further user interaction. Accordingly remove our custom
      Shutdown Helper panel applet (#8302).
    - Drop GNOME Panel configuration, now deprecated.
    - Disable GNOME Shell's screen lock feature.
      We're not there yet (see #5684).
    - Disable GNOME Shell screen locker's user switch feature.
    - Explicitly install libany-moose-perl (Closes: #8051).
      It's needed by our OpenPGP applet. On Wheezy, this package was pulled
      by some other dependency. This is not the case anymore on Jessie.
    - Don't install notification-daemon nor gnome-mag: GNOME Shell has taken
      over this functionality (Closes: #7481).
    - Don't install ntfsprogs: superseded on Jessie.
    - Don't install barry-util: not part of Jessie.
    - Link udev-watchdog dynamically, and lock it plus its dependencies
      in memory.
    - Migrate from gdm-simple-greeter to a custom gdm-tails session
      (Closes: #7599).
    - Update Plymouth installation and configuration:
      · install the plymouth packages via chroot_local-hooks: lb 2.x's "standard"
        packages list pulls console-common in, which plymouth now conflicts with
      · don't patch the plymouth initscript anymore, that was superseded
        by native systemd unit files
      · mask the plymouth-{halt,kexec,poweroff,reboot,shutdown} services,
        to prevent them from occupying the active TTY with an (empty) splash
        screen on shutdown/reboot, that would hide the messages we want to show
        to the user via tails-kexec (Closes: #9032)
    - Migrate GNOME keyboard layout settings from libgnomekbd to input-sources
      (Closes: #7898).
    - Explicitly install syslinux-efi, that we need and is not automatically
      pulled by anything else anymore.
    - Workaround #7248 for GDM: use a solid blue background picture,
      instead of a solid color fill, in the Greeter session.
    - De-install gcc-4.8-base and gcc-4.9 at the end of the ISO build process.
    - Revert the "Wrap syndaemon to always use -t" Wheezy-specific workaround.
    - htpdate: run date(1) in a Jessie-compatible (and nicer) way.
    - Remove obsolete dconf screenshot settings and the corresponding test.
    - Drop our patched python-dbus{,-dev} package (Closes: #9177).
    - live-persist: stop overriding live-boot's functions, we now have
      a recent enough blkid.
    - Adjust sdmem initramfs bits for Jessie:
      · Directly call poweroff instead of halt -p.
      · Don't pass -n to poweroff and reboot, it's not supported anymore.
    - Wrap text in the Unsafe Browser startup warning dialog
      (Jessie's zenity does not wrap it itself).
    - Associate application/pgp-keys with Seahorse's "Import Key" application
      (Closes: #10571).
    - Install topIcons GNOME Shell extension (v28), to work around the fact
      that a few of the applets we use hijack the notification area.
    - "cd /" to fix permissions issue at tails-persistence-setup startup
      (Closes: #8097).
    - Install gstreamer1.0-libav, so that Totem can play H264-encoded videos.
    - Adjust APT sources configuration:
      · remove explicit jessie and jessie-updates sources:
        automatically added by live-build
      · add Debian testing
      · add jessie-backports
    - Firewall: white-list access to the accessibility daemon (Closes: #8075).
    - Adjust to changed desktop notification behavior and supported feature set
      (Closes: #7989):
      · pass the DBUS_SESSION_BUS_ADDRESS used by the GNOME session
        to notify-send
      · update waiting for a notification handler: gnome-panel and nm-applet
        are obsolete, GNOME Shell is now providing this facility, so instead
        wait for a process that starts once GNOME Shell is ready, namely
        ibus-daemon (Closes: #8685)
      · port tails-warn-about-disabled-persistence and tails-virt-notify-user
        to notification actions (instead of hyperlinks), and make the latter
        transient; to this end, add support to Desktop::Notify for "hints"
        and notification actions
      · tails-security-check: use a dialog box instead of desktop notifications
      · MAC spoofing failure notification: remove the link to the documentation;
        it was broken on Tails/Wheezy already, see #10559 for next steps
    - Don't explicitly install gnome-panel nor gnome-menus, so that they go away
      whenever the Greeter does not pull them in anymore.
    - Install gkbd-capplet, that provides gkbd-keyboard-display (Closes: #8363).
    - Install Tor 0.2.7 from deb.torproject.org: we don't need to rebuild it
      ourselves for seccomp support anymore.
    - Wrap Seahorse with torsocks when it is started as a D-Bus service too
      (Closes: #9792).
    - Rename the AppArmor profile for Tor, so it applies to the system-wide
      Tor service we run (Closes: #10528).
    - Essentially revert ALSA state handling to how it was pre-Jessie, so that
      mixer levels are unmuted and sanitized at boot time (Closes: #7591).
    - Pass --yes to apt-get when installing imagemagick.
    - Make removable devices, that we support installing Tails to, user writable:
      Tails Installer requires raw block device access to such devices
      (Closes: #8273). Similarly, allow the amnesia user, when active, to open
      non-system devices for writing with udisks2. This is roughly udisks2's
      equivalent of having direct write access to raw block storage devices.
      Here too, Tails Installer uses this functionality.
    - Disable networkd to prevent any risk of DNS leaks it might cause; and
      disable timesyncd, as we have our own time synchronization mechanism.
      They are not enabled by default in Jessie, but may be in Stretch,
      so let's be explicit about it.
    - Mask hwclock-save.service, to avoid sync'ing the system clock
      to the hardware clock on shutdown (Closes: #9363).
    - apparmor-adjust-cupsd-profile.diff: adjust to parse fine on Jessie
      (Closes: #9963)
    - Explicitly use tor@default.service when it's the one we mean.
    - Refactor GNOME/X env exporting to Tails' shell library, and grab
      more of useful bits of the desktop session environment.
      Then, use the result in the test suite's remote shell.
    - Stop tweaking /etc/modules. It's 2015, the kernel should load these things
      automatically (Closes: #10609).
    - Have systemd hardening let Tor modify its configuration (needed by Tor
      Launcher), and start obfs4proy (Closes: #10696, #10724).
    - Bump extensions.adblockplus.currentVersion and
      extensions.enigmail.configuredVersion to match what we currently get
      on Jessie.
    - I2P: switch from 'service' to 'systemctl' where possible.

 -- Tails developers <tails@boum.org>  Mon, 25 Jan 2016 18:06:33 +0100

tails (1.8.2) unstable; urgency=medium

  * Security fixes
    - Upgrade Tor Browser to 5.0.7.
    - Upgrade Linux to 3.16.7-ckt20-1+deb8u2.
    - Upgrade foomatic-filters to 4.0.17-1+deb7u1.
    - Upgrade git to 1:1.7.10.4-1+wheezy2.
    - Upgrade Icedove to 38.5.0-1~deb7u1.
    - Upgrade libxml2-related packages to 2.8.0+dfsg1-7+wheezy5.
    - Upgrade OpenSSL-related packages to 1.0.1e-2+deb7u19.
    - Upgrade libsmbclient to 2:3.6.6-6+deb7u6.

 -- Tails developers <tails@boum.org>  Sat, 09 Jan 2016 16:27:27 +0100

tails (1.8.1) unstable; urgency=medium

  * Security fixes
    - Upgrade Tor Browser to 5.0.6.
    - Upgrade Linux to 3.16.7-ckt20-1+deb8u1
    - Upgrade gdkpixbuf to 2.26.1-1+deb7u3
    - Upgrade bind9 tools to 1:9.8.4.dfsg.P1-6+nmu2+deb7u8

  * Bugfixes
    - Fix time synchronization in bridge mode by refreshing our patch
      against Tor's AppArmor profile.

 -- Tails developers <tails@boum.org>  Fri, 18 Dec 2015 19:05:18 +0000

tails (1.8) unstable; urgency=medium

  * Security fixes
    - Upgrade Tor to 0.2.7.6-1~d70.wheezy+1+tails1.
    - Upgrade Tor Browser to 5.0.5. (Closes: #10751)
    - Upgrade LibreOffice to 1:3.5.4+dfsg2-0+deb7u5.
    - Upgrade krb5-based packages to 1.10.1+dfsg-5+deb7u6.
    - Upgrade Linux to 3.16.7-ckt11-1+deb8u6.
    - Upgrade wpasupplicant to 1.0-3+deb7u3.
    - Upgrade libpng12-0 to 1.2.49-1+deb7u1.
    - Upgrade openjdk-7 to 7u91-2.6.3-1~deb7u1.
    - Upgrade libnspr4 to 2:4.9.2-1+deb7u3
    - Upgrade dpkg to 1.16.17.
    - Upgrade gnutls26 to 2.12.20-8+deb7u4.
    - Upgrade Icedove to 1:38.0.1-1~deb7u1.
    - Upgrade OpenSSL to 1.0.1e-2+deb7u18.

  * Bugfixes
    - Upgrade to Electrum 2.5.4-2~d70.wheezy+1+tails1. Now Electrum
      should work again. Note that the documentation has not been
      adapted to the slight changes in the Electrum account setup
      wizard yet.

  * Minor improvements
    - Upgrade I2P to 0.9.23-2~deb7u+1.
    - Rebase our patch against the Tor Browser AppArmor profile on top
      of the one shipped in torbrowser-launcher 0.2.1-2.
    - Warn if the claws-mail persistence is enabled and contains a
      Claws Mail configuration when starting icedove. (Closes: #10458)
    - Replace the Claws Mail GNOME launcher with Icedove. (Closes:
      #10739)
    - Remove the Claws Mail persistence feature from the Persistence
      Assistant. (Closes: #10742)

  * Build system
    - Simplify ISO image naming rules by using the base rule we use
      for Jenkins all the time, except when building from a tag
      (i.e. building a release).  (Closes: #10349)

  * Test suite
    - Lower the waiting time for USB installation in the test suite.
      So far we were waiting up to one hour, which is just the same as
      our Jenkins inactivity timeout, so in practice when Tails
      Installer fails and displays an error message, instead of
      reporting that the job failed (which is the point of the
      exercise) we abort the job due to this timeout which
      communicates less clearly that there's probably a bug. (Closes:
      #10718)
    - Remove the check for the sound icon in the systray in the
      Windows Camouflage tests. (Closes: #10493)
    - Retry running whois when "LIMIT EXCEEDED" is in its output for
      increased robustness. (Closes: #10523)
    - Make Seahorse tests more robust. (Closes: #9095, #10501)
    - Make the handling of Pidgin's account manager more robust.
      (Closes: #10506)

 -- Tails developers <tails@boum.org>  Mon, 14 Dec 2015 23:07:19 +0100

tails (1.7) unstable; urgency=medium

  * Major new features and changes
    - Upgrade Tor Browser to 5.0.4. (Closes: #10456)
    - Add a technology preview of the Icedove Email client (a
      rebranded version of Mozilla Thunderbird), including OpenPGP
      support via the Enigmail add-on, general security and anonymity
      improvements via the Torbirdy add-on, and complete persistence
      support (which will be enabled automatically if you already have
      Claws Mail persistence enabled). Icedove will replace Claws Mail
      as the supported email client in Tails in a future
      release. (Closes: #6151, #9498, #10285)
    - Upgrade Tor to 0.2.7.4-rc-1~d70.wheezy+1+tails1. Among the many
      improvement of this new Tor major release, the new
      KeepAliveIsolateSOCKSAuth option allows us to drop the
      bug15482.patch patch (taken from the Tor Browse bundle) that
      enabled similar (but inferior) functionality for *all*
      SocksPort:s -- now the same circuit is only kept alive for
      extended periods for the SocksPort used by the Tor
      Browser. (Closes: #10194, #10308)
    - Add an option to Tails Greeter which disables networking
      completely. This is useful when intending to use Tails for
      offline work only. (Closes: #6811)

  * Security fixes
    - Fix CVE-2015-7665, which could lead to a network interface's IP
      address being exposed through wget. (Closes: #10364)
    - Prevent a symlink attack on ~/.xsession-errors via
      tails-debugging-info which could be used by the amnesia user to
      read the contents of any file, no matter the
      permissions. (Closes: #10333)
    - Upgrade libfreetype6 to 2.4.9-1.1+deb7u2.
    - Upgrade gdk-pixbuf packages to 2.26.1-1+deb7u2.
    - Upgrade Linux to 3.16.7-ckt11-1+deb8u5.
    - Upgrade openjdk-7 packages to 7u85-2.6.1-6~deb7u1.
    - Upgrade unzip to 6.0-8+deb7u4.

  * Bugfixes
    - Add a temporary workaround for an issue in our code which checks
      whether i2p has bootstrapped, which (due to some recent change
      in either I2P or Java) could make it appear it had finished
      prematurely. (Closes: #10185)
    - Fix a logical bug in the persistence preset migration code while
      real-only persistence is enabled. (Closes: #10431)

  * Minor improvements
    - Rework the wordings of the various installation and upgrade
      options available in Tails installer in Wheezy. (Closes: #9672)
    - Restart Tor if bootstrapping stalls for too long when not using
      pluggable transports. (Closes: #9516)
    - Install firmware-amd-graphics, and firmware-misc-nonfree instead
      of firmware-ralink-nonfree, both from Debian Sid.
    - Update the Tails signing key. (Closes: #10012)
    - Update the Tails APT repo signing key. (Closes: #10419)
    - Install the nmh package. (Closes: #10457)
    - Explicitly run "sync" at the end of the Tails Upgrader's upgrade
      process, and pass the "sync" option when remounting the system
      partition as read-write. This might help with some issues we've
      seen, such as #10239, and possibly for #8449 as well.

  * Test suite
    - Add initial automated tests for Icedove. (Closes: #10332)
    - Add automated tests of the MAC spoofing feature. (Closes: #6302)
    - Drop the concept of "background snapshots" and introduce a general
      system for generating snapshots that can be shared between
      features. This removes all silly hacks we previously used to
      "skip" steps, and greatly improves performance and reliability
      of the whole test suite. (Closes: #6094, #8008)
    - Flush to the log file in debug_log() so the debugging info can
      be viewed in real time when monitoring the debug log
      file. (Closes: #10323)
    - Force UTF-8 locale in automated test suite. Ruby will default to
      the system locale, and if it is non-UTF-8, some String-methods
      will fail when operating on non-ASCII strings. (Closes: #10359)
    - Escape regexp used to match nick in CTCP replies. Our Pidgin
      nick's have a 10% chance to include a ^, which will break that
      regexp. We need to escape all characters in the nick. (Closes:
      #10219)
    - Extract TBB languages from the Tails source code. This will
      ensure that valid locales are tested. As an added bonus, the
      code is greatly simplified. (Closes: #9897)
    - Automatically test that tails-debugging-info is not susceptible
      to the type of symlink attacks fixed by #10333.
    - Save all test suite artifacts in a dedicated directory with more
      useful infromation encoded in the path. This makes it easier to
      see which artifacts belongs to which failed scenario and which
      run. (Closes: #10151)
    - Log all useful information via Cucumber's formatters instead of
      printing to stderr, which is not included when logging to file
      via `--out`. (Closes: #10342)
    - Continue running the automated test suite's vnc server even if
      the client disconnects. (Closes: #10345)
    - Add more automatic tests for I2P. (Closes: #6406)
    - Bump the Tor circuit retry count to 10. (Closes: #10375)
    - Clean up dependencies: (Closes: #10208)
      * libxslt1-dev
      * radvd
      * x11-apps

 -- Tails developers <tails@boum.org>  Tue, 03 Nov 2015 01:09:41 +0100

tails (1.6) unstable; urgency=medium

  * Security fixes
    - Upgrade Tor Browser to 5.0.3. (Closes: #10223)
    - Upgrade bind9-based packages to 1:9.8.4.dfsg.P1-6+nmu2+deb7u7.
    - Upgrade liblcms1 to 1.19.dfsg2-1.2+deb7u1.
    - Upgrade libldap-2.4-2 to 2.4.31-2+deb7u1.
    - Upgrade libslp1 to 1.2.1-9+deb7u1.
    - Upgrade ssl-cert to 1.0.32+deb7u1.

  * Bugfixes
    - Fix a corner case for the MAC spoofing panic mode. If panic mode
      failed to disable the specific device that couldn't be spoofed
      (by unloading the module) we disable networking. Previously we
      only stopped NetworkManager. The problem is that NM isn't even
      started at this time, but will specifically be started when
      we're done with MAC spoofing. Therefore, let's completely
      disable NetworkManager so it cannot possibly be
      started. (Closes: #10160)
    - Avoid use of uninitialized value in restricted-network-detector.
      If NetworkManager decides that a wireless connection has timed
      out before "supplicant connection state" has occued, our idea of
      the state is `undef`, so it cannot be used in a string
      comparison. Hence, let's initialize the state to the empty
      string instead of `undef`. Also fix the state
      recording. Apparently NetworkManager can say a few different
      things when it logs the device state transitions. (Closes:
      #7689)

  * Minor improvements
    - Remove workaround for localizing search engine plugins. The
      workaround has recently become unnecessary, possibly due to the
      changes made for the seach bar after the Tor Browser was rebased
      on Firefox 38esr. (Closes: #9146)
    - Refer to the I2P Browser in the I2P notifications. Instead of
      some obscure links that won't work in the Tor Browser, where
      users likely will try them, and which I believe will open them
      by default. (Closes: #10182)
    - Upgrade I2P to 0.9.22. Also set the I2P apparmor profile to
      enforce mode. (Closes: #9830)

  * Test suite
    - Test that udev-watchdog is monitoring the correct device when
      booted from USB. (Closes: #9890)
    - Remove unused 'gksu' step. This causes a false-positive to be
      found for #5330. (Closes: #9877)
    - Make --capture capture individual videos for failed scenarios
      only, and --capture-all to capture videos for all scenarios.
      (Closes: #10148)
    - Use the more efficient x264 encoding when capturing videos using
      the --capture* options. (Closes: #10001)
    - Make --old-iso default to --iso if omitted. Using the same ISO
      for the USB upgrade tests most often still does what we want,
      e.g. test that the current version of Tails being tested has a
      working Tails installer. Hence this seems like a reasonable
      default. (Closes: #10147)
    - Avoid nested FindFailed exceptions in waitAny()/findAny(), and
      throw a new dedicated FindAnyFailed exception if these fail
      instead. Rjb::throw doesn't block Ruby's execution until the
      Java exception has been received by Ruby, so strange things can
      happen and we must avoid it. (Closes: #9633)
    - Fix the Download Management page in our browsers. Without the
      browser.download.panel.shown pref set, the progress being made
      will not update until after the browser has been restarted.
      (Closes: #8159)
    - Add a 'pretty_debug' (with an alias: 'debug') Cucumber formatter
      that deals with debugging instead of printing it to STDERR via
      the `--debug` option (which now has been removed). This gives us
      the full flexibility of Cucumber's formatter system, e.g. one
      easy-to-read formatter can print to the terminal, while we get
      the full debug log printed to a file. (Closes: #9491)
    - Import logging module in otr-bot.py. Our otr-bot.py does not use
      logging but the jabberbot library makes logging calls, causing a
      one-off message “No handlers could be found for logger
      "jabberbot"” to be printed to the console. This commit
      effectively prevents logging/outputting anything to the terminal
      which is at a level lower than CRITICAL. (Closes: 9375)
    - Force new Tor circuit and reload web site on browser
      timeouts. (Closes: #10116)
    - Focus Pidgin's buddy list before trying to access the tools
      menu. (Closes: #10217)
    - Optimize IRC test using waitAny. If connecting to IRC fails,
      such as when OFTC is blocking Tor, waiting 60 seconds to connect
      while a a Reconnect button is visible is sub-optimal. It would
      be better to try forcing a new Tor circuit and clicking the
      reconnect button. (Closes: #9653)
    - Wait for (and focus if necessary) Pidgin's Certificate windows.
      (Closes: #10222)

 -- Tails developers <tails@boum.org>  Sun, 20 Sep 2015 17:47:26 +0000

tails (1.5.1) unstable; urgency=medium

  * Security fixes
    - Upgrade Tor Browser to 5.0.2. (Closes: #10112)
    - Upgrade gdk-pixbuf packages to 2.26.1-1+deb7u1.
    - Upgrade libnss3 to 2:3.14.5-1+deb7u5.

  * Bugfixes
    - Refresh Tor Browser AppArmor profile patch. The old one doesn't
      apply on top of testing's torbrowser-launcher anymore.

  * Build system
    - Make sure Jenkins creates new jobs to build the testing branch
      after freezes. (Closes: #9925)

 -- Tails developers <tails@boum.org>  Fri, 28 Aug 2015 01:52:14 +0200

tails (1.5) unstable; urgency=medium

  * Major new features and changes
    - Move LAN web browsing from Tor Browser to the Unsafe Browser,
      and forbid access to the LAN from the former. (Closes: #7976)
    - Install a 32-bit GRUB EFI boot loader. This at least works
      on some Intel Baytrail systems. (Closes: #8471)

  * Security fixes
    - Upgrade Tor Browser to 5.0, and integrate it:
      · Disable Tiles in all browsers' new tab page.
      · Don't use geo-specific search engine prefs in our browsers.
      · Hide Tools -> Set Up Sync, Tools -> Apps (that links to the Firefox
        Marketplace), and the "Share this page" button in the Tool bar.
      · Generate localized Wikipedia search engine plugin icons so the
        English and localized versions can be distinguished in the new
        search bar. (Closes: #9955)
    - Fix panic mode on MAC spoofing failure. (Closes: #9531)
    - Deny Tor Browser access to global tmp directories with AppArmor,
      and give it its own $TMPDIR. (Closes: #9558)
    - Tails Installer: don't use a predictable file name for the subprocess
      error log. (Closes: #9349)
    - Pidgin AppArmor profile: disable the launchpad-integration abstraction,
      which is too wide-open.
    - Use aliases so that our AppArmor policy applies to
      /lib/live/mount/overlay/ and /lib/live/mount/rootfs/*.squashfs/ as well as
      it applies to /. And accordingly:
      · Upgrade AppArmor packages to 2.9.0-3~bpo70+1.
      · Install rsyslog from wheezy-backports, since the version from Wheezy
        conflicts with AppArmor 2.9.
      · Stop installing systemd for now: the migration work is being done in
        the feature/jessie branch, and it conflicts with rsyslog from
        wheezy-backports.
      · Drop apparmor-adjust-user-tmp-abstraction.diff: obsoleted.
      · apparmor-adjust-tor-profile.diff: simplify and de-duplicate rules.
      · Take into account aufs whiteouts in the system_tor profile.
      · Adjust the Vidalia profile to take into account Live-specific paths.
    - Upgrade Linux to 3.16.7-ckt11-1+deb8u3.
    - Upgrade bind9-host, dnsutils and friends to 1:9.8.4.dfsg.P1-6+nmu2+deb7u6.
    - Upgrade cups-filters to 1.0.18-2.1+deb7u2.
    - Upgrade ghostscript to 9.05~dfsg-6.3+deb7u2.
    - Upgrade libexpat1 to 2.1.0-1+deb7u2.
    - Upgrade libicu48 to 4.8.1.1-12+deb7u3.
    - Upgrade libwmf0.2-7 to 0.2.8.4-10.3+deb7u1.
    - Upgrade openjdk-7 to 7u79-2.5.6-1~deb7u1.

  * Bugfixes
    - Upgrade Tor to 0.2.6.10-1~d70.wheezy+1+tails1.

  * Minor improvements
    - Tails Installer: let the user know when it has rejected a candidate
      destination device because it is too small. (Closes: #9130)
    - Tails Installer: prevent users from trying to "upgrade" a device
      that contains no Tails, or that was not installed with Tails Installer.
      (Closes: #5623)
    - Install libotr5 and pidgin-otr 4.x from wheezy-backports. This adds
      support for the OTRv3 protocol and for multiple concurrent connections
      to the same account. (Closes: #9513)
    - Skip warning dialog when starting Tor Browser while being offline,
      in case it is already running. Thanks to Austin English for the patch!
      (Closes: #7525)
    - Install the apparmor-profiles package (Closes: #9539), but don't ship
      a bunch of AppArmor profiles we don't use, to avoid increasing
      boot time. (Closes: #9757)
    - Ship a /etc/apparmor.d/tunables/home.d/tails snippet, instead
      of patching /etc/apparmor.d/tunables/home.
    - live-boot: don't mount tmpfs twice on /live/overlay, so that the one which
      is actually used as the read-write branch of the root filesystem's union
      mount, is visible. As a consequence:
      · One can now inspect how much space is used, at a given time, in the
        read-write branch of the root filesystem's union mount.
      · We can make sure our AppArmor policy works fine when that filesystem
        is visible, which is safer in case e.g. live-boot's behavior changes
        under our feet in the future... or in case these "hidden" files are
        actually accessible somehow already.

  * Build system
    - Add our jenkins-tools repository as a Git submodule, and replace
      check_po.sh with a symlink pointing to the same script in that submodule.
      Adjust the automated test suite accordingly. (Closes: #9567)
    - Bump amount of RAM needed for Vagrant RAM builds to 7.5 GiB. In
      particular the inclusion of the Tor Browser 5.0 series has recently
      increased the amount of space needed to build Tails. (Closes: #9901)

  * Test suite
    - Test that the Tor Browser cannot access LAN resources.
    - Test that the Unsafe Browser can access the LAN.
    - Installer: test new behavior when trying to upgrade an empty device, and
      when attempting to upgrade a non-Tails FAT partition on GPT; also, take
      into account that all unsupported upgrade scenarios now trigger
      the same behavior.
    - Request a new Tor circuit and re-run the Seahorse and GnuPG CLI tests
      on failure. (Closes: #9518, #9709)
    - run_test_suite: remove control chars from log file even when cucumber
      exits with non-zero. (Closes: #9376)
    - Add compatibility with cucumber 2.0 and Debian Stretch. (Closes: #9667)
    - Use custom exception when 'execute_successfully' fails.
    - Retry looking up whois info on transient failure. (Closes: #9668)
    - Retry wget on transient failure. (Closes: #9715)
    - Test that Tor Browser cannot access files in /tmp.
    - Allow running the test suite without ntp installed. There are other means
      to have an accurate host system clock, e.g. systemd-timesyncd and tlsdate.
      (Closes: #9651)
    - Bump timeout in the Totem feature.
    - Grep memory dump using the --text option. This is necessary with recent
      versions of grep, such as the one in current Debian sid, otherwise it
      will count only one occurrence of the pattern we're looking for.
      (Closes: #9759)
    - Include execute_successfully's error in the exception, instead
      of writing it to stdout via puts. (Closes: #9795)
    - Test that udev-watchdog is actually monitoring the correct device.
      (Closes: #5560)
    - IUK: workaround weird Archive::Tar behaviour on current sid.
    - Test the SocksPort:s given in torrc in the Unsafe Browser.
      This way we don't get any sneaky errors in case we change them and
      forget to update this test.
    - Directly verify AppArmor blocking of the Tor Browser by looking in
      the audit log: Firefox 38 does no longer provide any graphical feedback
      when the kernel blocks its access to files the user wants to access.
    - Update browser-related automated test suite images, and workaround
      weirdness introduced by the new Tor Browser fonts.
    - Test that Pidgin, Tor Browser, Totem and Evince cannot access ~/.gnupg
      via alternate, live-boot generated paths.
    - Adjust tests to cope with our new AppArmor aliases.
    - Bump memory allocated to the system under test to 2 GB. (Closes: #9883)

 -- Tails developers <tails@boum.org>  Mon, 10 Aug 2015 19:12:58 +0200

tails (1.4.1) unstable; urgency=medium

  * Security fixes
    - Upgrade Tor Browser to 4.5.3, based on Firefox 31.8.0 ESR. (Closes: #9649)
    - Upgrade Tor to 0.2.6.9-1~d70.wheezy+1+tails2, which includes a circuit
      isolation bugfix. (Closes: #9560)
    - AppArmor: deny Tor Browser access to the list of recently used files.
      (Closes: #9126)
    - Upgrade OpenSSL to 1.0.1e-2+deb7u17.
    - Upgrade Linux to 3.16.7-ckt11-1.
    - Upgrade CUPS to 1.5.3-5+deb7u6.
    - Upgrade FUSE to 2.9.0-2+deb7u2.
    - Upgrade libsqlite3-0 to 3.7.13-1+deb7u2.
    - Upgrade ntfs-3g and ntfsprogs to 1:2012.1.15AR.5-2.1+deb7u2.
    - Upgrade p7zip-full to 9.20.1~dfsg.1-4+deb7u1.

  * Bugfixes
    - Fix automatic upgrades in Windows Camouflage mode. (Closes: #9413)
    - Don't ship the snakeoil SSL key pair generated by ssl-cert in the ISO.
      (Closes: #9416)
    - Partially fix the truncated notifications issue. (#7249)

  * Minor improvements
    - Disable the hwclock.sh initscript at reboot/shutdown time.
      This is an additional safety measure to ensure that the hardware clock
      is not modified. (Closes: #9364)
    - Stop shipping /var/cache/man/*, to make ISOs and IUKs smaller.
      (Closes: #9417)
    - Update torbrowser-AppArmor-profile.patch to apply cleanly on top of the
      profile shipped with torbrowser-launcher 0.2.0-1.
    - Add the jessie/updates APT repo and set appropriate pinning.
    - Upgrade Electrum to 1.9.8-4~bpo70+1.
    - Upgrade kernel firmware packages to 0.44.

  * Build system
    - Install the Linux kernel from Debian Jessie. (Closes: #9341)
    - Remove files that are not under version control when building in Jenkins.
      (Closes: #9406)
    - Don't modify files in the source tree before having possibly merged
      the base branch into it. (Closes: #9406)
    - Make it so eatmydata is actually used during a greater part of the build
      process. This includes using eatmydata from wheezy-backports.
      (Closes: #9419, #9523)
    - release script: adjust to support current Debian sid.

  * Test suite
    - Test the system clock sanity check we do at boot. (Closes: #9377)
    - Remove the impossible "Clock way in the past" scenarios.
      Thanks to config/chroot_local-includes/lib/live/config/0001-sane-clock,
      these scenarios cannot happen, and since we test that it works they
      can be safely removed.
    - Test that the hardware clock is not modified at shutdown. (Closes: #9557)
    - Pidgin: retry looking for the roadmap URL in the topic.
    - Avoid showing Pidgin's tooltips during test, potentially confusing Sikuli.
      (Closes: #9317)
    - Test all OpenPGP keys shipped with Tails. (Closes: #9402)
    - Check that notification-daemon is running when looking for notifications
      fails. (Closes: #9332)
    - Allow using the cucumber formatters however we want. (Closes: #9424)
    - Enable Spice in the guest, and blacklist the psmouse kernel module,
      to help with lost mouse events. (Closes: #9425)
    - Automate testing Torbutton's 'New Identity' feature. (Closes: #9286)
    - Test that Seahorse is configured to use the correct keyserver.
      (Closes: #9339)
    - Always export TMPDIR back to the test suite's shell environment.
      (Closes: #9479)
    - Make OpenPGP tests more reliable:
      · Retry accessing the OpenPGP applet menus on failure. (Closes: #9355)
      · Retry accessing menus in Seahorse on failure. (Closes: #9344)
    - Focus the Pidgin conversation window before any attempt to interact
      with it. (Closes: #9317)
    - Use convertkey from the (backported to Jessie) Debian package,
      instead of our own copy of that script. (Closes: #9066)
    - Make the memory erasure tests more robust (Closes: #9329):
      · Bump /proc/sys/vm/min_free_kbytes when running fillram.
      · Actually set oom_adj for the remote shell when running fillram.
      · Try to be more sure that we OOM kill fillram.
      · Run fillram as non-root.
    - Only try to build the storage pool if TailsToasterStorage isn't found.
      (Closes: #9568)

 -- Tails developers <tails@boum.org>  Sun, 28 Jun 2015 19:46:25 +0200

tails (1.4) unstable; urgency=medium

  * Major new features
    - Upgrade Tor Browser to 4.5.1, based on Firefox 31.7.0 ESR, which
      introduces many major new features for usability, security and
      privacy. Unfortunately its per-tab circuit view did not make it
      into Tails yet since it requires exposing more Tor state to the
      user running the Tor Browser than we are currently comfortable
      with. (Closes: #9031, #9369)
    - Upgrade Tor to 0.2.6.7-1~d70.wheezy+1+tails2. Like in the Tor
      bundled with the Tor Browser, we patch it so that circuits used
      for SOCKSAuth streams have their lifetime increased indefinitely
      while in active use. This currently only affects the Tor Browser
      in Tails, and should improve the experience on certain web sites
      that otherwise would switch language or log you out every ten
      minutes or so when Tor switches circuit. (Closes: #7934)

  * Security fixes
    - tor-browser wrapper script: avoid offering avenues to arbitrary
      code execution to e.g. an exploited Pidgin. AppArmor Ux rules
      don't sanitize $PATH, which can lead to an exploited application
      (that's allowed to run this script unconfined, e.g. Pidgin)
      having this script run arbitrary code, violating that
      application's confinement. Let's prevent that by setting PATH to
      a list of directories where only root can write. (Closes: #9370)
    - Upgrade Linux to 3.16.7-ckt9-3.
    - Upgrade curl to 7.26.0-1+wheezy13.
    - Upgrade dpkg to 1.16.16.
    - Upgrade gstreamer0.10-plugins-bad to 0.10.23-7.1+deb7u2.
    - Upgrade libgd2-xpm to 2.0.36~rc1~dfsg-6.1+deb7u1.
    - Upgrade openldap to 2.4.31-2.
    - Upgrade LibreOffice to 1:3.5.4+dfsg2-0+deb7u4.
    - Upgrade libruby1.9.1 to 1.9.3.194-8.1+deb7u5.
    - Upgrade libtasn1-3 to 2.13-2+deb7u2.
    - Upgrade libx11 to 2:1.5.0-1+deb7u2.
    - Upgrade libxml-libxml-perl to 2.0001+dfsg-1+deb7u1.
    - Upgrade libxml2 to 2.8.0+dfsg1-7+wheezy4.
    - Upgrade OpenJDK to 7u79-2.5.5-1~deb7u1.
    - Upgrade ppp to 2.4.5-5.1+deb7u2.

  * Bugfixes
    - Disable security warnings when connecting to POP3 and IMAP ports.
      (Closes: #9327)
    - Make the Windows 8 browser theme compatible with the Unsafe and I2P
      browsers. (Closes: #9138)
    - Hide Torbutton's "Tor Network Settings..." context menu entry.
      (Closes: #7647)
    - Upgrade the syslinux packages to support booting Tails on
      Chromebook C720-2800. (Closes: #9044)
    - Enable localization in Tails Upgrader. (Closes: #9190)
    - Make sure the system clock isn't before the build date during
      early boot. Our live-config hook that imports our signing keys
      depend on that the system clock isn't before the date when the
      keys where created. (Closes: #9149)
    - Set GNOME's OpenPGP keys via desktop.gnome.crypto.pgp to prevent
      us from getting GNOME's default keyserver in addition to our
      own. (Closes: #9233)
    - Prevent Firefox from crashing when Orca is enabled: grant
      it access to assistive technologies in its Apparmor
      profile. (Closes: #9261)
    - Add Jessie APT source. (Closes: #9278)
    - Fix set_simple_config_key(). If the key already existed in the
      config file before the call, all other lines would be removed
      due to the sed option -n and p combo. (Closes: #9122)
    - Remove illegal instance of local outside of function definition.
      Together with `set -e` that error has prevented this script from
      restarting Vidalia, like it should. (Closes: #9328)

  * Minor improvements
    - Upgrade I2P to 0.9.19-3~deb7u+1.
    - Install Tor Browser's bundled Torbutton instead of custom .deb.
      As of Torbutton 1.9.1.0 everything we need has been upstreamed.
    - Install Tor Browser's bundled Tor Launcher instead of our
      in-tree version. With Tor 0.2.6.x our custom patches for the
      ClientTransportPlugin hacks are not needed any more. (Closes:
      #7283)
    - Don't install msmtp and mutt. (Closes: #8727)
    - Install fonts-linuxlibertine for improved Vietnamese support in
      LibreOffice. (Closes: #8996)
    - Remove obsoletete #i2p-help IRC channel from the Pidgin
      configuration (Closes: #9137)
    - Add Gedit shortcut to gpgApplet's context menu. Thanks to Ivan
      Bliminse for the patch. (Closes: #9069).
    - Install printer-driver-gutenprint to support more printer
      models. (Closes: #8994).
    - Install paperkey for off-line OpenPGP key backup. (Closes: #8957)
    - Hide the Tor logo in Tor Launcher. (Closes: #8696)
    - Remove useless log() instance in tails-unblock-network. (Closes:
      #9034)
    - Install cdrdao: this enables Brasero to burn combined data/audio
      CDs and to do byte-to-byte disc copy.
    - Hide access to the Add-ons manager in the Unsafe Browser. It's
      currently broken (#9307) but we any way do not want users to
      install add-ons in the Unsafe Browser. (Closes: #9305)
    - Disable warnings on StartTLS for POP3 and IMAP (Will-fix: #9327)
      The default value of this option activates warnings on ports
      23,109,110,143. This commit disables the warnings for POP3 and
      IMAP as these could be equally used in encrypted StartTLS
      connections. (Closes: #9327)
    - Completely rework how we localize our browser by generating our
      branding add-on, and search plugins programatically. This
      improves the localization for the ar, es, fa, ko, nl, pl, ru,
      tr, vi and zh_CN locales by localizing the Startpage and
      Disconnect.me search plugins. Following Tor Browser 4.5's recent
      switch, we now use Disconnect.me as the default search
      engine. (Closes: #9309)
    * Actively set Google as the Unsafe Browser's default search
      engine.

  * Build system
    - Encode in Git which APT suites to include when building Tails.
      (Closes: #8654)
    - Clean up the list of packages we install. (Closes: #6073)
    - Run auto/{build,clean,config} under `set -x' for improved
      debugging.
    - Zero-pad our ISO images so their size is divisible by 2048.
      The data part of an ISO image's sectors is 2048 bytes, which
      implies that ISO images should always have a size divisible
      by 2048. Some applications, e.g. VirtualBox, use this as a sanity
      check, treating ISO images for which this isn't true as garbage.
      Our isohybrid post-processing does not ensure this,
      however. Also Output ISO size before/after isohybrid'ing and
      truncate'ing it. This will help detect if/when truncate is
      needed at all, so that we can report back to syslinux
      maintainers more useful information. (Closes: #8891)
    - Vagrant: raise apt-cacher-ng's ExTreshold preference to 50. The
      goal here is to avoid Tor Browser tarballs being deleted by
      apt-cacher-ng's daily expiration cronjob: they're not listed in
      any APT repo's index file, so acng will be quite eager to clean
      them up.

  * Test suite
    - Bring dependency checks up-to-date (Closes: #8988).
    - Adapt test suite to be run on Debian Jessie, which includes
      removing various Wheezy-specific workarounds, adding a few
      specific to Jessie, migrating from ffmpeg to libav, and
      more. (Closes: #8165)
    - Test that MAT can see that a PDF is dirty (Closes: #9136).
    - Allow throwing Timeout::Error in try_for() blocks, as well as
      nested try_for() (Closes: #9189, #9290).
    - Read test suite configuration files from the features/config/local.d
      directory. (Closes: #9220)
    - Kill virt-viewer with SIGTERM, not SIGINT, to prevent hordes of
      zombie processes from appearing. (Closes: #9139)
    - Kill Xvfb with SIGTERM, not SIGKILL, on test suite exit to allow
      it to properly clean up. (Closes: #8707)
    - Split SSH & SFTP configs in the test suite. (Closes: #9257)
    - Improve how we start subprocesses in the test suite, mostly by
      bypassing the shell for greater security and robustness (Closes:
      #9253)
    - Add Electrum test feature. (Closes #8963)
    - Test that Tails Installer detects when USB devices are
      removed. (Closes: #9131)
    - Test Tails Installer with devices which are too small. (Closes:
      #9129)
    - Test that the Report an Error launcher works in German. (Closes:
      #9143)
    - Verify that no extensions are installed in the Unsafe Browser
      using about:support instead of about:addons, which is broken
      (#9307). (Closes: #9306)
    - Retry GNOME application menu actions when they glitch. The
      GNOME application menus seem to have issues with clicks or
      hovering actions not registering, and hence sometimes submenus
      are not opened when they should, and sometimes clicks on the
      final application shortcut are lost. There seems to be a
      correlation between this and CPU load on the host running the
      test suite. We workaround this by simply re-trying the last
      action when it seems to fail. (Closes: #8928)
    - Work around Seahorse GUI glitchiness (Closes: #9343):
      * When Seahorse appears to be frozen--apparently due to network
        issues--it can often be worked around by refreshing the screen
        or activating a new window.
      * Open Seahorse's preferences dialog using the mouse.
      * Access menu entries with the mouse.
    - Wait for systray icons to finish loading before interacting with
      the systray. (Closes: #9258)
    - Test suite configuration: generalize local.d support to *.d. We
      now load features/config/*.d/*.yml.
    - Use code blocks in "After Scenario" hooks. This is much simpler
      to use (and more readable!) compared to hooking functions and
      arguments like we used to do.
    - Create filesystem share sources in the temporary directory and
      make them world-readable. (Closes: #8950)

 -- Tails developers <tails@boum.org>  Mon, 11 May 2015 16:45:04 +0200

tails (1.3.2) unstable; urgency=medium

  * Security fixes
    - Upgrade Tor Browser to 4.0.6, based on Firefox 31.6.0 ESR.
    - Upgrade OpenSSL to 1.0.1e-2+deb7u16.

  * Bugfixes
    - Make Florence usable with touchpads by forcing syndaemon to
      always use the `-t` option, which only disables tapping and
      scrolling and not mouse movements (Closes: #9011).
    - Make tails-spoof-mac log the correct macchanger exit code on
      failure (Closes: #8687).
    - Tails Installer:
      · Ignore devices with less than 3.5 GB of storage since they
        do not fit a Tails installation (Closes: #6538).
      · Remove devices from the device list as they are unplugged
        (Closes: #8691).

  * Minor improvements
    - Install obfs4proxy 0.0.4-1~tpo1, which adds support for
      client-mode ScrambleSuit.
    - Don't start Vidalia if Windows Camouflage is enabled. (Closes:
      #7400)
    - I2P Browser:
      · Remove "Add-ons" from the Tools menu, and hide "Keyboard
        Shortcuts" and "Take a Tour" since they point to resources on
        the open Internet (Closes: #7970).
      · Hide TorButton button from the customize toolbar options, and
        remove configs whose only purpose was to make Torbutton "green"
        (Closes: #8893).

  * Test suite
    - New tests:
      · Test non-LAN SSH, and SFTP via GNOME's "Connect to Server"
        (Closes: #6308).
      · Verify that Tails' Tor binary has the expected Tor authorities
        hard coded (Closes: #8960).
    - Improvements:
      · Programmatically determine the supported languages when testing
        the Unsafe Browser (Closes: #8918).
      · Rename --temp-dir to --tmpdir and make it behave more like
        mktemp, and honour TMPDIR if set in the environment. (Closes:
        #8709).
    - Bugfixes:
      · Make --temp-dir (now --tmpdir) actually work.

 -- Tails developers <tails@boum.org>  Mon, 30 Mar 2015 16:54:20 +0200

tails (1.3.1) unstable; urgency=medium

  * Security fixes
    - Upgrade Tor Browser to 4.0.5, based on Firefox 31.5.3 ESR. This addresses:
      · https://www.mozilla.org/en-US/security/advisories/mfsa2015-28/
      · https://www.mozilla.org/en-US/security/advisories/mfsa2015-29/
    - Upgrade Linux to 3.16.7-ckt7-1.
    - Upgrade libxfont to 1:1.4.5-5.
    - Upgrade OpenSSL to 1.0.1e-2+deb7u15.
    - Upgrade tcpdump to 4.3.0-1+deb7u2.
    - Upgrade bsdtar to 3.0.4-3+wheezy1.
    - Upgrade CUPS to 1.5.3-5+deb7u5.
    - Upgrade file and libmagic to 5.11-2+deb7u8.
    - Upgrade GnuPG to 1.4.12-7+deb7u7.
    - Upgrade libarchive to 3.0.4-3+wheezy1.
    - Upgrade libav to 6:0.8.17-1.
    - Upgrade FreeType 2 to 2.4.9-1.1+deb7u1.
    - Upgrade libgcrypt11 1.5.0-5+deb7u3.
    - Upgrade libgnutls26 to 2.12.20-8+deb7u3.
    - Upgrade libgtk2-perl to 2:1.244-1+deb7u1.
    - Upgrade ICU to 4.8.1.1-12+deb7u2.
    - Upgrade NSS to 2:3.14.5-1+deb7u4.
    - Upgrade libssh2 to 1.4.2-1.1+deb7u1.

  * Bugfixes
    - Upgrade Tor to 0.2.5.11-1~d70.wheezy+1+tails1. Changes include:
      · Directory authority changes.
      · Fix assertion errors that may trigger under high DNS load.
      · No longer break on HUP with seccomp2 enabled.
      · and more - please consult the upstream changelog.
    - Upgrade Tor Launcher to 0.2.7.2, and update the test suite accordingly
      (Closes: #8964, #6985). Changes include:
      · Ask about bridges before proxy in wizard.
      · Hide logo if TOR_HIDE_BROWSER_LOGO set.
      · Remove firewall prompt from wizard.
      · Feedback when “Copy Tor Log” is clicked.
      · Improve behavior if tor exits.
      · Add option to hide TBB's logo
      · Change "Tor Browser Bundle" to "Tor Browser"
      · Update translations from Transifex.
    - Fix the Tor Launcher killer. (Closes: #9067)
    - Allow Seahorse to communicate with keyservers when run from Tails
      OpenPGP Applet. (Closes: #6394)
    - SSH client: don't proxy connections to 172.17.* to 172.31.*.
      (Closes: #6558)
    - Repair config/chroot_local-packages feature, that was broken in Tails 1.3
      by 19-install-tor-browser-AppArmor-profile. (Closes: #8910)
    - language_statistics.sh: count original words instead of translated words.
      Otherwise we get >100% translation if translated strings are longer than
      original strings. (Closes: #9016)

  * Minor improvements
    - Only ship the new Tails signing key, and have Tails Upgrader stop trusting
      the old one. Update the documentation and test suite accordingly.
      (Closes: #8735, #8736, #8882, #8769, #8951)
    - Polish and harden a bit the WhisperBack configuration (Closes: #8991):
      · Only allow the `amnesia' user to run tails-debugging info as root
        with no arguments.
      · Fix spelling and grammar mistakes, improve phrasing a bit.
      · Quote variables consistently.

  * Test suite
    - New tests:
      · Chatting over XMPP in Pidgin, both peer-to-peer and in a multi-user
        chatroom. (Closes: #8002)
      · Chatting with OTR enabled over XMPP in Pidgin. (Closes: #8001)
      · Check that Pidgin only responds to the expected CTCP requests.
        (Closes: #8966)
      · Fetching keys using Seahorse started via the OpenPGP Applet.
      · Sync'ing keys using Seahorse.
    - Bugfixes:
      · Fix a race condition between the remote shell's and Tails Greeter's
        startup, by making sure the remote shell is ready before we start
        GDM. (Closes: #8941)
      · Kill virt-viewer properly. (Closes: #9070)
      · Make sure the display is stopped on destroy_and_undefine().
        Where we had it earlier, it could be skipped if anything else in the
        block threw an exception.
      · Fix wrong use of "$@". (Closes: #9071)
      · Enable the pipefail option in run_test_suite.
      · Improve the GNOME screenshot test's robustness. (Closes: #8952)
    - Refactoring:
      · turn the focus_pidgin_window() helper into a more generic
        VM.focus_xorg_window() one.
      · Reorganize the Display class.
      · Use clearer method to check process status in the Display class.
    - New developer-oriented features:
      · Add a --log-to-file option to run_test_suite. (Closes: #8894)
      · Add helpers for generating random strings.
      · Make it possible to hook arbitrary calls on scenario end. This is useful
        for dynamically adding cleanup functions, instead of having
        to explicitly deal with them in some After hook.

 -- Tails developers <tails@boum.org>  Mon, 23 Mar 2015 12:34:56 +0000

tails (1.3) unstable; urgency=medium

  * Major new features
    - Produce the Tails image in hybrid mode (again) so that the same
      image can be installed both on DVD *and* "hard disks" like USB
      storage and similar. (Closes: #8510)
    - Confine the Tor Browser using AppArmor. (Closes: #5525)
    - Install the Electrum bitcoin client from wheezy-backports, and
      add a persistence preset for the Live user's bitcoin wallet. If
      electrum is started without the persistence preset enabled, a
      warning is shown. (Closes: #6739)

  * Security fixes
    - Upgrade Tor Browser to 4.0.4 (based on Firefox 31.5.0esr)
      (Closes: #8938).

  * Bugfixes
    - Have tor_bootstrap_progress echo 0 if no matching log line is
      found. (Closes: #8257)
    - Always pass arguments through wrappers (connect-socks, totem,
      wget, whois) with "$@". $* doesn't handle arguments with
      e.g. embedded spaces correctly. (Closes: #8603, #8830)
    - Upgrade Linux to 3.16.7-ckt4-3.

  * Minor improvements
    - Install a custom-built Tor package with Seccomp enabled;
      enable the Seccomp sandbox when no pluggable transport is used.
      (Closes: #8174)
    - Install obfs4proxy instead of obfsproxy, which adds support for
      the obfs4 Tor pluggable transport. (Closes: #7980)
    - Install GnuPG v2 and associated tools from wheezy-backports,
      primarily for its improved support for OpenPGP smartcards. It
      lives side-by-side with GnuPG v1, which still is the
      default. (Closes: #6241)
    - Install ibus-unikey, a Vietnamese input method for IBus. (Closes:
      #7999)
    - Install torsocks (2.x) from wheezy-backports. (Closes: #8220)
    - Install keyringer from Debian Jessie. (Closes: #7752)
    - Install pulseaudio-utils.
    - Remove all traces of Polipo: we don't use it anymore. This
      closes #5379 and #6115 because:
      * Have APT directly use the Tor SOCKS proxy. (Closes: #8194)
      * Wrap wget with torsocks. (Closes: #6623)
      * Wrap Totem to torify it with torsocks. (Closes: #8219)
      * Torify Git with tsocks, instead of setting GIT_PROXY_COMMAND.
        (Closes: #8680)
    - Use torsocks for whois and Gobby, instead of torify.
    - Upgrade I2P to 0.9.18-1~deb7u+1.
    - Refactor the Unsafe and I2P browser code into a common shell
      library. A lot of duplicated code is now shared, and the code
      has been cleaned up and made more reliable. Several
      optimizations of memory usage and startup time were also
      implemented. (Closes: #7951)
    - Invert Exit and About in gpgApplet context menu. This is a
      short-term workaround for making it harder to exit the
      application by mistake (e.g. a double right-click). (Closes:
      #7450)
    - Implement new touchpad settings. This enables tap-to-click,
      2-fingers scrolling, and disable while typing. We don't enable
      reverse scrolling nor horizontal scrolling. (Closes: #7779)
    - Include the mount(8) output and live-additional-software.conf in
      WhisperBack bug reports (Closes: #8719, #8491).
    - Reduce brightness and saturation of background color. (Closes:
      #7963)
    - Have ALSA output sound via PulseAudio by default. This gives us
      centralized sound volume controls, and... allows to easily, and
      automatically, test that audio output works from Tor Browser,
      thanks to the PulseAudio integration into the GNOME sound
      control center.
    - Import the new Tails signing key, which we will use for Tails
      1.3.1, and have Tails Upgrader trust both it and the "old"
      (current) Tails signing key. (Closes: #8732)
    - tails-security-check: error out when passed an invalid CA file.
      Unfortunately, the underlying HTTPS stack we use here fails open
      in those case, so we have to check it ourselves. Currently, we
      check that the file exists, is readable, is a plain file and is
      not empty. Also support specifying the CA file via an
      environment variable. This will ease development and bug-fixing
      quite a bit.
    - Fix racy code in Tails Installer that sometimes made the
      automated test suite stall for scenarios installing Tails
      to USB disks. (Closes: #6092)
    - Make it possible to use Tails Upgrader to upgrade a Tails
      installation that has cruft files on the system partition.
      (Closes: #7678)

  * Build system
    - Install syslinux-utils from our builder-wheezy APT repository in
      Vagrant. We need version 6.03~pre20 to make the Tails ISO image
      in hybrid mode
    - Update deb.tails.boum.org apt repo signing key. (Closes: #8747)
    - Revert "Workaround build failure in lb_source, after creating
      the ISO." This is not needed anymore given the move to the Tor
      SOCKS proxy. (Closes: #5307)
    - Remove the bootstrap stage usage option and disable all
      live-build caching in Vagrant. It introduces complexity and
      potential for strange build inconsistencies for a meager
      reduction in build time. (Closes: #8725)
    - Hardcode the mirrors used at build and boot time in auto/config.
      Our stuff will be more consistent, easier to reproduce, and our
      QA process will be more reliable if we all use the same mirrors
      at build time as the ones we configure in the ISO. E.g. we won't
      have issues such as #8715 again. (Closes: #8726)
    - Don't attempt to retrieve source packages from local-packages so
      local packages can be installed via
      config/chroot_local-packages. (Closes: #8756)
    - Use our own Tor Browser archive when building an ISO. (Closes:
      #8125)

  * Test suite
    - Use libguestfs instead of parted when creating partitions and
      filsystems, and to check that only the expected files
      persist. We also switch to qcow2 as the default disk image
      format everywhere to reduce disk usage, enable us to use
      snapshots that includes the disks (in the future), and to use
      the same steps for creating disks in all tests. (Closes: #8673)
    - Automatically test that Tails ignores persistence volumes stored
      on non-removable media, and doesn't enable swaps. (Closes:
      #7822)
    - Actually make sure that Tails can boot from live systems stored
      on a hard drive. Running the 'I start Tails from DVD ...' step
      will override the earlier 'the computer is set to boot from ide
      drive "live_hd"' step, so let's make the "from DVD" part
      optional; it will be the default any way.
    - Make it possible to use an old iso with different persistence
      presets. (Closes: #8091)
    - Hide the cursor between steps when navigating the GNOME
      applications menu. This makes it a bit more robust, again:
      sometimes the cursor is partially hiding the menu entry we're
      looking for, hence preventing Sikuli from finding it (in
      particular when it's "Accessories", since we've just clicked on
      "Applications" which is nearby). (Closes: #8875)
    - Ensure that the test will fail if "apt-get X" commands fail.
    - Test 'Tor is ready' notification in a separate scenario. (Closes:
      #8714)
    - Add automated tests for torified wget and whois. This should
      help us identify future regressions such as #8603 in their
      torifying wrappers.
    - Add automated test for opening an URL from Pidgin.
    - And add automated tests for the Tor Browser's AppArmor
      sandboxing.
    - Test that "Report an Error Launcher" opens the support
      documentation.
    - Test that the Unsafe Browser:
      * starts in various locales.
      * complains when DNS isn't configured.
      * tears down its chroot on shutdown.
      * runs as the correct user.
      * has no plugins or add-ons installed.
      * has no unexpected bookmarks.
      * has no proxy configured.
    - Bump the "I2P router console is ready" timeout in its test to
      deal with slow Internet connections.
    - Make the automatic tests of gpgApplet more robust by relying
      more on graphical elements instead of keyboard shortcuts and
      static sleep():s. (Closes: #5632)
    - Make sure that enough disk space is available when creating
      virtual storage media. (Closes: #8907)
    - Test that the Unsafe Browser doesn't generate any non-user
      initiated traffic, and in particular that it doesn't check for
      upgrades, which is a regression test for #8694. (Closes: #8702)
    - Various robustness improvements to the Synaptic tests. (Closes:
      #8742)
    - Automatically test Git. (Closes: #6307)
    - Automatically test GNOME Screenshot, which is a regression test
      for #8087. (Closes: #8688)
    - Fix a quoting issue with `tails_persistence_enabled?`. (Closes:
      #8919)
    - Introduce an improved configuration system that also can store
      local secrets, like user credentials needed for some
      tests. (Closes: #6301, #8188)
    - Actually verify that we successfully set the time in our time
      syncing tests. (Closes: #5836)
    - Automatically test Tor. This includes normal functionality and
      the use pluggable transports, that our Tor enforcement is
      effective (e.g. only the Tor network or configured bridges are
      contacted) and that our stream isolation configuration is
      working. (Closes: #5644, #6305, #7821)

 -- Tails developers <tails@boum.org>  Mon, 23 Feb 2015 17:14:00 +0100

tails (1.2.3) unstable; urgency=medium

  * Security fixes
    - Upgrade Linux to 3.16.7-ckt2-1.
    - Upgrade Tor Browser to 4.0.3 (based on Firefox 31.4.0esr)
      (Closes: #8700).
    - Fail safe by entering panic mode if macchanger exits with an
      error, since in this situation we have to treat the
      driver/device state as undefined. Also, we previously just
      exited the script in this case, not triggering the panic mode
      and potentially leaking the real MAC address (Closes: #8571).
    - Disable upgrade checking in the Unsafe Browser. Until now the
      Unsafe Browser has checked for upgrades of the Tor Browser in
      the clear (Closes: #8694).

  * Bugfixes
    - Fix startup of the Unsafe Browser in some locales (Closes: #8693).
    - Wait for notification-daemon to run before showing the MAC
      spoofing panic mode notifications. Without this, the "Network
      card disabled" notification is sometimes lost when MAC spoofing
      fails. Unfortunately this only improves the situation, but
      doesn't fix it completely (see #8685).
    - Log that we're going to stop NetworkManager before trying to do
      it in the MAC spoofing scripts. Without this we wouldn't get the
      log message in case stopping NetworkManager fails (thanks to
      `set -e`).
    - Set GNOME Screenshot preferences to save the screenshots in
      /home/amnesia (Closes: #8087).
    - Do not suspend to RAM when closing the lid on battery power
      (Closes: #8071).
    - Properly update the Tails Installer's status when plugging in a
      USB drive after it has started (Closes: #8353).
    - Make rsync compare file contents by using --checksum for more
      reliable generation of the squashfs filesystem in
      IUKs. Previously it used the default, which is checking
      timestamps and file size, but that doesn't play well with the
      Tor browser files, that have a fixed mtime, which could result
      in updated files not ending up in the IUK.

  * Minor improvements
    - Finish migrating tails-security-check's and tails-iuk's pinning
      to our website's new X.509 certificate authority (Closes: #8404).

  * Build system
    - Update to Vagrant build box tails-builder-20141201. The only
      change is the removal of a reference to an ISO image which
      doesn't exist (except on the system that generated the build
      box) which causes an error for some users (Closes: #7644).
    - Generate the list of packages used during build, after building
      with Jenkins (Closes: #8518). This allows tracking their status
      on the Debian reproducible build front:
      https://reproducible.debian.net/index_pkg_sets.html#tails

  * Automated test suite
    - Check PO files with i18nspector (Closes: #8359).
    - Fix the expected image of a check.tp.o failure. Previously we
      looked for the "Sorry. You are not using Tor." text, but it
      seems it recently changed enough for Sikuli to not find it. To
      prevent future errors of the same kind we'll look for the
      crossed-over onion icon instead (Closes: #8533).
    - Bump timeout when waiting for Tor to re-bootstrap. We have a
      dreaded issue with timeouts that are multiple of 2 minutes, and
      then Tor succeeds soon after, so in order to allow for this
      timeout to be reached twice, and then possibly succeed, let's
      use N*2 minutes + 30 seconds, with N=2.

 -- Tails developers <tails@boum.org>  Wed, 14 Jan 2015 16:12:26 +0100

tails (1.2.2) unstable; urgency=medium

  * Bugfixes
    - Create a CA bundle for Tails Upgrader at ISO build time, and
      patch Tails Upgrader to use it. Specifically this will make it
      possible to check for Tails upgrades after our website changes
      certificate around the 2014 to 2015 transition (Partially fixes
      #8404).

 -- Tails developers <tails@boum.org>  Mon, 15 Dec 2014 10:05:17 +0100

tails (1.2.1) unstable; urgency=low

  * Security fixes
    - Upgrade Linux to 3.16.0-4, i.e. 3.16.7-1.
    - Install Tor Browser 4.0.2 (based on Firefox 31.3.0esr).

  * Bugfixes
    - Install syslinux-utils, to get isohybrid back (Closes: #8155).
    - Update xserver-xorg-input-evdev to 1:2.7.0-1+tails1 which
      includes a patch that restores mouse scrolling in KVM/Spice
      (Closes: 7426).
    - Set Torbutton logging preferences to the defaults (Closes:
      #8160). With the default settings, no site-specific information is
      logged.
    - Use the correct stack of rootfs:s for the chroot browsers (Closes:
      #8152, #8158). After installing incremental upgrades Tails' root
      filesystem consists of a stack squashfs:s, not only
      filesystem.squashfs. When not stacking them correct we may end up
      using the Tor Browser (Firefox) from an older version of Tails, or
      with no Tor Browser at all, as in the upgrade from Tails 1.1.2 to
      1.2, when we migrated from Iceweasel to the Tor Browser. Based on
      a patch contributed by sanic.
    - Use the Tor Browser for MIME type that GNOME associates with
      Iceweasel (Closes: #8153). Open URLs from Claws Mail, KeePassX
      etc. should be possible again.
    - Update patch to include all Intel CPU microcodes (Closes: #8189).
    - AppArmor: allow Pidgin to run Tor Browser unconfined, with
      scrubbed environment (Closes: #8186). Links opened in Pidgin are
      now handled by the Tor Browser.
    - Install all localized Iceweasel search plugins (Closes: #8139).
    - When generating the boot profile, ignore directories in
      process_IN_ACCESS as well (Closes: #7925). This allows ut to
      update the squashfs-ordering again in Tails 1.2.1.
    - gpgApplet: Don't pass already encoded data to GTK2 (Closes:
      #7968). It's now possible to clearsign text including non-ASCII
      characters.
    - Do not run the PulseAudio initscript, neither at startup nor
      shutdown (Closes: #8082).

  * Minor improvements
    - Upgrade I2P to 0.9.17-1~deb7u+1.
    - Make GnuPG configuration closer to the best practices one
      (Closes: #7512).
    - Have GnuPG directly use the Tor SOCKS port (Closes: #7416).
    - Remove TrueCrypt support and documentat how to open TrueCrypt
      volumes using cryptsetup (Closes: #5373).
    - Install hopenpgp-tools from Debian Jessie.

  * Build system
    - Add gettext >= 0.18.3 as a Tails build dependency. We need it for
      xgettext JavaScript support in feature/jessie.

  * Automated test suite
    - Don't click to open a sub-menu in the GNOME applications menu
      (Closes: #8140).
    - When testing the Windows camouflage, look for individual systray
      applets, to avoid relying on their ordering (Closes: #8059).
    - Focus the Pidgin Buddy List before looking for something
      happening in it (Closes: #8161).
    - Remove workaround for showing the TBB's menu bar (Closes #8028).

 -- Tails developers <tails@boum.org>  Tue, 02 Dec 2014 11:34:03 +0100

tails (1.2) unstable; urgency=medium

  * Major new features
    - Migrate from Iceweasel to the Tor Browser from the Tor Browser
      Bundle 4.0 (based on Firefox 31.2.0esr). This fixes the POODLE
      vulnerability.
      The installation in Tails is made global (multi-profile), uses
      the system-wide Tor instance, disables the Tor Browser updater,
      and keeps the desired deviations previously present in Iceweasel,
      e.g. we install the AdBlock Plus add-on, but not Tor Launcher (since
      we run it as a standalone XUL application), among other things.
    - Install AppArmor's userspace tools and apparmor-profiles-extra
      from Wheezy Backports, and enable the AppArmor Linux Security
      Module. This adds Mandatory Access Control for several critical
      applications in Tails, including Tor, Vidalia, Pidgin, Evince
      and Totem.
    - Isolate I2P traffic from the Tor Browser by adding a dedicated
      I2P Browser. It is set up similarly to the Unsafe Browser,
      but further disables features that are irrelevant for I2P, like
      search plugins and the AdBlock Plus addon, while keeping Tor Browser
      security features like the NoScript and Torbutton addons.
    - Upgrade Tor to 0.2.5.8-rc-1~d70.wheezy+1.

  * Security fixes
    - Disable TCP timestamps (Closes: #6579).

  * Bugfixes
    - Remove expired Pidgin certificates (Closes: #7730).
    - Use sudo instead of gksudo for running tails-upgrade-frontend to
      make stderr more easily accessible (Closes: #7431).
    - Run tails-persistence-setup with sudo instead of gksudo to make
      stderr more easily accessible, and allow the desktop user to
      pass the --verbose parameter (Closes: #7623).
    - Disable CUPS in the Unsafe Browser. This will prevent the
      browser from hanging for several minutes when accidentally
      pressing CTRL+P or trying to go to File -> Print (Closes: #7771).

  * Minor improvements
    - Install Linux 3.16-3 (version 3.16.5-1) from Debian
      unstable (Closes: #7886, #8100).
    - Transition away from TrueCrypt: install cryptsetup and friends
      from wheezy-backports (Closes: #5932), and make it clear that
      TrueCrypt will be removed in Tails 1.2.1 (Closes: #7739).
    - Install Monkeysign dependencies for qrcodes scanning.
    - Upgrade syslinux to 3:6.03~pre20+dfsg-2~bpo70+1, and install
      the new syslinux-efi package.
    - Upgrade I2P to 0.9.15-1~deb7u+1
    - Enable Wheezy proposed-updates APT repository and setup APT
      pinnings to install packages from it.
    - Enable Tor's syscall sandbox. This feature (new in 0.2.5.x)
      should make Tor a bit harder to exploit. It is only be enabled
      when when no special Tor configuration is requested in Tails
      Greeter due to incompatibility with pluggable transports.
    - Start I2P automatically when the network connects via a
      NetworkManager hook, and "i2p" is present on the kernel command
      line. The router console is no longer opened automatically, but
      can be accessed through the I2P Browser (Closes: #7732).
    - Simplify the IPv6 ferm rules (Closes: #7668).
    - Include persistence.conf in WhisperBack reports (Closes: #7461)
    - Pin packages from testing to 500, so that they can be upgraded.
    - Don't set Torbutton environment vars globally (Closes: #5648).
    - Enable VirtualBox guest additions by default (Closes: #5730). In
      particular this enables VirtualBox's display management service.
    - In the Unsafe Browser, hide option for "Tor Browser Health
      report", and the "Get Addons" section in the Addon manager
      (Closes: #7952).
    - Show Pidgin's formatting toolbar (Closes: #7356). Having the
      formatting toolbar displayed in Pidgin makes the OTR status more
      explicit by displaying it with words.

  * Automated test suite
    - Add --pause-on-fail to ease VM state debugging when tests
      misbehave.
    - Add execute_successfully() and assert_vmcommand_success() for
      added robustness when executing some command in the testing VM.
    - Use Test::Unit::Assertions instead of our home-made assert().
    - Add test for persistent browser bookmarks.
    - Add basic tests for Pidgin, Totem and Evince, including their
      AppArmor enforcement.
    - Factorize some common step pattern into single steps.
    - Factorize running a command in GNOME Terminal.
    - Add common steps to copy a file and test for its existence.
    - Add a wait_and_double_click Sikuli helper method.
    - Add a VM.file_content method, to avoid repeating ourselves, and
      use it whenever easily doable.
    - Drop test that diffs syslinux' exithelp.cfg: we don't ship this
      file anymore.
    - In the Unsafe Browser tests, rely on subtle timing less (Closes:
      #8009).
    - Use the same logic to determine when Tor is working in the test
      suite as in Tails itself. The idea is to avoid spamming the Tor
      control port during bootstrap, since we've seen problems with
      that already.

 -- Tails developers <tails@boum.org>  Wed, 15 Oct 2014 18:34:50 +0200

tails (1.1.2) unstable; urgency=medium

  * Security fixes
    - Upgrade the web browser to 24.8.0esr-0+tails3~bpo70+1
      (fixes Mozilla#1064636).
    - Install Linux 3.16-1 from sid (Closes: #7886).
    - Upgrade file to 5.11-2+deb7u5 (fixes CVE-2014-0207,
      CVE-2014-0237, CVE-2014-0238, CVE-2014-3478, CVE-2014-3479,
      CVE-2014-3480, CVE-2014-3487, CVE-2014-3538 and CVE-2014-3587).
    - Upgrade curl to 7.26.0-1+wheezy10 (fixes CVE-2014-3613 and
      CVE-2014-3620).
    - Upgrade bind9-based packages to 1:9.8.4.dfsg.P1-6+nmu2+deb7u2
      (fixes CVE-2014-0591).
    - Upgrade gnupg to 1.4.12-7+deb7u6 (fixes CVE-2014-5270).
    - Upgrade apt to 0.9.7.9+deb7u5 (fixes CVE-2014-0487,
      CVE-2014-0488, CVE-2014-0489, CVE-2014-0490, and
      CVE-2014-6273.).
    - Upgrade dbus to 1.6.8-1+deb7u4 (fixes CVE-2014-3635,
      CVE-2014-3636, CVE-2014-3637, CVE-2014-3638 and CVE-2014-3639).
    - Upgrade libav-based pacakges to 6:0.8.16-1 (fixes
      CVE-2013-7020).
    - Upgrade bash to 4.2+dfsg-0.1+deb7u1 (fixes CVE-2014-6271).

 -- Tails developers <tails@boum.org>  Tue, 23 Sep 2014 23:01:40 -0700

tails (1.1.1) unstable; urgency=medium

  * Security fixes
    - Upgrade the web browser to 24.8.0esr-0+tails1~bpo70+1
      (Firefox 24.8.0esr + Iceweasel patches + Torbrowser patches).
      Also import the Tor Browser profile at commit
      271b64b889e5c549196c3ee91c888de88148560f from
      ttp/tor-browser-24.8.0esr-3.x-1.
    - Upgrade Tor to 0.2.4.23-2~d70.wheezy+1 (fixes CVE-2014-5117).
    - Upgrade I2P to 0.9.14.1-1~deb7u+1.
    - Upgrade Linux to 3.14.15-2 (fixes CVE-2014-3534, CVE-2014-4667
      and CVE-2014-4943).
    - Upgrade CUPS-based packages to 1.5.3-5+deb7u4 (fixes
      CVE-2014-3537, CVE-2014-5029, CVE-2014-5030 and CVE-2014-5031).
    - Upgrade libnss3 to 2:3.14.5-1+deb7u1 (fixes CVE-2013-1741,
      CVE-2013-5606, CVE-2014-1491 and CVE-2014-1492).
    - Upgrade openssl to 1.0.1e-2+deb7u12 (fixes CVE-2014-3505,
      CVE-2014-3506, CVE-2014-3507, CVE-2014-3508, CVE-2014-3509,
      CVE-2014-3510, CVE-2014-3511, CVE-2014-3512 and CVE-2014-5139).
    - Upgrade krb5-based packages to 1.10.1+dfsg-5+deb7u2 (fixes
      CVE-2014-4341, CVE-2014-4342, CVE-2014-4343, CVE-2014-4344 and
      CVE-2014-4345).
    - Upgrade libav-based packages to 6:0.8.15-1 (fixes CVE-2011-3934,
      CVE-2011-3935, CVE-2011-3946, CVE-2013-0848, CVE-2013-0851,
      CVE-2013-0852, CVE-2013-0860, CVE-2013-0868, CVE-2013-3672,
      CVE-2013-3674 and CVE-2014-2263.
    - Upgrade libgpgme11 to 1.2.0-1.4+deb7u1 (fixes CVE-2014-5117).
    - Upgrade python-imaging to 1.1.7-4+deb7u1 (fixes CVE-2014-3589).
    - Prevent dhclient from sending the hostname over the network
      (Closes: #7688).
    - Override the hostname provided by the DHCP server (Closes: #7769).
    - Add an I2P boot parameter. Without adding "i2p" to the kernel
      command line, I2P will not be accessible for the Live user.
    - Stricter I2P firewall rules:
      * deny I2P from accessing the LAN
      * deny I2P from accessing the loopback device, except for select
        whitelisted services
      * allow I2P access to the Internet
      The ACCEPT rules will only be enabled when the string 'i2p' is
      passed at the boot prompt. The rules which DENY or REJECT
      access for the 'i2psvc' user will always be applied.
    - Disable I2P plugins, since it doesn't make much sense without
      persistence, and should eliminate some attack vectors.
    - Disable I2P's BOB port. No maintained I2P application uses it.

  * Bugfixes
    - Fix condition clause in tails-security-check (Closes: #7657).
    - Don't ship OpenJDK 6: I2P prefers v7, and we don't need both.
    - Prevent Tails Installer from updating the system partition
      properties on MBR partitions (Closes: #7716).

  * Minor improvements
    - Upgrade to Torbutton 1.6.12.1.
    - Install gnome-user-guide (Closes: #7618).
    - Install cups-pk-helper (Closes: #7636).
    - Update the SquashFS sort file.
    - Compress the SquashFS more aggressively (Closes: #7706).
    - I2P: Keep POP3 email on server. The default in the I2P webmail
      app was to keep mail on the server, but that setting was changed
      recently. This configuration setting (susimail.config) will only
      be copied over in I2P 0.9.14 and newer.
    - Add a Close button to the Tails Installer launcher window.

  * Build system
    - Migrate Vagrant basebox to Debian Wheezy (Closes #7133, #6736).
    - Consistently use the same Debian mirror.
    - Disable runtime APT proxy configuration when using APT in
      binary_local-hooks (Closes: #7691).

  * Automated test suite
    - Automatically test hostname leaks (Closes: #7712).
    - Move autotest live-config hook to be run last. This way we'll
      notice if some earlier live-config hook cancels all hooks by
      running the automated test suite since the remote shell won't be
      running in that case.
    - Test that the I2P boot parameter does what it's supposed to do
      (Closes: #7760).
    - Start applications by using the GNOME Applications menu instead
      of the GNOME Run Dialog (Closes: #5550, #7060).

 -- Tails developers <tails@boum.org>  Sun, 31 Aug 2014 20:49:28 +0000

tails (1.1) unstable; urgency=medium

  * Rebase on Debian Wheezy
    - Upgrade literally thousands of packages.
    - Migrate to GNOME3 fallback mode.
    - Install LibreOffice instead of OpenOffice.
    - Remove custom LSB logging: Wheezy has fancy colored init
      logging.

  * Major new features
    - UEFI boot support.
    - Replace the Windows XP camouflage with an experimental Windows 8
      camouflage.
    - Install Linux 3.14.12-1 from Debian unstable.
    - Bring back VirtualBox guest modules, installed from Wheezy
      backports. Full functionality is only available when using the
      32-bit kernel.

  * Security fixes
    - Fix write access to boot medium via udisks (#6172).
    - Don't allow the desktop user to pass arguments to
      tails-upgrade-frontend (Closes: #7410).
    - Make persistent file permissions safer (Closes #7443):
      * Make the content of /etc/skel non-world-readable. Otherwise,
        such files may be copied to /home/amnesia, and in turn to the
        persistent volume, with unsafe permissions. That's no big deal
        in /home/amnesia (that is itself not world-readable), *but*
        the root of the persistent volume has to be world-readable.
      * Have activate_custom_mounts create new directories with safe
        permissions.
      * Set strict permissions on /home/amnesia (Closes: #7463).
      * Fix permissions on persistent directories that were created
        with unsafe permissions (Closes: #7458).
      * Fix files ownership while copying persistence (Closes: #7216).
        The previous instructions to copy the persistent data were
        creating personal files that belong to root. I don't think
        there is a way of preserving the original ownership using
        Nautilus (unless doing a "move" instead of a "copy" but that's
        not what we are trying to do here).
    - Disable FoxyProxy's proxy:// protocol handler (Closes: #7479).
      FoxyProxy adds the proxy:// protocol handler, which can be used
      to configure the proxy via an URI. A malicious web page can
      include (or a malicious exit node can inject) some JavaScript
      code to visit such an URI and disable or otherwise change
      Iceweasel's proxy settings. While using this to disable
      proxying will be dealt with safely by our firewall, this could
      be used to defeat stream isolation, although the user must be
      tricked into accepting the new proxy settings.
    - Upgrade the web browser to 24.7.0esr-0+tails1~bpo70+1
      (Firefox 24.7.0esr + Iceweasel patches + Torbrowser patches).
    - Upgrade to Linux 3.14.12-1 (fixes CVE-2014-4699).
    - Upgrade libav-based packages to 0.8.13-1 (fixes CVE-2014-4609).
    - Upgrade to libxml2 2.8.0+dfsg1-7+wheezy1 (fixes CVE-2014-0191).
    - Upgrade to dbus 1.6.8-1+deb7u3 (fixes CVE-2014-3477,
      CVE-2014-3532 and CVE-2014-3533).

  * Bugfixes
    - Disable GNOME keyring's GnuPG functionality. (Closes: #7330) In
      feature/regular-gnupg-agent, we installed the regular GnuPG
      agent so that it is used instead of GNOME keyring's one. This is
      not enough on Wheezy, so let's disable the starting of the "gpg"
      component of GNOME keyring.
    - Make sure /etc/default/locale exists, with a sensible default
      value (Closes: #7333). Before Tails Greeter's PostLogin script
      are run, /etc/default/locale does not exist on Wheezy. Our
      tails-kexec initscript (and quite a few other scripts we run)
      depends on this file to exist. So, let's make sure it exists,
      with a sensible default value.
    - Create the tails-persistence-setup user with the same UID/GID it
      had on Tails/Squeeze. (Closes: #7343) Else, our various checks
      for safe access rights on persistence.conf fail.
    - Revert back to browsing the offline documentation using Iceweasel
      instead of Yelp (Closes: #7390, #7285).
    - Make the new NetworkManager configuration directory persistent,
      when the old one was, but disable the old one (Closes: #7338).
    - Before running tails-upgrade-frontend, chdir to a world-readable
      place (Closes: #7641). In particular, Archive::Tar::Wrapper,
      when called by tails-install-iuk, wants to chdir back to the
      original cwd after it has chdir'd elsewhere to do its job.

  * Minor improvements
    - Install seahorse-nautilus, replacing seahorse-plugins (Closes #5516).
    - Install hledger (custom backport, for now): our accountants need this.
    - Install stable Scribus instead of scribus-ng.
    - Install the printer driver for Epson Inkjet that use ESC/P-R.
    - Install the BookletImposer PDF imposition toolkit. It's tiny,
      and really helpful e.g. when producing booklets.
    - Install gtkhash and nautilus-gtkhash (Closes #6763).
    - Import new version of Tor Launcher:
      · Now based on upstream Tor Launcher 0.2.5.4.
      · Tor bug #11772: Proxy Type menu not set correctly
      · Tor bug #11699: Change &amp;#160 to &#160; in network-settings.dtd
      · Correctly handle startup paths that contain dot.
    - Upgrade to Torbutton 1.6.9.0.
    - Avoid shipping python2.6 in addition to python2.7.
    - Don't install Gobby 0.4 anymore. Gobby 0.5 has been available in
      Debian since Squeeze, now is a good time to drop the obsolete
      0.4 implementation.
    - Require a bit less free memory before checking for upgrades with
      Tails Upgrader. The general goal is to avoid displaying "Not
      enough memory available to check for upgrades" too often due to
      over-cautious memory requirements checked in the wrapper.
    - Make Tails Greeter's help window resolution-aware. Previously it
      used a static 800x600 which was problematic on lower resolutions,
      and sub-optimal on higher resolutions. Now it adapts itself
      according to the screen resolution.
    - Whisperback now sanitizes attached logs better with respect to
      DMI data, IPv6 addresses, and serial numbers (Closes #6797,
      #6798, #6804).
    - Integrate the new logo in Tails Installer (Closes #7095)
    - Also install linux-base and linux-compiler-gcc-4.8-x86 from
      sid. This way, we can get rid of our linux-compiler-gcc-4.8-x86
      3.12, and it makes things a bit more consistent.
    - Include the syslinux binary, and its MBR, in the ISO filesystem.
      This in turn allows Tails Installer to use this binary and MBR,
      which is critical for avoiding problems (such as #7345) on
      "Upgrade from ISO".
    - Include syslinux.exe for win32 in utils/win32/ on the ISO
      filesystem (Closes: #7425).
    - Tails Installer:
      * Add consistent margins in GUI.
      * Always reset the target drive's MBR, without asking for
        confirmation, after installing or upgrading.
      * Install the bootloader using the syslinux binary found on the
        target device, once the Live OS has been extracted/copied
        there.
    - Enable double-clicking to pick entries in the language or
      keyboard layout lists in Tails Greeter.
    - Install backport of shared-mime-info 1.3 (Closes: #7079).
    - Make sanity-check prompts closable in Tails Persistence Setup
      (Closes: #7119).
    - Fix quick search in Tails Greeter's Other languages window
      (Closes: #5387).
    - Install systemd. It is not enabled by default, but having it
      around will help doing the migration work.
    - Enable AppArmor on the kernel command-line. This is a no-op
      without the userspace tools and with no profile shipped, but it
      will make it easier to fix this part of the situation.

  * Build system
    - Bump Vagrant builder's memory for RAM builds. Wheezy requires
      more space to build, and the resulting image is larger.
    - Fix Vagrant compatibility issue. Some classes' methods/fields
      have been renamed between Vagrant versions, so we need a simple
      compatibility layer to support all versions. Without this, it's
      not possible to issue e.g. a `build` command to an already
      running (i.e. `vm:up`:ed) Vagrant instance.
    - Move cpu and mem checks to the `build` task. Previously, when
      they were checked in `vm:up` *only* when issued while the VM
      already is up, so these checks weren't run if one issues a
      `build` when the VM is off. Now we'll fail earlier with a more
      informative error message, and it looks like a more logical home
      for them too.
    - Fix buggy memory checks for RAM building. We have to take into
      account which state the Vagrant VM is in for determining *where*
      we check if enough memory is available for a RAM build. If it's
      off, we check the host; if it's on we check the VM. Previously
      we always checked the host, which doesn't make sense when the VM
      is already started.

  * Automated test suite
    - Bump the tester VM's RAM by 256 MiB. There is not enough free
      RAM to run Tails Upgrader with just 1 GiB of RAM after the
      migration to Wheezy.
    - Always adjust OOM and memory overcommit settings. The kernel
      freezes seem to also happen for the amd64 kernel when filling
      the memory.
    - Add option to make Sikuli rety on FindFailed. This makes it
      possible to update manu images for Sikuli in just *one* test
      suite run, by continuously updating outdated pictures as we go.
    - Actually run "Upgrade from ISO" from a USB drive running the old
      version. That's what users do, and is buggy.
    - Automatically test persistent directories permissions (Closes: #7560).
    - Use read-write persistence when testing upgraded USB
      installations.  Otherwise e.g. the permission fixes won't get
      applied, and the subsequent steps testing the permissions will
      fail.
    - Actually check that the ISO's Tails is installed. The step
      "Tails is installed on USB drive $TARGET" only checks that the
      *running* Tails is installed on $TARGET, which obviously fails
      when doing an upgrade from ISO running an old Tails. That it
      worked for the same scenario running the current Tails is just
      coincidental.
    - Use OpenJDK 7 to run our test suite (Closes #7175).
    - Use qemu-system-x86_64 directly, instead of kvm, for running the
      automated test suite (Closes: #7605).

 -- Tails developers <tails@boum.org>  Sun, 20 Jul 2014 23:16:13 +0200

tails (1.0.1) unstable; urgency=medium

  * Security fixes
    - Upgrade the web browser to 24.6.0esr-0+tails1~bpo60+1
      (Firefox 24.6.0esr + Iceweasel patches + Torbrowser patches).
      Also import the Tor Browser profile at commit
      90ba8fbaf6f23494f1a0e38d63153b3b7e65d3d3 from
      ttp/tor-browser-24.6.0esr-3.x-1.
    - Install Linux 3.14 from Debian unstable (fixes CVE-2014-3153 and
      others).
    - Install openssl from Squeeze LTS (fixes CVE-2014-0076,
      CVE-2014-0195, CVE-2014-0221, CVE-2014-3470 and CVE-2014-0224).
    - Install GnuTLS from Squeeze LTS (fixes CVE-2014-3466.).

  * Minor improvements
    - Add Squeeze LTS APT sources. It has been given a low pinning
      priority so explicit pinning must be used to actually install
      anything from it.
    - Upgrade Tor to 0.2.4.22-1~d60.squeeze+1.
    - Upgrade I2P to 0.9.13-1~deb6u+1.

 -- Tails developers <tails@boum.org>  Sun, 08 Jun 2014 19:14:00 +0200

tails (1.0) unstable; urgency=medium

  * Security fixes
    - Upgrade the web browser to 24.5.0esr-0+tails1~bpo60+1
      (Firefox 24.5.0esr + Iceweasel patches + Torbrowser patches).
    - Upgrade Tor to 0.2.4.21-1+tails1~d60.squeeze+1:
      * Based on 0.2.4.21-1~d60.squeeze+1.
      * Backport the fix for Tor bug #11464. It adds client-side blacklists for
        all Tor directory authority keys that was vulnerable to Heartbleed.
        This protects clients in case attackers were able to compromise a
        majority of the authority signing and identity keys.

   * Bugfixes
    - Disable inbound I2P connections. Tails already restricts incoming
      connections, but this change tells I2P about it.
    - Fix link to the system requirements documentation page in the Tails
      Upgrader error shown when too little RAM is available.

  * Minor improvements
    - Upgrade I2P to 0.9.12-2~deb6u+1.
    - Import TorBrowser profile. This was forgotten in Tails 0.23 and even
      though we didn't explicitly set those preferences in that release
      they defaulted to the same values. This future-proofs us in case the
      defaults would ever change.
    - Import new custom version of tor-launcher:
      * Based on upstream Tor Launcher 0.2.5.3.
      * Improve how Tor Launcher handles incomplete translation.
        (Tor bug #11483; more future-proof fix for Tails bug #6885)
      * Remove the bridge settings prompt. (Tor bug #11482; closes Tails
        bug #6934,)
      * Always show bridge help button. (Tor bug #11484)
    - Integrate the new Tails logo into various places:
      * The website
      * The boot splash
      * The "About Tails" dialog

  * Build system
    - Use the stable APT suite when building from the stable Git branch
      (Closes: #7022).

  * Test suite
    - Add test for the #7022 fix.

 -- Tails developers <tails@boum.org>  Sun, 27 Apr 2014 19:34:01 +0200

tails (0.23) unstable; urgency=medium

  * Security fixes
    - Upgrade the web browser to 24.4.0esr-0+tails1~bpo60+1
      (Firefox 24.4.0esr + Iceweasel patches + Torbrowser patches).

  * Major new features
    - Spoof the network interfaces' MAC address by default (Closes: #5421),
      as designed on https://tails.boum.org/contribute/design/MAC_address/.
    - Rework the way to configure how Tor connects to the network
      (bridges, proxy, fascist firewall): add an option to Tails Greeter,
      start Tor Launcher when needed (Closes: #5920, #5343).

  * Bugfixes
    - Additional software: do not crash when persistence is disabled
      (Closes: #6440).
    - Upgrade Pidgin to 2.10.9, that fixes some regressions introduced
      in the 2.10.8 security update (Closes: #6661).
    - Wait for Tor to have fully bootstrapped, plus a bit more time,
      before checking for upgrades (Closes: #6728) and unfixed known
      security issues.
    - Disable the Intel Management Engine Interface driver (Closes: #6460).
      We don't need it in Tails, it might be dangerous, and it causes bugs
      on various hardware such as systems that reboot when asked to shut down
    - Add a launcher for the Tails documentation. This makes it available
      in Windows Camouflage mode (Closes: #5374, #6767).
    - Remove the obsolete wikileaks.de account from Pidgin (Closes: #6807).

  * Minor improvements
    - Upgrade Tor to 0.2.4.21-1~d60.squeeze+1.
    - Upgrade obfsproxy to 0.2.6-2~~squeeze+1.
    - Upgrade I2P to 0.9.11-1deb6u1.
    - Install 64-bit kernel instead of the 686-pae one (Closes: #5456).
      This is a necessary first step towards UEFI boot support.
    - Install Monkeysign (in a not-so-functional shape yet).
    - Disable the autologin text consoles (Closes: #5588). This was one of
      the blockers before a screen saver can be installed
      in a meaningful way (#5684).
    - Don't localize the text consoles anymore: it is broken on Wheezy,
      the intended users can as well use loadkeys, and we now do not have
      to trust setupcon to be safe for being run as root by the desktop user.
    - Make it possible to manually start IBus.
    - Reintroduce the possibility to switch identities in the Tor Browser,
      using a filtering proxy in front of the Tor ControlPort to avoid giving
      full control over Tor to the desktop user (Closes: #6383).
    - Incremental upgrades improvements:
      · Drop the Tails Upgrader launcher, to limit users' confusion
        (Closes: #6513).
      · Lock down sudo credentials a bit.
      · Hide debugging information (Closes: #6505).
      · Include ~/.xsession-errors in WhisperBack bug reports.
        This captures the Tails Upgrader errors and debugging information.
      · Report more precisely why an incremental upgrade cannot be done
        (Closes: #6575).
      · Various user interface and phrasing improvements.
    - Don't install the Cookie Monster browser extension (Closes: #6790).
    - Add a browser bookmark pointing to Tor's Stack Exchange (Closes: #6632).
    - Remove the preconfigured #tor channel from the Pidgin: apparently,
      too many Tails users go ask Tails questions there, without making
      it clear that they are running Tails, hence creating a user-support
      nightmare (Closes: #6679).
    - Use (most of) Tor Browser's mozconfig (Closes: #6474).
    - Rebase the browser on top of iceweasel 24.3.0esr-1, to get
      the certificate authorities added by Debian back (Closes: #6704).
    - Give access to the relevant documentation pages from Tails Greeter.
    - Hide Tails Greeter's password mismatch warning when entry is changed.
    - Persistent Volume Assistant:
      · Take into account our installer is now called Tails Installer.
      · Optimize window height (Closes: #5458).
      · Display device paths in a more user-friendly way (Closes: #5311).

  * Build system
    - Ease updating POT and PO files at release time, and importing translations
      from Transifex (Closes: #6288, #6207).
    - Drop custom poedit backport, install it from squeeze-backports-sloppy.
    - Make ISO and IUK smaller (Closes: #6390, #6425):
      · Exclude more files from being included in the ISO.
      · Remove *.pyc later so that they are not recreated.
      · Truncate log files later so that they are not filled again.
      · At ISO build time, set mtime to the epoch for large files whose content
        generally does not change between releases. This forces rsync
        to compare the actual content of these files, when preparing an IUK,
        instead of blindly adding it to the IUK merely because the mtime
        has changed, while the content is the same.
    - Make local hooks logging consistent.

  * Test suite
    - Migrate from JRuby to native Ruby + rjb.
    - The test suite can now be run on Debian Wheezy + backports.
    - Fix buggy "persistence is not enabled" step (Closes: #5465).
    - Use IPv6 private address as of RFC 4193 for the test suite's virtual
      network. Otherwise dnsmasq from Wheezy complains, as it is not capable
      of handling public IPv6 addresses.
    - Delete volumes after each scenario unless tagged @keep_volumes.
    - Add an anti-test to make sure the memory erasure test works fine.
    - A *lot* of bugfixes, simplifications and robustness improvements.

 -- Tails developers <tails@boum.org>  Tue, 18 Mar 2014 00:58:50 +0100

tails (0.22.1) unstable; urgency=medium

  * Security fixes
    - Upgrade the web browser to 24.3.0esr-0+tails1~bpo60+2
      (Firefox 24.3.0esr + Iceweasel patches + Torbrowser patches).
    - Upgrade NSS to 3.14.5-1~bpo60+1.
    - Upgrade Pidgin to 2.10.8.
    - Workaround browser size fingerprinting issue by using small icons
      in the web browser's navigation toolbar (Closes: #6377).
      We're actually hit by Tor#9268, and this is the best workaround gk
      and I were able to find when discussing this on Tor#10095.

  * Major new features
    - Check for upgrades availability using Tails Upgrader, and propose
      to apply an incremental upgrade whenever possible (Closes: #6014).
      · Run tails-update-frontend at session login time.
      · Have tails-security-check only report unfixed security issues.
      · Greatly improve the Tails Upgrader UI and strings phrasing.
      · Enable startup notification for Tails Upgrader.
    - Install Linux 3.12 (3.12.6-2) from Debian testing. Unfortunately,
      this breaks the memory wipe feature on some hardware (#6460), but
      it fixes quite a few security issues, and improves hardware support.
    - Update the build system to be compatible with Vagrant 1.2 and 1.3,
      in addition to the already supported versions (Closes: #6221).
      Thanks to David Isaac Wolinsky <isaac.wolinsky@gmail.com>.

  * Bugfixes
    - Do not start IBus for languages that don't need it. This fixes
      the keybindings problems introduced in 0.22 (Closes: #6478).
      Thanks to WinterFairy.
    - Disable network.proxy.socks_remote_dns in the Unsafe Browser.
      Bugfix against 0.22 (Closes: #6479).
    - Fetch Tor Browser User-Agent from its own prefs, rather than from
      the obsolete Torbutton ones. Bugfix against 0.22 (Closes: #6477).
    - Upgrade Vagrant basebox to include up-to-date Debian archive keys
      (Closes: #6515, #6527).
    - Do not use a non-working proxy for downloading the Vagrant basebox
      (Closes: #6514).
    - Use IE's icon in Windows camouflage mode.
      Bugfix against 0.22 (Closes: #6536).
    - Support "upgrading" a partial Tails installation (Closes: #6438)
      and fix missing confirmation dialog in Tails Installer (Closes: #6437).
      Thanks to Andres Gomez Ramirez <andres.gomez@cern.ch>.
    - Fix browser homepage in Spanish locales (Closes: #6612).

  * Minor improvements
    - Tor 0.2.4 is stable! Adapt APT sources accordingly.
    - Update Tor Browser to 24.2.0esr-1+tails1, that uses its own NSS
      library instead of the system one.
    - Update Torbutton to 1.6.5.3.
    - Do not start Tor Browser automatically, but notify when Tor is ready.
      Warn the user when they attempt to start Tor Browser before Tor is ready.
    - Import Tor Browser profile at
      3ed5d9511e783deb86835803a6f40e7d5a182a12 from ttp/tor-browser-24.2.0esr-1.
    - Use http.debian.net for Vagrant builds, instead of the mostly broken
      (and soon obsolete) cdn.debian.net.
    - Phrasing and UI improvements in tails-upgrade-frontend.
    - Style and robustness improvements in tails-security-check.
    - Make room for upcoming UEFI support in Tails Installer.

 -- Tails developers <tails@boum.org>  Wed, 29 Jan 2014 15:08:13 +0100

tails (0.22) unstable; urgency=medium

  [Tails developers]
  * Security fixes
    - Upgrade to Iceweasel 24.2.0esr that fixes a few serious security issues.
    - Stop migrating persistence configuration and access rights. Instead,
      disable all persistence configuration files if the mountpoint has wrong
      access rights (Closes: #6413).
    - Upgrade to NSS 3.15.3 that fixes a few serious security issues affecting
      the browser, such as CVE-2013-1741, CVE-2013-5605 and CVE-2013-5606.

  * Major improvements
    - Switch to Iceweasel 24 (Closes: #6370).
      · Resync' (most) Iceweasel prefs with TBB 3.0-beta-1 and get rid
        of many obsolete or default settings.
      · Disable WebRTC (Closes: #6468).
      · Import TorBrowser profile at commit
        51bf06502c46ee6c1f587459e8370aef11a3422d from the tor-browser-24.2.0esr-1
        branch at https://git.torproject.org/tor-browser.git.
    - Switch to Torbutton 1.6.5 (Closes: #6371).
      · Prevent Torbutton from asking users to "upgrade TBB".
      · Use the same Tor SOCKS port as the TBB (9151) for our web browser.
        This should be enough to avoid being affected by Tor#8511.
      · Disable Torbutton 1.6's check for Tor.
        Unfortunately, the new check.torproject.org breaks the remote Tor
        check. We cannot use the local Tor check with the control port. So,
        the shortest and sanest path to fixing the check issue, because the
        remote Tor check is broken" seems to simply disable this check.
        Patch submitted upstream as Tor#10216.
    - Prepare incremental upgrades to be the next default way to upgrade Tails,
      on point-releases at least.

  * Bugfixes
    - Deny X authentication only after Vidalia exits (Closes: #6389).
    - Disable DPMS screen blanking (Closes: #5617).
    - Fix checking of the persistent volume's ACL.
    - Sanitize more IP and MAC addresses in bug reports (Closes: #6391).
    - Do not fail USB upgrade when the "tmp" directory exists on the
      destination device.
    - Tails Installer: list devices with isohybrid Tails installed
      (Closes: #6462).

  * Minor improvements
    - Create a configuration file for additional software if needed
      (Closes: #6436).
    - Translations all over the place.
    - Enable favicons in Iceweasel.
    - Do not propose to make permanent NoScript exceptions.
      In Tails, every such thing is temporary, so better only display the menu
      entry that's about temporarily allowing something.
    - Clearer warning when deleting persistent volume (thanks to Andres Gomez
      Ramirez <andres.gomez@cern.ch> for the patch).
    - Make wording in Tails Installer more consistent.

  [ WinterFairy ]
  * Use IBus instead of SCIM (Closes: #5624, #6206).
    It makes it possible to input passwords in pinentry for at least Japanese,
    Chinese and Korean languages.
  * Add an import-translation script.
    This automates the importation process of completed translations
    from Transifex.
  * Always list optimal keyboard layout in the greeter (Closes: #5741).
  * Fix on-the-fly translation of the greeter in various languages
    (Closes: #5469).

  [ Kytv]
  * Update I2P to 0.9.8.1 (Closes: #6080, #5889).
  * Improve I2P configuration:
    - Disable IPv6 support in a nicer way.
    - Disable i2cp (allows java clients to communicate from outside the JVM). If
      this is unset an exception for port 7654 would need to be added to ferm.
    - Disable "in-network" updates (this is also done in the regular I2P
      packages).
    - Disable the outproxies. Access to the Internet is already routed through
      Tor so these are unnecessary. If end-users have a good reason to go
      through one of the I2P outproxies they can turn them back on.
  * Add a couple of default I2P IRC channels to Pidgin.
  * Allow access to the local 'eepsite' through FoxyProxy.
  * Add firewall exceptions for the standard I2P ports.

 -- Tails developers <tails@boum.org>  Sat, 30 Nov 2013 16:47:18 +0100

tails (0.21) unstable; urgency=low

  * Security fixes
    - Don't grant access to the Tor control port for the desktop user
      (amnesia). Else, an attacker able to run arbitrary code as this user
      could obtain the public IP with a get_info command.
      · Vidalia is now run as a dedicated user.
      · Remove the amnesia user from the debian-tor group.
      · Remove the Vidalia launcher in the Applications menu.
        The Vidalia instance it starts is useless, since it can't connect
        to the Tor control port.
    - Don't allow the desktop user to directly change persistence settings.
      Else, an attacker able to run arbitrary code as this user could
      leverage this feature to gain persistent root access, as long as
      persistence is enabled.
      · Fully rework the persistent filesystem and files ownership
        and permissions.
      · Run the Persistent Volume Assistant as a dedicated user, that is
        granted the relevant udisks and filesystem -level credentials.
      · At persistence activation time, don't trust existing persistence
        configuration files, migrate to the new ownership and permissions,
        migrate every known-safe existing settings and backup what's left.
        Warn the user when not all persistence settings could be migrated.
      · Persistent Volume Assistant uses the new ownership and permissions
        scheme when initializing a new persistent volume, and refuses to
        read persistence.conf if it, or the parent directory, hasn't the
        expected permissions.
      · Make boot medium 'system internal' for udisks with bilibop.
        Once Tails is based on Wheezy, this will further complete the
        protection (see #6172 for details).
    - Update Iceweasel to 17.0.10esr-0+tails2~bpo60+1.
    - Update Torbutton to 1.5.2-2, including a patch cherry-picked from
      upstream to make window resizing closer to what the design says.

  * Major new features
    - Add a persistence preset for printing settings (Closes: #5686).
      Reload CUPS configuration after persistence activation.
    - Support SD card connected through a SDIO host adapter (Closes: #6324).
      · Rebrand Tails USB installer to Tails installer.
      · Display devices brand, model and size in the Installer
        (Closes: #6292).
      · Ask for confirmation before installing Tails onto a device
        (Closes: #6293).
      · Add support for SDIO and MMC block devices to the Tails Installer
        (Closes: #5744) and the Persistent Volume Assistant (Closes: #6325).
      · Arm the udev watchdog when booted from SD (plugged in SDIO) too
        (Closes: #6327).

  * Minor improvements
    - Provide a consistent path to the persistent volume mountpoint
      (Closes: #5854).
    - Add a KeePassX launcher to the top GNOME panel (Closes: #6290).
    - Rework bug reporting workflow: point the desktop launcher to
      the troubleshooting page.
    - Make /home world-readable at build time, regardless of the Git
      working copy permissions. This makes the build process more robust
      against strict umasks.
    - Add signing capabilities to the tails-build script (Closes: #6267).
      This is in turn used to sign ISO images built by our Jenkins setup
      (Closes: #6193).
    - Simplify the ikiwiki setup and make more pages translatable.
    - Exclude the version string in GnuPG's ASCII armored output.
    - Prefer stronger ciphers (AES256,AES192,AES,CAST5) when encrypting
      data with GnuPG.
    - Use the same custom Startpage search URL than the TBB.
      This apparently disables the new broken "family" filter.
    - Update AdBlock Plus patterns.
    - Install Linux from Debian testing.
      (That is, the same version that was shipped in 0.20.1.)

  * Test suite
    - Look for "/tmp/.X11-unix/X${1#:}" too when detecting displays in use.
    - Adapt tests to match the Control Port access security fix:
      · Take into account that the amnesia user isn't part of the debian-tor
        group anymore.
      · Run as root the checks to see if a process is running: this
        is required to see other users' processes.

 -- Tails developers <tails@boum.org>  Sat, 26 Oct 2013 23:42:46 +0200

tails (0.20.1) unstable; urgency=low

  * Major new features
  - Install Tor 0.2.4.17-rc-1~d60.squeeze+1 from the Tor project's repository.
  - Install Iceweasel 17.0.9esr with Torbrowser patches.
  - Install Linux kernel 3.10-3 (version 3.10.11-1) from sid.

  * Bugfixes
  - Remount persistence devices read-only at shutdown/reboot time
    (Closes: #6228).
  - Greeter: display a warning icon on admin password mismatch and on
    persistence unlocking failure. Thanks to Andres Gomez Ramirez
    <andres.gomez@cern.ch> for the fix!
  - Don't torsocksify Pidgin.
    Instead we disable Pidgin's GNOME integration to get the "Global proxy
    configuration", which we set to use Tor. This fixes the I2P IRC account.
  - Additional software: fix typo in notification.
  - Allow installing "Priority: standard" packages that we do not install
    by default: remove them late in the build process instead of assigning
    them a -1 APT pinning level.

  * Minor improvements
  - Update AdBlock Plus patterns.
  - Use more unique ISO file name when building from Jenkins.
  - Additional software: point to the system log on upgrade failure.
  - Set SOCKS5_USER and SOCKS5_PASSWORD in the connect-socks wrapper (used
    by Git). Else, Tor 0.2.4's IsolateSOCKSAuth and connect-proxy
    sometimes play together in some way that makes connect-proxy ask for
    a password to connect to the SocksPort. SOCKS5_USER and
    SOCKS5_PASSWORD are passed through unchanged if they were manually set
    by the user already.
  - Use our custom connect-socks wrapper for SSH. Else, Tor 0.2.4's
    IsolateSOCKSAuth and connect-proxy sometimes play together in some way
    that makes connect-proxy ask for a password to connect to the
    SocksPort. Note that connect-socks uses the default SocksPort too, so
    no change here wrt. our connection isolation design.

  * Localization
  - Import new translations from Transifex.

  * Test suite
  - Fix old ISO checking for consistent error reporting.
  - Remove custom persistence test from manual test suite.
    It was removed for the GUI in t-p-s 0.33.

 -- Tails developers <tails@boum.org>  Sun, 15 Sep 2013 15:49:36 +0200

tails (0.20) unstable; urgency=low

  * Major new features
  - Install Linux kernel 3.10.3-1 from Debian unstable.
  - Iceweasel 17.0.8esr + Torbrowser patches.

  * Bugfixes
  - Prevent Iceweasel from displaying a warning when leaving HTTPS web sites.
  - Make Iceweasel use the correct, localized search engine.
  - Fix Git access to https:// repositories.

  * Minor improvements
  - Install Dasher, a predictive text entry tool.
  - Add a wrapper around TrueCrypt which displays a warning about it soon
    being deprecated in Tails.
  - Remove Pidgin libraries for all protocols but IRC and Jabber/XMPP.
    Many of the other protocols Pidgin support are broken in Tails and
    haven't got any security auditting.
  - Disable the pre-defined Pidgin accounts so they do not auto-connect
    on Pidgin start.
  - Include information about Alsa in WhisperBack reports.
  - Explicitly restrict access to ptrace. While this setting was enabled
    by default in Debian's Linux 3.9.6-1, it will later disabled in 3.9.7-1.
    It's unclear what will happen next, so let's explicitly enable it ourselves.
  - Do not display dialog when a message is sent in Claws Mail.
  - Sync iceweasel preferences with the Torbrowser's.

  * Localization
  - Many translation updates all over the place.
  - Merge all Tails-related POT files into one, and make use of intltoolize
    for better integration with Transifex.

 -- Tails developers <tails@boum.org>  Tue, 30 Jul 2013 14:19:57 +0200

tails (0.19) unstable; urgency=low

  * Major new features
  - Install Linux kernel 3.9.5-1 from Debian unstable.
    Features of particular interest for Tails are the Yama LSM
    (ptrace scope restrictions) and improved hardware support.
    As a corollary, install initramfs-tools from there too.
  - Iceweasel 17.0.7esr + Torbrowser patches.
  - Unblock Bluetooth, Wi-Fi, WWAN and WiMAX; block every other type of
    wireless device. Next steps are described on the
    todo/protect_against_external_bus_memory_forensics ticket.

  * Bugfixes
  - Fix write access to boot medium at the block device level,
    by installing bilibop-udev. Thanks to quidame for his support.
  - tails-greeter l10n-related fixes, thanks to winterfairy:
    · Fix so translations is applied on password mismatch messages.
    · Separate forward and login buttons and make them translatable.
  - Fix link to documentation when no sudo password is set.
  - gpgApplet: partial fix for clipboard emptying after a wrong passphrase
    was entered.
  - Workaround aufs bug in Unsafe Browser script.

  * Minor improvements
  - Drop GNOME proxy settings: we did not find any use of it we were keen
    to support, other than two programs (Seahorse, Pidgin) that are now run
    with torsocks.
  - Format newly created persistent volumes as ext4.
  - GnuPG: don't connect to the keyserver specified by the key owner.
    This feature opens the door to a variety of subtle attacks.
  - GnuPG: locate keys only from local keyrings.
    This is probably the default, but better safe than sorry.
  - Install virt-what from Wheezy.
    The version from Squeeze does not detect at least Parallels for Mac v.8.
  - Upgrade live-boot and live-config to the 3.0.x final version from Wheezy.
    · Remove /live and /lib/live/image compatibility symlinks.
    · Add /live/overlay -> /lib/live/mount/overlay symlink.
      The live-boot changes (commit d2b2a461) brought to fix Debian bug
      #696495 revert some of our previous changes (commit 77dab1cb), and as
      a result, at the time live-persist runs, no tmpfs is mounted on
      /live/overlay, which breaks the aufs mount. So, let's just ensure
      /live/overlay points to a tmpfs.
    · Really disable policykit and sudo live-config hooks.
      ... by making it believe they've already been run.
      This workarounds new live-config's default behavior.

  * Localization
  - Many translation updates all over the place.

  * Test suite
  - Re-enable previously disabled boot device permissions test.

 -- Tails developers <tails@boum.org>  Wed, 26 Jun 2013 12:36:20 +0200

tails (0.18) unstable; urgency=low

  * New features
  - Support obfs3 bridges.
  - Automatically install a custom list of additional packages chosen by
    the user at the beginning of every working session, and upgrade them
    once a network connection is established (technology preview).

  * Iceweasel
  - Upgrade to Iceweasel 17.0.6esr-0+tails1~bpo60+1.
  - Update Torbrowser patches to current maint-2.4 branch (567682b).
  - Isolate DOM storage to first party URI, and enable DOM storage:
    don't set dom.storage.enabled anymore, and set Torbutton's
    disable_domstorage to false.
  - Isolate the image cache per url bar domain.
  - Torbutton 1.5.2, and various prefs hacks to fix breakage:
    · Add .saved version of the Torbutton preferences the TBB also sets.
    · Set TOR_SOCKS_HOST and TOR_SOCKS_PORT.
    · Move some prefs (network.proxy.*, extensions.autoDisableScopes,
      extensions.foxyproxy.last-version) to user.js.
      Else, with Torbutton 1.5.x, these ones are not taken into account.
    · Set network.proxy.socks_version.
      Else we get the meaningless user_pref("network.proxy.socks_version", 9063);
      in prefs.js after the initial startup.
    · Set extensions.foxyproxy.socks_remote_dns to true.
      Else, it overrides the various ways we set network.proxy.socks_remote_dns,
      which in turn makes Torbutton think it should start in non-Tor mode.
    · Also pass the TOR_SOCKS_* environment variables to iceweasel when
      generating the profile: Torbutton behaves differently depending on
      these variables, so we don't want the initial profile generation to be
      done without them. In practice, this has no implication that we could
      see right now, but better safe than sorry.
    · Import all version overrides from the TBB prefs.
      Else, the User-Agent sent in the HTTP headers is fine, but real
      values leak with JavaScript, as demonstrated by ip-check's "Browser
      type" test.
    · Move a bunch of settings to user_pref(), that are not applied otherwise.
      For some, this fixes a regression in 0.18~rc1.
      For other, the  bug was already present in Tails 0.17.2.
  - HTTPS Everywhere 3.2.
  - Update prefs to match the TBB's, fix bugs, and take advantage of the latest
    Torbrowser patches:
    · Increase pipeline randomization.
    · Fix @font-face handling of local() fonts.
      Also disable fallback font rendering.
    · Explicitly disable SPDY v2 and v3.
    · Update http pipelining prefs.
  - Make prefs organization closer to the TBB's:
    · Remove Torbutton prefs that we set at their default value.
    · Import Torbutton preferences from the TBB.
    · Organize iceweasel config files in sections the same way as the TBB.
  - Cleanup prefs:
    · Don't set extensions.torbutton.clear_cookies nor
      extensions.torbutton.saved.share_proxy_settings:
      we don't care about toggling anymore.
    · Don't set extensions.torbutton.saved.download_retention nor
      extensions.torbutton.saved.search_suggest:
      these settings are not used in Torbutton anymore.
  - Update unsafe browser prefs mangling accordingly.
  - Move network.protocol-handler.warn-external.* to user_pref().
    Else they're not applied.
    These prefs are actually ignored by Firefox these days -- the TBB
    design doc reads "They are set still anyway out of respect for the
    dead". Let's go on doing the same.
  - Update extensions.adblockplus.currentVersion.
  - Fetch xul-ext-https-everywhere (3.2-2) and xul-ext-noscript (2.6.6.1-1)
    from Debian unstable. They were uploaded there, and accordingly removed
    from experimental.

  * Bugfixes
  - Linux 3.2.41-2+deb7u2.
  - Fixed swapped filenames of tails-{reboot,shutdown}.desktop.
    Thanks to Mikko Harhanen for the patch.
  - Only add ClientTransportPlugin to torrc when bridge mode is enabled.
    This should bring back support for proxies of type other than obfsproxy.

  * Minor improvements
  - Set kernel.dmesg_restrict=1, and make /proc/<pid>/ invisible
    and restricted for other users. It makes it slightly harder for an attacker
    to gather information that may allow them to escalate privileges.
  - Install gnome-screenshot.
  - Don't disable IPv6 on all network interfaces anymore.
    It turns out the IPv6 leaks we wanted to fix actually don't exist.
  - Add a "About Tails" launcher in the System menu.
  - Install GNOME accessibility themes.
  - Use 'Getting started...' as the homepage for Tails documentation button.
  - Stop relying on the obsolete /live/image compatibility symlink.
  - Disable audio preview in Nautilus.
  - Wheezy was released => Squeeze is now oldstable.
  - Pick Tor from deb.torproject.org regardless of the release name they
    advertise. At some point we needed it, their APT repository still thought
    that stable == Squeeze.
  - Add Wheezy APT sources.
  - Install Linux and related packages from Wheezy.
    Debian sid just got Linux 3.8, and we don't want to switch to a new kernel
    yet.
  - Fetch laptop-mode-tools from Wheezy.
    Wheezy has the version we've been installing in 0.18~rc1,
    while a newer one was uploaded to sid in the meantime.
  - Fetch a few packages from Wheezy instead of unstable.
    Namely: spice-vdagent, libregexp-common-perl, macchanger, service-wrapper,
    libservice-wrapper-java and libservice-wrapper-jni.
    Wheezy has the versions we've been installing for a while, so let's
    avoid having unstable push a newer one to us uselessly at some point.
    Note that at the time of this writing, the versions in sid and in Wheezy
    are the same, so this commit is effectively a no-op as of today: it is
    merely a safeguard for the future.

  * Localization
  - Many translation updates all over the place.

  * Build process
  - Make Vagrant's build-tails script support Jenkins too.

  * Test suite
  - Fix Unsafe Browser test broken by hidepid.

 -- Tails developers <tails@boum.org>  Mon, 13 May 2013 22:17:38 +0200

tails (0.17.2) unstable; urgency=low

  * Iceweasel
  - Upgrade to Iceweasel 17.0.5esr-0+tails2~bpo60+1.
  - Stop displaying obsolete context menu entries ("Open Tor URL" and friends).

  * Hardware support
  - Update Linux to 3.2.41-2

  * Bugfixes
  - Use more reliable OpenPGP keyservers:
    · use the hkps pool in GnuPG (and import their SSL CA)
    · use hkp://pool.sks-keyservers.net in Seahorse (as it does not support
      hkps yet)
  - Keep udisks users (GNOME Disk Utility, tails-persistence-setup, etc.)
    from resetting the system partition's attributes when manipulating the
    partition table. To this end, backport the relevant bugfix from Wheezy
    into parted 2.3-5+tails1. This allowed to remove the sgdisk-based
    workaround in tais-persistence-setup, and to stop installing
    python-parted. All this is a first needed step to fix
    todo/make_system_disk_read-only in a future release.

  * Minor improvements
  - Disable NoScript's HTML5 media click-to-play for better user experience.

  * Localization
  - Tails USB installer: update translations for French, German, Spanish,
    Finnish, Greek, Italian, Latvian, Dutch, Polish and Chinese.
  - Tails Greeter: update translations for Farsi, Chinese, French;
    new translations: Finnish, Norwegian Bokmål, Galician.
  - tails-persistence-setup: update Farsi and Chinese translations;
    import new translations for Finnish and Swedish.
  - WhisperBack: update translations for Arabic, French, German, Greek,
    Spanish, Korean, Polish, Russian. New translations: Finnish, Chinese.

  * Build process
  - Add automated testing framework (Sikuli, Cucumber, libvirt -based)
    with a bunch of tests.

 -- Tails developers <amnesia@boum.org>  Sun, 07 Apr 2013 12:17:26 +0200

tails (0.17.1) unstable; urgency=low

  * Iceweasel
  - Upgrade to Iceweasel 17.0.4esr-0+tails1~bpo60+1.

  * Hardware support
  - Update Linux to 3.2.39-2.
    It includes the drm and agp subsystems from Linux 3.4.29.
  - Don't install xserver-xorg-video-rendition backport.
    xserver-xorg-video-rendition has been removed from squeeze-backports
    due to an upstream tarball mismatch discover when merging backports
    into the main Debian archive, and xserver-xorg-video-all still depends
    on it, so we explicitly install all drivers from -all but -rendition
    as a (hopefully temporary) workaround.

  * Minor improvements
  - Remove Indymedia IRC account, until we ship a version of Pidgin
    with SASL support, that is when Tails is based on Wheezy.

  * Build system
  - Don't ship the wiki's todo and bugs on ISO images.

 -- Tails developers <amnesia@boum.org>  Thu, 21 Mar 2013 18:54:11 +0100

tails (0.17) unstable; urgency=low

  * New features
  - Install the KeePassX password manager, with a configuration and
    documentation that makes it easy to persist the password database.

  * Iceweasel
  - Upgrade to Iceweasel 17.0.3esr-1+tails1~bpo60+1.
  - Install xul-ext-adblock-plus from squeeze-backports.
  - Do not allow listing all available fonts.
    Set browser.display.max_font_attempts and browser.display.max_font_count
    to enable the Torbrowser Limit-the-number-of-fonts-per-document patch.
  - Set default spellchecker dictionary to English (USA),
    and localize it according to locale with our custom branding extension.
  - Disable the add-ons automatic update feature.
  - Make the generated profile world-readable.
  - Remove NoScript click-to-play confirmation.
  - Sync some prefs set by Torbutton, to be ready when it stops setting these.
  - Disable navigation timing.
  - Disable SPDY. It stores state and may have keepalive issues.
  - More aggressive iceweasel HTTP pipelining settings.
  - Enable WebGL (as click-to-play only).
  - Disable network.http.connection-retry-timeout.
  - Disable full path information for plugins.
  - Remove NoScript blocks of WebFonts.
  - Disable DOM storage in Torbutton.
    Since we don't apply the 0026-Isolate-DOM-storage-to-first-party-URI.patch
    Torbrowser patch yet, and still disable DOM storage, we need to tell
    Torbutton not to use it.
  - Synchronize iceweasel's general.useragent.override with TBB based on FF17.
    The User-Agent settings are not kept up-to-date anymore in Torbutton, so
    we have to keep in sync manually with TBB's settings.
  - Remove obsolete APT pining for Torbutton.
    It's not maintained in Debian anymore, so we now fetch it from our own
    APT repository.
  - Fetch FoxyProxy from Debian experimental and libnspr4-0d from
    squeeze-backports, for compatibility with Iceweasel 17.
  - Rebase bookmarks file on top of the default iceweasel 17 one.
  - Explicitly disable AdBlock Plus "correct typos" feature.
    This feature connects to http://urlfixer.org/.
    It is disabled by default in 2.2-1, but let's be careful.

  * Minor improvements
  - Upgrade to live-boot 3.0~b11-1 and live-config 3.0.12-1.
    Accordingly update the 9980-permissions hook, live-persist,
    unsafe-browser and boot-profile.
    Add compatibility symlinks from /live to /lib/live, and from /live/image
    to /lib/live/mount/medium, to ease the transition.
  - Check for errors when sourcing live-boot files, e.g. to detect when
    they have been renamed upstream.
  - Don't add "quiet" to the kernel command-line ourselves.
    Else, it appears twice as live-build's lb_binary_syslinux adds it too.
    Historically, we've been adding it ourselves on top of that because
    lb_binary_yaboot does not add it, but since we gave up the PowerPC support
    attempt, we're now only interested in syslinux, so let's make it easier
    for the general case, e.g. when one wants to remove the "quiet" parameter
    as suggested by our "Tails does not start" debugging documentation.
  - Upgrade I2P to 0.9.4.

  * Bugfixes
  - Many bugfixes brought by the Debian Squeeze 6.0.7 point-release.
  - Use the regular GnuPG agent + pinentry-gtk2 instead of Seahorse
    as a GnuPG agent. This fixes usage of OpenPGP in Claws Mail,
    and brings support for OpenPGP smartcards.
  - Enable I2P hidden mode.
    Else, killing I2P ungracefully is bad for the I2P network.
  - live-persist: move error() function before the first potential usecase.
  - Add missing executable bit on restart-tor and restart-vidalia.
  - Add shutdown and reboot launchers to the menu.
    This workarounds the lack of a shutdown helper applet in camouflage mode.
  - Remove Pidgin's MXit and Sametime support.
    ... at least until CVE-2013-0273, CVE-2013-0272 and CVE-2013-0271 are
    fixed in Debian stable. While we're at it, don't force file removal in
    these "set -e" build scripts: fail hard, instead of silently ignoring
    the fact that files may have moved or disappeared.

  * Hardware support
  - Install recent Intel and AMD microcode from squeeze-backports,
    explicitly excluding the iucode-tool package that's not a good idea
    for Live systems.
  - Install firmware loader for Qualcomm Gobi USB chipsets.
    This is needed to have various mobile broadband chipsets work.
  - Upgrade barry to 0.18.3-5~bpo60+1.
    This much improved new version supports more hardware & ISP,
    and does not display dozens of spurious error messages at boot time.

  * Build system
  - Remove APT local cache (/Var/cache/apt/{,src}pkgcache.bin).

 -- Tails developers <amnesia@boum.org>  Sat, 23 Feb 2013 10:37:57 +0100

tails (0.16) unstable; urgency=low

  * Minor improvements
  - Replace the too-easy-to-misclick shutdown button with a better
    "Shutdown Helper" Gnome applet.
  - Display ~/Persistent in GNOME Places and GtkFileChooser if it is mounted.
  - Set Unsafe Browser's window title to "Unsafe Browser".
  - Install ekeyd to support the EntropyKey.
  - Install font for Sinhala.
  - Update Poedit to 1.5.4.
  - Kill Vidalia when restarting Tor.
    Doing this as early as possible exposes Vidalia's "broken onion" icon
    to users less.
  - Hide the persistence setup launchers in kiosk mode.
  - Add a shell library for Tor functions.
    These are shared among multiple of our scripts.
  - Install dictionaries for supported languages.
    Install hunspell dictionaries when possible,
    fall back on myspell ones else.

  * Bugfixes
  - Disable IPv6 on all network interfaces.
    This is a workaround for the IPv6 link-local multicast leak that was recently
    discovered. Tails has no local service that listens on IPv6, so there should be
    no regression, hopefully, unless one wants to play with OnionCat and VoIP,
    but those of us should know how to workaround this anyway.
  - live-persist: Fix variable mismatch, fixing probe white-list.
    Tails may previously have been able to list GPT partitions labelled
    "TailsData" on hard drives (!) as valid persistence volumes...
  - live-persist: Fix --media option when no devices are attached.
    Earlier, if it was set to e.g. 'removable-usb' and no USB storage was
    connected, $whitelistdev would be empty, which is interpreted like
    all devices are ok by the rest of the code.
  - Fix SCIM in the autostarted web browser: save IM environment variables
    to a file during Desktop session startup, and export them into the
    autostarted browser's environment.
  - Talk of DVD, not of CD, in the shutdown messages.
  - Make tordate work in bridge mode with an incorrect clock.
    When using a bridge Tor reports TLS cert lifetime errors (e.g. when
    the system clock is way off) with severity "info", but when no bridge
    is used the severity is "warn". tordate/20-time.sh depends on grepping
    these error messages, so we termporarily increase Tor's logging
    severity when using bridge mode. If we don't do this tordate will
    sleep forever, leaving Tor in a non-working state.
    · White-list root to use Tor's ControlPort.
    · Add logging for is_clock_way_off().
    · Remove Tor's log before time syncing.
      We depend on grepping stuff from the Tor log (especially for
      tordate/20-time.sh), so deleting it seems like a Good Thing(TM).
    · Stop Tor before messing with its log or data dir.
  - live-persist: limit searched devices the same way as live-boot.
    If no --media argument is specified, use live-boot's
    "(live-media|bootfrom)=removable(|-usb)" argument to limit devices
    searched for a persistent volume.
  - tails-greeter: do not pass media=removable to live-persist.
    Now that we have autodetection with kernel command-line,
    it should not be needed anymore.
  - Start memlockd after configuring it,
    instead of starting it before and restarting it after.
    This avoids running memlockd twice, and prevents other possibly
    surprising race-conditions.
    As a consequence, also have tails-sdmem-on-media-removal start after the
    memlockd service *and* tails-reconfigure-memlockd: to start the watchdog,
    we need memlockd to be properly configured *and* running.

  * iceweasel
  - Set iceweasel homepage to the news section on the Tails website.
    ... using the localized one when possible.
  - Hide the iceweasel add-on bar by default.
    Now that we don't want to ship the Monkeysphere addon anymore,
    that was the only one displayed in there, we can as well hide the whole bar.
  - Don't hide the AdBlock-Plus button in the add-on bar anymore. Now that
    we hide the whole addon bar, we can get rid of this old
    UX improvement.
  - Do not install a placeholder (fake) FireGPG iceweasel extension anymore.
    It was shipped from 0.10 (early 2012) to 0.15 (late November),
    so the migration period should be over now.
  - Don't install xul-ext-monkeysphere anymore.
    The implication of the current keyserver policy are not well
    understood, Monkeysphere is little used in Tails, and we're not sure
    anymore it would be our first bet for the web browser profile with no
    CA. Let's keep the various configuration bits (e.g. FoxyProxy,
    patching MSVA), though, so that advanced users who are used to have
    Monkeysphere in Tails just have to install the package.

  * Build system
  - Install the "standard" task with tasksel for better consistency in the
    Tails ISO images built in various environments.
  - Install p7zip-full. It's a dep by file-roller, but we explicily use it
    elsewhere, and it's better to be safe than sorry.
  - Remove pinning of libvpx0 to sid.
    This package is part of Squeeze, and not from testing/sid.
    We have been shipping the version from Squeeze for a while.
  - Remove config/chroot_local-packages/ from .gitignore.
    The documented way for "external" contributors to add custom packages
    is to put them in chroot_local-packages, and once we pull we import
    any such package into our APT repo and rewrite the
    history appropriately.
    Also, the ability to add packages in there and not see them in "git
    status" makes it very easy to build tainted ISO images with
    non-standard packages, which makes some of us fear can lead to hard to
    debug situations.
  - Make it clearer what can and cannot be done in terms of local packages.

 -- Tails developers <amnesia@boum.org>  Thu, 10 Jan 2013 12:47:42 +0100

tails (0.15) unstable; urgency=low

  * Major new features
  - Persistence for browser bookmarks.
  - Support for obfsproxy bridges.

  * Minor improvements
  - Add the Hangul (Korean) Input Method Engine for SCIM.
  - Add vendor-specific dpkg origin information. This makes dpkg-vendor
    return correct information.
  - Install pcscd and libccid from squeeze-backports. This is needed to
    support, to some extent, some OpenPGP SmartCard readers.
  - Install HPIJS PPD files and the IJS driver (hpijs).
    This adds support for some printers, such as Xerox DocumentCenter400.
  - Optimize fonts display for LCD.
  - Update TrueCrypt to version 7.1a.

  * Bugfixes
  - Do not use pdnsd anymore. It has been orphaned in Debian, has quite
    some bugs in there, and apparently Tor's DNSPort's own caching is
    be good enough.
  - Remove useless iceweasel cookies exceptions. They are useless as
    per-session cookies are allowed.
  - Do not run setupcon on X. This call is only needed on the Linux
    console, no need to annoy the user with a weird "Press enter to
    activate this console" when the open a root shell in a GNOME
    Terminal.
  - Allow the tails-iuk-get-target-file user to connect to the SOCKSPort
    dedicated for Tails-specific software.
  - Fix gpgApplet menu display in Windows camouflage mode.
  - Fix Tor reaching an inactive state if it's restarted in "bridge mode",
    e.g. during the time sync' process.

  * Iceweasel
  - Update iceweasel to 10.0.11esr-1+tails1.
  - User profile is now generated at build time in order to support persistent
    bookmarks.
  - Update HTTPS Everywhere to version 3.0.4.
  - Update NoScript to version 2.6.
  - Fix bookmark to I2P router console.
  - Re-enable Monkeysphere extension to connect to the validation agent.

  * Localization
  - The Tails USB installer, tails-persistence-setup and tails-greeter
    are now translated into Bulgarian.
  - Update Chinese translation for tails-greeter.
  - Update Euskadi translation for WhisperBack.

  * Build system
  - Custom packages are now retrieved from Tails APT repository instead
    of bloating the Git repository.
  - Allow '~' in wiki filenames. This makes it possible to ship
    update-description files for release candidates.
  - Document how to create incremental update kit.
  - Handle release candidates when generating custom APT sources.
  - Remove pinning for xul-ext-adblock-plus.
    It is obsolete since we've added this package to our APT repository.

 -- Tails developers <amnesia@boum.org>  Sun, 25 Nov 2012 12:59:17 +0100

tails (0.14) unstable; urgency=low

  * Major new features
  - Enable Tor stream isolation; several new SocksPorts with
    appropriate Isolate* options have been added for different use
    cases (i.e. applications). All application's have been
    reconfigured to use these new SocksPorts, which should increase
    anonymity by making it more difficulte to correlate traffic from
    different applications or "online identities".
  - The web browser now has the anonymity enhancing patches from the
    TorBrowser applied.
  - gpgApplet can now handle public-key cryptography.
  - Install an additional, PAE-enabled kernel with NX-bit
    support. This kernel is auto-selected when the hardware supports
    it and will:
    * provide executable space protection, preventing certain types of
      buffer overflows from being exploitable.
    * enable more than 4 GiB of system memory.
    * make all processors/cores available, including their
      power-saving functionality.
  - Add a persistence preset for NetworkManager connections.

  * Minor improvements
  - On kexec reboot, make the boot quiet only if debug=wipemem was not
    enabled.
  - Update torproject.org's APT repo key.
  - Update the embedded Tails signing key.
  - Use symlinks instead of duplicating localized searchplugins.
  - Rewrite Tails firewall using ferm. Tails firewall was written in
    very unsophisticated iptables-save/restore format. As more feature
    creeped in, it started to be quite unreadable.
  - Optimize VirtualBox modules build at runtime to avoid installing the
    userspace utils N times.
  - Drop most of Vidalia's configuration. Our custom lines just caused
    trouble (with multiple SocksPorts) and the default works well.
  - Blacklist PC speaker module. On some computers, having the pcspkr
    module loaded means loud beeps at bootup, shutdown and when using
    the console. As it draws useless attention to Tails users, it is
    better to prevent Linux from loading it by default.
  - Remove all addons from the Unsafe Browser. No addons are essential
    for the Unsafe Browser's intent. If anything they will modify the
    network fingerprint compared to a normal Iceweasel install, which
    is undesirable.
  - Prevent some unwanted packages to be installed at all, rather than
    uninstalling them later. This should speed up the build a bit.
  - Add a symlink from /etc/live/config to /etc/live/config.d. This
    makes the system compatible with live-config 3.0.4-1, without
    breaking backward compatibility with various parts of the system
    that use the old path.
  - Do not run unecessary scripts during shutdown sequence, to make
    shutdown faster.
  - Make live-persist deal with persistent ~/.gconf subdirs so that
    any options saved therein actually get persistent.
  - Prevent memlockd unload on shutdown, to make sure that all
    necessary tools for memory wiping are available when the new
    kernel has kexec'd.
  - Patch initscripts headers instead of fiddling with update-rc.d. We
    now let insserv figure out the correct ordering for the services
    during startup and shutdown, i.e. use dependency-based boot
    sequencing.
  - Remove the last absolute path in our isolinux config, which makes
    it easier to migrate from isolinux to syslinux (just rename the
    directory), and hence might make it easier for 3rd party USB
    installers (like the Universal USB Installer) to support Tails.

  * Bugfixes
  - Include `seq` in the ramdisk environment: it is used to wipe more
    memory. This fixes the long-standing bug about Tails not cleaning
    all memory on shutdown.
  - Fix Yelp crashing on internal links
  - Allow amnesia user to use Tor's TransPort. This firewall exception
    is necessary for applications that doesn't have in-built SOCKS
    support and cannot use torsocks. One such example is Claws Mail,
    which uses tsocks since torsocks makes it leak the hostname. This
    exception, together with Tor's automatic .onion mapping makes
    Claws Mail able to use hidden service mail providers again.
  - Force threads locking support in Python DBus binding. Without this
    liveusb-creator doesn't work with a PAE-enabled kernel.
  - Fix localized search plugins for 'es' and 'pt'
  - Fix live-boot's readahead, which caused an unnecessary pause
    during boot.
  - Factorize GCC wanted / available version numbers in VirtualBox
    modules building hook. This, incidentally, fixes a bug caused by
    duplication and not updating all instances.
  - Fix tordate vs. Tor 0.2.3.x. Since 0.2.3.x Tor doesn't download a
    consensus for clocks that are more than 30 days in the past or 2
    days in the future (see commits f4c1fa2 and 87622e4 in Tor's git
    repo). For such clock skews we set the time to the Tor authority's
    cert's valid-after date to ensure that a consensus can be
    downloaded.

  * Tor
  - Update to version 0.2.3.24-rc-1~~squeeze+1, a new major
    version. It's not a stable release, but we have been assured by
    the Tor developers that this is the right move.
  - Stop setting custom value for the Tor LongLivedPorts
    setting. Gobby's port was upstreamed in Tor 0.2.3.x.

  * Iceweasel
  - Update to 10.0.10esr-1+tails1, which has all the anonymity enhancing
    patches from the TorBrowser applied.
  - Install iceweasel from our own repo, http://deb.tails.boum.org.
  - Fix Iceweasel's file associations. No more should you be suggested
    to open a PDF in the GIMP.

  * htpdate
  - Use curl instead of wget, and add a --proxy option passed through
    to curl.
  - Remove the --fullrequest option, we don't need it anymore.
  - Remove --dns-timeout option, we don't need it anymore.
  - Change --proxy handling to support Debian Squeeze's curl.
  - Clarify what happens if --proxy is not used.
  - Compute the median of the diffs more correctly.

  * Hardware support
  - Update Linux to 3.2.32-1.

  * Software
  - Update vidalia to 0.2.20-1+tails1.
  - Update bundled WhisperBack package to 1.6.2:
    * Raise the socket library timeout to 120 seconds
    * Use smtplib's timeout parameter
    * Fix error output when calling send a 2nd time
  - Update liveusb-creator to 3.11.6-3.
  - Update i2p to 0.9.2.
  - Update tails-persistence-setup to 0.20-1, which should make it
    possible to install Tails on large (>= 32 GiB) USB drives.
  - Install console-setup and keyboard-configuration from unstable
    (required by new initramfs-tools).
  - Update tails-greeter to 0.7.3:
    * Import pt_BR translation.
    * Let langpanel usable during option selection stage
    * Print less debugging messages by default
    (below are changes in tails-greeter 0.7.2:)
    * Use correct test operators.
    * Generate language codes of available locales at package build
      time.
    * Read list of language codes from where we have saved it at
      package build time.
    * Drop tails-lang-helper, not used anymore.
    * Do not compile locales at login time anymore. Tails now ships
      locales-all.
  - Import live-config{,-sysvinit} 3.0.8-1. live-config >= 3.0.9-1
    has basically nothing useful for us, and it migrates to new paths
    brought by live-boot 3.0~b7, which we're not ready for yet (see:
    todo/newer_live-boot).

  * Localization
  - Fix Tails specific Iceweasel localization for pt-BR
  - Add Japanese input system: scim-anthy.
  - whisperback is now also translated into German, Hebrew, Hungarian,
    Italian and Korean.
  - tails-persistence-setup is now also translated into Arabic.
  - tails-greeter is now also translated into Arabic, Hebrew, Basque,
    Hungarian, Italian and Chinese.

  * Build system
  - Catch more errors in during build time:
    - Ensure that all local hooks start with 'set -e'.
    - Fail hard if adduser fails in local hooks.
    - Fail hard if 'rm' fails in local hooks.
  - vagrant: Ensure we have the set of Perl packages needed by our
    Ikiwiki
  - vagrant: Configure live-build to ship with ftp.us.debian.org.
    Using cdn.debian.net leads to bad interactions with Tor.
  - vagrant: Don't use gzip compression when building from a tag, i.e.
    a release.
  - vagrant: Optionally use bootstrap stage cache for faster builds
    via the 'cache' build option.
  - vagrant: Make sure release builds are clean, i.e. they don't use
    any potentially dangerous build options.
  - vagrant: Disable live-build package caching. This build system is
    meant to use an external caching proxy, so live-build's cache just
    wastes RAM (for in-memory builds) or disk space.
  - vagrant: use aufs magic instead of copying source into tmpfs.
    This reduces the amount of RAM required for building Tails in.
  - vagrant: Allow in-memory builds when a VM with enough memory is
    already started.

 -- Tails developers <amnesia@boum.org>  Sat, 10 Nov 2012 12:34:56 +0000

tails (0.13) unstable; urgency=low

  * Major new features
  - Use white-list/principle of least privelege approach for local services.
    Only users that need a certain local (i.e. hosted on loopback) service
    (according to our use cases) are granted access to it by our firewall;
    all other users are denied access.
  - Ship a first version of the incremental update system. Updates are not
    currently triggered automatically, but this will allow tests to be done
    on larger scales.

  * Minor improvements
  - Enable four workspaces in the Windows XP camouflage. This allows
    users to quickly switch to a more innocent looking workspace in case
    they are working on sensitive data and attract unwanted attention.
    The workspace switcher applet isn't there, though, since there's no
    such thing in Windows XP, so switching is only possible via keyboard
    shortcuts.
  - Ship with precompiled locales instead of generating them upon login.
  - Add support for wireless regulation.
  - Use color for Git output, not intended for machine consumption,
    written to the terminal.
  - Have ttdnsd use OpenDNS. Using Google's DNS servers was very
    glitchy, and rarely succeeded when it should. It can probably be
    attributed to Google's DNS, which is known to take issue with Tor
    exits.
  - Upgrade WhisperBack to 1.6, with many UI improvements and new translations.
  - Include GDM logs and dmidecode informations in the reports.
  - Allow to modify language and layout in the "Advanced options" screen
    of the greeter.
  - GnuPG: bump cert-digest-algo to SHA512.
  - Update torproject.org's APT repo key.

  * Bugfixes
  - Make Claws Mail save local/POP emails in its dot-directory. The
    default is to save them at ~/Mail, which isn't included in our
    current Claws Mail persistence preset.
  - Fix the System Monitor applet.
  - Remove broken ttdnsd from the default DNS resolution loop.
  - Hide the 'TailsData' partition in desktop applications.
  - Ship unrar-free again, so that the GNOME archive manager knows about
    it.
  - Ship with an empty whitelist for Noscript.
  - Disable FoxyProxy's advertisement on proxy error page.
  - Fix slow browsing experience for offline documentation.
  - Raise the socket timeout to 120 seconds in WhisperBack.
  - Enable the ikiwiki trail plugin for the locally built wiki too.

  * Iceweasel
  - Upgrade iceweasel to 10.0.6esr-1 (Extended Support Release) and install it
    and its dependencies from squeeze-backports.

  * Hardware support
  - Upgrade Linux to 3.2.23-1.

  * Software
  - Update tor to version 0.2.2.39.
  - Update Iceweasel to version 10.0.7esr-2.
  - Update i2p to version 0.9.1.

  * Build system
  - vagrant: Install Ikiwiki from Debian unstable. The 'mirrorlist'
    patches have finally been merged in upstream Ikiwiki. So instead of
    building Ikiwiki by hand, we can now install the package directly
    from Debian unstable.
  - Do not build the ikiwiki forum on the bundled static website copy.

 -- Tails developers <amnesia@boum.org>  Mon, 17 Sep 2012 15:19:25 +0200

tails (0.12.1) unstable; urgency=low

  This is a brown paper bag release to fix two major problems introduced in
  Tails 0.12.

  * Iceweasel
  - Upgrade Torbutton to 1.4.6.
  - Upgrade AdBlock Plus to 2.1.
  - Update AdBlock Plus patterns.

  * Hardware support
  - Upgrade Linux to 3.2.21-3 (linux-image-3.2.0-3-486).

  * Software
  - Install MAT from Debian backports, drop custom package.
  - Install python-pdfrw to re-add PDF support to the MAT.
  - Upgrade tails-greeter to 0.7.1, which fixes the race condition that
    broke administration password and locale settings on some systems.

  * Boot
  - Remove the Tails specific plymouth theme. The theme interfers heavily with
    the boot process on some hardware.

 -- Tails developers <amnesia@boum.org>  Mon, 17 Sep 2012 13:06:03 +0200

tails (0.12) unstable; urgency=low

  * Major new features
  - Add the Unsafe Web Browser, which has direct access to the Internet and
    can be used to login to captive portals.
  - The (previously experimental, now deemed stable) Windows camouflage can now
    be enabled via a check box in Tails greeter.

  * Tor
  - Upgrade to 0.2.2.37-1~~squeeze+1.

  * Iceweasel
  - Upgrade iceweasel to 10.0.5esr-1 (Extended Support Release) and install it
    and its dependencies from squeeze-backports.
  - Add a bookmark for the offline Tails documentation.
  - Update AdBlock patterns.

  * Persistence
  - Allow using larger USB drives by increasing the mkfs timeout to 10 minutes.
  - Tell the user what's going on when the Tails boot device cannot be found.

  * Hardware support
  - Upgrade Linux to 3.2.20-1 (linux-image-3.2.0-2-amd64).

  * Software
  - Install rfkill.
  - Install torsocks. Note that this makes `torify' use `torsocks' instead of
    `tsocks'. The `tsocks' binary is dropped to avoid problems, but remaining
    files (the library) are kept since ttdnsd depends on them.
  - Fetch live-config-sysvinit from sid so that it matches live-config version.
  - Update virtualbox backports to 4.1.10-dfsg-1~bpo60+1.
  - Install pciutils (needed by virtualbox-guest-utils).
  - Install mousetweaks. This is needed to use the mouse accessibility settings
    in System -> Preferences -> Mouse -> Accessibility.
  - Install the "hardlink" files deduplicator.
  - Do not install cryptkeeper anymore. See todo/remove_cryptkeeper for reason.
    Users of cryptkeeper are encouraged to install cryptkeeper via `apt-get
    update; apt-get install --yes cryptkeeper`, open their volume and move
    their to Tails' built-in persistence instead, as a one-time migration.
  - Upgrade I2P to version 0.9.
  - Don't install GParted. GNOME Disk Utility has been on par with GParted
    since Squeeze was released.
  - Upgrade live-boot to 3.0~a27-1+tails2~1.gbp319fe6.
  - Upgrade live-config to 3.0~a39-1 and install it from Debian experimental.
  - Upgrade tails-greeter to 0.7.
  - Upgrade tails-persistence-setup to 0.17-1.
  - Install libyaml-libyaml-perl.
  - Upgrade MAT, the metadata anonymisation toolkit, 0.3.2-1~bpo60+1.
  - Fetch python-pdfrw from backports, drop custom package.

  * Internationalization
  - The Tails website and documentation now has a (partial) Portuguese
    translation.

  * Build system
  - Tails can now be built without using a HTTP proxy.
  - Tails can now easily be built by using Vagrant. See the updated
    contribute/build page for instructions.

  * Boot
  - Remove obsolete noswap boot parameter. live-boot now handles swap on an
    opt-in basis.
  - The squashfs.sort files generated with boot-profile should now be ok which
    makes the generate images boot noticeably faster on optical media. See
    bugs/weird_squashfs.sort_entries for more information.
  - Set Tails specific syslinux and plymouth themes.
  - Add NVidia KMS video drivers to the initrd in order to show our shiny new
    plymouth theme on more systems.

 -- Tails developers <amnesia@boum.org>  Mon, 11 Jun 2012 13:37:00 +0200

tails (0.11) unstable; urgency=low

  * Major new features
  - Do not grant the desktop user root credentials by default.
  - A graphical boot menu (tails-greeter 0.6.3) allows choosing among
    many languages, and setting an optional sudoer password.
  - Support opt-in targeted persistence
    · tails-persistence-setup 0.14-1
    · live-boot 3.0~a25-1+tails1~5.gbp48d06c
    · live-config 3.0~a35-1
  - USB installer: liveusb-creator 3.11.6-1

  * iceweasel
  - Install iceweasel 10.0.4esr-1 (Extended Support Release).
    Let's stop tracking a too fast moving target.
    Debian Wheezy will ship ESR versions.
  - Install needed dependencies from squeeze-backports.
  - Search plugins:
    · Remove bing.
      bing appeared due to our upgrading iceweasel.
      Removing it makes things consistent with the way they have been
      until now, that is: let's keep only the general search engines
      we've been asked to add, plus Google, and a few specialized ones.
    · Replace Debian-provided DuckDuckGo search plugin with the "HTML SSL"
      one, version 20110219. This is the non-JavaScript, SSL, POST flavour.
    · Add ixquick.com.
    · Install localized search engines in the correct place.
      No need to copy them around at boot time anymore.
    · Remove Scroogle. RIP.
  - Enable TLS false start, like the TBB does since December.
  - Adblock Plus: don't count and save filter hits, supress first run dialog.
  - Install neither the GreaseMonkey add-on, nor any GreaseMonkey script.
    YouTube's HTML5 opt-in program is over.
    HTML5 video support is now autodetected and used.

  * Vidalia
  - Upgrade to 0.2.17-1+tails1: drop Do-not-warn-about-Tor-version.patch,
    applied upstream.
  - Set SkipVersionCheck=true.
    Thanks to chiiph for implementing this upstream (needs Vidalia 0.2.16+).

  * Internationalization
  - Install all available iceweasel l10n packages.
  - Remove syslinux language choosing menu.
    tails-greeter allows choosing a non-English language.
  - Add fonts for Hebrew, Thai, Khmer, Lao and Korean languages.
  - Add bidi support.
  - Setup text console at profile time.
    Context: Tails runs with text console autologin on.
    These consoles now wait, using a "Press enter to activate this console"
    message, for the user. When they press enter in there, they should have chosen
    their preferred keyboard layout in tails-greeter by now. Then, we run setupcon.
    As a result, the resulting shell is properly localized, and setupcon
    sets the correct keyboard layout, both according to the preferences expressed by
    the user in tails-greeter.
  - Don't use localepurge, don't remove any Scribus translations anymore,
    don't localize environment at live-config time:
    tails-greeter allows us to support many, many more languages.

  * Hardware support
  - Linux 3.2.15-1 (linux-image-3.2.0-2-amd64).
  - Fix low sound level on MacBook5,2.
  - Disable laptop-mode-tools automatic modules. This modules set often
    needs some amount of hardware-specific tweaking to work properly.
    This makes them rather not well suited for a Live system.

  * Software
  - Install GNOME keyring.
    This is needed so that NetworkManager remembers the WEP/WPA secrets
    for the time of a Tails session. Initialize GNOME keyring at user
    creation time.
  - Install usbutils to have the lsusb command.
  - Install the Traverso multitrack audio recorder and editor.

  * Miscellaneous
  - GNOME Terminal: keep 8192 scrollback lines instead of the smallish
    default.
  - Replaced tails-wifi initscript with laptop-mode-tools matching feature.
  - Disable gdomap service.
  - Fetch klibc-utils and libklibc from sid.
    The last initramfs-tools depends on these.
  - Set root password to "root" if debug=root is passed on the
    kernel cmdline. Allow setting root password on kernel cmdline via
    rootpw=. Looks like we implemented this feature twice.
  - Append a space on the kernel command line. This eases manually adding
    more options.
  - Rename sudoers.d snippets to match naming scheme.
    Sudo credentials that shall be unconditionally granted to the Tails
    default user are named zzz_*, to make sure they are applied.
  - WhisperBack: also include /var/log/live-persist and
    /var/lib/gdm3/tails.persistence.
  - Add a wrapper to torify whois.
  - Rework the VirtualBox guest modules building hook to support
    multiple kernels.
  - Consistently wait for nm-applet when waiting for user session to come up.
    Waiting for gnome-panel or notification-daemon worked worse.
  - Don't start the NetworkManager system service via init.
    Some Tails NM hooks need the user to be logged in to run properly.
    That's why tails-greeter starts NetworkManager at PostLogin time.
  - Also lock /bin/echo into memory. For some reason, kexec-load needs it.
  - Pidgin: don't use the OFTC hidden service anymore.
    It proved to be quite unreliable, being sometimes down for days.
  - Do not display storage volumes on Desktop, by disabling
    /apps/nautilus/desktop/volumes_visible GConf entry. Enabling that
    GConf setting avoids displaying the bind-mounted persistent
    directories on the Desktop, and reduces user confusion. It also is
    a first step towards a bigger UI change: GNOME3 does not manage the
    Desktop anymore, so volume icons and other Desktop icons are meant to
    disappear anyway. It implies we'll have to move all Desktop icons
    elsewhere. Let's start this move now: this will smooth the UI change
    Wheezy will carry for our users, by applying some of it progressively.

  * Build system
  - Don't build hybrid ISO images anymore. They boot less reliably on
    a variety of hardware, and are made less useful by us shipping
    a USB installer from now on.
  - Append .conf to live-config configuration filenames:
    live-config >3.0~a36-1 only takes into account files named *.conf
    in there. Accordingly update scripts that source these files.
  - Remove long-obsolete home-refresh script and its configuration.

  * Virtualization support
  - Support Spice and QXL: install the Spice agent from Debian sid,
    install xserver-xorg-video-qxl from squeeze-backports.

 -- Tails developers <amnesia@boum.org>  Tue, 17 Apr 2012 14:54:00 +0200

tails (0.10.2) unstable; urgency=low

  * Iceweasel
  - Update to 10.0.2-1.
  - Disable HTTPS-Everywhere's SSL Observatory (plus first-run pop-up).
  - Revert "FoxyProxy: don't enclose regexps between ^ and $."
    Currently "http://www.i2p2.de" (and everything similar) is captured by
    the I2P filter, which is incorrect. It seems isMultiLine="false" does
    *not* make RE into ^RE$ any longer.
  - Remove file:// from NoScript's exception lists.
    This will fix the JavaScript toggles in the local copy of the documentation.
  - Update AdBlock patterns.

  * Software
  - Upgrade I2P to 0.8.13.
  - Install libvpx0 from sid.
  - Fetch klibc-utils and libklibc from sid.
    The last initramfs-tools depends on these.

  * Hardware support
  - Upgrade Linux kernel to 3.2.7-1.
  - Install firmware-libertas.
    This adds support for wireless network cards with Marvell Libertas
    8xxx chips supported by the libertas_cs, libertas_sdio, libertas_spi,
    libertas_tf_usb, mwl8k and usb8xxx drivers.

  * Miscellaneous
  - Revert "Set time to middle of [valid-after, fresh-until] from consensus."
    This reverts commit 18d23a500b9412b4b0fbe4e38a9398eb1a3eadef.
    With this vmid clocks that are E minutes back in time may cause issues
    (temporary Tor outages) after consensus updates that happen at the
    (60-E):th minute or later during any hour. Full analysis:
    https://mailman.boum.org/pipermail/tails-dev/2012-January/000873.html
  - Add the default user to the vboxsf group.
    This will allow the user to get full access to automounted VirtualBox
    shared folders as they are mounted with guid vboxsf and rwx group
    permissions.

 -- Tails developers <amnesia@boum.org>  Thu, 01 Mar 2012 20:26:21 +0100

tails (0.10.1) unstable; urgency=low

  * Iceweasel
  - Make Startpage the default web search engine. Scroogle does not look
    reliable enough these days.

  * Software
  - Upgrade WhisperBack to 1.5.1 (update link to bug reporting documentation).
  - Update MAT to 0.2.2-2~bpo60+1 (fixes a critical bug in the GUI).

  * Hardware support
  - Upgrade Linux kernel to 3.2.1-2

  * Time synchronization
    Serious rework that should fix most, if not all, of the infamous
    time-sync' related bugs some Tails users have experienced recently.
    - Make htpdate more resilient by using three server pools, and
      allowing some failure ratio.
    - Set time from Tor's unverified-consensus if needed.
    - Set time to middle of [valid-after, fresh-until] from consensus.
    - Many robustness, performance and fingerprinting-resistance improvements.
    - Display time-sync' notification much earlier.

  * Miscellaneous
  - Fix access to "dumb" git:// protocol by using a connect-socks wrapper
    as GIT_PROXY_COMMAND.
  - SSH client: fix access to SSH servers on the Internet by correcting
    Host / ProxyCommand usage.
  - Pidgin: use OFTC hidden service to workaround Tor blocking.
  - Claws Mail: disable draft autosaving.
    When composing PGP encrypted email, drafts are saved back to
    the server in plaintext. This includes both autosaved and manually
    saved drafts.
  - tails-security-check-wrapper: avoid eating all memory when offline.

 -- Tails developers <amnesia@boum.org>  Sat, 28 Jan 2012 10:00:31 +0100

tails (0.10) unstable; urgency=low

  * Tor: upgrade to 0.2.2.35-1.

  * Iceweasel
  - Install Iceweasel 9.0 from the Debian Mozilla team's APT repository.
  - Update Torbutton to 1.4.5.1-1.
  - Support viewing any YouTube video that is available in HTML5 format:
    install xul-ext-greasemonkey and the "Permanently Enable HTML5 on
    YouTube" GreaseMonkey script.
  - Stop using Polipo in Iceweasel. Its SOCKS support was fixed.
  - Install from Debian sid the iceweasel extensions we ship,
    for compatibility with FF9.
  - Use Scroogle (any languages) instead of Scroogle (English only) when
    booted in English. Many users choose English because their own
    language is not supported yet; let's not hide them search results in
    their own language.
  - Install Iceweasel language packs from Debian unstable:
    unfortunately they are not shipped on the mozilla.debian.net repository.
  - Install the NoScript Firefox extension; configure it the same way as
    the TBB does.
  - Disable third-party cookies.
    They can be used to track users, which is bad. Besides, this is what
    TBB has been doing for years.
  - FoxyProxy: allow direct connections to RFC1918 IPs.

  * Do not transparent proxy outgoing Internet connections through Tor.
  - Torify the SSH client using connect-proxy to all IPs but RFC1918 ones.
  - Torify APT using Polipo HTTP.
  - Torify wget in wgetrc.
  - Torify gobby clients using torsocks. It does not support proxies yet.
  - Torify tails-security-check using LWP::UserAgent's SOCKS proxy support.
  - Fix enabling of GNOME's HTTP proxy.

  * Software
  - Upgrade Vidalia to 0.2.15-1+tails1.
    · New upstream release.
    · Do not warn about Tor version.
  - Upgrade MAT to 0.2.2-1~bpo60+1.
  - Upgrade VirtualBox guest software to 4.1.6-dfsg-2~bpo60+1,
    built against the ABI of X.Org backports.
  - Upgrade I2P to 0.8.11 using KillYourTV's Squeeze packages;
    additionally, fix its start script that was broken by the tordate merge.
  - Install unar (The Unarchiver) instead of the non-free unrar.
  - Install Nautilus Wipe instead of custom Nautilus scripts.

  * Hardware support
  - Upgrade Linux kernel to 3.1.6-1.
  - Upgrade to X.Org from squeeze-backports.
  - Install more, and more recent b43 firmwares.
  - Upgrade barry to 0.15-1.2~bpo60+1.

  * Internationalization
  - Add basic language support for Russian, Farsi and Vietnamese.
  - Install some Indic fonts.
  - Install some Russian fonts.
  - Add Alt+Shift shortcut to switch keyboard layout.

  * Miscellaneous
  - Support booting in "Windows XP -like camouflage mode":
    · Install homebrewn local .debs for a Windows XP look-alike Gnome theme.
    · Add the "Windows XP Bliss" desktop wallpaper.
    · Added a script that's sets up Gnome to look like Microsoft Windows XP.
    · Add Windows XP "camouflage" icons for some programs.
    · Make Iceweasel use the IE icon when Windows XP camouflage is enabled.
    · Add special launcher icons for the Windows XP theme so that they're
      not too big.
  - Decrease Florence focus zoom to 1.2.
  - Do not fetch APT translation files. Running apt-get update is heavy enough.
  - Add MSN support thanks to msn-pecan.
  - Add custom SSH client configuration:
    · Prefer strong ciphers and MACs.
    · Enable maximum compression level.
     · Explicitly disable X11 forwarding.
    · Connect as root by default, to prevent fingerprinting when username
      was not specified.
  - Replace flawed FireGPG with a home-made GnuPG encryption applet;
    install a feature-stripped FireGPG that redirects users to
    the documentation, and don't run Seahorse applet anymore.
  - Enable Seahorse's GnuPG agent.
  - Blank screen when lid is closed, rather than shutting down the system.
    The shutdown "feature" has caused data losses for too many people, it seems.
    There are many other ways a Tails system can be shut down in a hurry
    these days.
  - Import Tails signing key into the keyring.
  - Fix bug in the Pidgin nick generation that resulted in the nick
    "XXX_NICK_XXX" once out of twenty.
  - Pre-configure the #tor IRC discussion channel in Pidgin.
  - Fix "technology preview" of bridge support: it was broken by tordate merge.
  - Install dependencies of our USB installer to ease its development.
  - Make vidalia NM hook sleep only if Vidalia is already running.
  - Reintroduce the htpdate notification, telling users when it's safe
    to use Tor Hidden Services.
  - htpdate: omit -f argument to not download full pages.
  - htpdate: write success file even when not within {min,max}adjust.
    Otherwise htpdate will not "succeed" when the time diff is 0 (i.e.
    the clock was already correct) so the success file cannot be used
    as an indicator that the system time now is correct, which arguably
    is its most important purpose.

  * Build system
  - Name built images according to git tag.

 -- Tails developers <tails@boum.org>  Wed, 04 Jan 2012 09:56:38 +0100

tails (0.9) unstable; urgency=low

  * Tor
  - Upgrade to 0.2.2.34 (fixes CVE-2011-2768, CVE-2011-2769).

  * Iceweasel
  - Upgrade to 3.5.16-11 (fixes CVE-2011-3647, CVE-2011-3648, CVE-2011-3650).
  - Upgrade FireGPG to 0.8-1+tails2: notify users that the FireGPG Text
    Editor is the only safe place for performing cryptographic operations,
    and make it impossible to do otherwise. Other ways open up several
    severe attacks through JavaScript (e.g. leaking plaintext when
    decrypting, signing messages written by the attacker).
  - Install Cookie Monster extension instead of CS Lite.
  - Always ask where to save files.
  - Upgrade Torbutton to 1.4.4.1-1, which includes support for the in-browser
    "New identity" feature.

  * Software
  - Install MAT, the metadata anonymisation toolkit.
  - Upgrade TrueCrypt to 7.1.
  - Upgrade WhisperBack to 1.5~rc1 (leads the user by the hand if an error
    occurs while sending the bugreport, proposes to save it after 2 faild
    attempts, numerous bugfixes).
  - Linux: upgrade to linux-image-3.0.0-2-486 (version 3.0.0-6); fixes
    a great number of bugs and security issues.

  * Miscellaneous
  - Fully rework date and time setting system.
  - Remove the htp user firewall exception.
  - Saner keyboard layouts for Arabic and Russian.
  - Use Plymouth text-only splash screen at boot time.
  - Color the init scripts output.
  - Suppress Tor's warning about applications doing their own DNS lookups.
    This is totally safe due to our Tor enforcement.
  - Disable hdparm boot-time service.
    We only want hdparm so that laptop-mode-tools can use it.
  - Run Claws Mail using torify.
    It's not as good as if Claws Mail supported SOCKS proxies itself,
    but still better than relying on the transparent netfilter torification.
  - Install HPLIP and hpcups for better printing support.

  * Erase memory at shutdown
  - Run many sdmem instances at once.
    In hope of erasing more memory until we come up with a proper fix for
    [[bugs/sdmem_does_not_clear_all_memory]].
  - Kill gdm3 instead of using its initscript on brutal shutdown.
  - Use absolute path to eject for more robust memory wipe on boot medium removal.

  * Space savings
  - Exclude kernel and initramfs from being put into the SquashFS.
    Those files are already shipped where they are needed, that is in the ISO
    filesystem. Adapt kexec and memlockd bits.
  - Do not ship the GNOME icon theme cache.
  - Do not ship .pyc files.
  - Do not ship NEWS.Debian.gz files.

  * Build system
  - Re-implement hook that modifies syslinux config to make future
    development easier.

 -- Tails developers <amnesia@boum.org>  Tue, 01 Nov 2011 13:26:38 +0100

tails (0.8.1) unstable; urgency=low

  * Iceweasel
    - Update to 3.5.16-10 (fixes DSA-2313-1).
    - FireGPG: force crypto action results to appear in a new window, otherwise
      JavaScript can steal decrypted plaintext. Advice: always use FireGPG's
      text editor when writing text you want to encrypt. If you write it in a
      textbox the plaintext can be stolen through JavaScript before it is
      encrypted in the same way.
    - Update HTTPS Everywhere extension to 1.0.3-1.
    - Stop using the small version of the Tor check page. The small version
      incorrectly tells Tails users to upgrade their Torbrowser, which has
      confused some users.

  * Software
    - Update Linux to 3.0.0-2 (fixes DSA-2310-1, CVE-2011-2905, CVE-2011-2909,
      CVE-2011-2723, CVE-2011-2699, CVE-2011-1162, CVE-2011-1161).
    - Update usb-modeswitch to 1.1.9-2~bpo60+1 and usb-modeswitch-data to
      20110805-1~bpo60+1 from Debian backports. This adds support for a few
      devices such as Pantech UMW190 CDMA modem.
    - Install libregexp-common-perl 2011041701-3 from Debian unstable. This
      fixes the bug: [[bugs/msva_does_not_use_configured_keyserver]].
    - Install hdparm so the hard drives can be spinned down in order to save
      battery power.
    - Install barry-util for better BlackBerry integration.
    - Debian security upgrades: OpenOffice.org (DSA-2315-1), openjdk-6
      (DSA-2311-1), policykit-1 (DSA-2319-1)

   * Protecting against memory recovery
    - Set more appropriate Linux VM config before wiping memory. These
      parameters should make the wipe process more robust and efficient.

 -- Tails developers <amnesia@boum.org>  Sun, 16 Oct 2011 11:31:18 +0200

tails (0.8) unstable; urgency=low

  * Rebase on the Debian Squeeze 6.0.2.1 point-release.

  * Tor
    - Update to 0.2.2.33-1.
    - Disabled ControlPort in favour of ControlSocket.
    - Add port 6523 (Gobby) to Tor's LongLivedPorts list.

  * I2P
    - Update to 0.8.8.
    - Start script now depends on HTP since I2P breaks if the clock jumps or is
      too skewed during bootstrap.

  * Iceweasel
    - Update to 3.5.16-9 (fixes CVE-2011-2374, CVE-2011-2376, CVE-2011-2365,
      CVE-2011-2373, CVE-2011-2371, CVE-2011-0083, CVE-2011-2363, CVE-2011-0085,
      CVE-2011-2362, CVE-2011-2982, CVE-2011-2981, CVE-2011-2378, CVE-2011-2984,
      CVE-2011-2983).
    - Enable HTTP pipelining (like TBB).
    - Update HTTPS Everywhere extension to 1.0.1-1 from Debian unstable.
    - Suppress FoxyProxy update prompts.
    - Prevent FoxyProxy from "phoning home" after a detected upgrade.
    - Fixed a bunch of buggy regular expressions in FoxyProxy's configuration.
      See [[bugs/exploitable_typo_in_url_regex?]] for details. Note that none of
      these issues are critical due to the transparent proxy.
    - Add DuckDuckGo SSL search engine.

  * Torbutton
    - Update to torbutton 1.4.3-1 from Debian unstable.
    - Don't show Torbutton status in the status bar as it's now displayed in the
      toolbar instead.

  * Pidgin
    - More random looking nicks in pidgin.
    - Add IRC account on chat.wikileaks.de:9999.

  * HTP
    - Upgrade htpdate script (taken from Git 7797fe9) that allows setting wget's
      --dns-timeout option.

  * Software
    - Update Linux to 3.0.0-1. -686 is now deprecated in favour of -486 and
      -686-pae; the world is not ready for -pae yet, so we now ship -486.
    - Update OpenSSL to 0.9.8o-4squeeze2 (fixes CVE-2011-1945 (revoke
      compromised DigiNotar certificates), CVE-2011-1945).
    - Update Vidalia to 0.2.14-1+tails1 custom package.
    - Install accessibility tools:
      - gnome-mag: screen magnifier
      - gnome-orca: text-to-speech
    - Replace the onBoard virtual keyboard with Florence.
    - Install the PiTIVi non-linear audio/video editor.
    - Install ttdnsd.
    - Install tor-arm.
    - Install lzma.

  * Arbitrary DNS queries
    - Tor can not handle all types of DNS queries, so if the Tor resolver fails
      we fallback to ttdnsd. This is now possible with Tor 0.2.2.x, since we
      fixed Tor bug #3369.

  * Hardware support
    - Install ipheth-utils for iPhone tethering.
    - Install xserver-xorg-input-vmmouse (for mouse integration with the host OS
      in VMWare and KVM).
    - Install virtualbox-ose 4.x guest packages from Debian backports.

  * Miscellaneous
    - Switch gpg to use keys.indymedia.org's hidden service, without SSL.
      The keys.indymedia.org SSL certificate is now self-signed. The hidden
      service gives a good enough way to authenticate the server and encrypts
      the connection, and just removes the certificates management issue.
    - The squashfs is now compressed using XZ which reduces the image size quite
      drastically.
    - Remove Windows autorun.bat and autorun.inf. These files did open a static
      copy of our website, which is not accessible any longer.

  * Build system
    - Use the Git branch instead of the Debian version into the built image's
      filename.
    - Allow replacing efficient XZ compression with quicker gzip.
    - Build and install documentation into the chroot (-> filesystem.squashfs).
      Rationale: our static website cannot be copied to a FAT32 filesystem due
      to filenames being too long. This means the documentation cannot be
      browsed offline from outside Tails. However, our installer creates GPT
      hidden partitions, so the doc would not be browseable from outside Tails
      anyway. The only usecase we really break by doing so is browsing the
      documentation while running a non-Tails system, from a Tails CD.

 -- Tails developers <amnesia@boum.org>  Thu, 09 Sep 2011 11:31:18 +0200

tails (0.7.2) unstable; urgency=high

  * Iceweasel
  - Disable Torbutton's external application launch warning.
    ... which advises using Tails. Tails *is* running Tails.
  - FoxyProxy: install from Debian instead of the older one we previously
    shipped.

  * Software
  - haveged: install an official Debian backport instead of a custom backport.
  - unrar: install the version from Debian's non-free repository.
    Users report unrar-free does not work well enough.

 -- Tails developers <amnesia@boum.org>  Sun, 12 Jun 2011 15:34:56 +0200

tails (0.7.1) unstable; urgency=high

  * Vidalia: new 0.2.12-2+tails1 custom package.

  * Iceweasel
  - Don't show Foxyproxy's status / icon in FF statusbar to prevent users
    from accidentaly / unconsciously put their anonymity at risk.
  - "amnesia branding" extension: bump Iceweasel compatibility to 4.0 to ease
    development of future releases.

  * Software
  - Upgrade Linux kernel to Debian's 2.6.32-33: fixes tons of bugs,
    including the infamous missing mouse cursor one. Oh, and it closes
    a few security holes at well.
  - Install unrar-free.
  - Do not install pppoeconf (superseeded by NetworkManager).
  - Upgrade macchanger to Debian testing package to ease development of
    future Tails releases.
  - Debian security upgrades: x11-xserver-utils (DSA-2213-1), isc-dhcp
    (DSA-2216-1), libmodplug (DSA-2226-1), openjdk-6 (DSA-2224-1).

  * Protecting against memory recovery
  - Add Italian translation for tails-kexec. Thanks to Marco A. Calamari.
  - Make it clear what it may mean if the system does not power off
    automatically.
  - Use kexec's --reset-vga option that might fix display corruption issues
    on some hardware.

  * WhisperBack (encrypted bug reporting software)
  - Upgrade WhisperBack to 1.4.1:
    localizes the documentation wiki's URL,
    uses WebKit to display the bug reporting help page,
    now is usable on really small screens.
  - Extract wiki's supported languages at build time, save this
    information to /etc/amnesia/environment, source this file into the
    Live user's environment so that WhisperBack 1.4+ can make good use
    of it.

  * Miscellaneous
  - Fix boot in Chinese.
  - Install mobile-broadband-provider-info for better 3G support.
  - Add back GNOME system icons to menus.
  - tails-security-check: avoid generating double-slashes in the Atom
    feeds URL.
  - Remove "vga=788" boot parameter which breaks the boot on some hardware.
  - Remove now useless "splash" boot parameter.
  - Fix a bunch of i386-isms.
  - Pass the noswap option to the kernel. This does not change actual Tails
    behaviour but prevents users from unnecessarily worrying because of 
    the "Activating swap" boot message.
  - Make use of check.torproject.org's Arabic version.

  * Build system
  - Enable squeeze-backports. It is now ready and will be used soon.
  - Install eatmydata in the chroot.
  - Convert ikiwiki setup files to YAML.

 -- Tails developers <amnesia@boum.org>  Fri, 29 Apr 2011 17:14:53 +0200

tails (0.7) unstable; urgency=low

  * Hardware support
  - Install foomatic-filters-ppds to support more printers.
  - Give the default user the right to manage printers.

  * Software
  - Deinstall unwanted packages newly pulled by recent live-build.
  
 -- Tails developers <amnesia@boum.org>  Wed, 06 Apr 2011 22:58:51 +0200

tails (0.7~rc2) unstable; urgency=low

  ** SNAPSHOT build @824f39248a08f9e190146980fb1eb0e55d483d71 **

  * Rebase on Debian Squeeze 6.0.1 point-release.
  
  * Vidalia: new 0.2.10-3+tails5 custom package..

  * Hardware support
  - Install usb-modeswitch and modemmanager to support mobile broadband
    devices such as 3G USB dongles. Thanks to Marco A. Calamari for the
    suggestion.

  * Misc
  - Website relocated to https://tails.boum.org/ => adapt various places.
  - Configure keyboard layout accordingly to the chosen language for
    Italian and Portuguese.

 -- Tails developers <amnesia@boum.org>  Fri, 25 Mar 2011 15:44:25 +0100

tails (0.7~rc1) UNRELEASED; urgency=low

  ** SNAPSHOT build @98987f111fc097a699b526eeaef46bc75be5290a **

  * Rebase on Debian Squeeze.

  * T(A)ILS has been renamed to Tails.
  
  * Protecting against memory recovery
    New, safer way to wipe memory on shutdown which is now also used when
    the boot media is physically removed.

  * Tor
  - Update to 0.2.1.30-1.

  * Iceweasel
  - Add HTTPS Everywhere 0.9.4 extension.
  - Better preserve Anonymity Set: spoof US English Browser and timezone
    the same way as the Tor Browser Bundle, disable favicons and picture
    iconification.
  - Install AdBlock Plus extension from Debian.
  - Add Tor-related bookmarks.
  - Support FTP, thanks to FoxyProxy.
  - Update AdBlock patterns.
  - Disable geolocation and the offline cache.

  * Software
  - Update Vidalia to 0.2.10-3+tails4.
  - Install gnome-disk-utility (Palimpsest) and Seahorse plugins.
  - Add opt-in i2p support with Iceweasel integration through FoxyProxy.
  - onBoard: fix "really quits when clicking the close window icon" bug.
  - Optionally install TrueCrypt at boot time.
  - Install laptop-mode-tools for better use of battery-powered hardware.
  - Replace xsane with simple-scan which is part of GNOME and way easier
    to use.
  - Upgrade WhisperBack to 1.3.1 (bugfixes, French translation).
  - Install scribus-ng instead of scribus. It is far less buggy in Squeeze.
  
  * Firewall
  - Drop incoming packets by default.
  - Forbid queries to DNS resolvers on the LAN.
  - Set output policy to drop (defense-in-depth).

  * Hardware support
  - Install Atheros and Broadcom wireless firmwares.
  - Install libsane-hpaio and sane-utils, respectively needed for
    multi-function peripherals and some SCSI scanners.

  * live-boot 2.0.15-1+tails1.35f1a14
  - Cherry-pick our fromiso= bugfixes from upstream 3.x branch.

  * Miscellaneous
  - Many tiny user interface improvements.
  - More robust HTP time synchronization wrt. network failures.
    Also, display the logs when the clock synchronization fails.
  - Disable GNOME automatic media mounting and opening to protect against
    a class of attacks that was recently put under the spotlights.
    Also, this feature was breaking the "no trace is left on local
    storage devices unless explicitly asked" part of Tails specification.
  - Make configuration more similar to the Tor Browser Bundle's one.
  - GnuPG: default to stronger digest algorithms.
  - Many more or less proper hacks to get the built image size under 700MB.
  - Compress the initramfs using LZMA for faster boot.

  * Build system
  - Run lb build inside eatmydata fsync-less environment to greatly improve
    build time.

 -- Tails developers <amnesia@boum.org>  Fri, 11 Mar 2011 15:52:19 +0100

tails (0.6.2) unstable; urgency=high

  * Tor: upgrade to 0.2.1.29 (fixes CVE-2011-0427).
  * Software
  - Upgrade Linux kernel, dpkg, libc6, NSS, OpenSSL, libxml2 (fixes various
    security issues).
  - Upgrade Claws Mail to 3.7.6 (new backport).
  - Install Liferea, tcpdump and tcpflow.
  * Seahorse: use hkp:// transport as it does not support hkps://.
  * FireGPG: use hkps:// to connect to the configured keyserver.
  * Build system: take note of the Debian Live tools versions being used
    to make next point-release process faster.
  * APT: don't ship package indices.

 -- T(A)ILS developers <amnesia@boum.org>  Wed, 19 Jan 2011 16:59:43 +0100

tails (0.6.1) unstable; urgency=low

  * Tor: upgrade to 0.1.28 (fixes CVE-2010-1676)
  * Software: upgrade NSS, Xulrunner, glibc (fixes various security issues)
  * FireGPG: use the same keyserver as the one configured in gpg.conf.
  * Seahorse: use same keyserver as in gpg.conf.
  * HTP: display the logs when the clock synchronization fails.
  * Update HTP configuration: www.google.com now redirects to
    encrypted.google.com.
  * Use the light version of the "Are you using Tor?" webpage.
  * Update AdBlock patterns.

 -- T(A)ILS developers <amnesia@boum.org>  Fri, 24 Dec 2010 13:28:29 +0100

tails (0.6) unstable; urgency=low

  * Releasing 0.6.

  * New OpenPGP signing-only key. Details are on the website:
    https://amnesia.boum.org/GnuPG_key/

  * Iceweasel
  - Fixed torbutton has migrated to testing, remove custom package.

  * HTP
  - Query ssl.scroogle.org instead of lists.debian.org.
  - Don't run when the interface that has gone up is the loopback one.

  * Nautilus scripts
  - Add shortcut to securely erase free space in a partition.
  - The nautilus-wipe shortcut user interface is now translatable.

  * Misc
  - Really fix virtualization warning display.
  - More accurate APT pinning.
  - Disable Debian sid APT source again since a fixed live-config has
    migrated to Squeeze since then.

  * live-boot: upgrade to 2.0.8-1+tails1.13926a
  - Sometimes fixes the smem at shutdown bug.
  - Now possible to create a second partition on the USB stick T(A)ILS is
    running from.

  * Hardware support
  - Support RT2860 wireless chipsets by installing firmware-ralink from
    Debian Backports.
  - Install firmware-linux-nonfree from backports.
  - Fix b43 wireless chipsets by having b43-fwcutter extract firmwares at
    build time.

  * Build system
  - Install live-build and live-helper from Squeeze.
  - Update SquashFS sort file.

 -- T(A)ILS developers <amnesia@boum.org>  Wed, 20 Oct 2010 19:53:17 +0200

tails (0.6~rc3) UNRELEASED; urgency=low

  ** SNAPSHOT build @a3ebb6c775d83d1a1448bc917a9f0995df93e44d **

  * Iceweasel
  - Autostart Iceweasel with the GNOME session. This workarounds the
    "Iceweasel first page is not loaded" bug.
  
  * HTP
  - Upgrade htpdate script (taken from Git 7797fe9).

  * Misc
  - Disable ssh-agent auto-starting with X session: gnome-keyring is
    more user-friendly.
  - Fix virtualization warning display.
  - Boot profile hook: write desktop file to /etc/skel.

  * Build system
  - Convert build system to live-build 2.0.1.
  - APT: fetch live-build and live-helper from Debian Live snapshots.
  - Remove dependency on live-build functions in chroot_local-hooks.
    This makes the build environment more robust and less dependent on
    live-build internals.
  - Remove hand-made rcS.d/S41tails-wifi: a hook now does this.
  - Measure time used by the lh build command.
  - Fix boot profile hook.
  - Boot profiling: wait a bit more: the current list does not include
    /usr/sbin/tor.

 -- T(A)ILS developers <amnesia@boum.org>  Sat, 02 Oct 2010 23:06:46 +0200

tails (0.6~rc2) UNRELEASED; urgency=low

  ** SNAPSHOT build @c0ca0760ff577a1e797cdddf0e95c5d62a986ec8 **

  * Iceweasel
  - Refreshed AdBlock patterns (20100926).
  - Set network.dns.disableIPv6 to true (untested yet)
  - Torbutton: install patched 1.2.5-1+tails1 to fix the User-Agent bug,
    disable extensions.torbutton.spoof_english again.

  * Software
  - WhisperBack: upgrade to 1.3~beta3 (main change:  let the user provide
    optional email address and OpenPGP key).
  - Remove mc.
  - Update haveged backport to 0.9-3~amnesia+lenny1.
  - Update live-boot custom packages (2.0.6-1+tails1.6797e8): fixes bugs
    in persistency and smem-on-shutdown.
  - Update custom htpdate script. Taken from commit d778a6094cb3 in our
    custom Git repository:  fixes setting of date/time.

  * Build system
  - Bugfix: failed builds are now (hopefully) detected.
  - Fix permissions on files in /etc/apt/ that are preserved in the image.
  - Install version 2.0~a21-1 of live-build and live-helper in the image.
    We are too late in the release process to upgrade to current Squeeze
    version (2.0~a29-1).

  * Misc
  - Pidgin/OTR: disable the automatic OTR initiation and OTR requirement.

 -- T(A)ILS developers <amnesia@boum.org>  Wed, 29 Sep 2010 19:23:17 +0200

tails (0.6~1.gbpef2878) UNRELEASED; urgency=low

  ** SNAPSHOT build @ef28782a0bf58004397b5fd303f938cc7d11ddaa **

  * Hardware support
  - Use a 2.6.32 kernel: linux-image-2.6.32-bpo.5-686 (2.6.32-23~bpo50+1)
    from backports.org. This should support far more hardware and
    especially a lot of wireless adapters.
  - Add firmware for RTL8192 wireless adapters.
  - Enable power management on all wireless interfaces on boot.

  * Software
  - Install inkscape.
  - Install poedit.
  - Install gfshare and ssss: two complementary implementations
    of Shamir's Secret Sharing.
  - Install tor-geoipdb.
  - Remove dialog, mc and xterm.

  * Iceweasel
  - Set extensions.torbutton.spoof_english to its default true value
    in order to workaround a security issue:
    https://amnesia.boum.org/security/Iceweasel_exposes_a_rare_User-Agent/

  * Monkeysphere
  - Install the Iceweasel extension.
  - Use a hkps:// keyserver.

  * GnuPG
  - Install gnupg from backports.org so that hkps:// is supported.
  - Use a hkps:// keyserver.
  - Proxy traffic via polipo.
  - Prefer up-to-date digests and ciphers.

  * Vidalia: rebased our custom package against 0.2.10.

  * Build system
  - Built images are now named like this:
    tails-i386-lenny-0.5-20100925.iso
  - Use live-helper support for isohybrid options instead of doing the
    conversion ourselves. The default binary image type we build is now
    iso-hybrid.
  - Remove .deb built by m-a after they have been installed.
  - Setup custom GConf settings at build time rather than at boot time.
  - Move $HOME files to /etc/skel and let adduser deal with permissions.
  - Convert to live-boot / live-config / live-build 2.x branches.
  - Replaced our custom live-initramfs with a custom live-boot package;
    included version is 2.0.5-1+tails2.6797e8 from our Git repository:
    git clone git://git.immerda.ch/tails_live-boot.git
  - Install live-config* from the live-snapshots Lenny repository.
    Rationale: live-config binary packages differ depending on the target
    distribution, so that using Squeeze's live-config does not produce
    fully-working Lenny images.
  - Rename custom scripts, packages lists and syslinux menu entries from
    the amnesia-* namespace to the tails-* one.

  * HTP
  - Use (authenticated) HTP instead of NTP.
  - The htpdate script that is used comes from commit 43f5f83c0 in our
    custom repository:  git://git.immerda.ch/tails_htp.git
  - Start Tor and Vidalia only once HTP is done.

  * Misc
  - Fix IPv6 firewall restore file. It was previously not used at all.
  - Use ftp.us.debian.org instead of the buggy GeoIP-powered
    cdn.debian.net.
  - Gedit: don't autocreate backup copies.
  - Build images with syslinux>=4.01 that has better isohybrid support.
  - amnesia-security-check: got rid of the dependency on File::Slurp.
  - Take into account the migration of backports.org to backports.debian.org.
  - Make GnuPG key import errors fatal on boot.
  - Warn the user when T(A)ILS is running inside a virtual machine.
  - DNS cache: forget automapped .onion:s on Tor restart.

  * Documentation: imported Incognito's walkthrough, converted to
    Markdown, started the needed adaptation work.

 -- T(A)ILS developers <amnesia@boum.org>  Sun, 26 Sep 2010 11:06:50 +0200

tails (0.5) unstable; urgency=low

  * The project has merged efforts with Incognito.
    It is now to be called "The (Amnesic) Incognito Live System".
    In short: T(A)ILS.

  * Community
  - Created the amnesia-news mailing-list.
  - Added a forum to the website.
  - Created a chatroom on IRC: #tails on irc.oftc.net

  * Fixed bugs
  - Workaround nasty NetworkManager vs. Tor bug that often
    prevented the system to connect to the Tor network: restart Tor and Vidalia
    when a network interface goes up.
  - onBoard now autodetects the keyboard layout... at least once some
    keys have been pressed.
  - New windows don't open in background anymore, thanks to
    a patched Metacity.
  - Memory wiping at shutdown is now lightning fast, and does not prevent
    the computer to halt anymore.
  - GNOME panel icons are right-aligned again.
  - Fixed permissions on APT config files.
  - Repaired mouse integration when running inside VirtualBox.

  * Iceweasel
  - Torbutton: redirect to Scroogle when presented a Google captcha.
  - Revamped bookmarks
      . moved T(A)ILS own website to the personal toolbar
      . moved webmail links (that are expected to be more than 3 soon)
        to a dedicated folder.
  - Don't show AdBlock Plus icon in the toolbar.
  - Adblock Plus: updated patterns, configured to only update subscriptions
    once a year. Which means never, hopefully, as users do update their
    Live system on a regular basis, don't they?

  * Vidalia: rebased our custom package against 0.2.8.
  
  * Claws Mail
  - Install Claws Mail from backports.org to use the X.509 CA
    certificates provided by Debian.
  - Enable PGP modules with basic configuration:
      . Automatically check signatures.
      . Use gpg-agent to manage passwords.
      . Display warning on start-up if GnuPG doesn't work.
  - Set the IO timeout to 120s (i.e. the double of the default 60s).
  
  * Pidgin
  - Automatically connect to irc.oftc.net with a randomized nickname,
    so as not to advertize the use of T(A)ILS; this nickname is made of:
     . a random firstname picked from the 2000 most registered by the U.S.
       social security administration in the 70s;
     . two random digits.
    Good old irc.indymedia.org is still configured - with same nickname -
    but is not enabled by default anymore.
  - Disabled MSN support, that is far too often affected by security flaws.

  * Build $HOME programmatically
  - Migrated all GConf settings, including the GNOME panel configuration,
    to XML files that are loaded at boot time.
  - Configure iceweasel profile skeleton in /etc/iceweasel.
    A brand new profile is setup from this skeleton once iceweasel is
    started after boot.
      . build sqlite files at build time from plain SQL.
      . FireGPG: hard-code current firegpg version at build time to prevent
        the extension to think it was just updated.
      . stop shipping binary NSS files. These were here only to
        install CaCert's certificate, that is actually shipped by Debian's
        patched libnss.
  
  * Build system
  - Updated Debian Live snapshots APT repository URL.
  - Purge all devel packages at the end of the chroot configuration.
  - Make sure the hook that fixes permissions runs last.
  - Remove unwanted Iceweasel search plugins at build time.
  
  * Misc
  - Added a progress bar for boot time file readahead.
  - Readahead more (~37MB) stuff in foreground at boot time.
  - Make the APT pinning persist in the Live image.
  - localepurge: keep locales for all supported languages,
    don't bother when installing new packages.
  - Removed syslinux help menu: these help pages are either buggy or
    not understandable by non-geeks.
  - Fixed Windows autorun.
  - Disable a few live-initramfs scripts to improve boot time.
  - Firewall: forbid any IPv6 communication with the outside.
  - Virtualization support: install open-vm-tools.
  - WhisperBack: updated to 1.2.1, add a random bug ID to the sent
    mail subject.
  - Prompt for CD removal on shutdown, not for USB device.

  * live-initramfs: new package built from our Git (e2890a04ff) repository.
  - Merged upstream changes up to 1.177.2-1.
  - New noprompt=usb feature.
  - Fix buggy memory wiping and shutdown.
  - Really reboot when asked, rather than shutting down the system.

  * onBoard
  - Upgraded to a new custom, patched package (0.93.0-0ubuntu4~amnesia1).
  - Added an entry in the Applications menu.
  
  * Software
  - Install vim-nox with basic configuration
  - Install pwgen
  - Install monkeysphere and msva-perl
  - Replaced randomsound with haveged as an additional source of entropy.

  * Hardware support
  - Build ralink rt2570 wifi modules.
  - Build rt2860 wifi modules from Squeeze. This supports the RT2860
    wireless adapter, found particularly in the ASUS EeePC model 901
    and above.
  - Build broadcom-sta-source wifi modules.
  - Bugfix: cpufreq modules were not properly added to /etc/modules.
  - Use 800x600 mode on boot rather than 1024x768 for compatibility
    with smaller displays.

 -- amnesia <amnesia@boum.org>  Fri, 30 Apr 2010 16:14:13 +0200

amnesia (0.4.2) unstable; urgency=low

  New release, mainly aimed at fixing live-initramfs security issue
  (Debian bug #568750), with an additional set of small enhancements as
  a bonus.

  * live-initramfs: new custom package built from our own live-initramfs
    Git repository (commit 8b96e5a6cf8abc)
  - based on new 1.173.1-1 upstream release
  - fixed live-media=removable behaviour so that filesystem images found
    on non-removable storage are really never used (Debian bug #568750)

  * Vidalia: bring back our UI customizations (0.2.7-1~lenny+amnesia1)

  * APT: consistently use the GeoIP-powered cdn.debian.net

  * Software: make room so that {alpha, future} Squeeze images fit on
    700MB CD-ROM
  - only install OpenOffice.org's calc, draw, impress, math and writer
    components
  - removed OpenOffice.org's English hyphenation and thesaurus
  - removed hunspell, wonder why it was ever added

  * Boot
  - explicitly disable persistence, better safe than sorry
  - removed compulsory 15s timeout, live-initramfs knows how to wait for
    the Live media to be ready

  * Build system: don't cache rootfs anymore

 -- amnesia <amnesia@boum.org>  Sun, 07 Feb 2010 18:28:16 +0100

amnesia (0.4.1) unstable; urgency=low

  * Brown paper bag bugfix release: have amnesia-security-check use
    entries publication time, rather than update time... else tagging
    a security issue as fixed, after releasing a new version, make this
    issue be announced to every user of this new, fixed version.

 -- amnesia <amnesia@boum.org>  Sat, 06 Feb 2010 03:58:41 +0100

amnesia (0.4) unstable; urgency=low

  * We now only build and ship "Hybrid" ISO images, which can be either
    burnt on CD-ROM or dd'd to a USB stick or hard disk.

  * l10n: we now build and ship multilingual images; initially supported
    (or rather wanna-be-supported) languages are: ar, zh, de, en, fr, it,
    pt, es
  - install Iceweasel's and OpenOffice.org's l10n packages for every
    supported language
  - stop installing localized help for OpenOffice.org, we can't afford it
    for enough languages
  - when possible, Iceweasel's homepage and default search engine are localized
  - added Iceweasel's "any language" Scroogle SSL search engine
  - when the documentation icon is clicked, display the local wiki in
    currently used language, if available
  - the Nautilus wipe script is now translatable
  - added gnome-keyboard-applet to the Gnome panel

  * software
  - replaced Icedove with claws mail, in a bit rough way; see
    https://amnesia.boum.org/todo/replace_icedove_with_claws/ for best
    practices and configuration advices
  - virtual keyboard: install onBoard instead of kvkbd
  - Tor controller: install Vidalia instead of TorK
  - install only chosen parts of Gnome, rather than gnome-desktop-environment
  - do not install xdialog, which is unused and not in Squeeze
  - stop installing grub as it breaks Squeeze builds (see Debian bug #467620)
  - install live-helper from snapshots repository into the Live image

  * Iceweasel
  - do not install the NoScript extension anymore: it is not strictly
    necessary but bloodily annoying

  * Provide WhisperBack 1.2 for anonymous, GnuPG-encrypted bug reporting.
  - added dependency on python-gnutls
  - install the SMTP hidden relay's certificate

  * amnesia-security-check: new program that tells users that the amnesia
    version they are running is affected by security flaws, and which ones
    they are; this program is run at Gnome session startup, after sleeping
    2 minutes to let Tor a chance to initialize.
    Technical details:
  - Perl
  - uses the Desktop Notifications framework
  - fetches the security atom feed from the wiki
  - verifies the server certificate against its known CA
  - tries fetching the localized feed; if it fails, fetch the default
    (English) feed

  * live-initramfs: new custom package built from our own live-initramfs
    Git repository (commit 40e957c4b89099e06421)
  - at shutdown time, ask the user to unplug the CD / USB stick, then run
    smem, wait for it to finish, then attempt to immediately halt

  * build system
  - bumped dependency on live-helper to >= 2.0a6 and adapted our config
  - generate hybrid ISO images by default, when installed syslinux is
    recent enough
  - stop trying to support building several images in a row, it is still
    broken and less needed now that we ship hybrid ISO images
  - scripts/config: specify distribution when initializing defaults
  - updated Debian Live APT repository's signing key

  * PowerPC
  - disable virtualbox packages installing and module building on !i386
    && !amd64, as PowerPC is not a supported guest architecture
  - built and imported tor_0.2.1.20-1~~lenny+1_powerpc.deb

  * Squeeze
  - rough beginnings of a scratch Squeeze branch, currently unsupported
  - install gobby-infinote

  * misc
  - updated GnuPG key with up-to-date signatures
  - more improvements on boot time from CD
  - enhanced the wipe in Nautilus UI (now asks for confirmation and
    reports success or failure)
  - removed the "restart Tor" launcher from the Gnome panel

 -- amnesia <amnesia@boum.org>  Fri, 05 Feb 2010 22:28:04 +0100

amnesia (0.3) unstable; urgency=low

  * software: removed openvpn, added
  - Audacity
  - cups
  - Git
  - Gobby
  - GParted
  - lvm2 (with disabled initscript as it slows-down too much the boot in certain
    circumstances)
  - NetworkManager 0.7 (from backports.org) to support non-DHCP networking
  - ntfsprogs
  - randomsound to enhance the kernel's random pool
  * Tor
  - install the latest stable release from deb.torproject.org
  - ifupdown script now uses SIGHUP signal rather than a whole tor
    restart, so that in the middle of it vidalia won't start it's own
    tor
  - configure Gnome proxy to use Tor
  * iceweasel
  - adblockplus: upgraded to 1.0.2
  - adblockplus: subscribe to US and DE EasyList extensions, updated patterns
  - firegpg is now installed from Debian Squeeze rather than manually; current
    version is then 0.7.10
  - firegpg: use better keyserver ... namely pool.sks-keyservers.net
  - added bookmark to Amnesia's own website
  - use a custom "amnesiabranding" extension to localize the default search
    engine and homepage depending on the current locale
  - updated noscript whitelist
  - disable overriden homepage redirect on iceweasel upgrade
  * pidgin
  - nicer default configuration with verified irc.indymedia.org's SSL cert
  - do not parse incoming messages for formatting
  - hide formatting toolbar
  * hardware compatibility
  - b43-fwcutter
  - beginning of support for the ppc architecture
  - load acpi-cpufreq, cpufreq_ondemand and cpufreq_powersave kernel
    modules
  * live-initramfs: custom, updated package based on upstream's 1.157.4-1, built
    from commit b0a4265f9f30bad945da of amnesia's custom live-initramfs Git
    repository
  - securely erases RAM on shutdown using smem
  - fixes the noprompt bug when running from USB
  - disables local swap partitions usage, wrongly enabled by upstream
  * fully support for running as a guest system in VirtualBox
  - install guest utils and X11 drivers
  - build virtualbox-ose kernel modules at image build time
  * documentation
  - new (translatable) wiki, using ikiwiki, with integrated bugs and todo
    tracking system a static version of the wiki is included in generated
    images and linked from the Desktop
  * build system
  - adapt for live-helper 2.0, and depend on it
  - get amnesia version from debian/changelog
  - include the full version in ISO volume name
  - save .list, .packages and .buildlog
  - scripts/clean: cleanup any created dir in binary_local-includes
  - updated Debian Live snapshot packages repository URL and signing key
  - remove duplicated apt/preferences file, the live-helper bug has been
    fixed
  * l10n: beginning of support for --language=en
  * misc
  - improved boot time on CD by ordering files in the squashfs in the order they
    are used during boot
  - added a amnesia-version script to built images, that outputs the current
    image's version
  - added a amnesia-debug script that prepares a tarball with information that
    could be useful for developpers
  - updated Amnesia GnuPG key to a new 4096R one
  - set time with NTP when a network interface is brought up
  - import amnesia's GnuPG pubkey into the live session user's keyring
  - do not ask DHCP for a specific hostname
  - install localepurge, only keep en, fr, de and es locales, which reduces the
    generated images' size by 100MB
  - added a hook to replace /sbin/swapon with a script that only runs
    /bin/true
  - moved networking hooks responsibility from ifupdown to NetworkManager

 -- amnesia <amnesia@boum.org>  Thu, 26 Nov 2009 11:17:08 +0100

amnesia (0.2) unstable; urgency=low

  * imported /home/amnesia, then:
  - more user-friendly shell, umask 077
  - updated panel, added launcher to restart Tor
  - mv $HOME/bin/* /usr/local/bin/
  - removed metacity sessions
  - removed gstreamer's registry, better keep this dynamically updated
  - rm .qt/qt_plugins_3.3rc, better keep this dynamically updated
  - removed .gnome/gnome-vfs/.trash_entry_cache
  - removed kconf_update log
  - removed and excluded Epiphany configuration (not installed)
  - cleanup .kde
  * iceweasel
  - enable caching in RAM
  - explicitly disable ssl v2, and enable ssl v3 + tls
  - removed prefs for the non-installed webdeveloper
  - removed the SSL Blacklist extension (not so useful, licensing issues)
  - deep profile directory cleanup
  - extensions cleanup: prefer Debian-packaged ones, cleanly reinstalled
    AddBlock Plus and CS Lite to allow upgrading them
  - updated pluginreg.dat and localstore.rdf
  - moved some settings to user.js
  - made cookie/JavaScript whitelists more consistent
  - force httpS on whitelisted sites
  - NoScript: marked google and gmail as untrusted
  - some user interface tweaks, mainly for NoScript
  - FireGPG: disable the buggy auto-detection feature, the link to firegpg's
    homepage in generated pgp messages and the GMail interface (which won't
    work without JavaScript anyway)
  - updated blocklist.xml
  - removed and excluded a bunch of files in the profile directory
  * icedove: clean the profile directory up just like we did for iceweasel
  * software: install msmtp and mutt
  * home-refresh
  - use rsync rather than tar
  * documentation
  - various fixes
  - reviewed pidgin-otr security (see TODO)
  * build system
  - stop calling home-refresh in lh_build
  - include home-refresh in generated images
  - gitignore update
  - fix permissions on local includes at build time
  - updated scripts/{build,clean} wrt. new $HOME handling
  - scripts/{build,config}: stop guessing BASEDIR, we must be run from
    the root of the source directory anyway
  - stop storing /etc/amnesia/version in Git, delete it at clean time
  * release
  - converted Changelog to the Debian format and location, updated
    build scripts accordingly
  - added a README symlink at the root of the source directory
  - basic debian/ directory (not working for building packages yet,
    but at least we can now use git-dch)
  - added debian/gbp.conf with our custom options for git-dch
  - config/amnesia: introduce new $AMNESIA_DEV_* variables to be used
    by developpers' scripts
  - added ./release script: a wrapper around git-dch, git-commit and git-tag

 -- amnesia <amnesia@boum.org>  Tue, 23 Jun 2009 14:42:03 +0200

amnesia (0.1) UNRELEASED; urgency=low

  * Forked Privatix 9.03.15, by Markus Mandalka:
  http://mandalka.name/privatix/index.html.en
  Everything has since been rewritten or so heavily changed that nothing
  remains from the original code... apart of a bunch of Gnome settings.
  * hardware support:
  - install a bunch of non-free wifi firmwares
  - install xsane and add the live user to the scanner group
  - install aircrack-ng
  - install xserver-xorg-video-geode on i386 (eCafe support)
  - install xserver-xorg-video-all
  - install firmware-linux from backports.org
  - install system-config-printer
  - added instructions in README.eCAFE to support the Hercules eCAFE EC-800
    netbook
  * APT:
  - configure pinning to support installing chosen packages from
    squeeze; the APT source for testing is hardcoded in chroot_sources/,
    since there is no way to use $LH_CHROOT_MIRROR in chroot_local-hooks
  - give backports.org priority 200, so that we track upgrades of packages
    installed from there
  * release: include the Changelog and TODO in the generated images,
  in the   /usr/share/doc/amnesia/ directory
  * software: install gnomebaker when building Gnome-based live OS, to
  easily clone myself when running from CD
  * build system
  - build i386 images when the build host is amd64
  - added a version file: /etc/amnesia/version
  - use snapshot live-* packages inside the images
  - setup timezone depending on the chosen build locale
  - rely on standard live-initramfs adduser to do our user setup
    (including sudo vs. Gnome/KDE, etc.)
  - stop "supporting" KDE
  - allow building several images at once
  - migrated most of lh_config invocations to scripts/config
  - append "noprompt" so that halting/rebooting work with splashy
  - moved our own variables to config/amnesia, using the namespace
    $AMNESIA_*
  * iceweasel
  - default search engine is now Scroogle SSL, configured to search pages
    in French language; the English one is also installed
  - never ask to save passwords or forms content
  - configured the torbutton extension to use polipo
  - installed the CACert root certificate
  - installed the SSL Blacklist extension and the blacklist data
  - installed the FireGPG extension
  - installed the CS Lite extension
  - installed the NoScript extension
  - NoScript, CS Lite: replaced the default whitelists with a list of
    trusted, non-commercial Internet Service Providers
  - configure extensions (add to prefs.js):
    user_pref("extensions.torbutton.startup", true);
    user_pref("extensions.torbutton.startup_state", 1);
    user_pref("extensions.torbutton.tor_enabled", true);
    user_pref("noscript.notify.hide", true);
    user_pref("capability.policy.maonoscript.sites", "about:
      about:blank about:certerror about:config about:credits
      about:neterror about:plugins about:privatebrowsing
      about:sessionrestore chrome: resource:");
    user_pref("extensions.firegpg.no_updates", true);
  - install the NoScript plugin from Debian squeeze
  - delete urlclassifier3.sqlite on $HOME refresh: as we disabled
    "safebrowsing", this huge file is of no use
  - torbutton: install newer version from Squeeze
  * linux: removed non-686 kernel flavours when building i386 images
  * compatibility: append "live-media=removable live-media-timeout=15", to
    prevent blindly booting another debian-live installed on the hard disk
  * software: added
  - gnome-app-install
  - iwconfig
  - cryptkeeper: Gnome system tray applet to encrypt files with EncFS
  - kvkbd: virtual keyboard (installed from backports.org)
  - sshfs (and added live user to the fuse group)
  - less, secure-delete, wipe, seahorse, sshfs, ntfs-3g
  - scribus
  * Tor
  - enable the transparent proxy, the DNS resolver, and the control port
  - save authentication cookie to /tmp/control_auth_cookie, so that the
    live user can use Tork and co.
  - autostart Tork with Gnome
  - Tork: installed, disabled most notifications and startup tips
  - added a restart tor hook to if-up.d (used by Network Manager as well),
    so that Tor does work immediately even if the network cable was
    plugged late in/after the boot process
  * $HOME
  - added a nautilus-script to wipe files and directories
  - bash with working completion for the live user
  * polipo: install and configure this HTTP proxy to forward requests
  through Tor
  * DNS: install and configure pdnsd to forward any DNS request through
  the Tor resolver
  * firewall: force every outgoing TCP connection through the Tor
  transparent proxy, discard any outgoing UDP connection
  * misc
  - set syslinux timeout to 4 seconds
  - use splashy for more user-friendly boot/halt sequences

 -- amnesia <amnesia@boum.org>  Sat, 20 Jun 2009 21:09:15 +0200<|MERGE_RESOLUTION|>--- conflicted
+++ resolved
@@ -1,10 +1,9 @@
-<<<<<<< HEAD
 tails (4.6) UNRELEASED; urgency=medium
 
   * Dummy entry for next release.
 
  -- Cyril Brulebois <ckb@riseup.net>  Tue, 24 Mar 2020 10:19:15 +0100
-=======
+
 tails (4.5) unstable; urgency=medium
 
   * Security fixes
@@ -83,7 +82,6 @@
     - Make opening Thunderbird's Extensions tab more robust.
 
  -- Tails developers <tails@boum.org>  Thu, 26 Mar 2020 22:51:35 +0100
->>>>>>> 6027b87a
 
 tails (4.4.1) unstable; urgency=medium
 
