<<<<<<< HEAD
tails (1.7) UNRELEASED; urgency=medium

  * Dummy entry for next major release.

 -- intrigeri <intrigeri@debian.org>  Sat, 08 Aug 2015 13:35:23 +0200

tails (1.6) UNRELEASED; urgency=medium
=======
tails (1.6) unstable; urgency=medium
>>>>>>> 2f645d13

  * Security fixes
    - Upgrade Tor Browser to 5.0.3. (Closes: #10223)
    - Upgrade bind9-based packages to 1:9.8.4.dfsg.P1-6+nmu2+deb7u7.
    - Upgrade libldap-2.4-2 to 2.4.31-2+deb7u1.
    - Upgrade libslp1 to 1.2.1-9+deb7u1.

  * Bugfixes
    - Fix a corner case for the MAC spoofing panic mode. If panic mode
      failed to disable the specific device that couldn't be spoofed
      (by unloading the module) we disable networking. Previously we
      only stopped NetworkManager. The problem is that NM isn't even
      started at this time, but will specifically be started when
      we're done with MAC spoofing. Therefore, let's completely
      disable NetworkManager so it cannot possibly be
      started. (Closes: #10160)
    - Avoid use of uninitialized value in restricted-network-detector.
      If NetworkManager decides that a wireless connection has timed
      out before "supplicant connection state" has occued, our idea of
      the state is `undef`, so it cannot be used in a string
      comparison. Hence, let's initialize the state to the empty
      string instead of `undef`. Also fix the state
      recording. Apparently NetworkManager can say a few different
      things when it logs the device state transitions. (Closes:
      #7689)

  * Minor improvements
    - Remove workaround for localizing search engine plugins. The
      workaround has recently become unnecessary, possibly due to the
      changes made for the seach bar after the Tor Browser was rebased
      on Firefox 38esr. (Closes: #9146)
    - Refer to the I2P Browser in the I2P notifications. Instead of
      some obscure links that won't work in the Tor Browser, where
      users likely will try them, and which I believe will open them
      by default. (Closes: #10182)
    - Upgrade I2P to 0.9.22. Also set the I2P apparmor profile to
      enforce mode. (Closes: #9830)

  * Test suite
    - Test that udev-watchdog is monitoring the correct device when
      booted from USB. (Closes: #9890)
    - Remove unused 'gksu' step. This causes a false-positive to be
      found for #5330. (Closes: #9877)
    - Make --capture capture individual videos for failed scenarios
      only, and --capture-all to capture videos for all scenarios.
      (Closes: #10148)
    - Use the more efficient x264 encoding when capturing videos using
      the --capture* options. (Closes: #10001)
    - Make --old-iso default to --iso if omitted. Using the same ISO
      for the USB upgrade tests most often still does what we want,
      e.g. test that the current version of Tails being tested has a
      working Tails installer. Hence this seems like a reasonable
      default. (Closes: #10147)
    - Avoid nested FindFailed exceptions in waitAny()/findAny(), and
      throw a new dedicated FindAnyFailed exception if these fail
      instead. Rjb::throw doesn't block Ruby's execution until the
      Java exception has been received by Ruby, so strange things can
      happen and we must avoid it. (Closes: #9633)
    - Fix the Download Management page in our browsers. Without the
      browser.download.panel.shown pref set, the progress being made
      will not update until after the browser has been restarted.
      (Closes: #8159)
    - Add a 'pretty_debug' (with an alias: 'debug') Cucumber formatter
      that deals with debugging instead of printing it to STDERR via
      the `--debug` option (which now has been removed). This gives us
      the full flexibility of Cucumber's formatter system, e.g. one
      easy-to-read formatter can print to the terminal, while we get
      the full debug log printed to a file. (Closes: #9491)
    - Import logging module in otr-bot.py. Our otr-bot.py does not use
      logging but the jabberbot library makes logging calls, causing a
      one-off message “No handlers could be found for logger
      "jabberbot"” to be printed to the console. This commit
      effectively prevents logging/outputting anything to the terminal
      which is at a level lower than CRITICAL. (Closes: 9375)
    - Force new Tor circuit and reload web site on browser
      timeouts. (Closes: #10116)
    - Focus Pidgin's buddy list before trying to access the tools
      menu. (Closes: #10217)
    - Optimize IRC test using waitAny. If connecting to IRC fails,
      such as when OFTC is blocking Tor, waiting 60 seconds to connect
      while a a Reconnect button is visible is sub-optimal. It would
      be better to try forcing a new Tor circuit and clicking the
      reconnect button. (Closes: #9653)
    - Wait for (and focus if necessary) Pidgin's Certificate windows.
      (Closes: #10222)

 -- Tails developers <tails@boum.org>  Sun, 20 Sep 2015 17:47:26 +0000

tails (1.5.1) unstable; urgency=medium

  * Security fixes
    - Upgrade Tor Browser to 5.0.2. (Closes: #10112)
    - Upgrade gdk-pixbuf packages to 2.26.1-1+deb7u1.
    - Upgrade libnss3 to 2:3.14.5-1+deb7u5.

  * Bugfixes
    - Refresh Tor Browser AppArmor profile patch. The old one doesn't
      apply on top of testing's torbrowser-launcher anymore.

  * Build system
    - Make sure Jenkins creates new jobs to build the testing branch
      after freezes. (Closes: #9925)

 -- Tails developers <tails@boum.org>  Fri, 28 Aug 2015 01:52:14 +0200

tails (1.5) unstable; urgency=medium

  * Major new features and changes
    - Move LAN web browsing from Tor Browser to the Unsafe Browser,
      and forbid access to the LAN from the former. (Closes: #7976)
    - Install a 32-bit GRUB EFI boot loader. This at least works
      on some Intel Baytrail systems. (Closes: #8471)

  * Security fixes
    - Upgrade Tor Browser to 5.0, and integrate it:
      · Disable Tiles in all browsers' new tab page.
      · Don't use geo-specific search engine prefs in our browsers.
      · Hide Tools -> Set Up Sync, Tools -> Apps (that links to the Firefox
        Marketplace), and the "Share this page" button in the Tool bar.
      · Generate localized Wikipedia search engine plugin icons so the
        English and localized versions can be distinguished in the new
        search bar. (Closes: #9955)
    - Fix panic mode on MAC spoofing failure. (Closes: #9531)
    - Deny Tor Browser access to global tmp directories with AppArmor,
      and give it its own $TMPDIR. (Closes: #9558)
    - Tails Installer: don't use a predictable file name for the subprocess
      error log. (Closes: #9349)
    - Pidgin AppArmor profile: disable the launchpad-integration abstraction,
      which is too wide-open.
    - Use aliases so that our AppArmor policy applies to
      /lib/live/mount/overlay/ and /lib/live/mount/rootfs/*.squashfs/ as well as
      it applies to /. And accordingly:
      · Upgrade AppArmor packages to 2.9.0-3~bpo70+1.
      · Install rsyslog from wheezy-backports, since the version from Wheezy
        conflicts with AppArmor 2.9.
      · Stop installing systemd for now: the migration work is being done in
        the feature/jessie branch, and it conflicts with rsyslog from
        wheezy-backports.
      · Drop apparmor-adjust-user-tmp-abstraction.diff: obsoleted.
      · apparmor-adjust-tor-profile.diff: simplify and de-duplicate rules.
      · Take into account aufs whiteouts in the system_tor profile.
      · Adjust the Vidalia profile to take into account Live-specific paths.
    - Upgrade Linux to 3.16.7-ckt11-1+deb8u3.
    - Upgrade bind9-host, dnsutils and friends to 1:9.8.4.dfsg.P1-6+nmu2+deb7u6.
    - Upgrade cups-filters to 1.0.18-2.1+deb7u2.
    - Upgrade ghostscript to 9.05~dfsg-6.3+deb7u2.
    - Upgrade libexpat1 to 2.1.0-1+deb7u2.
    - Upgrade libicu48 to 4.8.1.1-12+deb7u3.
    - Upgrade libwmf0.2-7 to 0.2.8.4-10.3+deb7u1.
    - Upgrade openjdk-7 to 7u79-2.5.6-1~deb7u1.

  * Bugfixes
    - Upgrade Tor to 0.2.6.10-1~d70.wheezy+1+tails1.

  * Minor improvements
    - Tails Installer: let the user know when it has rejected a candidate
      destination device because it is too small. (Closes: #9130)
    - Tails Installer: prevent users from trying to "upgrade" a device
      that contains no Tails, or that was not installed with Tails Installer.
      (Closes: #5623)
    - Install libotr5 and pidgin-otr 4.x from wheezy-backports. This adds
      support for the OTRv3 protocol and for multiple concurrent connections
      to the same account. (Closes: #9513)
    - Skip warning dialog when starting Tor Browser while being offline,
      in case it is already running. Thanks to Austin English for the patch!
      (Closes: #7525)
    - Install the apparmor-profiles package (Closes: #9539), but don't ship
      a bunch of AppArmor profiles we don't use, to avoid increasing
      boot time. (Closes: #9757)
    - Ship a /etc/apparmor.d/tunables/home.d/tails snippet, instead
      of patching /etc/apparmor.d/tunables/home.
    - live-boot: don't mount tmpfs twice on /live/overlay, so that the one which
      is actually used as the read-write branch of the root filesystem's union
      mount, is visible. As a consequence:
      · One can now inspect how much space is used, at a given time, in the
        read-write branch of the root filesystem's union mount.
      · We can make sure our AppArmor policy works fine when that filesystem
        is visible, which is safer in case e.g. live-boot's behavior changes
        under our feet in the future... or in case these "hidden" files are
        actually accessible somehow already.

  * Build system
    - Add our jenkins-tools repository as a Git submodule, and replace
      check_po.sh with a symlink pointing to the same script in that submodule.
      Adjust the automated test suite accordingly. (Closes: #9567)
    - Bump amount of RAM needed for Vagrant RAM builds to 7.5 GiB. In
      particular the inclusion of the Tor Browser 5.0 series has recently
      increased the amount of space needed to build Tails. (Closes: #9901)

  * Test suite
    - Test that the Tor Browser cannot access LAN resources.
    - Test that the Unsafe Browser can access the LAN.
    - Installer: test new behavior when trying to upgrade an empty device, and
      when attempting to upgrade a non-Tails FAT partition on GPT; also, take
      into account that all unsupported upgrade scenarios now trigger
      the same behavior.
    - Request a new Tor circuit and re-run the Seahorse and GnuPG CLI tests
      on failure. (Closes: #9518, #9709)
    - run_test_suite: remove control chars from log file even when cucumber
      exits with non-zero. (Closes: #9376)
    - Add compatibility with cucumber 2.0 and Debian Stretch. (Closes: #9667)
    - Use custom exception when 'execute_successfully' fails.
    - Retry looking up whois info on transient failure. (Closes: #9668)
    - Retry wget on transient failure. (Closes: #9715)
    - Test that Tor Browser cannot access files in /tmp.
    - Allow running the test suite without ntp installed. There are other means
      to have an accurate host system clock, e.g. systemd-timesyncd and tlsdate.
      (Closes: #9651)
    - Bump timeout in the Totem feature.
    - Grep memory dump using the --text option. This is necessary with recent
      versions of grep, such as the one in current Debian sid, otherwise it
      will count only one occurrence of the pattern we're looking for.
      (Closes: #9759)
    - Include execute_successfully's error in the exception, instead
      of writing it to stdout via puts. (Closes: #9795)
    - Test that udev-watchdog is actually monitoring the correct device.
      (Closes: #5560)
    - IUK: workaround weird Archive::Tar behaviour on current sid.
    - Test the SocksPort:s given in torrc in the Unsafe Browser.
      This way we don't get any sneaky errors in case we change them and
      forget to update this test.
    - Directly verify AppArmor blocking of the Tor Browser by looking in
      the audit log: Firefox 38 does no longer provide any graphical feedback
      when the kernel blocks its access to files the user wants to access.
    - Update browser-related automated test suite images, and workaround
      weirdness introduced by the new Tor Browser fonts.
    - Test that Pidgin, Tor Browser, Totem and Evince cannot access ~/.gnupg
      via alternate, live-boot generated paths.
    - Adjust tests to cope with our new AppArmor aliases.
    - Bump memory allocated to the system under test to 2 GB. (Closes: #9883)

 -- Tails developers <tails@boum.org>  Mon, 10 Aug 2015 19:12:58 +0200

tails (1.4.1) unstable; urgency=medium

  * Security fixes
    - Upgrade Tor Browser to 4.5.3, based on Firefox 31.8.0 ESR. (Closes: #9649)
    - Upgrade Tor to 0.2.6.9-1~d70.wheezy+1+tails2, which includes a circuit
      isolation bugfix. (Closes: #9560)
    - AppArmor: deny Tor Browser access to the list of recently used files.
      (Closes: #9126)
    - Upgrade OpenSSL to 1.0.1e-2+deb7u17.
    - Upgrade Linux to 3.16.7-ckt11-1.
    - Upgrade CUPS to 1.5.3-5+deb7u6.
    - Upgrade FUSE to 2.9.0-2+deb7u2.
    - Upgrade libsqlite3-0 to 3.7.13-1+deb7u2.
    - Upgrade ntfs-3g and ntfsprogs to 1:2012.1.15AR.5-2.1+deb7u2.
    - Upgrade p7zip-full to 9.20.1~dfsg.1-4+deb7u1.

  * Bugfixes
    - Fix automatic upgrades in Windows Camouflage mode. (Closes: #9413)
    - Don't ship the snakeoil SSL key pair generated by ssl-cert in the ISO.
      (Closes: #9416)
    - Partially fix the truncated notifications issue. (#7249)

  * Minor improvements
    - Disable the hwclock.sh initscript at reboot/shutdown time.
      This is an additional safety measure to ensure that the hardware clock
      is not modified. (Closes: #9364)
    - Stop shipping /var/cache/man/*, to make ISOs and IUKs smaller.
      (Closes: #9417)
    - Update torbrowser-AppArmor-profile.patch to apply cleanly on top of the
      profile shipped with torbrowser-launcher 0.2.0-1.
    - Add the jessie/updates APT repo and set appropriate pinning.
    - Upgrade Electrum to 1.9.8-4~bpo70+1.
    - Upgrade kernel firmware packages to 0.44.

  * Build system
    - Install the Linux kernel from Debian Jessie. (Closes: #9341)
    - Remove files that are not under version control when building in Jenkins.
      (Closes: #9406)
    - Don't modify files in the source tree before having possibly merged
      the base branch into it. (Closes: #9406)
    - Make it so eatmydata is actually used during a greater part of the build
      process. This includes using eatmydata from wheezy-backports.
      (Closes: #9419, #9523)
    - release script: adjust to support current Debian sid.

  * Test suite
    - Test the system clock sanity check we do at boot. (Closes: #9377)
    - Remove the impossible "Clock way in the past" scenarios.
      Thanks to config/chroot_local-includes/lib/live/config/0001-sane-clock,
      these scenarios cannot happen, and since we test that it works they
      can be safely removed.
    - Test that the hardware clock is not modified at shutdown. (Closes: #9557)
    - Pidgin: retry looking for the roadmap URL in the topic.
    - Avoid showing Pidgin's tooltips during test, potentially confusing Sikuli.
      (Closes: #9317)
    - Test all OpenPGP keys shipped with Tails. (Closes: #9402)
    - Check that notification-daemon is running when looking for notifications
      fails. (Closes: #9332)
    - Allow using the cucumber formatters however we want. (Closes: #9424)
    - Enable Spice in the guest, and blacklist the psmouse kernel module,
      to help with lost mouse events. (Closes: #9425)
    - Automate testing Torbutton's 'New Identity' feature. (Closes: #9286)
    - Test that Seahorse is configured to use the correct keyserver.
      (Closes: #9339)
    - Always export TMPDIR back to the test suite's shell environment.
      (Closes: #9479)
    - Make OpenPGP tests more reliable:
      · Retry accessing the OpenPGP applet menus on failure. (Closes: #9355)
      · Retry accessing menus in Seahorse on failure. (Closes: #9344)
    - Focus the Pidgin conversation window before any attempt to interact
      with it. (Closes: #9317)
    - Use convertkey from the (backported to Jessie) Debian package,
      instead of our own copy of that script. (Closes: #9066)
    - Make the memory erasure tests more robust (Closes: #9329):
      · Bump /proc/sys/vm/min_free_kbytes when running fillram.
      · Actually set oom_adj for the remote shell when running fillram.
      · Try to be more sure that we OOM kill fillram.
      · Run fillram as non-root.
    - Only try to build the storage pool if TailsToasterStorage isn't found.
      (Closes: #9568)

 -- Tails developers <tails@boum.org>  Sun, 28 Jun 2015 19:46:25 +0200

tails (1.4) unstable; urgency=medium

  * Major new features
    - Upgrade Tor Browser to 4.5.1, based on Firefox 31.7.0 ESR, which
      introduces many major new features for usability, security and
      privacy. Unfortunately its per-tab circuit view did not make it
      into Tails yet since it requires exposing more Tor state to the
      user running the Tor Browser than we are currently comfortable
      with. (Closes: #9031, #9369)
    - Upgrade Tor to 0.2.6.7-1~d70.wheezy+1+tails2. Like in the Tor
      bundled with the Tor Browser, we patch it so that circuits used
      for SOCKSAuth streams have their lifetime increased indefinitely
      while in active use. This currently only affects the Tor Browser
      in Tails, and should improve the experience on certain web sites
      that otherwise would switch language or log you out every ten
      minutes or so when Tor switches circuit. (Closes: #7934)

  * Security fixes
    - tor-browser wrapper script: avoid offering avenues to arbitrary
      code execution to e.g. an exploited Pidgin. AppArmor Ux rules
      don't sanitize $PATH, which can lead to an exploited application
      (that's allowed to run this script unconfined, e.g. Pidgin)
      having this script run arbitrary code, violating that
      application's confinement. Let's prevent that by setting PATH to
      a list of directories where only root can write. (Closes: #9370)
    - Upgrade Linux to 3.16.7-ckt9-3.
    - Upgrade curl to 7.26.0-1+wheezy13.
    - Upgrade dpkg to 1.16.16.
    - Upgrade gstreamer0.10-plugins-bad to 0.10.23-7.1+deb7u2.
    - Upgrade libgd2-xpm to 2.0.36~rc1~dfsg-6.1+deb7u1.
    - Upgrade openldap to 2.4.31-2.
    - Upgrade LibreOffice to 1:3.5.4+dfsg2-0+deb7u4.
    - Upgrade libruby1.9.1 to 1.9.3.194-8.1+deb7u5.
    - Upgrade libtasn1-3 to 2.13-2+deb7u2.
    - Upgrade libx11 to 2:1.5.0-1+deb7u2.
    - Upgrade libxml-libxml-perl to 2.0001+dfsg-1+deb7u1.
    - Upgrade libxml2 to 2.8.0+dfsg1-7+wheezy4.
    - Upgrade OpenJDK to 7u79-2.5.5-1~deb7u1.
    - Upgrade ppp to 2.4.5-5.1+deb7u2.

  * Bugfixes
    - Disable security warnings when connecting to POP3 and IMAP ports.
      (Closes: #9327)
    - Make the Windows 8 browser theme compatible with the Unsafe and I2P
      browsers. (Closes: #9138)
    - Hide Torbutton's "Tor Network Settings..." context menu entry.
      (Closes: #7647)
    - Upgrade the syslinux packages to support booting Tails on
      Chromebook C720-2800. (Closes: #9044)
    - Enable localization in Tails Upgrader. (Closes: #9190)
    - Make sure the system clock isn't before the build date during
      early boot. Our live-config hook that imports our signing keys
      depend on that the system clock isn't before the date when the
      keys where created. (Closes: #9149)
    - Set GNOME's OpenPGP keys via desktop.gnome.crypto.pgp to prevent
      us from getting GNOME's default keyserver in addition to our
      own. (Closes: #9233)
    - Prevent Firefox from crashing when Orca is enabled: grant
      it access to assistive technologies in its Apparmor
      profile. (Closes: #9261)
    - Add Jessie APT source. (Closes: #9278)
    - Fix set_simple_config_key(). If the key already existed in the
      config file before the call, all other lines would be removed
      due to the sed option -n and p combo. (Closes: #9122)
    - Remove illegal instance of local outside of function definition.
      Together with `set -e` that error has prevented this script from
      restarting Vidalia, like it should. (Closes: #9328)

  * Minor improvements
    - Upgrade I2P to 0.9.19-3~deb7u+1.
    - Install Tor Browser's bundled Torbutton instead of custom .deb.
      As of Torbutton 1.9.1.0 everything we need has been upstreamed.
    - Install Tor Browser's bundled Tor Launcher instead of our
      in-tree version. With Tor 0.2.6.x our custom patches for the
      ClientTransportPlugin hacks are not needed any more. (Closes:
      #7283)
    - Don't install msmtp and mutt. (Closes: #8727)
    - Install fonts-linuxlibertine for improved Vietnamese support in
      LibreOffice. (Closes: #8996)
    - Remove obsoletete #i2p-help IRC channel from the Pidgin
      configuration (Closes: #9137)
    - Add Gedit shortcut to gpgApplet's context menu. Thanks to Ivan
      Bliminse for the patch. (Closes: #9069).
    - Install printer-driver-gutenprint to support more printer
      models. (Closes: #8994).
    - Install paperkey for off-line OpenPGP key backup. (Closes: #8957)
    - Hide the Tor logo in Tor Launcher. (Closes: #8696)
    - Remove useless log() instance in tails-unblock-network. (Closes:
      #9034)
    - Install cdrdao: this enables Brasero to burn combined data/audio
      CDs and to do byte-to-byte disc copy.
    - Hide access to the Add-ons manager in the Unsafe Browser. It's
      currently broken (#9307) but we any way do not want users to
      install add-ons in the Unsafe Browser. (Closes: #9305)
    - Disable warnings on StartTLS for POP3 and IMAP (Will-fix: #9327)
      The default value of this option activates warnings on ports
      23,109,110,143. This commit disables the warnings for POP3 and
      IMAP as these could be equally used in encrypted StartTLS
      connections. (Closes: #9327)
    - Completely rework how we localize our browser by generating our
      branding add-on, and search plugins programatically. This
      improves the localization for the ar, es, fa, ko, nl, pl, ru,
      tr, vi and zh_CN locales by localizing the Startpage and
      Disconnect.me search plugins. Following Tor Browser 4.5's recent
      switch, we now use Disconnect.me as the default search
      engine. (Closes: #9309)
    * Actively set Google as the Unsafe Browser's default search
      engine.

  * Build system
    - Encode in Git which APT suites to include when building Tails.
      (Closes: #8654)
    - Clean up the list of packages we install. (Closes: #6073)
    - Run auto/{build,clean,config} under `set -x' for improved
      debugging.
    - Zero-pad our ISO images so their size is divisible by 2048.
      The data part of an ISO image's sectors is 2048 bytes, which
      implies that ISO images should always have a size divisible
      by 2048. Some applications, e.g. VirtualBox, use this as a sanity
      check, treating ISO images for which this isn't true as garbage.
      Our isohybrid post-processing does not ensure this,
      however. Also Output ISO size before/after isohybrid'ing and
      truncate'ing it. This will help detect if/when truncate is
      needed at all, so that we can report back to syslinux
      maintainers more useful information. (Closes: #8891)
    - Vagrant: raise apt-cacher-ng's ExTreshold preference to 50. The
      goal here is to avoid Tor Browser tarballs being deleted by
      apt-cacher-ng's daily expiration cronjob: they're not listed in
      any APT repo's index file, so acng will be quite eager to clean
      them up.

  * Test suite
    - Bring dependency checks up-to-date (Closes: #8988).
    - Adapt test suite to be run on Debian Jessie, which includes
      removing various Wheezy-specific workarounds, adding a few
      specific to Jessie, migrating from ffmpeg to libav, and
      more. (Closes: #8165)
    - Test that MAT can see that a PDF is dirty (Closes: #9136).
    - Allow throwing Timeout::Error in try_for() blocks, as well as
      nested try_for() (Closes: #9189, #9290).
    - Read test suite configuration files from the features/config/local.d
      directory. (Closes: #9220)
    - Kill virt-viewer with SIGTERM, not SIGINT, to prevent hordes of
      zombie processes from appearing. (Closes: #9139)
    - Kill Xvfb with SIGTERM, not SIGKILL, on test suite exit to allow
      it to properly clean up. (Closes: #8707)
    - Split SSH & SFTP configs in the test suite. (Closes: #9257)
    - Improve how we start subprocesses in the test suite, mostly by
      bypassing the shell for greater security and robustness (Closes:
      #9253)
    - Add Electrum test feature. (Closes #8963)
    - Test that Tails Installer detects when USB devices are
      removed. (Closes: #9131)
    - Test Tails Installer with devices which are too small. (Closes:
      #9129)
    - Test that the Report an Error launcher works in German. (Closes:
      #9143)
    - Verify that no extensions are installed in the Unsafe Browser
      using about:support instead of about:addons, which is broken
      (#9307). (Closes: #9306)
    - Retry GNOME application menu actions when they glitch. The
      GNOME application menus seem to have issues with clicks or
      hovering actions not registering, and hence sometimes submenus
      are not opened when they should, and sometimes clicks on the
      final application shortcut are lost. There seems to be a
      correlation between this and CPU load on the host running the
      test suite. We workaround this by simply re-trying the last
      action when it seems to fail. (Closes: #8928)
    - Work around Seahorse GUI glitchiness (Closes: #9343):
      * When Seahorse appears to be frozen--apparently due to network
        issues--it can often be worked around by refreshing the screen
        or activating a new window.
      * Open Seahorse's preferences dialog using the mouse.
      * Access menu entries with the mouse.
    - Wait for systray icons to finish loading before interacting with
      the systray. (Closes: #9258)
    - Test suite configuration: generalize local.d support to *.d. We
      now load features/config/*.d/*.yml.
    - Use code blocks in "After Scenario" hooks. This is much simpler
      to use (and more readable!) compared to hooking functions and
      arguments like we used to do.
    - Create filesystem share sources in the temporary directory and
      make them world-readable. (Closes: #8950)

 -- Tails developers <tails@boum.org>  Mon, 11 May 2015 16:45:04 +0200

tails (1.3.2) unstable; urgency=medium

  * Security fixes
    - Upgrade Tor Browser to 4.0.6, based on Firefox 31.6.0 ESR.
    - Upgrade OpenSSL to 1.0.1e-2+deb7u16.

  * Bugfixes
    - Make Florence usable with touchpads by forcing syndaemon to
      always use the `-t` option, which only disables tapping and
      scrolling and not mouse movements (Closes: #9011).
    - Make tails-spoof-mac log the correct macchanger exit code on
      failure (Closes: #8687).
    - Tails Installer:
      · Ignore devices with less than 3.5 GB of storage since they
        do not fit a Tails installation (Closes: #6538).
      · Remove devices from the device list as they are unplugged
        (Closes: #8691).

  * Minor improvements
    - Install obfs4proxy 0.0.4-1~tpo1, which adds support for
      client-mode ScrambleSuit.
    - Don't start Vidalia if Windows Camouflage is enabled. (Closes:
      #7400)
    - I2P Browser:
      · Remove "Add-ons" from the Tools menu, and hide "Keyboard
        Shortcuts" and "Take a Tour" since they point to resources on
        the open Internet (Closes: #7970).
      · Hide TorButton button from the customize toolbar options, and
        remove configs whose only purpose was to make Torbutton "green"
        (Closes: #8893).

  * Test suite
    - New tests:
      · Test non-LAN SSH, and SFTP via GNOME's "Connect to Server"
        (Closes: #6308).
      · Verify that Tails' Tor binary has the expected Tor authorities
        hard coded (Closes: #8960).
    - Improvements:
      · Programmatically determine the supported languages when testing
        the Unsafe Browser (Closes: #8918).
      · Rename --temp-dir to --tmpdir and make it behave more like
        mktemp, and honour TMPDIR if set in the environment. (Closes:
        #8709).
    - Bugfixes:
      · Make --temp-dir (now --tmpdir) actually work.

 -- Tails developers <tails@boum.org>  Mon, 30 Mar 2015 16:54:20 +0200

tails (1.3.1) unstable; urgency=medium

  * Security fixes
    - Upgrade Tor Browser to 4.0.5, based on Firefox 31.5.3 ESR. This addresses:
      · https://www.mozilla.org/en-US/security/advisories/mfsa2015-28/
      · https://www.mozilla.org/en-US/security/advisories/mfsa2015-29/
    - Upgrade Linux to 3.16.7-ckt7-1.
    - Upgrade libxfont to 1:1.4.5-5.
    - Upgrade OpenSSL to 1.0.1e-2+deb7u15.
    - Upgrade tcpdump to 4.3.0-1+deb7u2.
    - Upgrade bsdtar to 3.0.4-3+wheezy1.
    - Upgrade CUPS to 1.5.3-5+deb7u5.
    - Upgrade file and libmagic to 5.11-2+deb7u8.
    - Upgrade GnuPG to 1.4.12-7+deb7u7.
    - Upgrade libarchive to 3.0.4-3+wheezy1.
    - Upgrade libav to 6:0.8.17-1.
    - Upgrade FreeType 2 to 2.4.9-1.1+deb7u1.
    - Upgrade libgcrypt11 1.5.0-5+deb7u3.
    - Upgrade libgnutls26 to 2.12.20-8+deb7u3.
    - Upgrade libgtk2-perl to 2:1.244-1+deb7u1.
    - Upgrade ICU to 4.8.1.1-12+deb7u2.
    - Upgrade NSS to 2:3.14.5-1+deb7u4.
    - Upgrade libssh2 to 1.4.2-1.1+deb7u1.

  * Bugfixes
    - Upgrade Tor to 0.2.5.11-1~d70.wheezy+1+tails1. Changes include:
      · Directory authority changes.
      · Fix assertion errors that may trigger under high DNS load.
      · No longer break on HUP with seccomp2 enabled.
      · and more - please consult the upstream changelog.
    - Upgrade Tor Launcher to 0.2.7.2, and update the test suite accordingly
      (Closes: #8964, #6985). Changes include:
      · Ask about bridges before proxy in wizard.
      · Hide logo if TOR_HIDE_BROWSER_LOGO set.
      · Remove firewall prompt from wizard.
      · Feedback when “Copy Tor Log” is clicked.
      · Improve behavior if tor exits.
      · Add option to hide TBB's logo
      · Change "Tor Browser Bundle" to "Tor Browser"
      · Update translations from Transifex.
    - Fix the Tor Launcher killer. (Closes: #9067)
    - Allow Seahorse to communicate with keyservers when run from Tails
      OpenPGP Applet. (Closes: #6394)
    - SSH client: don't proxy connections to 172.17.* to 172.31.*.
      (Closes: #6558)
    - Repair config/chroot_local-packages feature, that was broken in Tails 1.3
      by 19-install-tor-browser-AppArmor-profile. (Closes: #8910)
    - language_statistics.sh: count original words instead of translated words.
      Otherwise we get >100% translation if translated strings are longer than
      original strings. (Closes: #9016)

  * Minor improvements
    - Only ship the new Tails signing key, and have Tails Upgrader stop trusting
      the old one. Update the documentation and test suite accordingly.
      (Closes: #8735, #8736, #8882, #8769, #8951)
    - Polish and harden a bit the WhisperBack configuration (Closes: #8991):
      · Only allow the `amnesia' user to run tails-debugging info as root
        with no arguments.
      · Fix spelling and grammar mistakes, improve phrasing a bit.
      · Quote variables consistently.

  * Test suite
    - New tests:
      · Chatting over XMPP in Pidgin, both peer-to-peer and in a multi-user
        chatroom. (Closes: #8002)
      · Chatting with OTR enabled over XMPP in Pidgin. (Closes: #8001)
      · Check that Pidgin only responds to the expected CTCP requests.
        (Closes: #8966)
      · Fetching keys using Seahorse started via the OpenPGP Applet.
      · Sync'ing keys using Seahorse.
    - Bugfixes:
      · Fix a race condition between the remote shell's and Tails Greeter's
        startup, by making sure the remote shell is ready before we start
        GDM. (Closes: #8941)
      · Kill virt-viewer properly. (Closes: #9070)
      · Make sure the display is stopped on destroy_and_undefine().
        Where we had it earlier, it could be skipped if anything else in the
        block threw an exception.
      · Fix wrong use of "$@". (Closes: #9071)
      · Enable the pipefail option in run_test_suite.
      · Improve the GNOME screenshot test's robustness. (Closes: #8952)
    - Refactoring:
      · turn the focus_pidgin_window() helper into a more generic
        VM.focus_xorg_window() one.
      · Reorganize the Display class.
      · Use clearer method to check process status in the Display class.
    - New developer-oriented features:
      · Add a --log-to-file option to run_test_suite. (Closes: #8894)
      · Add helpers for generating random strings.
      · Make it possible to hook arbitrary calls on scenario end. This is useful
        for dynamically adding cleanup functions, instead of having
        to explicitly deal with them in some After hook.

 -- Tails developers <tails@boum.org>  Mon, 23 Mar 2015 12:34:56 +0000

tails (1.3) unstable; urgency=medium

  * Major new features
    - Produce the Tails image in hybrid mode (again) so that the same
      image can be installed both on DVD *and* "hard disks" like USB
      storage and similar. (Closes: #8510)
    - Confine the Tor Browser using AppArmor. (Closes: #5525)
    - Install the Electrum bitcoin client from wheezy-backports, and
      add a persistence preset for the Live user's bitcoin wallet. If
      electrum is started without the persistence preset enabled, a
      warning is shown. (Closes: #6739)

  * Security fixes
    - Upgrade Tor Browser to 4.0.4 (based on Firefox 31.5.0esr)
      (Closes: #8938).

  * Bugfixes
    - Have tor_bootstrap_progress echo 0 if no matching log line is
      found. (Closes: #8257)
    - Always pass arguments through wrappers (connect-socks, totem,
      wget, whois) with "$@". $* doesn't handle arguments with
      e.g. embedded spaces correctly. (Closes: #8603, #8830)
    - Upgrade Linux to 3.16.7-ckt4-3.

  * Minor improvements
    - Install a custom-built Tor package with Seccomp enabled;
      enable the Seccomp sandbox when no pluggable transport is used.
      (Closes: #8174)
    - Install obfs4proxy instead of obfsproxy, which adds support for
      the obfs4 Tor pluggable transport. (Closes: #7980)
    - Install GnuPG v2 and associated tools from wheezy-backports,
      primarily for its improved support for OpenPGP smartcards. It
      lives side-by-side with GnuPG v1, which still is the
      default. (Closes: #6241)
    - Install ibus-unikey, a Vietnamese input method for IBus. (Closes:
      #7999)
    - Install torsocks (2.x) from wheezy-backports. (Closes: #8220)
    - Install keyringer from Debian Jessie. (Closes: #7752)
    - Install pulseaudio-utils.
    - Remove all traces of Polipo: we don't use it anymore. This
      closes #5379 and #6115 because:
      * Have APT directly use the Tor SOCKS proxy. (Closes: #8194)
      * Wrap wget with torsocks. (Closes: #6623)
      * Wrap Totem to torify it with torsocks. (Closes: #8219)
      * Torify Git with tsocks, instead of setting GIT_PROXY_COMMAND.
        (Closes: #8680)
    - Use torsocks for whois and Gobby, instead of torify.
    - Upgrade I2P to 0.9.18-1~deb7u+1.
    - Refactor the Unsafe and I2P browser code into a common shell
      library. A lot of duplicated code is now shared, and the code
      has been cleaned up and made more reliable. Several
      optimizations of memory usage and startup time were also
      implemented. (Closes: #7951)
    - Invert Exit and About in gpgApplet context menu. This is a
      short-term workaround for making it harder to exit the
      application by mistake (e.g. a double right-click). (Closes:
      #7450)
    - Implement new touchpad settings. This enables tap-to-click,
      2-fingers scrolling, and disable while typing. We don't enable
      reverse scrolling nor horizontal scrolling. (Closes: #7779)
    - Include the mount(8) output and live-additional-software.conf in
      WhisperBack bug reports (Closes: #8719, #8491).
    - Reduce brightness and saturation of background color. (Closes:
      #7963)
    - Have ALSA output sound via PulseAudio by default. This gives us
      centralized sound volume controls, and... allows to easily, and
      automatically, test that audio output works from Tor Browser,
      thanks to the PulseAudio integration into the GNOME sound
      control center.
    - Import the new Tails signing key, which we will use for Tails
      1.3.1, and have Tails Upgrader trust both it and the "old"
      (current) Tails signing key. (Closes: #8732)
    - tails-security-check: error out when passed an invalid CA file.
      Unfortunately, the underlying HTTPS stack we use here fails open
      in those case, so we have to check it ourselves. Currently, we
      check that the file exists, is readable, is a plain file and is
      not empty. Also support specifying the CA file via an
      environment variable. This will ease development and bug-fixing
      quite a bit.
    - Fix racy code in Tails Installer that sometimes made the
      automated test suite stall for scenarios installing Tails
      to USB disks. (Closes: #6092)
    - Make it possible to use Tails Upgrader to upgrade a Tails
      installation that has cruft files on the system partition.
      (Closes: #7678)

  * Build system
    - Install syslinux-utils from our builder-wheezy APT repository in
      Vagrant. We need version 6.03~pre20 to make the Tails ISO image
      in hybrid mode
    - Update deb.tails.boum.org apt repo signing key. (Closes: #8747)
    - Revert "Workaround build failure in lb_source, after creating
      the ISO." This is not needed anymore given the move to the Tor
      SOCKS proxy. (Closes: #5307)
    - Remove the bootstrap stage usage option and disable all
      live-build caching in Vagrant. It introduces complexity and
      potential for strange build inconsistencies for a meager
      reduction in build time. (Closes: #8725)
    - Hardcode the mirrors used at build and boot time in auto/config.
      Our stuff will be more consistent, easier to reproduce, and our
      QA process will be more reliable if we all use the same mirrors
      at build time as the ones we configure in the ISO. E.g. we won't
      have issues such as #8715 again. (Closes: #8726)
    - Don't attempt to retrieve source packages from local-packages so
      local packages can be installed via
      config/chroot_local-packages. (Closes: #8756)
    - Use our own Tor Browser archive when building an ISO. (Closes:
      #8125)

  * Test suite
    - Use libguestfs instead of parted when creating partitions and
      filsystems, and to check that only the expected files
      persist. We also switch to qcow2 as the default disk image
      format everywhere to reduce disk usage, enable us to use
      snapshots that includes the disks (in the future), and to use
      the same steps for creating disks in all tests. (Closes: #8673)
    - Automatically test that Tails ignores persistence volumes stored
      on non-removable media, and doesn't enable swaps. (Closes:
      #7822)
    - Actually make sure that Tails can boot from live systems stored
      on a hard drive. Running the 'I start Tails from DVD ...' step
      will override the earlier 'the computer is set to boot from ide
      drive "live_hd"' step, so let's make the "from DVD" part
      optional; it will be the default any way.
    - Make it possible to use an old iso with different persistence
      presets. (Closes: #8091)
    - Hide the cursor between steps when navigating the GNOME
      applications menu. This makes it a bit more robust, again:
      sometimes the cursor is partially hiding the menu entry we're
      looking for, hence preventing Sikuli from finding it (in
      particular when it's "Accessories", since we've just clicked on
      "Applications" which is nearby). (Closes: #8875)
    - Ensure that the test will fail if "apt-get X" commands fail.
    - Test 'Tor is ready' notification in a separate scenario. (Closes:
      #8714)
    - Add automated tests for torified wget and whois. This should
      help us identify future regressions such as #8603 in their
      torifying wrappers.
    - Add automated test for opening an URL from Pidgin.
    - And add automated tests for the Tor Browser's AppArmor
      sandboxing.
    - Test that "Report an Error Launcher" opens the support
      documentation.
    - Test that the Unsafe Browser:
      * starts in various locales.
      * complains when DNS isn't configured.
      * tears down its chroot on shutdown.
      * runs as the correct user.
      * has no plugins or add-ons installed.
      * has no unexpected bookmarks.
      * has no proxy configured.
    - Bump the "I2P router console is ready" timeout in its test to
      deal with slow Internet connections.
    - Make the automatic tests of gpgApplet more robust by relying
      more on graphical elements instead of keyboard shortcuts and
      static sleep():s. (Closes: #5632)
    - Make sure that enough disk space is available when creating
      virtual storage media. (Closes: #8907)
    - Test that the Unsafe Browser doesn't generate any non-user
      initiated traffic, and in particular that it doesn't check for
      upgrades, which is a regression test for #8694. (Closes: #8702)
    - Various robustness improvements to the Synaptic tests. (Closes:
      #8742)
    - Automatically test Git. (Closes: #6307)
    - Automatically test GNOME Screenshot, which is a regression test
      for #8087. (Closes: #8688)
    - Fix a quoting issue with `tails_persistence_enabled?`. (Closes:
      #8919)
    - Introduce an improved configuration system that also can store
      local secrets, like user credentials needed for some
      tests. (Closes: #6301, #8188)
    - Actually verify that we successfully set the time in our time
      syncing tests. (Closes: #5836)
    - Automatically test Tor. This includes normal functionality and
      the use pluggable transports, that our Tor enforcement is
      effective (e.g. only the Tor network or configured bridges are
      contacted) and that our stream isolation configuration is
      working. (Closes: #5644, #6305, #7821)

 -- Tails developers <tails@boum.org>  Mon, 23 Feb 2015 17:14:00 +0100

tails (1.2.3) unstable; urgency=medium

  * Security fixes
    - Upgrade Linux to 3.16.7-ckt2-1.
    - Upgrade Tor Browser to 4.0.3 (based on Firefox 31.4.0esr)
      (Closes: #8700).
    - Fail safe by entering panic mode if macchanger exits with an
      error, since in this situation we have to treat the
      driver/device state as undefined. Also, we previously just
      exited the script in this case, not triggering the panic mode
      and potentially leaking the real MAC address (Closes: #8571).
    - Disable upgrade checking in the Unsafe Browser. Until now the
      Unsafe Browser has checked for upgrades of the Tor Browser in
      the clear (Closes: #8694).

  * Bugfixes
    - Fix startup of the Unsafe Browser in some locales (Closes: #8693).
    - Wait for notification-daemon to run before showing the MAC
      spoofing panic mode notifications. Without this, the "Network
      card disabled" notification is sometimes lost when MAC spoofing
      fails. Unfortunately this only improves the situation, but
      doesn't fix it completely (see #8685).
    - Log that we're going to stop NetworkManager before trying to do
      it in the MAC spoofing scripts. Without this we wouldn't get the
      log message in case stopping NetworkManager fails (thanks to
      `set -e`).
    - Set GNOME Screenshot preferences to save the screenshots in
      /home/amnesia (Closes: #8087).
    - Do not suspend to RAM when closing the lid on battery power
      (Closes: #8071).
    - Properly update the Tails Installer's status when plugging in a
      USB drive after it has started (Closes: #8353).
    - Make rsync compare file contents by using --checksum for more
      reliable generation of the squashfs filesystem in
      IUKs. Previously it used the default, which is checking
      timestamps and file size, but that doesn't play well with the
      Tor browser files, that have a fixed mtime, which could result
      in updated files not ending up in the IUK.

  * Minor improvements
    - Finish migrating tails-security-check's and tails-iuk's pinning
      to our website's new X.509 certificate authority (Closes: #8404).

  * Build system
    - Update to Vagrant build box tails-builder-20141201. The only
      change is the removal of a reference to an ISO image which
      doesn't exist (except on the system that generated the build
      box) which causes an error for some users (Closes: #7644).
    - Generate the list of packages used during build, after building
      with Jenkins (Closes: #8518). This allows tracking their status
      on the Debian reproducible build front:
      https://reproducible.debian.net/index_pkg_sets.html#tails

  * Automated test suite
    - Check PO files with i18nspector (Closes: #8359).
    - Fix the expected image of a check.tp.o failure. Previously we
      looked for the "Sorry. You are not using Tor." text, but it
      seems it recently changed enough for Sikuli to not find it. To
      prevent future errors of the same kind we'll look for the
      crossed-over onion icon instead (Closes: #8533).
    - Bump timeout when waiting for Tor to re-bootstrap. We have a
      dreaded issue with timeouts that are multiple of 2 minutes, and
      then Tor succeeds soon after, so in order to allow for this
      timeout to be reached twice, and then possibly succeed, let's
      use N*2 minutes + 30 seconds, with N=2.

 -- Tails developers <tails@boum.org>  Wed, 14 Jan 2015 16:12:26 +0100

tails (1.2.2) unstable; urgency=medium

  * Bugfixes
    - Create a CA bundle for Tails Upgrader at ISO build time, and
      patch Tails Upgrader to use it. Specifically this will make it
      possible to check for Tails upgrades after our website changes
      certificate around the 2014 to 2015 transition (Partially fixes
      #8404).

 -- Tails developers <tails@boum.org>  Mon, 15 Dec 2014 10:05:17 +0100

tails (1.2.1) unstable; urgency=low

  * Security fixes
    - Upgrade Linux to 3.16.0-4, i.e. 3.16.7-1.
    - Install Tor Browser 4.0.2 (based on Firefox 31.3.0esr).

  * Bugfixes
    - Install syslinux-utils, to get isohybrid back (Closes: #8155).
    - Update xserver-xorg-input-evdev to 1:2.7.0-1+tails1 which
      includes a patch that restores mouse scrolling in KVM/Spice
      (Closes: 7426).
    - Set Torbutton logging preferences to the defaults (Closes:
      #8160). With the default settings, no site-specific information is
      logged.
    - Use the correct stack of rootfs:s for the chroot browsers (Closes:
      #8152, #8158). After installing incremental upgrades Tails' root
      filesystem consists of a stack squashfs:s, not only
      filesystem.squashfs. When not stacking them correct we may end up
      using the Tor Browser (Firefox) from an older version of Tails, or
      with no Tor Browser at all, as in the upgrade from Tails 1.1.2 to
      1.2, when we migrated from Iceweasel to the Tor Browser. Based on
      a patch contributed by sanic.
    - Use the Tor Browser for MIME type that GNOME associates with
      Iceweasel (Closes: #8153). Open URLs from Claws Mail, KeePassX
      etc. should be possible again.
    - Update patch to include all Intel CPU microcodes (Closes: #8189).
    - AppArmor: allow Pidgin to run Tor Browser unconfined, with
      scrubbed environment (Closes: #8186). Links opened in Pidgin are
      now handled by the Tor Browser.
    - Install all localized Iceweasel search plugins (Closes: #8139).
    - When generating the boot profile, ignore directories in
      process_IN_ACCESS as well (Closes: #7925). This allows ut to
      update the squashfs-ordering again in Tails 1.2.1.
    - gpgApplet: Don't pass already encoded data to GTK2 (Closes:
      #7968). It's now possible to clearsign text including non-ASCII
      characters.
    - Do not run the PulseAudio initscript, neither at startup nor
      shutdown (Closes: #8082).

  * Minor improvements
    - Upgrade I2P to 0.9.17-1~deb7u+1.
    - Make GnuPG configuration closer to the best practices one
      (Closes: #7512).
    - Have GnuPG directly use the Tor SOCKS port (Closes: #7416).
    - Remove TrueCrypt support and documentat how to open TrueCrypt
      volumes using cryptsetup (Closes: #5373).
    - Install hopenpgp-tools from Debian Jessie.

  * Build system
    - Add gettext >= 0.18.3 as a Tails build dependency. We need it for
      xgettext JavaScript support in feature/jessie.

  * Automated test suite
    - Don't click to open a sub-menu in the GNOME applications menu
      (Closes: #8140).
    - When testing the Windows camouflage, look for individual systray
      applets, to avoid relying on their ordering (Closes: #8059).
    - Focus the Pidgin Buddy List before looking for something
      happening in it (Closes: #8161).
    - Remove workaround for showing the TBB's menu bar (Closes #8028).

 -- Tails developers <tails@boum.org>  Tue, 02 Dec 2014 11:34:03 +0100

tails (1.2) unstable; urgency=medium

  * Major new features
    - Migrate from Iceweasel to the Tor Browser from the Tor Browser
      Bundle 4.0 (based on Firefox 31.2.0esr). This fixes the POODLE
      vulnerability.
      The installation in Tails is made global (multi-profile), uses
      the system-wide Tor instance, disables the Tor Browser updater,
      and keeps the desired deviations previously present in Iceweasel,
      e.g. we install the AdBlock Plus add-on, but not Tor Launcher (since
      we run it as a standalone XUL application), among other things.
    - Install AppArmor's userspace tools and apparmor-profiles-extra
      from Wheezy Backports, and enable the AppArmor Linux Security
      Module. This adds Mandatory Access Control for several critical
      applications in Tails, including Tor, Vidalia, Pidgin, Evince
      and Totem.
    - Isolate I2P traffic from the Tor Browser by adding a dedicated
      I2P Browser. It is set up similarly to the Unsafe Browser,
      but further disables features that are irrelevant for I2P, like
      search plugins and the AdBlock Plus addon, while keeping Tor Browser
      security features like the NoScript and Torbutton addons.
    - Upgrade Tor to 0.2.5.8-rc-1~d70.wheezy+1.

  * Security fixes
    - Disable TCP timestamps (Closes: #6579).

  * Bugfixes
    - Remove expired Pidgin certificates (Closes: #7730).
    - Use sudo instead of gksudo for running tails-upgrade-frontend to
      make stderr more easily accessible (Closes: #7431).
    - Run tails-persistence-setup with sudo instead of gksudo to make
      stderr more easily accessible, and allow the desktop user to
      pass the --verbose parameter (Closes: #7623).
    - Disable CUPS in the Unsafe Browser. This will prevent the
      browser from hanging for several minutes when accidentally
      pressing CTRL+P or trying to go to File -> Print (Closes: #7771).

  * Minor improvements
    - Install Linux 3.16-3 (version 3.16.5-1) from Debian
      unstable (Closes: #7886, #8100).
    - Transition away from TrueCrypt: install cryptsetup and friends
      from wheezy-backports (Closes: #5932), and make it clear that
      TrueCrypt will be removed in Tails 1.2.1 (Closes: #7739).
    - Install Monkeysign dependencies for qrcodes scanning.
    - Upgrade syslinux to 3:6.03~pre20+dfsg-2~bpo70+1, and install
      the new syslinux-efi package.
    - Upgrade I2P to 0.9.15-1~deb7u+1
    - Enable Wheezy proposed-updates APT repository and setup APT
      pinnings to install packages from it.
    - Enable Tor's syscall sandbox. This feature (new in 0.2.5.x)
      should make Tor a bit harder to exploit. It is only be enabled
      when when no special Tor configuration is requested in Tails
      Greeter due to incompatibility with pluggable transports.
    - Start I2P automatically when the network connects via a
      NetworkManager hook, and "i2p" is present on the kernel command
      line. The router console is no longer opened automatically, but
      can be accessed through the I2P Browser (Closes: #7732).
    - Simplify the IPv6 ferm rules (Closes: #7668).
    - Include persistence.conf in WhisperBack reports (Closes: #7461)
    - Pin packages from testing to 500, so that they can be upgraded.
    - Don't set Torbutton environment vars globally (Closes: #5648).
    - Enable VirtualBox guest additions by default (Closes: #5730). In
      particular this enables VirtualBox's display management service.
    - In the Unsafe Browser, hide option for "Tor Browser Health
      report", and the "Get Addons" section in the Addon manager
      (Closes: #7952).
    - Show Pidgin's formatting toolbar (Closes: #7356). Having the
      formatting toolbar displayed in Pidgin makes the OTR status more
      explicit by displaying it with words.

  * Automated test suite
    - Add --pause-on-fail to ease VM state debugging when tests
      misbehave.
    - Add execute_successfully() and assert_vmcommand_success() for
      added robustness when executing some command in the testing VM.
    - Use Test::Unit::Assertions instead of our home-made assert().
    - Add test for persistent browser bookmarks.
    - Add basic tests for Pidgin, Totem and Evince, including their
      AppArmor enforcement.
    - Factorize some common step pattern into single steps.
    - Factorize running a command in GNOME Terminal.
    - Add common steps to copy a file and test for its existence.
    - Add a wait_and_double_click Sikuli helper method.
    - Add a VM.file_content method, to avoid repeating ourselves, and
      use it whenever easily doable.
    - Drop test that diffs syslinux' exithelp.cfg: we don't ship this
      file anymore.
    - In the Unsafe Browser tests, rely on subtle timing less (Closes:
      #8009).
    - Use the same logic to determine when Tor is working in the test
      suite as in Tails itself. The idea is to avoid spamming the Tor
      control port during bootstrap, since we've seen problems with
      that already.

 -- Tails developers <tails@boum.org>  Wed, 15 Oct 2014 18:34:50 +0200

tails (1.1.2) unstable; urgency=medium

  * Security fixes
    - Upgrade the web browser to 24.8.0esr-0+tails3~bpo70+1
      (fixes Mozilla#1064636).
    - Install Linux 3.16-1 from sid (Closes: #7886).
    - Upgrade file to 5.11-2+deb7u5 (fixes CVE-2014-0207,
      CVE-2014-0237, CVE-2014-0238, CVE-2014-3478, CVE-2014-3479,
      CVE-2014-3480, CVE-2014-3487, CVE-2014-3538 and CVE-2014-3587).
    - Upgrade curl to 7.26.0-1+wheezy10 (fixes CVE-2014-3613 and
      CVE-2014-3620).
    - Upgrade bind9-based packages to 1:9.8.4.dfsg.P1-6+nmu2+deb7u2
      (fixes CVE-2014-0591).
    - Upgrade gnupg to 1.4.12-7+deb7u6 (fixes CVE-2014-5270).
    - Upgrade apt to 0.9.7.9+deb7u5 (fixes CVE-2014-0487,
      CVE-2014-0488, CVE-2014-0489, CVE-2014-0490, and
      CVE-2014-6273.).
    - Upgrade dbus to 1.6.8-1+deb7u4 (fixes CVE-2014-3635,
      CVE-2014-3636, CVE-2014-3637, CVE-2014-3638 and CVE-2014-3639).
    - Upgrade libav-based pacakges to 6:0.8.16-1 (fixes
      CVE-2013-7020).
    - Upgrade bash to 4.2+dfsg-0.1+deb7u1 (fixes CVE-2014-6271).

 -- Tails developers <tails@boum.org>  Tue, 23 Sep 2014 23:01:40 -0700

tails (1.1.1) unstable; urgency=medium

  * Security fixes
    - Upgrade the web browser to 24.8.0esr-0+tails1~bpo70+1
      (Firefox 24.8.0esr + Iceweasel patches + Torbrowser patches).
      Also import the Tor Browser profile at commit
      271b64b889e5c549196c3ee91c888de88148560f from
      ttp/tor-browser-24.8.0esr-3.x-1.
    - Upgrade Tor to 0.2.4.23-2~d70.wheezy+1 (fixes CVE-2014-5117).
    - Upgrade I2P to 0.9.14.1-1~deb7u+1.
    - Upgrade Linux to 3.14.15-2 (fixes CVE-2014-3534, CVE-2014-4667
      and CVE-2014-4943).
    - Upgrade CUPS-based packages to 1.5.3-5+deb7u4 (fixes
      CVE-2014-3537, CVE-2014-5029, CVE-2014-5030 and CVE-2014-5031).
    - Upgrade libnss3 to 2:3.14.5-1+deb7u1 (fixes CVE-2013-1741,
      CVE-2013-5606, CVE-2014-1491 and CVE-2014-1492).
    - Upgrade openssl to 1.0.1e-2+deb7u12 (fixes CVE-2014-3505,
      CVE-2014-3506, CVE-2014-3507, CVE-2014-3508, CVE-2014-3509,
      CVE-2014-3510, CVE-2014-3511, CVE-2014-3512 and CVE-2014-5139).
    - Upgrade krb5-based packages to 1.10.1+dfsg-5+deb7u2 (fixes
      CVE-2014-4341, CVE-2014-4342, CVE-2014-4343, CVE-2014-4344 and
      CVE-2014-4345).
    - Upgrade libav-based packages to 6:0.8.15-1 (fixes CVE-2011-3934,
      CVE-2011-3935, CVE-2011-3946, CVE-2013-0848, CVE-2013-0851,
      CVE-2013-0852, CVE-2013-0860, CVE-2013-0868, CVE-2013-3672,
      CVE-2013-3674 and CVE-2014-2263.
    - Upgrade libgpgme11 to 1.2.0-1.4+deb7u1 (fixes CVE-2014-5117).
    - Upgrade python-imaging to 1.1.7-4+deb7u1 (fixes CVE-2014-3589).
    - Prevent dhclient from sending the hostname over the network
      (Closes: #7688).
    - Override the hostname provided by the DHCP server (Closes: #7769).
    - Add an I2P boot parameter. Without adding "i2p" to the kernel
      command line, I2P will not be accessible for the Live user.
    - Stricter I2P firewall rules:
      * deny I2P from accessing the LAN
      * deny I2P from accessing the loopback device, except for select
        whitelisted services
      * allow I2P access to the Internet
      The ACCEPT rules will only be enabled when the string 'i2p' is
      passed at the boot prompt. The rules which DENY or REJECT
      access for the 'i2psvc' user will always be applied.
    - Disable I2P plugins, since it doesn't make much sense without
      persistence, and should eliminate some attack vectors.
    - Disable I2P's BOB port. No maintained I2P application uses it.

  * Bugfixes
    - Fix condition clause in tails-security-check (Closes: #7657).
    - Don't ship OpenJDK 6: I2P prefers v7, and we don't need both.
    - Prevent Tails Installer from updating the system partition
      properties on MBR partitions (Closes: #7716).

  * Minor improvements
    - Upgrade to Torbutton 1.6.12.1.
    - Install gnome-user-guide (Closes: #7618).
    - Install cups-pk-helper (Closes: #7636).
    - Update the SquashFS sort file.
    - Compress the SquashFS more aggressively (Closes: #7706).
    - I2P: Keep POP3 email on server. The default in the I2P webmail
      app was to keep mail on the server, but that setting was changed
      recently. This configuration setting (susimail.config) will only
      be copied over in I2P 0.9.14 and newer.
    - Add a Close button to the Tails Installer launcher window.

  * Build system
    - Migrate Vagrant basebox to Debian Wheezy (Closes #7133, #6736).
    - Consistently use the same Debian mirror.
    - Disable runtime APT proxy configuration when using APT in
      binary_local-hooks (Closes: #7691).

  * Automated test suite
    - Automatically test hostname leaks (Closes: #7712).
    - Move autotest live-config hook to be run last. This way we'll
      notice if some earlier live-config hook cancels all hooks by
      running the automated test suite since the remote shell won't be
      running in that case.
    - Test that the I2P boot parameter does what it's supposed to do
      (Closes: #7760).
    - Start applications by using the GNOME Applications menu instead
      of the GNOME Run Dialog (Closes: #5550, #7060).

 -- Tails developers <tails@boum.org>  Sun, 31 Aug 2014 20:49:28 +0000

tails (1.1) unstable; urgency=medium

  * Rebase on Debian Wheezy
    - Upgrade literally thousands of packages.
    - Migrate to GNOME3 fallback mode.
    - Install LibreOffice instead of OpenOffice.
    - Remove custom LSB logging: Wheezy has fancy colored init
      logging.

  * Major new features
    - UEFI boot support.
    - Replace the Windows XP camouflage with an experimental Windows 8
      camouflage.
    - Install Linux 3.14.12-1 from Debian unstable.
    - Bring back VirtualBox guest modules, installed from Wheezy
      backports. Full functionality is only available when using the
      32-bit kernel.

  * Security fixes
    - Fix write access to boot medium via udisks (#6172).
    - Don't allow the desktop user to pass arguments to
      tails-upgrade-frontend (Closes: #7410).
    - Make persistent file permissions safer (Closes #7443):
      * Make the content of /etc/skel non-world-readable. Otherwise,
        such files may be copied to /home/amnesia, and in turn to the
        persistent volume, with unsafe permissions. That's no big deal
        in /home/amnesia (that is itself not world-readable), *but*
        the root of the persistent volume has to be world-readable.
      * Have activate_custom_mounts create new directories with safe
        permissions.
      * Set strict permissions on /home/amnesia (Closes: #7463).
      * Fix permissions on persistent directories that were created
        with unsafe permissions (Closes: #7458).
      * Fix files ownership while copying persistence (Closes: #7216).
        The previous instructions to copy the persistent data were
        creating personal files that belong to root. I don't think
        there is a way of preserving the original ownership using
        Nautilus (unless doing a "move" instead of a "copy" but that's
        not what we are trying to do here).
    - Disable FoxyProxy's proxy:// protocol handler (Closes: #7479).
      FoxyProxy adds the proxy:// protocol handler, which can be used
      to configure the proxy via an URI. A malicious web page can
      include (or a malicious exit node can inject) some JavaScript
      code to visit such an URI and disable or otherwise change
      Iceweasel's proxy settings. While using this to disable
      proxying will be dealt with safely by our firewall, this could
      be used to defeat stream isolation, although the user must be
      tricked into accepting the new proxy settings.
    - Upgrade the web browser to 24.7.0esr-0+tails1~bpo70+1
      (Firefox 24.7.0esr + Iceweasel patches + Torbrowser patches).
    - Upgrade to Linux 3.14.12-1 (fixes CVE-2014-4699).
    - Upgrade libav-based packages to 0.8.13-1 (fixes CVE-2014-4609).
    - Upgrade to libxml2 2.8.0+dfsg1-7+wheezy1 (fixes CVE-2014-0191).
    - Upgrade to dbus 1.6.8-1+deb7u3 (fixes CVE-2014-3477,
      CVE-2014-3532 and CVE-2014-3533).

  * Bugfixes
    - Disable GNOME keyring's GnuPG functionality. (Closes: #7330) In
      feature/regular-gnupg-agent, we installed the regular GnuPG
      agent so that it is used instead of GNOME keyring's one. This is
      not enough on Wheezy, so let's disable the starting of the "gpg"
      component of GNOME keyring.
    - Make sure /etc/default/locale exists, with a sensible default
      value (Closes: #7333). Before Tails Greeter's PostLogin script
      are run, /etc/default/locale does not exist on Wheezy. Our
      tails-kexec initscript (and quite a few other scripts we run)
      depends on this file to exist. So, let's make sure it exists,
      with a sensible default value.
    - Create the tails-persistence-setup user with the same UID/GID it
      had on Tails/Squeeze. (Closes: #7343) Else, our various checks
      for safe access rights on persistence.conf fail.
    - Revert back to browsing the offline documentation using Iceweasel
      instead of Yelp (Closes: #7390, #7285).
    - Make the new NetworkManager configuration directory persistent,
      when the old one was, but disable the old one (Closes: #7338).
    - Before running tails-upgrade-frontend, chdir to a world-readable
      place (Closes: #7641). In particular, Archive::Tar::Wrapper,
      when called by tails-install-iuk, wants to chdir back to the
      original cwd after it has chdir'd elsewhere to do its job.

  * Minor improvements
    - Install seahorse-nautilus, replacing seahorse-plugins (Closes #5516).
    - Install hledger (custom backport, for now): our accountants need this.
    - Install stable Scribus instead of scribus-ng.
    - Install the printer driver for Epson Inkjet that use ESC/P-R.
    - Install the BookletImposer PDF imposition toolkit. It's tiny,
      and really helpful e.g. when producing booklets.
    - Install gtkhash and nautilus-gtkhash (Closes #6763).
    - Import new version of Tor Launcher:
      · Now based on upstream Tor Launcher 0.2.5.4.
      · Tor bug #11772: Proxy Type menu not set correctly
      · Tor bug #11699: Change &amp;#160 to &#160; in network-settings.dtd
      · Correctly handle startup paths that contain dot.
    - Upgrade to Torbutton 1.6.9.0.
    - Avoid shipping python2.6 in addition to python2.7.
    - Don't install Gobby 0.4 anymore. Gobby 0.5 has been available in
      Debian since Squeeze, now is a good time to drop the obsolete
      0.4 implementation.
    - Require a bit less free memory before checking for upgrades with
      Tails Upgrader. The general goal is to avoid displaying "Not
      enough memory available to check for upgrades" too often due to
      over-cautious memory requirements checked in the wrapper.
    - Make Tails Greeter's help window resolution-aware. Previously it
      used a static 800x600 which was problematic on lower resolutions,
      and sub-optimal on higher resolutions. Now it adapts itself
      according to the screen resolution.
    - Whisperback now sanitizes attached logs better with respect to
      DMI data, IPv6 addresses, and serial numbers (Closes #6797,
      #6798, #6804).
    - Integrate the new logo in Tails Installer (Closes #7095)
    - Also install linux-base and linux-compiler-gcc-4.8-x86 from
      sid. This way, we can get rid of our linux-compiler-gcc-4.8-x86
      3.12, and it makes things a bit more consistent.
    - Include the syslinux binary, and its MBR, in the ISO filesystem.
      This in turn allows Tails Installer to use this binary and MBR,
      which is critical for avoiding problems (such as #7345) on
      "Upgrade from ISO".
    - Include syslinux.exe for win32 in utils/win32/ on the ISO
      filesystem (Closes: #7425).
    - Tails Installer:
      * Add consistent margins in GUI.
      * Always reset the target drive's MBR, without asking for
        confirmation, after installing or upgrading.
      * Install the bootloader using the syslinux binary found on the
        target device, once the Live OS has been extracted/copied
        there.
    - Enable double-clicking to pick entries in the language or
      keyboard layout lists in Tails Greeter.
    - Install backport of shared-mime-info 1.3 (Closes: #7079).
    - Make sanity-check prompts closable in Tails Persistence Setup
      (Closes: #7119).
    - Fix quick search in Tails Greeter's Other languages window
      (Closes: #5387).
    - Install systemd. It is not enabled by default, but having it
      around will help doing the migration work.
    - Enable AppArmor on the kernel command-line. This is a no-op
      without the userspace tools and with no profile shipped, but it
      will make it easier to fix this part of the situation.

  * Build system
    - Bump Vagrant builder's memory for RAM builds. Wheezy requires
      more space to build, and the resulting image is larger.
    - Fix Vagrant compatibility issue. Some classes' methods/fields
      have been renamed between Vagrant versions, so we need a simple
      compatibility layer to support all versions. Without this, it's
      not possible to issue e.g. a `build` command to an already
      running (i.e. `vm:up`:ed) Vagrant instance.
    - Move cpu and mem checks to the `build` task. Previously, when
      they were checked in `vm:up` *only* when issued while the VM
      already is up, so these checks weren't run if one issues a
      `build` when the VM is off. Now we'll fail earlier with a more
      informative error message, and it looks like a more logical home
      for them too.
    - Fix buggy memory checks for RAM building. We have to take into
      account which state the Vagrant VM is in for determining *where*
      we check if enough memory is available for a RAM build. If it's
      off, we check the host; if it's on we check the VM. Previously
      we always checked the host, which doesn't make sense when the VM
      is already started.

  * Automated test suite
    - Bump the tester VM's RAM by 256 MiB. There is not enough free
      RAM to run Tails Upgrader with just 1 GiB of RAM after the
      migration to Wheezy.
    - Always adjust OOM and memory overcommit settings. The kernel
      freezes seem to also happen for the amd64 kernel when filling
      the memory.
    - Add option to make Sikuli rety on FindFailed. This makes it
      possible to update manu images for Sikuli in just *one* test
      suite run, by continuously updating outdated pictures as we go.
    - Actually run "Upgrade from ISO" from a USB drive running the old
      version. That's what users do, and is buggy.
    - Automatically test persistent directories permissions (Closes: #7560).
    - Use read-write persistence when testing upgraded USB
      installations.  Otherwise e.g. the permission fixes won't get
      applied, and the subsequent steps testing the permissions will
      fail.
    - Actually check that the ISO's Tails is installed. The step
      "Tails is installed on USB drive $TARGET" only checks that the
      *running* Tails is installed on $TARGET, which obviously fails
      when doing an upgrade from ISO running an old Tails. That it
      worked for the same scenario running the current Tails is just
      coincidental.
    - Use OpenJDK 7 to run our test suite (Closes #7175).
    - Use qemu-system-x86_64 directly, instead of kvm, for running the
      automated test suite (Closes: #7605).

 -- Tails developers <tails@boum.org>  Sun, 20 Jul 2014 23:16:13 +0200

tails (1.0.1) unstable; urgency=medium

  * Security fixes
    - Upgrade the web browser to 24.6.0esr-0+tails1~bpo60+1
      (Firefox 24.6.0esr + Iceweasel patches + Torbrowser patches).
      Also import the Tor Browser profile at commit
      90ba8fbaf6f23494f1a0e38d63153b3b7e65d3d3 from
      ttp/tor-browser-24.6.0esr-3.x-1.
    - Install Linux 3.14 from Debian unstable (fixes CVE-2014-3153 and
      others).
    - Install openssl from Squeeze LTS (fixes CVE-2014-0076,
      CVE-2014-0195, CVE-2014-0221, CVE-2014-3470 and CVE-2014-0224).
    - Install GnuTLS from Squeeze LTS (fixes CVE-2014-3466.).

  * Minor improvements
    - Add Squeeze LTS APT sources. It has been given a low pinning
      priority so explicit pinning must be used to actually install
      anything from it.
    - Upgrade Tor to 0.2.4.22-1~d60.squeeze+1.
    - Upgrade I2P to 0.9.13-1~deb6u+1.

 -- Tails developers <tails@boum.org>  Sun, 08 Jun 2014 19:14:00 +0200

tails (1.0) unstable; urgency=medium

  * Security fixes
    - Upgrade the web browser to 24.5.0esr-0+tails1~bpo60+1
      (Firefox 24.5.0esr + Iceweasel patches + Torbrowser patches).
    - Upgrade Tor to 0.2.4.21-1+tails1~d60.squeeze+1:
      * Based on 0.2.4.21-1~d60.squeeze+1.
      * Backport the fix for Tor bug #11464. It adds client-side blacklists for
        all Tor directory authority keys that was vulnerable to Heartbleed.
        This protects clients in case attackers were able to compromise a
        majority of the authority signing and identity keys.

   * Bugfixes
    - Disable inbound I2P connections. Tails already restricts incoming
      connections, but this change tells I2P about it.
    - Fix link to the system requirements documentation page in the Tails
      Upgrader error shown when too little RAM is available.

  * Minor improvements
    - Upgrade I2P to 0.9.12-2~deb6u+1.
    - Import TorBrowser profile. This was forgotten in Tails 0.23 and even
      though we didn't explicitly set those preferences in that release
      they defaulted to the same values. This future-proofs us in case the
      defaults would ever change.
    - Import new custom version of tor-launcher:
      * Based on upstream Tor Launcher 0.2.5.3.
      * Improve how Tor Launcher handles incomplete translation.
        (Tor bug #11483; more future-proof fix for Tails bug #6885)
      * Remove the bridge settings prompt. (Tor bug #11482; closes Tails
        bug #6934,)
      * Always show bridge help button. (Tor bug #11484)
    - Integrate the new Tails logo into various places:
      * The website
      * The boot splash
      * The "About Tails" dialog

  * Build system
    - Use the stable APT suite when building from the stable Git branch
      (Closes: #7022).

  * Test suite
    - Add test for the #7022 fix.

 -- Tails developers <tails@boum.org>  Sun, 27 Apr 2014 19:34:01 +0200

tails (0.23) unstable; urgency=medium

  * Security fixes
    - Upgrade the web browser to 24.4.0esr-0+tails1~bpo60+1
      (Firefox 24.4.0esr + Iceweasel patches + Torbrowser patches).

  * Major new features
    - Spoof the network interfaces' MAC address by default (Closes: #5421),
      as designed on https://tails.boum.org/contribute/design/MAC_address/.
    - Rework the way to configure how Tor connects to the network
      (bridges, proxy, fascist firewall): add an option to Tails Greeter,
      start Tor Launcher when needed (Closes: #5920, #5343).

  * Bugfixes
    - Additional software: do not crash when persistence is disabled
      (Closes: #6440).
    - Upgrade Pidgin to 2.10.9, that fixes some regressions introduced
      in the 2.10.8 security update (Closes: #6661).
    - Wait for Tor to have fully bootstrapped, plus a bit more time,
      before checking for upgrades (Closes: #6728) and unfixed known
      security issues.
    - Disable the Intel Management Engine Interface driver (Closes: #6460).
      We don't need it in Tails, it might be dangerous, and it causes bugs
      on various hardware such as systems that reboot when asked to shut down
    - Add a launcher for the Tails documentation. This makes it available
      in Windows Camouflage mode (Closes: #5374, #6767).
    - Remove the obsolete wikileaks.de account from Pidgin (Closes: #6807).

  * Minor improvements
    - Upgrade Tor to 0.2.4.21-1~d60.squeeze+1.
    - Upgrade obfsproxy to 0.2.6-2~~squeeze+1.
    - Upgrade I2P to 0.9.11-1deb6u1.
    - Install 64-bit kernel instead of the 686-pae one (Closes: #5456).
      This is a necessary first step towards UEFI boot support.
    - Install Monkeysign (in a not-so-functional shape yet).
    - Disable the autologin text consoles (Closes: #5588). This was one of
      the blockers before a screen saver can be installed
      in a meaningful way (#5684).
    - Don't localize the text consoles anymore: it is broken on Wheezy,
      the intended users can as well use loadkeys, and we now do not have
      to trust setupcon to be safe for being run as root by the desktop user.
    - Make it possible to manually start IBus.
    - Reintroduce the possibility to switch identities in the Tor Browser,
      using a filtering proxy in front of the Tor ControlPort to avoid giving
      full control over Tor to the desktop user (Closes: #6383).
    - Incremental upgrades improvements:
      · Drop the Tails Upgrader launcher, to limit users' confusion
        (Closes: #6513).
      · Lock down sudo credentials a bit.
      · Hide debugging information (Closes: #6505).
      · Include ~/.xsession-errors in WhisperBack bug reports.
        This captures the Tails Upgrader errors and debugging information.
      · Report more precisely why an incremental upgrade cannot be done
        (Closes: #6575).
      · Various user interface and phrasing improvements.
    - Don't install the Cookie Monster browser extension (Closes: #6790).
    - Add a browser bookmark pointing to Tor's Stack Exchange (Closes: #6632).
    - Remove the preconfigured #tor channel from the Pidgin: apparently,
      too many Tails users go ask Tails questions there, without making
      it clear that they are running Tails, hence creating a user-support
      nightmare (Closes: #6679).
    - Use (most of) Tor Browser's mozconfig (Closes: #6474).
    - Rebase the browser on top of iceweasel 24.3.0esr-1, to get
      the certificate authorities added by Debian back (Closes: #6704).
    - Give access to the relevant documentation pages from Tails Greeter.
    - Hide Tails Greeter's password mismatch warning when entry is changed.
    - Persistent Volume Assistant:
      · Take into account our installer is now called Tails Installer.
      · Optimize window height (Closes: #5458).
      · Display device paths in a more user-friendly way (Closes: #5311).

  * Build system
    - Ease updating POT and PO files at release time, and importing translations
      from Transifex (Closes: #6288, #6207).
    - Drop custom poedit backport, install it from squeeze-backports-sloppy.
    - Make ISO and IUK smaller (Closes: #6390, #6425):
      · Exclude more files from being included in the ISO.
      · Remove *.pyc later so that they are not recreated.
      · Truncate log files later so that they are not filled again.
      · At ISO build time, set mtime to the epoch for large files whose content
        generally does not change between releases. This forces rsync
        to compare the actual content of these files, when preparing an IUK,
        instead of blindly adding it to the IUK merely because the mtime
        has changed, while the content is the same.
    - Make local hooks logging consistent.

  * Test suite
    - Migrate from JRuby to native Ruby + rjb.
    - The test suite can now be run on Debian Wheezy + backports.
    - Fix buggy "persistence is not enabled" step (Closes: #5465).
    - Use IPv6 private address as of RFC 4193 for the test suite's virtual
      network. Otherwise dnsmasq from Wheezy complains, as it is not capable
      of handling public IPv6 addresses.
    - Delete volumes after each scenario unless tagged @keep_volumes.
    - Add an anti-test to make sure the memory erasure test works fine.
    - A *lot* of bugfixes, simplifications and robustness improvements.

 -- Tails developers <tails@boum.org>  Tue, 18 Mar 2014 00:58:50 +0100

tails (0.22.1) unstable; urgency=medium

  * Security fixes
    - Upgrade the web browser to 24.3.0esr-0+tails1~bpo60+2
      (Firefox 24.3.0esr + Iceweasel patches + Torbrowser patches).
    - Upgrade NSS to 3.14.5-1~bpo60+1.
    - Upgrade Pidgin to 2.10.8.
    - Workaround browser size fingerprinting issue by using small icons
      in the web browser's navigation toolbar (Closes: #6377).
      We're actually hit by Tor#9268, and this is the best workaround gk
      and I were able to find when discussing this on Tor#10095.

  * Major new features
    - Check for upgrades availability using Tails Upgrader, and propose
      to apply an incremental upgrade whenever possible (Closes: #6014).
      · Run tails-update-frontend at session login time.
      · Have tails-security-check only report unfixed security issues.
      · Greatly improve the Tails Upgrader UI and strings phrasing.
      · Enable startup notification for Tails Upgrader.
    - Install Linux 3.12 (3.12.6-2) from Debian testing. Unfortunately,
      this breaks the memory wipe feature on some hardware (#6460), but
      it fixes quite a few security issues, and improves hardware support.
    - Update the build system to be compatible with Vagrant 1.2 and 1.3,
      in addition to the already supported versions (Closes: #6221).
      Thanks to David Isaac Wolinsky <isaac.wolinsky@gmail.com>.

  * Bugfixes
    - Do not start IBus for languages that don't need it. This fixes
      the keybindings problems introduced in 0.22 (Closes: #6478).
      Thanks to WinterFairy.
    - Disable network.proxy.socks_remote_dns in the Unsafe Browser.
      Bugfix against 0.22 (Closes: #6479).
    - Fetch Tor Browser User-Agent from its own prefs, rather than from
      the obsolete Torbutton ones. Bugfix against 0.22 (Closes: #6477).
    - Upgrade Vagrant basebox to include up-to-date Debian archive keys
      (Closes: #6515, #6527).
    - Do not use a non-working proxy for downloading the Vagrant basebox
      (Closes: #6514).
    - Use IE's icon in Windows camouflage mode.
      Bugfix against 0.22 (Closes: #6536).
    - Support "upgrading" a partial Tails installation (Closes: #6438)
      and fix missing confirmation dialog in Tails Installer (Closes: #6437).
      Thanks to Andres Gomez Ramirez <andres.gomez@cern.ch>.
    - Fix browser homepage in Spanish locales (Closes: #6612).

  * Minor improvements
    - Tor 0.2.4 is stable! Adapt APT sources accordingly.
    - Update Tor Browser to 24.2.0esr-1+tails1, that uses its own NSS
      library instead of the system one.
    - Update Torbutton to 1.6.5.3.
    - Do not start Tor Browser automatically, but notify when Tor is ready.
      Warn the user when they attempt to start Tor Browser before Tor is ready.
    - Import Tor Browser profile at
      3ed5d9511e783deb86835803a6f40e7d5a182a12 from ttp/tor-browser-24.2.0esr-1.
    - Use http.debian.net for Vagrant builds, instead of the mostly broken
      (and soon obsolete) cdn.debian.net.
    - Phrasing and UI improvements in tails-upgrade-frontend.
    - Style and robustness improvements in tails-security-check.
    - Make room for upcoming UEFI support in Tails Installer.

 -- Tails developers <tails@boum.org>  Wed, 29 Jan 2014 15:08:13 +0100

tails (0.22) unstable; urgency=medium

  [Tails developers]
  * Security fixes
    - Upgrade to Iceweasel 24.2.0esr that fixes a few serious security issues.
    - Stop migrating persistence configuration and access rights. Instead,
      disable all persistence configuration files if the mountpoint has wrong
      access rights (Closes: #6413).
    - Upgrade to NSS 3.15.3 that fixes a few serious security issues affecting
      the browser, such as CVE-2013-1741, CVE-2013-5605 and CVE-2013-5606.

  * Major improvements
    - Switch to Iceweasel 24 (Closes: #6370).
      · Resync' (most) Iceweasel prefs with TBB 3.0-beta-1 and get rid
        of many obsolete or default settings.
      · Disable WebRTC (Closes: #6468).
      · Import TorBrowser profile at commit
        51bf06502c46ee6c1f587459e8370aef11a3422d from the tor-browser-24.2.0esr-1
        branch at https://git.torproject.org/tor-browser.git.
    - Switch to Torbutton 1.6.5 (Closes: #6371).
      · Prevent Torbutton from asking users to "upgrade TBB".
      · Use the same Tor SOCKS port as the TBB (9151) for our web browser.
        This should be enough to avoid being affected by Tor#8511.
      · Disable Torbutton 1.6's check for Tor.
        Unfortunately, the new check.torproject.org breaks the remote Tor
        check. We cannot use the local Tor check with the control port. So,
        the shortest and sanest path to fixing the check issue, because the
        remote Tor check is broken" seems to simply disable this check.
        Patch submitted upstream as Tor#10216.
    - Prepare incremental upgrades to be the next default way to upgrade Tails,
      on point-releases at least.

  * Bugfixes
    - Deny X authentication only after Vidalia exits (Closes: #6389).
    - Disable DPMS screen blanking (Closes: #5617).
    - Fix checking of the persistent volume's ACL.
    - Sanitize more IP and MAC addresses in bug reports (Closes: #6391).
    - Do not fail USB upgrade when the "tmp" directory exists on the
      destination device.
    - Tails Installer: list devices with isohybrid Tails installed
      (Closes: #6462).

  * Minor improvements
    - Create a configuration file for additional software if needed
      (Closes: #6436).
    - Translations all over the place.
    - Enable favicons in Iceweasel.
    - Do not propose to make permanent NoScript exceptions.
      In Tails, every such thing is temporary, so better only display the menu
      entry that's about temporarily allowing something.
    - Clearer warning when deleting persistent volume (thanks to Andres Gomez
      Ramirez <andres.gomez@cern.ch> for the patch).
    - Make wording in Tails Installer more consistent.

  [ WinterFairy ]
  * Use IBus instead of SCIM (Closes: #5624, #6206).
    It makes it possible to input passwords in pinentry for at least Japanese,
    Chinese and Korean languages.
  * Add an import-translation script.
    This automates the importation process of completed translations
    from Transifex.
  * Always list optimal keyboard layout in the greeter (Closes: #5741).
  * Fix on-the-fly translation of the greeter in various languages
    (Closes: #5469).

  [ Kytv]
  * Update I2P to 0.9.8.1 (Closes: #6080, #5889).
  * Improve I2P configuration:
    - Disable IPv6 support in a nicer way.
    - Disable i2cp (allows java clients to communicate from outside the JVM). If
      this is unset an exception for port 7654 would need to be added to ferm.
    - Disable "in-network" updates (this is also done in the regular I2P
      packages).
    - Disable the outproxies. Access to the Internet is already routed through
      Tor so these are unnecessary. If end-users have a good reason to go
      through one of the I2P outproxies they can turn them back on.
  * Add a couple of default I2P IRC channels to Pidgin.
  * Allow access to the local 'eepsite' through FoxyProxy.
  * Add firewall exceptions for the standard I2P ports.

 -- Tails developers <tails@boum.org>  Sat, 30 Nov 2013 16:47:18 +0100

tails (0.21) unstable; urgency=low

  * Security fixes
    - Don't grant access to the Tor control port for the desktop user
      (amnesia). Else, an attacker able to run arbitrary code as this user
      could obtain the public IP with a get_info command.
      · Vidalia is now run as a dedicated user.
      · Remove the amnesia user from the debian-tor group.
      · Remove the Vidalia launcher in the Applications menu.
        The Vidalia instance it starts is useless, since it can't connect
        to the Tor control port.
    - Don't allow the desktop user to directly change persistence settings.
      Else, an attacker able to run arbitrary code as this user could
      leverage this feature to gain persistent root access, as long as
      persistence is enabled.
      · Fully rework the persistent filesystem and files ownership
        and permissions.
      · Run the Persistent Volume Assistant as a dedicated user, that is
        granted the relevant udisks and filesystem -level credentials.
      · At persistence activation time, don't trust existing persistence
        configuration files, migrate to the new ownership and permissions,
        migrate every known-safe existing settings and backup what's left.
        Warn the user when not all persistence settings could be migrated.
      · Persistent Volume Assistant uses the new ownership and permissions
        scheme when initializing a new persistent volume, and refuses to
        read persistence.conf if it, or the parent directory, hasn't the
        expected permissions.
      · Make boot medium 'system internal' for udisks with bilibop.
        Once Tails is based on Wheezy, this will further complete the
        protection (see #6172 for details).
    - Update Iceweasel to 17.0.10esr-0+tails2~bpo60+1.
    - Update Torbutton to 1.5.2-2, including a patch cherry-picked from
      upstream to make window resizing closer to what the design says.

  * Major new features
    - Add a persistence preset for printing settings (Closes: #5686).
      Reload CUPS configuration after persistence activation.
    - Support SD card connected through a SDIO host adapter (Closes: #6324).
      · Rebrand Tails USB installer to Tails installer.
      · Display devices brand, model and size in the Installer
        (Closes: #6292).
      · Ask for confirmation before installing Tails onto a device
        (Closes: #6293).
      · Add support for SDIO and MMC block devices to the Tails Installer
        (Closes: #5744) and the Persistent Volume Assistant (Closes: #6325).
      · Arm the udev watchdog when booted from SD (plugged in SDIO) too
        (Closes: #6327).

  * Minor improvements
    - Provide a consistent path to the persistent volume mountpoint
      (Closes: #5854).
    - Add a KeePassX launcher to the top GNOME panel (Closes: #6290).
    - Rework bug reporting workflow: point the desktop launcher to
      the troubleshooting page.
    - Make /home world-readable at build time, regardless of the Git
      working copy permissions. This makes the build process more robust
      against strict umasks.
    - Add signing capabilities to the tails-build script (Closes: #6267).
      This is in turn used to sign ISO images built by our Jenkins setup
      (Closes: #6193).
    - Simplify the ikiwiki setup and make more pages translatable.
    - Exclude the version string in GnuPG's ASCII armored output.
    - Prefer stronger ciphers (AES256,AES192,AES,CAST5) when encrypting
      data with GnuPG.
    - Use the same custom Startpage search URL than the TBB.
      This apparently disables the new broken "family" filter.
    - Update AdBlock Plus patterns.
    - Install Linux from Debian testing.
      (That is, the same version that was shipped in 0.20.1.)

  * Test suite
    - Look for "/tmp/.X11-unix/X${1#:}" too when detecting displays in use.
    - Adapt tests to match the Control Port access security fix:
      · Take into account that the amnesia user isn't part of the debian-tor
        group anymore.
      · Run as root the checks to see if a process is running: this
        is required to see other users' processes.

 -- Tails developers <tails@boum.org>  Sat, 26 Oct 2013 23:42:46 +0200

tails (0.20.1) unstable; urgency=low

  * Major new features
  - Install Tor 0.2.4.17-rc-1~d60.squeeze+1 from the Tor project's repository.
  - Install Iceweasel 17.0.9esr with Torbrowser patches.
  - Install Linux kernel 3.10-3 (version 3.10.11-1) from sid.

  * Bugfixes
  - Remount persistence devices read-only at shutdown/reboot time
    (Closes: #6228).
  - Greeter: display a warning icon on admin password mismatch and on
    persistence unlocking failure. Thanks to Andres Gomez Ramirez
    <andres.gomez@cern.ch> for the fix!
  - Don't torsocksify Pidgin.
    Instead we disable Pidgin's GNOME integration to get the "Global proxy
    configuration", which we set to use Tor. This fixes the I2P IRC account.
  - Additional software: fix typo in notification.
  - Allow installing "Priority: standard" packages that we do not install
    by default: remove them late in the build process instead of assigning
    them a -1 APT pinning level.

  * Minor improvements
  - Update AdBlock Plus patterns.
  - Use more unique ISO file name when building from Jenkins.
  - Additional software: point to the system log on upgrade failure.
  - Set SOCKS5_USER and SOCKS5_PASSWORD in the connect-socks wrapper (used
    by Git). Else, Tor 0.2.4's IsolateSOCKSAuth and connect-proxy
    sometimes play together in some way that makes connect-proxy ask for
    a password to connect to the SocksPort. SOCKS5_USER and
    SOCKS5_PASSWORD are passed through unchanged if they were manually set
    by the user already.
  - Use our custom connect-socks wrapper for SSH. Else, Tor 0.2.4's
    IsolateSOCKSAuth and connect-proxy sometimes play together in some way
    that makes connect-proxy ask for a password to connect to the
    SocksPort. Note that connect-socks uses the default SocksPort too, so
    no change here wrt. our connection isolation design.

  * Localization
  - Import new translations from Transifex.

  * Test suite
  - Fix old ISO checking for consistent error reporting.
  - Remove custom persistence test from manual test suite.
    It was removed for the GUI in t-p-s 0.33.

 -- Tails developers <tails@boum.org>  Sun, 15 Sep 2013 15:49:36 +0200

tails (0.20) unstable; urgency=low

  * Major new features
  - Install Linux kernel 3.10.3-1 from Debian unstable.
  - Iceweasel 17.0.8esr + Torbrowser patches.

  * Bugfixes
  - Prevent Iceweasel from displaying a warning when leaving HTTPS web sites.
  - Make Iceweasel use the correct, localized search engine.
  - Fix Git access to https:// repositories.

  * Minor improvements
  - Install Dasher, a predictive text entry tool.
  - Add a wrapper around TrueCrypt which displays a warning about it soon
    being deprecated in Tails.
  - Remove Pidgin libraries for all protocols but IRC and Jabber/XMPP.
    Many of the other protocols Pidgin support are broken in Tails and
    haven't got any security auditting.
  - Disable the pre-defined Pidgin accounts so they do not auto-connect
    on Pidgin start.
  - Include information about Alsa in WhisperBack reports.
  - Explicitly restrict access to ptrace. While this setting was enabled
    by default in Debian's Linux 3.9.6-1, it will later disabled in 3.9.7-1.
    It's unclear what will happen next, so let's explicitly enable it ourselves.
  - Do not display dialog when a message is sent in Claws Mail.
  - Sync iceweasel preferences with the Torbrowser's.

  * Localization
  - Many translation updates all over the place.
  - Merge all Tails-related POT files into one, and make use of intltoolize
    for better integration with Transifex.

 -- Tails developers <tails@boum.org>  Tue, 30 Jul 2013 14:19:57 +0200

tails (0.19) unstable; urgency=low

  * Major new features
  - Install Linux kernel 3.9.5-1 from Debian unstable.
    Features of particular interest for Tails are the Yama LSM
    (ptrace scope restrictions) and improved hardware support.
    As a corollary, install initramfs-tools from there too.
  - Iceweasel 17.0.7esr + Torbrowser patches.
  - Unblock Bluetooth, Wi-Fi, WWAN and WiMAX; block every other type of
    wireless device. Next steps are described on the
    todo/protect_against_external_bus_memory_forensics ticket.

  * Bugfixes
  - Fix write access to boot medium at the block device level,
    by installing bilibop-udev. Thanks to quidame for his support.
  - tails-greeter l10n-related fixes, thanks to winterfairy:
    · Fix so translations is applied on password mismatch messages.
    · Separate forward and login buttons and make them translatable.
  - Fix link to documentation when no sudo password is set.
  - gpgApplet: partial fix for clipboard emptying after a wrong passphrase
    was entered.
  - Workaround aufs bug in Unsafe Browser script.

  * Minor improvements
  - Drop GNOME proxy settings: we did not find any use of it we were keen
    to support, other than two programs (Seahorse, Pidgin) that are now run
    with torsocks.
  - Format newly created persistent volumes as ext4.
  - GnuPG: don't connect to the keyserver specified by the key owner.
    This feature opens the door to a variety of subtle attacks.
  - GnuPG: locate keys only from local keyrings.
    This is probably the default, but better safe than sorry.
  - Install virt-what from Wheezy.
    The version from Squeeze does not detect at least Parallels for Mac v.8.
  - Upgrade live-boot and live-config to the 3.0.x final version from Wheezy.
    · Remove /live and /lib/live/image compatibility symlinks.
    · Add /live/overlay -> /lib/live/mount/overlay symlink.
      The live-boot changes (commit d2b2a461) brought to fix Debian bug
      #696495 revert some of our previous changes (commit 77dab1cb), and as
      a result, at the time live-persist runs, no tmpfs is mounted on
      /live/overlay, which breaks the aufs mount. So, let's just ensure
      /live/overlay points to a tmpfs.
    · Really disable policykit and sudo live-config hooks.
      ... by making it believe they've already been run.
      This workarounds new live-config's default behavior.

  * Localization
  - Many translation updates all over the place.

  * Test suite
  - Re-enable previously disabled boot device permissions test.

 -- Tails developers <tails@boum.org>  Wed, 26 Jun 2013 12:36:20 +0200

tails (0.18) unstable; urgency=low

  * New features
  - Support obfs3 bridges.
  - Automatically install a custom list of additional packages chosen by
    the user at the beginning of every working session, and upgrade them
    once a network connection is established (technology preview).

  * Iceweasel
  - Upgrade to Iceweasel 17.0.6esr-0+tails1~bpo60+1.
  - Update Torbrowser patches to current maint-2.4 branch (567682b).
  - Isolate DOM storage to first party URI, and enable DOM storage:
    don't set dom.storage.enabled anymore, and set Torbutton's
    disable_domstorage to false.
  - Isolate the image cache per url bar domain.
  - Torbutton 1.5.2, and various prefs hacks to fix breakage:
    · Add .saved version of the Torbutton preferences the TBB also sets.
    · Set TOR_SOCKS_HOST and TOR_SOCKS_PORT.
    · Move some prefs (network.proxy.*, extensions.autoDisableScopes,
      extensions.foxyproxy.last-version) to user.js.
      Else, with Torbutton 1.5.x, these ones are not taken into account.
    · Set network.proxy.socks_version.
      Else we get the meaningless user_pref("network.proxy.socks_version", 9063);
      in prefs.js after the initial startup.
    · Set extensions.foxyproxy.socks_remote_dns to true.
      Else, it overrides the various ways we set network.proxy.socks_remote_dns,
      which in turn makes Torbutton think it should start in non-Tor mode.
    · Also pass the TOR_SOCKS_* environment variables to iceweasel when
      generating the profile: Torbutton behaves differently depending on
      these variables, so we don't want the initial profile generation to be
      done without them. In practice, this has no implication that we could
      see right now, but better safe than sorry.
    · Import all version overrides from the TBB prefs.
      Else, the User-Agent sent in the HTTP headers is fine, but real
      values leak with JavaScript, as demonstrated by ip-check's "Browser
      type" test.
    · Move a bunch of settings to user_pref(), that are not applied otherwise.
      For some, this fixes a regression in 0.18~rc1.
      For other, the  bug was already present in Tails 0.17.2.
  - HTTPS Everywhere 3.2.
  - Update prefs to match the TBB's, fix bugs, and take advantage of the latest
    Torbrowser patches:
    · Increase pipeline randomization.
    · Fix @font-face handling of local() fonts.
      Also disable fallback font rendering.
    · Explicitly disable SPDY v2 and v3.
    · Update http pipelining prefs.
  - Make prefs organization closer to the TBB's:
    · Remove Torbutton prefs that we set at their default value.
    · Import Torbutton preferences from the TBB.
    · Organize iceweasel config files in sections the same way as the TBB.
  - Cleanup prefs:
    · Don't set extensions.torbutton.clear_cookies nor
      extensions.torbutton.saved.share_proxy_settings:
      we don't care about toggling anymore.
    · Don't set extensions.torbutton.saved.download_retention nor
      extensions.torbutton.saved.search_suggest:
      these settings are not used in Torbutton anymore.
  - Update unsafe browser prefs mangling accordingly.
  - Move network.protocol-handler.warn-external.* to user_pref().
    Else they're not applied.
    These prefs are actually ignored by Firefox these days -- the TBB
    design doc reads "They are set still anyway out of respect for the
    dead". Let's go on doing the same.
  - Update extensions.adblockplus.currentVersion.
  - Fetch xul-ext-https-everywhere (3.2-2) and xul-ext-noscript (2.6.6.1-1)
    from Debian unstable. They were uploaded there, and accordingly removed
    from experimental.

  * Bugfixes
  - Linux 3.2.41-2+deb7u2.
  - Fixed swapped filenames of tails-{reboot,shutdown}.desktop.
    Thanks to Mikko Harhanen for the patch.
  - Only add ClientTransportPlugin to torrc when bridge mode is enabled.
    This should bring back support for proxies of type other than obfsproxy.

  * Minor improvements
  - Set kernel.dmesg_restrict=1, and make /proc/<pid>/ invisible
    and restricted for other users. It makes it slightly harder for an attacker
    to gather information that may allow them to escalate privileges.
  - Install gnome-screenshot.
  - Don't disable IPv6 on all network interfaces anymore.
    It turns out the IPv6 leaks we wanted to fix actually don't exist.
  - Add a "About Tails" launcher in the System menu.
  - Install GNOME accessibility themes.
  - Use 'Getting started...' as the homepage for Tails documentation button.
  - Stop relying on the obsolete /live/image compatibility symlink.
  - Disable audio preview in Nautilus.
  - Wheezy was released => Squeeze is now oldstable.
  - Pick Tor from deb.torproject.org regardless of the release name they
    advertise. At some point we needed it, their APT repository still thought
    that stable == Squeeze.
  - Add Wheezy APT sources.
  - Install Linux and related packages from Wheezy.
    Debian sid just got Linux 3.8, and we don't want to switch to a new kernel
    yet.
  - Fetch laptop-mode-tools from Wheezy.
    Wheezy has the version we've been installing in 0.18~rc1,
    while a newer one was uploaded to sid in the meantime.
  - Fetch a few packages from Wheezy instead of unstable.
    Namely: spice-vdagent, libregexp-common-perl, macchanger, service-wrapper,
    libservice-wrapper-java and libservice-wrapper-jni.
    Wheezy has the versions we've been installing for a while, so let's
    avoid having unstable push a newer one to us uselessly at some point.
    Note that at the time of this writing, the versions in sid and in Wheezy
    are the same, so this commit is effectively a no-op as of today: it is
    merely a safeguard for the future.

  * Localization
  - Many translation updates all over the place.

  * Build process
  - Make Vagrant's build-tails script support Jenkins too.

  * Test suite
  - Fix Unsafe Browser test broken by hidepid.

 -- Tails developers <tails@boum.org>  Mon, 13 May 2013 22:17:38 +0200

tails (0.17.2) unstable; urgency=low

  * Iceweasel
  - Upgrade to Iceweasel 17.0.5esr-0+tails2~bpo60+1.
  - Stop displaying obsolete context menu entries ("Open Tor URL" and friends).

  * Hardware support
  - Update Linux to 3.2.41-2

  * Bugfixes
  - Use more reliable OpenPGP keyservers:
    · use the hkps pool in GnuPG (and import their SSL CA)
    · use hkp://pool.sks-keyservers.net in Seahorse (as it does not support
      hkps yet)
  - Keep udisks users (GNOME Disk Utility, tails-persistence-setup, etc.)
    from resetting the system partition's attributes when manipulating the
    partition table. To this end, backport the relevant bugfix from Wheezy
    into parted 2.3-5+tails1. This allowed to remove the sgdisk-based
    workaround in tais-persistence-setup, and to stop installing
    python-parted. All this is a first needed step to fix
    todo/make_system_disk_read-only in a future release.

  * Minor improvements
  - Disable NoScript's HTML5 media click-to-play for better user experience.

  * Localization
  - Tails USB installer: update translations for French, German, Spanish,
    Finnish, Greek, Italian, Latvian, Dutch, Polish and Chinese.
  - Tails Greeter: update translations for Farsi, Chinese, French;
    new translations: Finnish, Norwegian Bokmål, Galician.
  - tails-persistence-setup: update Farsi and Chinese translations;
    import new translations for Finnish and Swedish.
  - WhisperBack: update translations for Arabic, French, German, Greek,
    Spanish, Korean, Polish, Russian. New translations: Finnish, Chinese.

  * Build process
  - Add automated testing framework (Sikuli, Cucumber, libvirt -based)
    with a bunch of tests.

 -- Tails developers <amnesia@boum.org>  Sun, 07 Apr 2013 12:17:26 +0200

tails (0.17.1) unstable; urgency=low

  * Iceweasel
  - Upgrade to Iceweasel 17.0.4esr-0+tails1~bpo60+1.

  * Hardware support
  - Update Linux to 3.2.39-2.
    It includes the drm and agp subsystems from Linux 3.4.29.
  - Don't install xserver-xorg-video-rendition backport.
    xserver-xorg-video-rendition has been removed from squeeze-backports
    due to an upstream tarball mismatch discover when merging backports
    into the main Debian archive, and xserver-xorg-video-all still depends
    on it, so we explicitly install all drivers from -all but -rendition
    as a (hopefully temporary) workaround.

  * Minor improvements
  - Remove Indymedia IRC account, until we ship a version of Pidgin
    with SASL support, that is when Tails is based on Wheezy.

  * Build system
  - Don't ship the wiki's todo and bugs on ISO images.

 -- Tails developers <amnesia@boum.org>  Thu, 21 Mar 2013 18:54:11 +0100

tails (0.17) unstable; urgency=low

  * New features
  - Install the KeePassX password manager, with a configuration and
    documentation that makes it easy to persist the password database.

  * Iceweasel
  - Upgrade to Iceweasel 17.0.3esr-1+tails1~bpo60+1.
  - Install xul-ext-adblock-plus from squeeze-backports.
  - Do not allow listing all available fonts.
    Set browser.display.max_font_attempts and browser.display.max_font_count
    to enable the Torbrowser Limit-the-number-of-fonts-per-document patch.
  - Set default spellchecker dictionary to English (USA),
    and localize it according to locale with our custom branding extension.
  - Disable the add-ons automatic update feature.
  - Make the generated profile world-readable.
  - Remove NoScript click-to-play confirmation.
  - Sync some prefs set by Torbutton, to be ready when it stops setting these.
  - Disable navigation timing.
  - Disable SPDY. It stores state and may have keepalive issues.
  - More aggressive iceweasel HTTP pipelining settings.
  - Enable WebGL (as click-to-play only).
  - Disable network.http.connection-retry-timeout.
  - Disable full path information for plugins.
  - Remove NoScript blocks of WebFonts.
  - Disable DOM storage in Torbutton.
    Since we don't apply the 0026-Isolate-DOM-storage-to-first-party-URI.patch
    Torbrowser patch yet, and still disable DOM storage, we need to tell
    Torbutton not to use it.
  - Synchronize iceweasel's general.useragent.override with TBB based on FF17.
    The User-Agent settings are not kept up-to-date anymore in Torbutton, so
    we have to keep in sync manually with TBB's settings.
  - Remove obsolete APT pining for Torbutton.
    It's not maintained in Debian anymore, so we now fetch it from our own
    APT repository.
  - Fetch FoxyProxy from Debian experimental and libnspr4-0d from
    squeeze-backports, for compatibility with Iceweasel 17.
  - Rebase bookmarks file on top of the default iceweasel 17 one.
  - Explicitly disable AdBlock Plus "correct typos" feature.
    This feature connects to http://urlfixer.org/.
    It is disabled by default in 2.2-1, but let's be careful.

  * Minor improvements
  - Upgrade to live-boot 3.0~b11-1 and live-config 3.0.12-1.
    Accordingly update the 9980-permissions hook, live-persist,
    unsafe-browser and boot-profile.
    Add compatibility symlinks from /live to /lib/live, and from /live/image
    to /lib/live/mount/medium, to ease the transition.
  - Check for errors when sourcing live-boot files, e.g. to detect when
    they have been renamed upstream.
  - Don't add "quiet" to the kernel command-line ourselves.
    Else, it appears twice as live-build's lb_binary_syslinux adds it too.
    Historically, we've been adding it ourselves on top of that because
    lb_binary_yaboot does not add it, but since we gave up the PowerPC support
    attempt, we're now only interested in syslinux, so let's make it easier
    for the general case, e.g. when one wants to remove the "quiet" parameter
    as suggested by our "Tails does not start" debugging documentation.
  - Upgrade I2P to 0.9.4.

  * Bugfixes
  - Many bugfixes brought by the Debian Squeeze 6.0.7 point-release.
  - Use the regular GnuPG agent + pinentry-gtk2 instead of Seahorse
    as a GnuPG agent. This fixes usage of OpenPGP in Claws Mail,
    and brings support for OpenPGP smartcards.
  - Enable I2P hidden mode.
    Else, killing I2P ungracefully is bad for the I2P network.
  - live-persist: move error() function before the first potential usecase.
  - Add missing executable bit on restart-tor and restart-vidalia.
  - Add shutdown and reboot launchers to the menu.
    This workarounds the lack of a shutdown helper applet in camouflage mode.
  - Remove Pidgin's MXit and Sametime support.
    ... at least until CVE-2013-0273, CVE-2013-0272 and CVE-2013-0271 are
    fixed in Debian stable. While we're at it, don't force file removal in
    these "set -e" build scripts: fail hard, instead of silently ignoring
    the fact that files may have moved or disappeared.

  * Hardware support
  - Install recent Intel and AMD microcode from squeeze-backports,
    explicitly excluding the iucode-tool package that's not a good idea
    for Live systems.
  - Install firmware loader for Qualcomm Gobi USB chipsets.
    This is needed to have various mobile broadband chipsets work.
  - Upgrade barry to 0.18.3-5~bpo60+1.
    This much improved new version supports more hardware & ISP,
    and does not display dozens of spurious error messages at boot time.

  * Build system
  - Remove APT local cache (/Var/cache/apt/{,src}pkgcache.bin).

 -- Tails developers <amnesia@boum.org>  Sat, 23 Feb 2013 10:37:57 +0100

tails (0.16) unstable; urgency=low

  * Minor improvements
  - Replace the too-easy-to-misclick shutdown button with a better
    "Shutdown Helper" Gnome applet.
  - Display ~/Persistent in GNOME Places and GtkFileChooser if it is mounted.
  - Set Unsafe Browser's window title to "Unsafe Browser".
  - Install ekeyd to support the EntropyKey.
  - Install font for Sinhala.
  - Update Poedit to 1.5.4.
  - Kill Vidalia when restarting Tor.
    Doing this as early as possible exposes Vidalia's "broken onion" icon
    to users less.
  - Hide the persistence setup launchers in kiosk mode.
  - Add a shell library for Tor functions.
    These are shared among multiple of our scripts.
  - Install dictionaries for supported languages.
    Install hunspell dictionaries when possible,
    fall back on myspell ones else.

  * Bugfixes
  - Disable IPv6 on all network interfaces.
    This is a workaround for the IPv6 link-local multicast leak that was recently
    discovered. Tails has no local service that listens on IPv6, so there should be
    no regression, hopefully, unless one wants to play with OnionCat and VoIP,
    but those of us should know how to workaround this anyway.
  - live-persist: Fix variable mismatch, fixing probe white-list.
    Tails may previously have been able to list GPT partitions labelled
    "TailsData" on hard drives (!) as valid persistence volumes...
  - live-persist: Fix --media option when no devices are attached.
    Earlier, if it was set to e.g. 'removable-usb' and no USB storage was
    connected, $whitelistdev would be empty, which is interpreted like
    all devices are ok by the rest of the code.
  - Fix SCIM in the autostarted web browser: save IM environment variables
    to a file during Desktop session startup, and export them into the
    autostarted browser's environment.
  - Talk of DVD, not of CD, in the shutdown messages.
  - Make tordate work in bridge mode with an incorrect clock.
    When using a bridge Tor reports TLS cert lifetime errors (e.g. when
    the system clock is way off) with severity "info", but when no bridge
    is used the severity is "warn". tordate/20-time.sh depends on grepping
    these error messages, so we termporarily increase Tor's logging
    severity when using bridge mode. If we don't do this tordate will
    sleep forever, leaving Tor in a non-working state.
    · White-list root to use Tor's ControlPort.
    · Add logging for is_clock_way_off().
    · Remove Tor's log before time syncing.
      We depend on grepping stuff from the Tor log (especially for
      tordate/20-time.sh), so deleting it seems like a Good Thing(TM).
    · Stop Tor before messing with its log or data dir.
  - live-persist: limit searched devices the same way as live-boot.
    If no --media argument is specified, use live-boot's
    "(live-media|bootfrom)=removable(|-usb)" argument to limit devices
    searched for a persistent volume.
  - tails-greeter: do not pass media=removable to live-persist.
    Now that we have autodetection with kernel command-line,
    it should not be needed anymore.
  - Start memlockd after configuring it,
    instead of starting it before and restarting it after.
    This avoids running memlockd twice, and prevents other possibly
    surprising race-conditions.
    As a consequence, also have tails-sdmem-on-media-removal start after the
    memlockd service *and* tails-reconfigure-memlockd: to start the watchdog,
    we need memlockd to be properly configured *and* running.

  * iceweasel
  - Set iceweasel homepage to the news section on the Tails website.
    ... using the localized one when possible.
  - Hide the iceweasel add-on bar by default.
    Now that we don't want to ship the Monkeysphere addon anymore,
    that was the only one displayed in there, we can as well hide the whole bar.
  - Don't hide the AdBlock-Plus button in the add-on bar anymore. Now that
    we hide the whole addon bar, we can get rid of this old
    UX improvement.
  - Do not install a placeholder (fake) FireGPG iceweasel extension anymore.
    It was shipped from 0.10 (early 2012) to 0.15 (late November),
    so the migration period should be over now.
  - Don't install xul-ext-monkeysphere anymore.
    The implication of the current keyserver policy are not well
    understood, Monkeysphere is little used in Tails, and we're not sure
    anymore it would be our first bet for the web browser profile with no
    CA. Let's keep the various configuration bits (e.g. FoxyProxy,
    patching MSVA), though, so that advanced users who are used to have
    Monkeysphere in Tails just have to install the package.

  * Build system
  - Install the "standard" task with tasksel for better consistency in the
    Tails ISO images built in various environments.
  - Install p7zip-full. It's a dep by file-roller, but we explicily use it
    elsewhere, and it's better to be safe than sorry.
  - Remove pinning of libvpx0 to sid.
    This package is part of Squeeze, and not from testing/sid.
    We have been shipping the version from Squeeze for a while.
  - Remove config/chroot_local-packages/ from .gitignore.
    The documented way for "external" contributors to add custom packages
    is to put them in chroot_local-packages, and once we pull we import
    any such package into our APT repo and rewrite the
    history appropriately.
    Also, the ability to add packages in there and not see them in "git
    status" makes it very easy to build tainted ISO images with
    non-standard packages, which makes some of us fear can lead to hard to
    debug situations.
  - Make it clearer what can and cannot be done in terms of local packages.

 -- Tails developers <amnesia@boum.org>  Thu, 10 Jan 2013 12:47:42 +0100

tails (0.15) unstable; urgency=low

  * Major new features
  - Persistence for browser bookmarks.
  - Support for obfsproxy bridges.

  * Minor improvements
  - Add the Hangul (Korean) Input Method Engine for SCIM.
  - Add vendor-specific dpkg origin information. This makes dpkg-vendor
    return correct information.
  - Install pcscd and libccid from squeeze-backports. This is needed to
    support, to some extent, some OpenPGP SmartCard readers.
  - Install HPIJS PPD files and the IJS driver (hpijs).
    This adds support for some printers, such as Xerox DocumentCenter400.
  - Optimize fonts display for LCD.
  - Update TrueCrypt to version 7.1a.

  * Bugfixes
  - Do not use pdnsd anymore. It has been orphaned in Debian, has quite
    some bugs in there, and apparently Tor's DNSPort's own caching is
    be good enough.
  - Remove useless iceweasel cookies exceptions. They are useless as
    per-session cookies are allowed.
  - Do not run setupcon on X. This call is only needed on the Linux
    console, no need to annoy the user with a weird "Press enter to
    activate this console" when the open a root shell in a GNOME
    Terminal.
  - Allow the tails-iuk-get-target-file user to connect to the SOCKSPort
    dedicated for Tails-specific software.
  - Fix gpgApplet menu display in Windows camouflage mode.
  - Fix Tor reaching an inactive state if it's restarted in "bridge mode",
    e.g. during the time sync' process.

  * Iceweasel
  - Update iceweasel to 10.0.11esr-1+tails1.
  - User profile is now generated at build time in order to support persistent
    bookmarks.
  - Update HTTPS Everywhere to version 3.0.4.
  - Update NoScript to version 2.6.
  - Fix bookmark to I2P router console.
  - Re-enable Monkeysphere extension to connect to the validation agent.

  * Localization
  - The Tails USB installer, tails-persistence-setup and tails-greeter
    are now translated into Bulgarian.
  - Update Chinese translation for tails-greeter.
  - Update Euskadi translation for WhisperBack.

  * Build system
  - Custom packages are now retrieved from Tails APT repository instead
    of bloating the Git repository.
  - Allow '~' in wiki filenames. This makes it possible to ship
    update-description files for release candidates.
  - Document how to create incremental update kit.
  - Handle release candidates when generating custom APT sources.
  - Remove pinning for xul-ext-adblock-plus.
    It is obsolete since we've added this package to our APT repository.

 -- Tails developers <amnesia@boum.org>  Sun, 25 Nov 2012 12:59:17 +0100

tails (0.14) unstable; urgency=low

  * Major new features
  - Enable Tor stream isolation; several new SocksPorts with
    appropriate Isolate* options have been added for different use
    cases (i.e. applications). All application's have been
    reconfigured to use these new SocksPorts, which should increase
    anonymity by making it more difficulte to correlate traffic from
    different applications or "online identities".
  - The web browser now has the anonymity enhancing patches from the
    TorBrowser applied.
  - gpgApplet can now handle public-key cryptography.
  - Install an additional, PAE-enabled kernel with NX-bit
    support. This kernel is auto-selected when the hardware supports
    it and will:
    * provide executable space protection, preventing certain types of
      buffer overflows from being exploitable.
    * enable more than 4 GiB of system memory.
    * make all processors/cores available, including their
      power-saving functionality.
  - Add a persistence preset for NetworkManager connections.

  * Minor improvements
  - On kexec reboot, make the boot quiet only if debug=wipemem was not
    enabled.
  - Update torproject.org's APT repo key.
  - Update the embedded Tails signing key.
  - Use symlinks instead of duplicating localized searchplugins.
  - Rewrite Tails firewall using ferm. Tails firewall was written in
    very unsophisticated iptables-save/restore format. As more feature
    creeped in, it started to be quite unreadable.
  - Optimize VirtualBox modules build at runtime to avoid installing the
    userspace utils N times.
  - Drop most of Vidalia's configuration. Our custom lines just caused
    trouble (with multiple SocksPorts) and the default works well.
  - Blacklist PC speaker module. On some computers, having the pcspkr
    module loaded means loud beeps at bootup, shutdown and when using
    the console. As it draws useless attention to Tails users, it is
    better to prevent Linux from loading it by default.
  - Remove all addons from the Unsafe Browser. No addons are essential
    for the Unsafe Browser's intent. If anything they will modify the
    network fingerprint compared to a normal Iceweasel install, which
    is undesirable.
  - Prevent some unwanted packages to be installed at all, rather than
    uninstalling them later. This should speed up the build a bit.
  - Add a symlink from /etc/live/config to /etc/live/config.d. This
    makes the system compatible with live-config 3.0.4-1, without
    breaking backward compatibility with various parts of the system
    that use the old path.
  - Do not run unecessary scripts during shutdown sequence, to make
    shutdown faster.
  - Make live-persist deal with persistent ~/.gconf subdirs so that
    any options saved therein actually get persistent.
  - Prevent memlockd unload on shutdown, to make sure that all
    necessary tools for memory wiping are available when the new
    kernel has kexec'd.
  - Patch initscripts headers instead of fiddling with update-rc.d. We
    now let insserv figure out the correct ordering for the services
    during startup and shutdown, i.e. use dependency-based boot
    sequencing.
  - Remove the last absolute path in our isolinux config, which makes
    it easier to migrate from isolinux to syslinux (just rename the
    directory), and hence might make it easier for 3rd party USB
    installers (like the Universal USB Installer) to support Tails.

  * Bugfixes
  - Include `seq` in the ramdisk environment: it is used to wipe more
    memory. This fixes the long-standing bug about Tails not cleaning
    all memory on shutdown.
  - Fix Yelp crashing on internal links
  - Allow amnesia user to use Tor's TransPort. This firewall exception
    is necessary for applications that doesn't have in-built SOCKS
    support and cannot use torsocks. One such example is Claws Mail,
    which uses tsocks since torsocks makes it leak the hostname. This
    exception, together with Tor's automatic .onion mapping makes
    Claws Mail able to use hidden service mail providers again.
  - Force threads locking support in Python DBus binding. Without this
    liveusb-creator doesn't work with a PAE-enabled kernel.
  - Fix localized search plugins for 'es' and 'pt'
  - Fix live-boot's readahead, which caused an unnecessary pause
    during boot.
  - Factorize GCC wanted / available version numbers in VirtualBox
    modules building hook. This, incidentally, fixes a bug caused by
    duplication and not updating all instances.
  - Fix tordate vs. Tor 0.2.3.x. Since 0.2.3.x Tor doesn't download a
    consensus for clocks that are more than 30 days in the past or 2
    days in the future (see commits f4c1fa2 and 87622e4 in Tor's git
    repo). For such clock skews we set the time to the Tor authority's
    cert's valid-after date to ensure that a consensus can be
    downloaded.

  * Tor
  - Update to version 0.2.3.24-rc-1~~squeeze+1, a new major
    version. It's not a stable release, but we have been assured by
    the Tor developers that this is the right move.
  - Stop setting custom value for the Tor LongLivedPorts
    setting. Gobby's port was upstreamed in Tor 0.2.3.x.

  * Iceweasel
  - Update to 10.0.10esr-1+tails1, which has all the anonymity enhancing
    patches from the TorBrowser applied.
  - Install iceweasel from our own repo, http://deb.tails.boum.org.
  - Fix Iceweasel's file associations. No more should you be suggested
    to open a PDF in the GIMP.

  * htpdate
  - Use curl instead of wget, and add a --proxy option passed through
    to curl.
  - Remove the --fullrequest option, we don't need it anymore.
  - Remove --dns-timeout option, we don't need it anymore.
  - Change --proxy handling to support Debian Squeeze's curl.
  - Clarify what happens if --proxy is not used.
  - Compute the median of the diffs more correctly.

  * Hardware support
  - Update Linux to 3.2.32-1.

  * Software
  - Update vidalia to 0.2.20-1+tails1.
  - Update bundled WhisperBack package to 1.6.2:
    * Raise the socket library timeout to 120 seconds
    * Use smtplib's timeout parameter
    * Fix error output when calling send a 2nd time
  - Update liveusb-creator to 3.11.6-3.
  - Update i2p to 0.9.2.
  - Update tails-persistence-setup to 0.20-1, which should make it
    possible to install Tails on large (>= 32 GiB) USB drives.
  - Install console-setup and keyboard-configuration from unstable
    (required by new initramfs-tools).
  - Update tails-greeter to 0.7.3:
    * Import pt_BR translation.
    * Let langpanel usable during option selection stage
    * Print less debugging messages by default
    (below are changes in tails-greeter 0.7.2:)
    * Use correct test operators.
    * Generate language codes of available locales at package build
      time.
    * Read list of language codes from where we have saved it at
      package build time.
    * Drop tails-lang-helper, not used anymore.
    * Do not compile locales at login time anymore. Tails now ships
      locales-all.
  - Import live-config{,-sysvinit} 3.0.8-1. live-config >= 3.0.9-1
    has basically nothing useful for us, and it migrates to new paths
    brought by live-boot 3.0~b7, which we're not ready for yet (see:
    todo/newer_live-boot).

  * Localization
  - Fix Tails specific Iceweasel localization for pt-BR
  - Add Japanese input system: scim-anthy.
  - whisperback is now also translated into German, Hebrew, Hungarian,
    Italian and Korean.
  - tails-persistence-setup is now also translated into Arabic.
  - tails-greeter is now also translated into Arabic, Hebrew, Basque,
    Hungarian, Italian and Chinese.

  * Build system
  - Catch more errors in during build time:
    - Ensure that all local hooks start with 'set -e'.
    - Fail hard if adduser fails in local hooks.
    - Fail hard if 'rm' fails in local hooks.
  - vagrant: Ensure we have the set of Perl packages needed by our
    Ikiwiki
  - vagrant: Configure live-build to ship with ftp.us.debian.org.
    Using cdn.debian.net leads to bad interactions with Tor.
  - vagrant: Don't use gzip compression when building from a tag, i.e.
    a release.
  - vagrant: Optionally use bootstrap stage cache for faster builds
    via the 'cache' build option.
  - vagrant: Make sure release builds are clean, i.e. they don't use
    any potentially dangerous build options.
  - vagrant: Disable live-build package caching. This build system is
    meant to use an external caching proxy, so live-build's cache just
    wastes RAM (for in-memory builds) or disk space.
  - vagrant: use aufs magic instead of copying source into tmpfs.
    This reduces the amount of RAM required for building Tails in.
  - vagrant: Allow in-memory builds when a VM with enough memory is
    already started.

 -- Tails developers <amnesia@boum.org>  Sat, 10 Nov 2012 12:34:56 +0000

tails (0.13) unstable; urgency=low

  * Major new features
  - Use white-list/principle of least privelege approach for local services.
    Only users that need a certain local (i.e. hosted on loopback) service
    (according to our use cases) are granted access to it by our firewall;
    all other users are denied access.
  - Ship a first version of the incremental update system. Updates are not
    currently triggered automatically, but this will allow tests to be done
    on larger scales.

  * Minor improvements
  - Enable four workspaces in the Windows XP camouflage. This allows
    users to quickly switch to a more innocent looking workspace in case
    they are working on sensitive data and attract unwanted attention.
    The workspace switcher applet isn't there, though, since there's no
    such thing in Windows XP, so switching is only possible via keyboard
    shortcuts.
  - Ship with precompiled locales instead of generating them upon login.
  - Add support for wireless regulation.
  - Use color for Git output, not intended for machine consumption,
    written to the terminal.
  - Have ttdnsd use OpenDNS. Using Google's DNS servers was very
    glitchy, and rarely succeeded when it should. It can probably be
    attributed to Google's DNS, which is known to take issue with Tor
    exits.
  - Upgrade WhisperBack to 1.6, with many UI improvements and new translations.
  - Include GDM logs and dmidecode informations in the reports.
  - Allow to modify language and layout in the "Advanced options" screen
    of the greeter.
  - GnuPG: bump cert-digest-algo to SHA512.
  - Update torproject.org's APT repo key.

  * Bugfixes
  - Make Claws Mail save local/POP emails in its dot-directory. The
    default is to save them at ~/Mail, which isn't included in our
    current Claws Mail persistence preset.
  - Fix the System Monitor applet.
  - Remove broken ttdnsd from the default DNS resolution loop.
  - Hide the 'TailsData' partition in desktop applications.
  - Ship unrar-free again, so that the GNOME archive manager knows about
    it.
  - Ship with an empty whitelist for Noscript.
  - Disable FoxyProxy's advertisement on proxy error page.
  - Fix slow browsing experience for offline documentation.
  - Raise the socket timeout to 120 seconds in WhisperBack.
  - Enable the ikiwiki trail plugin for the locally built wiki too.

  * Iceweasel
  - Upgrade iceweasel to 10.0.6esr-1 (Extended Support Release) and install it
    and its dependencies from squeeze-backports.

  * Hardware support
  - Upgrade Linux to 3.2.23-1.

  * Software
  - Update tor to version 0.2.2.39.
  - Update Iceweasel to version 10.0.7esr-2.
  - Update i2p to version 0.9.1.

  * Build system
  - vagrant: Install Ikiwiki from Debian unstable. The 'mirrorlist'
    patches have finally been merged in upstream Ikiwiki. So instead of
    building Ikiwiki by hand, we can now install the package directly
    from Debian unstable.
  - Do not build the ikiwiki forum on the bundled static website copy.

 -- Tails developers <amnesia@boum.org>  Mon, 17 Sep 2012 15:19:25 +0200

tails (0.12.1) unstable; urgency=low

  This is a brown paper bag release to fix two major problems introduced in
  Tails 0.12.

  * Iceweasel
  - Upgrade Torbutton to 1.4.6.
  - Upgrade AdBlock Plus to 2.1.
  - Update AdBlock Plus patterns.

  * Hardware support
  - Upgrade Linux to 3.2.21-3 (linux-image-3.2.0-3-486).

  * Software
  - Install MAT from Debian backports, drop custom package.
  - Install python-pdfrw to re-add PDF support to the MAT.
  - Upgrade tails-greeter to 0.7.1, which fixes the race condition that
    broke administration password and locale settings on some systems.

  * Boot
  - Remove the Tails specific plymouth theme. The theme interfers heavily with
    the boot process on some hardware.

 -- Tails developers <amnesia@boum.org>  Mon, 17 Sep 2012 13:06:03 +0200

tails (0.12) unstable; urgency=low

  * Major new features
  - Add the Unsafe Web Browser, which has direct access to the Internet and
    can be used to login to captive portals.
  - The (previously experimental, now deemed stable) Windows camouflage can now
    be enabled via a check box in Tails greeter.

  * Tor
  - Upgrade to 0.2.2.37-1~~squeeze+1.

  * Iceweasel
  - Upgrade iceweasel to 10.0.5esr-1 (Extended Support Release) and install it
    and its dependencies from squeeze-backports.
  - Add a bookmark for the offline Tails documentation.
  - Update AdBlock patterns.

  * Persistence
  - Allow using larger USB drives by increasing the mkfs timeout to 10 minutes.
  - Tell the user what's going on when the Tails boot device cannot be found.

  * Hardware support
  - Upgrade Linux to 3.2.20-1 (linux-image-3.2.0-2-amd64).

  * Software
  - Install rfkill.
  - Install torsocks. Note that this makes `torify' use `torsocks' instead of
    `tsocks'. The `tsocks' binary is dropped to avoid problems, but remaining
    files (the library) are kept since ttdnsd depends on them.
  - Fetch live-config-sysvinit from sid so that it matches live-config version.
  - Update virtualbox backports to 4.1.10-dfsg-1~bpo60+1.
  - Install pciutils (needed by virtualbox-guest-utils).
  - Install mousetweaks. This is needed to use the mouse accessibility settings
    in System -> Preferences -> Mouse -> Accessibility.
  - Install the "hardlink" files deduplicator.
  - Do not install cryptkeeper anymore. See todo/remove_cryptkeeper for reason.
    Users of cryptkeeper are encouraged to install cryptkeeper via `apt-get
    update; apt-get install --yes cryptkeeper`, open their volume and move
    their to Tails' built-in persistence instead, as a one-time migration.
  - Upgrade I2P to version 0.9.
  - Don't install GParted. GNOME Disk Utility has been on par with GParted
    since Squeeze was released.
  - Upgrade live-boot to 3.0~a27-1+tails2~1.gbp319fe6.
  - Upgrade live-config to 3.0~a39-1 and install it from Debian experimental.
  - Upgrade tails-greeter to 0.7.
  - Upgrade tails-persistence-setup to 0.17-1.
  - Install libyaml-libyaml-perl.
  - Upgrade MAT, the metadata anonymisation toolkit, 0.3.2-1~bpo60+1.
  - Fetch python-pdfrw from backports, drop custom package.

  * Internationalization
  - The Tails website and documentation now has a (partial) Portuguese
    translation.

  * Build system
  - Tails can now be built without using a HTTP proxy.
  - Tails can now easily be built by using Vagrant. See the updated
    contribute/build page for instructions.

  * Boot
  - Remove obsolete noswap boot parameter. live-boot now handles swap on an
    opt-in basis.
  - The squashfs.sort files generated with boot-profile should now be ok which
    makes the generate images boot noticeably faster on optical media. See
    bugs/weird_squashfs.sort_entries for more information.
  - Set Tails specific syslinux and plymouth themes.
  - Add NVidia KMS video drivers to the initrd in order to show our shiny new
    plymouth theme on more systems.

 -- Tails developers <amnesia@boum.org>  Mon, 11 Jun 2012 13:37:00 +0200

tails (0.11) unstable; urgency=low

  * Major new features
  - Do not grant the desktop user root credentials by default.
  - A graphical boot menu (tails-greeter 0.6.3) allows choosing among
    many languages, and setting an optional sudoer password.
  - Support opt-in targeted persistence
    · tails-persistence-setup 0.14-1
    · live-boot 3.0~a25-1+tails1~5.gbp48d06c
    · live-config 3.0~a35-1
  - USB installer: liveusb-creator 3.11.6-1

  * iceweasel
  - Install iceweasel 10.0.4esr-1 (Extended Support Release).
    Let's stop tracking a too fast moving target.
    Debian Wheezy will ship ESR versions.
  - Install needed dependencies from squeeze-backports.
  - Search plugins:
    · Remove bing.
      bing appeared due to our upgrading iceweasel.
      Removing it makes things consistent with the way they have been
      until now, that is: let's keep only the general search engines
      we've been asked to add, plus Google, and a few specialized ones.
    · Replace Debian-provided DuckDuckGo search plugin with the "HTML SSL"
      one, version 20110219. This is the non-JavaScript, SSL, POST flavour.
    · Add ixquick.com.
    · Install localized search engines in the correct place.
      No need to copy them around at boot time anymore.
    · Remove Scroogle. RIP.
  - Enable TLS false start, like the TBB does since December.
  - Adblock Plus: don't count and save filter hits, supress first run dialog.
  - Install neither the GreaseMonkey add-on, nor any GreaseMonkey script.
    YouTube's HTML5 opt-in program is over.
    HTML5 video support is now autodetected and used.

  * Vidalia
  - Upgrade to 0.2.17-1+tails1: drop Do-not-warn-about-Tor-version.patch,
    applied upstream.
  - Set SkipVersionCheck=true.
    Thanks to chiiph for implementing this upstream (needs Vidalia 0.2.16+).

  * Internationalization
  - Install all available iceweasel l10n packages.
  - Remove syslinux language choosing menu.
    tails-greeter allows choosing a non-English language.
  - Add fonts for Hebrew, Thai, Khmer, Lao and Korean languages.
  - Add bidi support.
  - Setup text console at profile time.
    Context: Tails runs with text console autologin on.
    These consoles now wait, using a "Press enter to activate this console"
    message, for the user. When they press enter in there, they should have chosen
    their preferred keyboard layout in tails-greeter by now. Then, we run setupcon.
    As a result, the resulting shell is properly localized, and setupcon
    sets the correct keyboard layout, both according to the preferences expressed by
    the user in tails-greeter.
  - Don't use localepurge, don't remove any Scribus translations anymore,
    don't localize environment at live-config time:
    tails-greeter allows us to support many, many more languages.

  * Hardware support
  - Linux 3.2.15-1 (linux-image-3.2.0-2-amd64).
  - Fix low sound level on MacBook5,2.
  - Disable laptop-mode-tools automatic modules. This modules set often
    needs some amount of hardware-specific tweaking to work properly.
    This makes them rather not well suited for a Live system.

  * Software
  - Install GNOME keyring.
    This is needed so that NetworkManager remembers the WEP/WPA secrets
    for the time of a Tails session. Initialize GNOME keyring at user
    creation time.
  - Install usbutils to have the lsusb command.
  - Install the Traverso multitrack audio recorder and editor.

  * Miscellaneous
  - GNOME Terminal: keep 8192 scrollback lines instead of the smallish
    default.
  - Replaced tails-wifi initscript with laptop-mode-tools matching feature.
  - Disable gdomap service.
  - Fetch klibc-utils and libklibc from sid.
    The last initramfs-tools depends on these.
  - Set root password to "root" if debug=root is passed on the
    kernel cmdline. Allow setting root password on kernel cmdline via
    rootpw=. Looks like we implemented this feature twice.
  - Append a space on the kernel command line. This eases manually adding
    more options.
  - Rename sudoers.d snippets to match naming scheme.
    Sudo credentials that shall be unconditionally granted to the Tails
    default user are named zzz_*, to make sure they are applied.
  - WhisperBack: also include /var/log/live-persist and
    /var/lib/gdm3/tails.persistence.
  - Add a wrapper to torify whois.
  - Rework the VirtualBox guest modules building hook to support
    multiple kernels.
  - Consistently wait for nm-applet when waiting for user session to come up.
    Waiting for gnome-panel or notification-daemon worked worse.
  - Don't start the NetworkManager system service via init.
    Some Tails NM hooks need the user to be logged in to run properly.
    That's why tails-greeter starts NetworkManager at PostLogin time.
  - Also lock /bin/echo into memory. For some reason, kexec-load needs it.
  - Pidgin: don't use the OFTC hidden service anymore.
    It proved to be quite unreliable, being sometimes down for days.
  - Do not display storage volumes on Desktop, by disabling
    /apps/nautilus/desktop/volumes_visible GConf entry. Enabling that
    GConf setting avoids displaying the bind-mounted persistent
    directories on the Desktop, and reduces user confusion. It also is
    a first step towards a bigger UI change: GNOME3 does not manage the
    Desktop anymore, so volume icons and other Desktop icons are meant to
    disappear anyway. It implies we'll have to move all Desktop icons
    elsewhere. Let's start this move now: this will smooth the UI change
    Wheezy will carry for our users, by applying some of it progressively.

  * Build system
  - Don't build hybrid ISO images anymore. They boot less reliably on
    a variety of hardware, and are made less useful by us shipping
    a USB installer from now on.
  - Append .conf to live-config configuration filenames:
    live-config >3.0~a36-1 only takes into account files named *.conf
    in there. Accordingly update scripts that source these files.
  - Remove long-obsolete home-refresh script and its configuration.

  * Virtualization support
  - Support Spice and QXL: install the Spice agent from Debian sid,
    install xserver-xorg-video-qxl from squeeze-backports.

 -- Tails developers <amnesia@boum.org>  Tue, 17 Apr 2012 14:54:00 +0200

tails (0.10.2) unstable; urgency=low

  * Iceweasel
  - Update to 10.0.2-1.
  - Disable HTTPS-Everywhere's SSL Observatory (plus first-run pop-up).
  - Revert "FoxyProxy: don't enclose regexps between ^ and $."
    Currently "http://www.i2p2.de" (and everything similar) is captured by
    the I2P filter, which is incorrect. It seems isMultiLine="false" does
    *not* make RE into ^RE$ any longer.
  - Remove file:// from NoScript's exception lists.
    This will fix the JavaScript toggles in the local copy of the documentation.
  - Update AdBlock patterns.

  * Software
  - Upgrade I2P to 0.8.13.
  - Install libvpx0 from sid.
  - Fetch klibc-utils and libklibc from sid.
    The last initramfs-tools depends on these.

  * Hardware support
  - Upgrade Linux kernel to 3.2.7-1.
  - Install firmware-libertas.
    This adds support for wireless network cards with Marvell Libertas
    8xxx chips supported by the libertas_cs, libertas_sdio, libertas_spi,
    libertas_tf_usb, mwl8k and usb8xxx drivers.

  * Miscellaneous
  - Revert "Set time to middle of [valid-after, fresh-until] from consensus."
    This reverts commit 18d23a500b9412b4b0fbe4e38a9398eb1a3eadef.
    With this vmid clocks that are E minutes back in time may cause issues
    (temporary Tor outages) after consensus updates that happen at the
    (60-E):th minute or later during any hour. Full analysis:
    https://mailman.boum.org/pipermail/tails-dev/2012-January/000873.html
  - Add the default user to the vboxsf group.
    This will allow the user to get full access to automounted VirtualBox
    shared folders as they are mounted with guid vboxsf and rwx group
    permissions.

 -- Tails developers <amnesia@boum.org>  Thu, 01 Mar 2012 20:26:21 +0100

tails (0.10.1) unstable; urgency=low

  * Iceweasel
  - Make Startpage the default web search engine. Scroogle does not look
    reliable enough these days.

  * Software
  - Upgrade WhisperBack to 1.5.1 (update link to bug reporting documentation).
  - Update MAT to 0.2.2-2~bpo60+1 (fixes a critical bug in the GUI).

  * Hardware support
  - Upgrade Linux kernel to 3.2.1-2

  * Time synchronization
    Serious rework that should fix most, if not all, of the infamous
    time-sync' related bugs some Tails users have experienced recently.
    - Make htpdate more resilient by using three server pools, and
      allowing some failure ratio.
    - Set time from Tor's unverified-consensus if needed.
    - Set time to middle of [valid-after, fresh-until] from consensus.
    - Many robustness, performance and fingerprinting-resistance improvements.
    - Display time-sync' notification much earlier.

  * Miscellaneous
  - Fix access to "dumb" git:// protocol by using a connect-socks wrapper
    as GIT_PROXY_COMMAND.
  - SSH client: fix access to SSH servers on the Internet by correcting
    Host / ProxyCommand usage.
  - Pidgin: use OFTC hidden service to workaround Tor blocking.
  - Claws Mail: disable draft autosaving.
    When composing PGP encrypted email, drafts are saved back to
    the server in plaintext. This includes both autosaved and manually
    saved drafts.
  - tails-security-check-wrapper: avoid eating all memory when offline.

 -- Tails developers <amnesia@boum.org>  Sat, 28 Jan 2012 10:00:31 +0100

tails (0.10) unstable; urgency=low

  * Tor: upgrade to 0.2.2.35-1.

  * Iceweasel
  - Install Iceweasel 9.0 from the Debian Mozilla team's APT repository.
  - Update Torbutton to 1.4.5.1-1.
  - Support viewing any YouTube video that is available in HTML5 format:
    install xul-ext-greasemonkey and the "Permanently Enable HTML5 on
    YouTube" GreaseMonkey script.
  - Stop using Polipo in Iceweasel. Its SOCKS support was fixed.
  - Install from Debian sid the iceweasel extensions we ship,
    for compatibility with FF9.
  - Use Scroogle (any languages) instead of Scroogle (English only) when
    booted in English. Many users choose English because their own
    language is not supported yet; let's not hide them search results in
    their own language.
  - Install Iceweasel language packs from Debian unstable:
    unfortunately they are not shipped on the mozilla.debian.net repository.
  - Install the NoScript Firefox extension; configure it the same way as
    the TBB does.
  - Disable third-party cookies.
    They can be used to track users, which is bad. Besides, this is what
    TBB has been doing for years.
  - FoxyProxy: allow direct connections to RFC1918 IPs.

  * Do not transparent proxy outgoing Internet connections through Tor.
  - Torify the SSH client using connect-proxy to all IPs but RFC1918 ones.
  - Torify APT using Polipo HTTP.
  - Torify wget in wgetrc.
  - Torify gobby clients using torsocks. It does not support proxies yet.
  - Torify tails-security-check using LWP::UserAgent's SOCKS proxy support.
  - Fix enabling of GNOME's HTTP proxy.

  * Software
  - Upgrade Vidalia to 0.2.15-1+tails1.
    · New upstream release.
    · Do not warn about Tor version.
  - Upgrade MAT to 0.2.2-1~bpo60+1.
  - Upgrade VirtualBox guest software to 4.1.6-dfsg-2~bpo60+1,
    built against the ABI of X.Org backports.
  - Upgrade I2P to 0.8.11 using KillYourTV's Squeeze packages;
    additionally, fix its start script that was broken by the tordate merge.
  - Install unar (The Unarchiver) instead of the non-free unrar.
  - Install Nautilus Wipe instead of custom Nautilus scripts.

  * Hardware support
  - Upgrade Linux kernel to 3.1.6-1.
  - Upgrade to X.Org from squeeze-backports.
  - Install more, and more recent b43 firmwares.
  - Upgrade barry to 0.15-1.2~bpo60+1.

  * Internationalization
  - Add basic language support for Russian, Farsi and Vietnamese.
  - Install some Indic fonts.
  - Install some Russian fonts.
  - Add Alt+Shift shortcut to switch keyboard layout.

  * Miscellaneous
  - Support booting in "Windows XP -like camouflage mode":
    · Install homebrewn local .debs for a Windows XP look-alike Gnome theme.
    · Add the "Windows XP Bliss" desktop wallpaper.
    · Added a script that's sets up Gnome to look like Microsoft Windows XP.
    · Add Windows XP "camouflage" icons for some programs.
    · Make Iceweasel use the IE icon when Windows XP camouflage is enabled.
    · Add special launcher icons for the Windows XP theme so that they're
      not too big.
  - Decrease Florence focus zoom to 1.2.
  - Do not fetch APT translation files. Running apt-get update is heavy enough.
  - Add MSN support thanks to msn-pecan.
  - Add custom SSH client configuration:
    · Prefer strong ciphers and MACs.
    · Enable maximum compression level.
     · Explicitly disable X11 forwarding.
    · Connect as root by default, to prevent fingerprinting when username
      was not specified.
  - Replace flawed FireGPG with a home-made GnuPG encryption applet;
    install a feature-stripped FireGPG that redirects users to
    the documentation, and don't run Seahorse applet anymore.
  - Enable Seahorse's GnuPG agent.
  - Blank screen when lid is closed, rather than shutting down the system.
    The shutdown "feature" has caused data losses for too many people, it seems.
    There are many other ways a Tails system can be shut down in a hurry
    these days.
  - Import Tails signing key into the keyring.
  - Fix bug in the Pidgin nick generation that resulted in the nick
    "XXX_NICK_XXX" once out of twenty.
  - Pre-configure the #tor IRC discussion channel in Pidgin.
  - Fix "technology preview" of bridge support: it was broken by tordate merge.
  - Install dependencies of our USB installer to ease its development.
  - Make vidalia NM hook sleep only if Vidalia is already running.
  - Reintroduce the htpdate notification, telling users when it's safe
    to use Tor Hidden Services.
  - htpdate: omit -f argument to not download full pages.
  - htpdate: write success file even when not within {min,max}adjust.
    Otherwise htpdate will not "succeed" when the time diff is 0 (i.e.
    the clock was already correct) so the success file cannot be used
    as an indicator that the system time now is correct, which arguably
    is its most important purpose.

  * Build system
  - Name built images according to git tag.

 -- Tails developers <tails@boum.org>  Wed, 04 Jan 2012 09:56:38 +0100

tails (0.9) unstable; urgency=low

  * Tor
  - Upgrade to 0.2.2.34 (fixes CVE-2011-2768, CVE-2011-2769).

  * Iceweasel
  - Upgrade to 3.5.16-11 (fixes CVE-2011-3647, CVE-2011-3648, CVE-2011-3650).
  - Upgrade FireGPG to 0.8-1+tails2: notify users that the FireGPG Text
    Editor is the only safe place for performing cryptographic operations,
    and make it impossible to do otherwise. Other ways open up several
    severe attacks through JavaScript (e.g. leaking plaintext when
    decrypting, signing messages written by the attacker).
  - Install Cookie Monster extension instead of CS Lite.
  - Always ask where to save files.
  - Upgrade Torbutton to 1.4.4.1-1, which includes support for the in-browser
    "New identity" feature.

  * Software
  - Install MAT, the metadata anonymisation toolkit.
  - Upgrade TrueCrypt to 7.1.
  - Upgrade WhisperBack to 1.5~rc1 (leads the user by the hand if an error
    occurs while sending the bugreport, proposes to save it after 2 faild
    attempts, numerous bugfixes).
  - Linux: upgrade to linux-image-3.0.0-2-486 (version 3.0.0-6); fixes
    a great number of bugs and security issues.

  * Miscellaneous
  - Fully rework date and time setting system.
  - Remove the htp user firewall exception.
  - Saner keyboard layouts for Arabic and Russian.
  - Use Plymouth text-only splash screen at boot time.
  - Color the init scripts output.
  - Suppress Tor's warning about applications doing their own DNS lookups.
    This is totally safe due to our Tor enforcement.
  - Disable hdparm boot-time service.
    We only want hdparm so that laptop-mode-tools can use it.
  - Run Claws Mail using torify.
    It's not as good as if Claws Mail supported SOCKS proxies itself,
    but still better than relying on the transparent netfilter torification.
  - Install HPLIP and hpcups for better printing support.

  * Erase memory at shutdown
  - Run many sdmem instances at once.
    In hope of erasing more memory until we come up with a proper fix for
    [[bugs/sdmem_does_not_clear_all_memory]].
  - Kill gdm3 instead of using its initscript on brutal shutdown.
  - Use absolute path to eject for more robust memory wipe on boot medium removal.

  * Space savings
  - Exclude kernel and initramfs from being put into the SquashFS.
    Those files are already shipped where they are needed, that is in the ISO
    filesystem. Adapt kexec and memlockd bits.
  - Do not ship the GNOME icon theme cache.
  - Do not ship .pyc files.
  - Do not ship NEWS.Debian.gz files.

  * Build system
  - Re-implement hook that modifies syslinux config to make future
    development easier.

 -- Tails developers <amnesia@boum.org>  Tue, 01 Nov 2011 13:26:38 +0100

tails (0.8.1) unstable; urgency=low

  * Iceweasel
    - Update to 3.5.16-10 (fixes DSA-2313-1).
    - FireGPG: force crypto action results to appear in a new window, otherwise
      JavaScript can steal decrypted plaintext. Advice: always use FireGPG's
      text editor when writing text you want to encrypt. If you write it in a
      textbox the plaintext can be stolen through JavaScript before it is
      encrypted in the same way.
    - Update HTTPS Everywhere extension to 1.0.3-1.
    - Stop using the small version of the Tor check page. The small version
      incorrectly tells Tails users to upgrade their Torbrowser, which has
      confused some users.

  * Software
    - Update Linux to 3.0.0-2 (fixes DSA-2310-1, CVE-2011-2905, CVE-2011-2909,
      CVE-2011-2723, CVE-2011-2699, CVE-2011-1162, CVE-2011-1161).
    - Update usb-modeswitch to 1.1.9-2~bpo60+1 and usb-modeswitch-data to
      20110805-1~bpo60+1 from Debian backports. This adds support for a few
      devices such as Pantech UMW190 CDMA modem.
    - Install libregexp-common-perl 2011041701-3 from Debian unstable. This
      fixes the bug: [[bugs/msva_does_not_use_configured_keyserver]].
    - Install hdparm so the hard drives can be spinned down in order to save
      battery power.
    - Install barry-util for better BlackBerry integration.
    - Debian security upgrades: OpenOffice.org (DSA-2315-1), openjdk-6
      (DSA-2311-1), policykit-1 (DSA-2319-1)

   * Protecting against memory recovery
    - Set more appropriate Linux VM config before wiping memory. These
      parameters should make the wipe process more robust and efficient.

 -- Tails developers <amnesia@boum.org>  Sun, 16 Oct 2011 11:31:18 +0200

tails (0.8) unstable; urgency=low

  * Rebase on the Debian Squeeze 6.0.2.1 point-release.

  * Tor
    - Update to 0.2.2.33-1.
    - Disabled ControlPort in favour of ControlSocket.
    - Add port 6523 (Gobby) to Tor's LongLivedPorts list.

  * I2P
    - Update to 0.8.8.
    - Start script now depends on HTP since I2P breaks if the clock jumps or is
      too skewed during bootstrap.

  * Iceweasel
    - Update to 3.5.16-9 (fixes CVE-2011-2374, CVE-2011-2376, CVE-2011-2365,
      CVE-2011-2373, CVE-2011-2371, CVE-2011-0083, CVE-2011-2363, CVE-2011-0085,
      CVE-2011-2362, CVE-2011-2982, CVE-2011-2981, CVE-2011-2378, CVE-2011-2984,
      CVE-2011-2983).
    - Enable HTTP pipelining (like TBB).
    - Update HTTPS Everywhere extension to 1.0.1-1 from Debian unstable.
    - Suppress FoxyProxy update prompts.
    - Prevent FoxyProxy from "phoning home" after a detected upgrade.
    - Fixed a bunch of buggy regular expressions in FoxyProxy's configuration.
      See [[bugs/exploitable_typo_in_url_regex?]] for details. Note that none of
      these issues are critical due to the transparent proxy.
    - Add DuckDuckGo SSL search engine.

  * Torbutton
    - Update to torbutton 1.4.3-1 from Debian unstable.
    - Don't show Torbutton status in the status bar as it's now displayed in the
      toolbar instead.

  * Pidgin
    - More random looking nicks in pidgin.
    - Add IRC account on chat.wikileaks.de:9999.

  * HTP
    - Upgrade htpdate script (taken from Git 7797fe9) that allows setting wget's
      --dns-timeout option.

  * Software
    - Update Linux to 3.0.0-1. -686 is now deprecated in favour of -486 and
      -686-pae; the world is not ready for -pae yet, so we now ship -486.
    - Update OpenSSL to 0.9.8o-4squeeze2 (fixes CVE-2011-1945 (revoke
      compromised DigiNotar certificates), CVE-2011-1945).
    - Update Vidalia to 0.2.14-1+tails1 custom package.
    - Install accessibility tools:
      - gnome-mag: screen magnifier
      - gnome-orca: text-to-speech
    - Replace the onBoard virtual keyboard with Florence.
    - Install the PiTIVi non-linear audio/video editor.
    - Install ttdnsd.
    - Install tor-arm.
    - Install lzma.

  * Arbitrary DNS queries
    - Tor can not handle all types of DNS queries, so if the Tor resolver fails
      we fallback to ttdnsd. This is now possible with Tor 0.2.2.x, since we
      fixed Tor bug #3369.

  * Hardware support
    - Install ipheth-utils for iPhone tethering.
    - Install xserver-xorg-input-vmmouse (for mouse integration with the host OS
      in VMWare and KVM).
    - Install virtualbox-ose 4.x guest packages from Debian backports.

  * Miscellaneous
    - Switch gpg to use keys.indymedia.org's hidden service, without SSL.
      The keys.indymedia.org SSL certificate is now self-signed. The hidden
      service gives a good enough way to authenticate the server and encrypts
      the connection, and just removes the certificates management issue.
    - The squashfs is now compressed using XZ which reduces the image size quite
      drastically.
    - Remove Windows autorun.bat and autorun.inf. These files did open a static
      copy of our website, which is not accessible any longer.

  * Build system
    - Use the Git branch instead of the Debian version into the built image's
      filename.
    - Allow replacing efficient XZ compression with quicker gzip.
    - Build and install documentation into the chroot (-> filesystem.squashfs).
      Rationale: our static website cannot be copied to a FAT32 filesystem due
      to filenames being too long. This means the documentation cannot be
      browsed offline from outside Tails. However, our installer creates GPT
      hidden partitions, so the doc would not be browseable from outside Tails
      anyway. The only usecase we really break by doing so is browsing the
      documentation while running a non-Tails system, from a Tails CD.

 -- Tails developers <amnesia@boum.org>  Thu, 09 Sep 2011 11:31:18 +0200

tails (0.7.2) unstable; urgency=high

  * Iceweasel
  - Disable Torbutton's external application launch warning.
    ... which advises using Tails. Tails *is* running Tails.
  - FoxyProxy: install from Debian instead of the older one we previously
    shipped.

  * Software
  - haveged: install an official Debian backport instead of a custom backport.
  - unrar: install the version from Debian's non-free repository.
    Users report unrar-free does not work well enough.

 -- Tails developers <amnesia@boum.org>  Sun, 12 Jun 2011 15:34:56 +0200

tails (0.7.1) unstable; urgency=high

  * Vidalia: new 0.2.12-2+tails1 custom package.

  * Iceweasel
  - Don't show Foxyproxy's status / icon in FF statusbar to prevent users
    from accidentaly / unconsciously put their anonymity at risk.
  - "amnesia branding" extension: bump Iceweasel compatibility to 4.0 to ease
    development of future releases.

  * Software
  - Upgrade Linux kernel to Debian's 2.6.32-33: fixes tons of bugs,
    including the infamous missing mouse cursor one. Oh, and it closes
    a few security holes at well.
  - Install unrar-free.
  - Do not install pppoeconf (superseeded by NetworkManager).
  - Upgrade macchanger to Debian testing package to ease development of
    future Tails releases.
  - Debian security upgrades: x11-xserver-utils (DSA-2213-1), isc-dhcp
    (DSA-2216-1), libmodplug (DSA-2226-1), openjdk-6 (DSA-2224-1).

  * Protecting against memory recovery
  - Add Italian translation for tails-kexec. Thanks to Marco A. Calamari.
  - Make it clear what it may mean if the system does not power off
    automatically.
  - Use kexec's --reset-vga option that might fix display corruption issues
    on some hardware.

  * WhisperBack (encrypted bug reporting software)
  - Upgrade WhisperBack to 1.4.1:
    localizes the documentation wiki's URL,
    uses WebKit to display the bug reporting help page,
    now is usable on really small screens.
  - Extract wiki's supported languages at build time, save this
    information to /etc/amnesia/environment, source this file into the
    Live user's environment so that WhisperBack 1.4+ can make good use
    of it.

  * Miscellaneous
  - Fix boot in Chinese.
  - Install mobile-broadband-provider-info for better 3G support.
  - Add back GNOME system icons to menus.
  - tails-security-check: avoid generating double-slashes in the Atom
    feeds URL.
  - Remove "vga=788" boot parameter which breaks the boot on some hardware.
  - Remove now useless "splash" boot parameter.
  - Fix a bunch of i386-isms.
  - Pass the noswap option to the kernel. This does not change actual Tails
    behaviour but prevents users from unnecessarily worrying because of 
    the "Activating swap" boot message.
  - Make use of check.torproject.org's Arabic version.

  * Build system
  - Enable squeeze-backports. It is now ready and will be used soon.
  - Install eatmydata in the chroot.
  - Convert ikiwiki setup files to YAML.

 -- Tails developers <amnesia@boum.org>  Fri, 29 Apr 2011 17:14:53 +0200

tails (0.7) unstable; urgency=low

  * Hardware support
  - Install foomatic-filters-ppds to support more printers.
  - Give the default user the right to manage printers.

  * Software
  - Deinstall unwanted packages newly pulled by recent live-build.
  
 -- Tails developers <amnesia@boum.org>  Wed, 06 Apr 2011 22:58:51 +0200

tails (0.7~rc2) unstable; urgency=low

  ** SNAPSHOT build @824f39248a08f9e190146980fb1eb0e55d483d71 **

  * Rebase on Debian Squeeze 6.0.1 point-release.
  
  * Vidalia: new 0.2.10-3+tails5 custom package..

  * Hardware support
  - Install usb-modeswitch and modemmanager to support mobile broadband
    devices such as 3G USB dongles. Thanks to Marco A. Calamari for the
    suggestion.

  * Misc
  - Website relocated to https://tails.boum.org/ => adapt various places.
  - Configure keyboard layout accordingly to the chosen language for
    Italian and Portuguese.

 -- Tails developers <amnesia@boum.org>  Fri, 25 Mar 2011 15:44:25 +0100

tails (0.7~rc1) UNRELEASED; urgency=low

  ** SNAPSHOT build @98987f111fc097a699b526eeaef46bc75be5290a **

  * Rebase on Debian Squeeze.

  * T(A)ILS has been renamed to Tails.
  
  * Protecting against memory recovery
    New, safer way to wipe memory on shutdown which is now also used when
    the boot media is physically removed.

  * Tor
  - Update to 0.2.1.30-1.

  * Iceweasel
  - Add HTTPS Everywhere 0.9.4 extension.
  - Better preserve Anonymity Set: spoof US English Browser and timezone
    the same way as the Tor Browser Bundle, disable favicons and picture
    iconification.
  - Install AdBlock Plus extension from Debian.
  - Add Tor-related bookmarks.
  - Support FTP, thanks to FoxyProxy.
  - Update AdBlock patterns.
  - Disable geolocation and the offline cache.

  * Software
  - Update Vidalia to 0.2.10-3+tails4.
  - Install gnome-disk-utility (Palimpsest) and Seahorse plugins.
  - Add opt-in i2p support with Iceweasel integration through FoxyProxy.
  - onBoard: fix "really quits when clicking the close window icon" bug.
  - Optionally install TrueCrypt at boot time.
  - Install laptop-mode-tools for better use of battery-powered hardware.
  - Replace xsane with simple-scan which is part of GNOME and way easier
    to use.
  - Upgrade WhisperBack to 1.3.1 (bugfixes, French translation).
  - Install scribus-ng instead of scribus. It is far less buggy in Squeeze.
  
  * Firewall
  - Drop incoming packets by default.
  - Forbid queries to DNS resolvers on the LAN.
  - Set output policy to drop (defense-in-depth).

  * Hardware support
  - Install Atheros and Broadcom wireless firmwares.
  - Install libsane-hpaio and sane-utils, respectively needed for
    multi-function peripherals and some SCSI scanners.

  * live-boot 2.0.15-1+tails1.35f1a14
  - Cherry-pick our fromiso= bugfixes from upstream 3.x branch.

  * Miscellaneous
  - Many tiny user interface improvements.
  - More robust HTP time synchronization wrt. network failures.
    Also, display the logs when the clock synchronization fails.
  - Disable GNOME automatic media mounting and opening to protect against
    a class of attacks that was recently put under the spotlights.
    Also, this feature was breaking the "no trace is left on local
    storage devices unless explicitly asked" part of Tails specification.
  - Make configuration more similar to the Tor Browser Bundle's one.
  - GnuPG: default to stronger digest algorithms.
  - Many more or less proper hacks to get the built image size under 700MB.
  - Compress the initramfs using LZMA for faster boot.

  * Build system
  - Run lb build inside eatmydata fsync-less environment to greatly improve
    build time.

 -- Tails developers <amnesia@boum.org>  Fri, 11 Mar 2011 15:52:19 +0100

tails (0.6.2) unstable; urgency=high

  * Tor: upgrade to 0.2.1.29 (fixes CVE-2011-0427).
  * Software
  - Upgrade Linux kernel, dpkg, libc6, NSS, OpenSSL, libxml2 (fixes various
    security issues).
  - Upgrade Claws Mail to 3.7.6 (new backport).
  - Install Liferea, tcpdump and tcpflow.
  * Seahorse: use hkp:// transport as it does not support hkps://.
  * FireGPG: use hkps:// to connect to the configured keyserver.
  * Build system: take note of the Debian Live tools versions being used
    to make next point-release process faster.
  * APT: don't ship package indices.

 -- T(A)ILS developers <amnesia@boum.org>  Wed, 19 Jan 2011 16:59:43 +0100

tails (0.6.1) unstable; urgency=low

  * Tor: upgrade to 0.1.28 (fixes CVE-2010-1676)
  * Software: upgrade NSS, Xulrunner, glibc (fixes various security issues)
  * FireGPG: use the same keyserver as the one configured in gpg.conf.
  * Seahorse: use same keyserver as in gpg.conf.
  * HTP: display the logs when the clock synchronization fails.
  * Update HTP configuration: www.google.com now redirects to
    encrypted.google.com.
  * Use the light version of the "Are you using Tor?" webpage.
  * Update AdBlock patterns.

 -- T(A)ILS developers <amnesia@boum.org>  Fri, 24 Dec 2010 13:28:29 +0100

tails (0.6) unstable; urgency=low

  * Releasing 0.6.

  * New OpenPGP signing-only key. Details are on the website:
    https://amnesia.boum.org/GnuPG_key/

  * Iceweasel
  - Fixed torbutton has migrated to testing, remove custom package.

  * HTP
  - Query ssl.scroogle.org instead of lists.debian.org.
  - Don't run when the interface that has gone up is the loopback one.

  * Nautilus scripts
  - Add shortcut to securely erase free space in a partition.
  - The nautilus-wipe shortcut user interface is now translatable.

  * Misc
  - Really fix virtualization warning display.
  - More accurate APT pinning.
  - Disable Debian sid APT source again since a fixed live-config has
    migrated to Squeeze since then.

  * live-boot: upgrade to 2.0.8-1+tails1.13926a
  - Sometimes fixes the smem at shutdown bug.
  - Now possible to create a second partition on the USB stick T(A)ILS is
    running from.

  * Hardware support
  - Support RT2860 wireless chipsets by installing firmware-ralink from
    Debian Backports.
  - Install firmware-linux-nonfree from backports.
  - Fix b43 wireless chipsets by having b43-fwcutter extract firmwares at
    build time.

  * Build system
  - Install live-build and live-helper from Squeeze.
  - Update SquashFS sort file.

 -- T(A)ILS developers <amnesia@boum.org>  Wed, 20 Oct 2010 19:53:17 +0200

tails (0.6~rc3) UNRELEASED; urgency=low

  ** SNAPSHOT build @a3ebb6c775d83d1a1448bc917a9f0995df93e44d **

  * Iceweasel
  - Autostart Iceweasel with the GNOME session. This workarounds the
    "Iceweasel first page is not loaded" bug.
  
  * HTP
  - Upgrade htpdate script (taken from Git 7797fe9).

  * Misc
  - Disable ssh-agent auto-starting with X session: gnome-keyring is
    more user-friendly.
  - Fix virtualization warning display.
  - Boot profile hook: write desktop file to /etc/skel.

  * Build system
  - Convert build system to live-build 2.0.1.
  - APT: fetch live-build and live-helper from Debian Live snapshots.
  - Remove dependency on live-build functions in chroot_local-hooks.
    This makes the build environment more robust and less dependent on
    live-build internals.
  - Remove hand-made rcS.d/S41tails-wifi: a hook now does this.
  - Measure time used by the lh build command.
  - Fix boot profile hook.
  - Boot profiling: wait a bit more: the current list does not include
    /usr/sbin/tor.

 -- T(A)ILS developers <amnesia@boum.org>  Sat, 02 Oct 2010 23:06:46 +0200

tails (0.6~rc2) UNRELEASED; urgency=low

  ** SNAPSHOT build @c0ca0760ff577a1e797cdddf0e95c5d62a986ec8 **

  * Iceweasel
  - Refreshed AdBlock patterns (20100926).
  - Set network.dns.disableIPv6 to true (untested yet)
  - Torbutton: install patched 1.2.5-1+tails1 to fix the User-Agent bug,
    disable extensions.torbutton.spoof_english again.

  * Software
  - WhisperBack: upgrade to 1.3~beta3 (main change:  let the user provide
    optional email address and OpenPGP key).
  - Remove mc.
  - Update haveged backport to 0.9-3~amnesia+lenny1.
  - Update live-boot custom packages (2.0.6-1+tails1.6797e8): fixes bugs
    in persistency and smem-on-shutdown.
  - Update custom htpdate script. Taken from commit d778a6094cb3 in our
    custom Git repository:  fixes setting of date/time.

  * Build system
  - Bugfix: failed builds are now (hopefully) detected.
  - Fix permissions on files in /etc/apt/ that are preserved in the image.
  - Install version 2.0~a21-1 of live-build and live-helper in the image.
    We are too late in the release process to upgrade to current Squeeze
    version (2.0~a29-1).

  * Misc
  - Pidgin/OTR: disable the automatic OTR initiation and OTR requirement.

 -- T(A)ILS developers <amnesia@boum.org>  Wed, 29 Sep 2010 19:23:17 +0200

tails (0.6~1.gbpef2878) UNRELEASED; urgency=low

  ** SNAPSHOT build @ef28782a0bf58004397b5fd303f938cc7d11ddaa **

  * Hardware support
  - Use a 2.6.32 kernel: linux-image-2.6.32-bpo.5-686 (2.6.32-23~bpo50+1)
    from backports.org. This should support far more hardware and
    especially a lot of wireless adapters.
  - Add firmware for RTL8192 wireless adapters.
  - Enable power management on all wireless interfaces on boot.

  * Software
  - Install inkscape.
  - Install poedit.
  - Install gfshare and ssss: two complementary implementations
    of Shamir's Secret Sharing.
  - Install tor-geoipdb.
  - Remove dialog, mc and xterm.

  * Iceweasel
  - Set extensions.torbutton.spoof_english to its default true value
    in order to workaround a security issue:
    https://amnesia.boum.org/security/Iceweasel_exposes_a_rare_User-Agent/

  * Monkeysphere
  - Install the Iceweasel extension.
  - Use a hkps:// keyserver.

  * GnuPG
  - Install gnupg from backports.org so that hkps:// is supported.
  - Use a hkps:// keyserver.
  - Proxy traffic via polipo.
  - Prefer up-to-date digests and ciphers.

  * Vidalia: rebased our custom package against 0.2.10.

  * Build system
  - Built images are now named like this:
    tails-i386-lenny-0.5-20100925.iso
  - Use live-helper support for isohybrid options instead of doing the
    conversion ourselves. The default binary image type we build is now
    iso-hybrid.
  - Remove .deb built by m-a after they have been installed.
  - Setup custom GConf settings at build time rather than at boot time.
  - Move $HOME files to /etc/skel and let adduser deal with permissions.
  - Convert to live-boot / live-config / live-build 2.x branches.
  - Replaced our custom live-initramfs with a custom live-boot package;
    included version is 2.0.5-1+tails2.6797e8 from our Git repository:
    git clone git://git.immerda.ch/tails_live-boot.git
  - Install live-config* from the live-snapshots Lenny repository.
    Rationale: live-config binary packages differ depending on the target
    distribution, so that using Squeeze's live-config does not produce
    fully-working Lenny images.
  - Rename custom scripts, packages lists and syslinux menu entries from
    the amnesia-* namespace to the tails-* one.

  * HTP
  - Use (authenticated) HTP instead of NTP.
  - The htpdate script that is used comes from commit 43f5f83c0 in our
    custom repository:  git://git.immerda.ch/tails_htp.git
  - Start Tor and Vidalia only once HTP is done.

  * Misc
  - Fix IPv6 firewall restore file. It was previously not used at all.
  - Use ftp.us.debian.org instead of the buggy GeoIP-powered
    cdn.debian.net.
  - Gedit: don't autocreate backup copies.
  - Build images with syslinux>=4.01 that has better isohybrid support.
  - amnesia-security-check: got rid of the dependency on File::Slurp.
  - Take into account the migration of backports.org to backports.debian.org.
  - Make GnuPG key import errors fatal on boot.
  - Warn the user when T(A)ILS is running inside a virtual machine.
  - DNS cache: forget automapped .onion:s on Tor restart.

  * Documentation: imported Incognito's walkthrough, converted to
    Markdown, started the needed adaptation work.

 -- T(A)ILS developers <amnesia@boum.org>  Sun, 26 Sep 2010 11:06:50 +0200

tails (0.5) unstable; urgency=low

  * The project has merged efforts with Incognito.
    It is now to be called "The (Amnesic) Incognito Live System".
    In short: T(A)ILS.

  * Community
  - Created the amnesia-news mailing-list.
  - Added a forum to the website.
  - Created a chatroom on IRC: #tails on irc.oftc.net

  * Fixed bugs
  - Workaround nasty NetworkManager vs. Tor bug that often
    prevented the system to connect to the Tor network: restart Tor and Vidalia
    when a network interface goes up.
  - onBoard now autodetects the keyboard layout... at least once some
    keys have been pressed.
  - New windows don't open in background anymore, thanks to
    a patched Metacity.
  - Memory wiping at shutdown is now lightning fast, and does not prevent
    the computer to halt anymore.
  - GNOME panel icons are right-aligned again.
  - Fixed permissions on APT config files.
  - Repaired mouse integration when running inside VirtualBox.

  * Iceweasel
  - Torbutton: redirect to Scroogle when presented a Google captcha.
  - Revamped bookmarks
      . moved T(A)ILS own website to the personal toolbar
      . moved webmail links (that are expected to be more than 3 soon)
        to a dedicated folder.
  - Don't show AdBlock Plus icon in the toolbar.
  - Adblock Plus: updated patterns, configured to only update subscriptions
    once a year. Which means never, hopefully, as users do update their
    Live system on a regular basis, don't they?

  * Vidalia: rebased our custom package against 0.2.8.
  
  * Claws Mail
  - Install Claws Mail from backports.org to use the X.509 CA
    certificates provided by Debian.
  - Enable PGP modules with basic configuration:
      . Automatically check signatures.
      . Use gpg-agent to manage passwords.
      . Display warning on start-up if GnuPG doesn't work.
  - Set the IO timeout to 120s (i.e. the double of the default 60s).
  
  * Pidgin
  - Automatically connect to irc.oftc.net with a randomized nickname,
    so as not to advertize the use of T(A)ILS; this nickname is made of:
     . a random firstname picked from the 2000 most registered by the U.S.
       social security administration in the 70s;
     . two random digits.
    Good old irc.indymedia.org is still configured - with same nickname -
    but is not enabled by default anymore.
  - Disabled MSN support, that is far too often affected by security flaws.

  * Build $HOME programmatically
  - Migrated all GConf settings, including the GNOME panel configuration,
    to XML files that are loaded at boot time.
  - Configure iceweasel profile skeleton in /etc/iceweasel.
    A brand new profile is setup from this skeleton once iceweasel is
    started after boot.
      . build sqlite files at build time from plain SQL.
      . FireGPG: hard-code current firegpg version at build time to prevent
        the extension to think it was just updated.
      . stop shipping binary NSS files. These were here only to
        install CaCert's certificate, that is actually shipped by Debian's
        patched libnss.
  
  * Build system
  - Updated Debian Live snapshots APT repository URL.
  - Purge all devel packages at the end of the chroot configuration.
  - Make sure the hook that fixes permissions runs last.
  - Remove unwanted Iceweasel search plugins at build time.
  
  * Misc
  - Added a progress bar for boot time file readahead.
  - Readahead more (~37MB) stuff in foreground at boot time.
  - Make the APT pinning persist in the Live image.
  - localepurge: keep locales for all supported languages,
    don't bother when installing new packages.
  - Removed syslinux help menu: these help pages are either buggy or
    not understandable by non-geeks.
  - Fixed Windows autorun.
  - Disable a few live-initramfs scripts to improve boot time.
  - Firewall: forbid any IPv6 communication with the outside.
  - Virtualization support: install open-vm-tools.
  - WhisperBack: updated to 1.2.1, add a random bug ID to the sent
    mail subject.
  - Prompt for CD removal on shutdown, not for USB device.

  * live-initramfs: new package built from our Git (e2890a04ff) repository.
  - Merged upstream changes up to 1.177.2-1.
  - New noprompt=usb feature.
  - Fix buggy memory wiping and shutdown.
  - Really reboot when asked, rather than shutting down the system.

  * onBoard
  - Upgraded to a new custom, patched package (0.93.0-0ubuntu4~amnesia1).
  - Added an entry in the Applications menu.
  
  * Software
  - Install vim-nox with basic configuration
  - Install pwgen
  - Install monkeysphere and msva-perl
  - Replaced randomsound with haveged as an additional source of entropy.

  * Hardware support
  - Build ralink rt2570 wifi modules.
  - Build rt2860 wifi modules from Squeeze. This supports the RT2860
    wireless adapter, found particularly in the ASUS EeePC model 901
    and above.
  - Build broadcom-sta-source wifi modules.
  - Bugfix: cpufreq modules were not properly added to /etc/modules.
  - Use 800x600 mode on boot rather than 1024x768 for compatibility
    with smaller displays.

 -- amnesia <amnesia@boum.org>  Fri, 30 Apr 2010 16:14:13 +0200

amnesia (0.4.2) unstable; urgency=low

  New release, mainly aimed at fixing live-initramfs security issue
  (Debian bug #568750), with an additional set of small enhancements as
  a bonus.

  * live-initramfs: new custom package built from our own live-initramfs
    Git repository (commit 8b96e5a6cf8abc)
  - based on new 1.173.1-1 upstream release
  - fixed live-media=removable behaviour so that filesystem images found
    on non-removable storage are really never used (Debian bug #568750)

  * Vidalia: bring back our UI customizations (0.2.7-1~lenny+amnesia1)

  * APT: consistently use the GeoIP-powered cdn.debian.net

  * Software: make room so that {alpha, future} Squeeze images fit on
    700MB CD-ROM
  - only install OpenOffice.org's calc, draw, impress, math and writer
    components
  - removed OpenOffice.org's English hyphenation and thesaurus
  - removed hunspell, wonder why it was ever added

  * Boot
  - explicitly disable persistence, better safe than sorry
  - removed compulsory 15s timeout, live-initramfs knows how to wait for
    the Live media to be ready

  * Build system: don't cache rootfs anymore

 -- amnesia <amnesia@boum.org>  Sun, 07 Feb 2010 18:28:16 +0100

amnesia (0.4.1) unstable; urgency=low

  * Brown paper bag bugfix release: have amnesia-security-check use
    entries publication time, rather than update time... else tagging
    a security issue as fixed, after releasing a new version, make this
    issue be announced to every user of this new, fixed version.

 -- amnesia <amnesia@boum.org>  Sat, 06 Feb 2010 03:58:41 +0100

amnesia (0.4) unstable; urgency=low

  * We now only build and ship "Hybrid" ISO images, which can be either
    burnt on CD-ROM or dd'd to a USB stick or hard disk.

  * l10n: we now build and ship multilingual images; initially supported
    (or rather wanna-be-supported) languages are: ar, zh, de, en, fr, it,
    pt, es
  - install Iceweasel's and OpenOffice.org's l10n packages for every
    supported language
  - stop installing localized help for OpenOffice.org, we can't afford it
    for enough languages
  - when possible, Iceweasel's homepage and default search engine are localized
  - added Iceweasel's "any language" Scroogle SSL search engine
  - when the documentation icon is clicked, display the local wiki in
    currently used language, if available
  - the Nautilus wipe script is now translatable
  - added gnome-keyboard-applet to the Gnome panel

  * software
  - replaced Icedove with claws mail, in a bit rough way; see
    https://amnesia.boum.org/todo/replace_icedove_with_claws/ for best
    practices and configuration advices
  - virtual keyboard: install onBoard instead of kvkbd
  - Tor controller: install Vidalia instead of TorK
  - install only chosen parts of Gnome, rather than gnome-desktop-environment
  - do not install xdialog, which is unused and not in Squeeze
  - stop installing grub as it breaks Squeeze builds (see Debian bug #467620)
  - install live-helper from snapshots repository into the Live image

  * Iceweasel
  - do not install the NoScript extension anymore: it is not strictly
    necessary but bloodily annoying

  * Provide WhisperBack 1.2 for anonymous, GnuPG-encrypted bug reporting.
  - added dependency on python-gnutls
  - install the SMTP hidden relay's certificate

  * amnesia-security-check: new program that tells users that the amnesia
    version they are running is affected by security flaws, and which ones
    they are; this program is run at Gnome session startup, after sleeping
    2 minutes to let Tor a chance to initialize.
    Technical details:
  - Perl
  - uses the Desktop Notifications framework
  - fetches the security atom feed from the wiki
  - verifies the server certificate against its known CA
  - tries fetching the localized feed; if it fails, fetch the default
    (English) feed

  * live-initramfs: new custom package built from our own live-initramfs
    Git repository (commit 40e957c4b89099e06421)
  - at shutdown time, ask the user to unplug the CD / USB stick, then run
    smem, wait for it to finish, then attempt to immediately halt

  * build system
  - bumped dependency on live-helper to >= 2.0a6 and adapted our config
  - generate hybrid ISO images by default, when installed syslinux is
    recent enough
  - stop trying to support building several images in a row, it is still
    broken and less needed now that we ship hybrid ISO images
  - scripts/config: specify distribution when initializing defaults
  - updated Debian Live APT repository's signing key

  * PowerPC
  - disable virtualbox packages installing and module building on !i386
    && !amd64, as PowerPC is not a supported guest architecture
  - built and imported tor_0.2.1.20-1~~lenny+1_powerpc.deb

  * Squeeze
  - rough beginnings of a scratch Squeeze branch, currently unsupported
  - install gobby-infinote

  * misc
  - updated GnuPG key with up-to-date signatures
  - more improvements on boot time from CD
  - enhanced the wipe in Nautilus UI (now asks for confirmation and
    reports success or failure)
  - removed the "restart Tor" launcher from the Gnome panel

 -- amnesia <amnesia@boum.org>  Fri, 05 Feb 2010 22:28:04 +0100

amnesia (0.3) unstable; urgency=low

  * software: removed openvpn, added
  - Audacity
  - cups
  - Git
  - Gobby
  - GParted
  - lvm2 (with disabled initscript as it slows-down too much the boot in certain
    circumstances)
  - NetworkManager 0.7 (from backports.org) to support non-DHCP networking
  - ntfsprogs
  - randomsound to enhance the kernel's random pool
  * Tor
  - install the latest stable release from deb.torproject.org
  - ifupdown script now uses SIGHUP signal rather than a whole tor
    restart, so that in the middle of it vidalia won't start it's own
    tor
  - configure Gnome proxy to use Tor
  * iceweasel
  - adblockplus: upgraded to 1.0.2
  - adblockplus: subscribe to US and DE EasyList extensions, updated patterns
  - firegpg is now installed from Debian Squeeze rather than manually; current
    version is then 0.7.10
  - firegpg: use better keyserver ... namely pool.sks-keyservers.net
  - added bookmark to Amnesia's own website
  - use a custom "amnesiabranding" extension to localize the default search
    engine and homepage depending on the current locale
  - updated noscript whitelist
  - disable overriden homepage redirect on iceweasel upgrade
  * pidgin
  - nicer default configuration with verified irc.indymedia.org's SSL cert
  - do not parse incoming messages for formatting
  - hide formatting toolbar
  * hardware compatibility
  - b43-fwcutter
  - beginning of support for the ppc architecture
  - load acpi-cpufreq, cpufreq_ondemand and cpufreq_powersave kernel
    modules
  * live-initramfs: custom, updated package based on upstream's 1.157.4-1, built
    from commit b0a4265f9f30bad945da of amnesia's custom live-initramfs Git
    repository
  - securely erases RAM on shutdown using smem
  - fixes the noprompt bug when running from USB
  - disables local swap partitions usage, wrongly enabled by upstream
  * fully support for running as a guest system in VirtualBox
  - install guest utils and X11 drivers
  - build virtualbox-ose kernel modules at image build time
  * documentation
  - new (translatable) wiki, using ikiwiki, with integrated bugs and todo
    tracking system a static version of the wiki is included in generated
    images and linked from the Desktop
  * build system
  - adapt for live-helper 2.0, and depend on it
  - get amnesia version from debian/changelog
  - include the full version in ISO volume name
  - save .list, .packages and .buildlog
  - scripts/clean: cleanup any created dir in binary_local-includes
  - updated Debian Live snapshot packages repository URL and signing key
  - remove duplicated apt/preferences file, the live-helper bug has been
    fixed
  * l10n: beginning of support for --language=en
  * misc
  - improved boot time on CD by ordering files in the squashfs in the order they
    are used during boot
  - added a amnesia-version script to built images, that outputs the current
    image's version
  - added a amnesia-debug script that prepares a tarball with information that
    could be useful for developpers
  - updated Amnesia GnuPG key to a new 4096R one
  - set time with NTP when a network interface is brought up
  - import amnesia's GnuPG pubkey into the live session user's keyring
  - do not ask DHCP for a specific hostname
  - install localepurge, only keep en, fr, de and es locales, which reduces the
    generated images' size by 100MB
  - added a hook to replace /sbin/swapon with a script that only runs
    /bin/true
  - moved networking hooks responsibility from ifupdown to NetworkManager

 -- amnesia <amnesia@boum.org>  Thu, 26 Nov 2009 11:17:08 +0100

amnesia (0.2) unstable; urgency=low

  * imported /home/amnesia, then:
  - more user-friendly shell, umask 077
  - updated panel, added launcher to restart Tor
  - mv $HOME/bin/* /usr/local/bin/
  - removed metacity sessions
  - removed gstreamer's registry, better keep this dynamically updated
  - rm .qt/qt_plugins_3.3rc, better keep this dynamically updated
  - removed .gnome/gnome-vfs/.trash_entry_cache
  - removed kconf_update log
  - removed and excluded Epiphany configuration (not installed)
  - cleanup .kde
  * iceweasel
  - enable caching in RAM
  - explicitly disable ssl v2, and enable ssl v3 + tls
  - removed prefs for the non-installed webdeveloper
  - removed the SSL Blacklist extension (not so useful, licensing issues)
  - deep profile directory cleanup
  - extensions cleanup: prefer Debian-packaged ones, cleanly reinstalled
    AddBlock Plus and CS Lite to allow upgrading them
  - updated pluginreg.dat and localstore.rdf
  - moved some settings to user.js
  - made cookie/JavaScript whitelists more consistent
  - force httpS on whitelisted sites
  - NoScript: marked google and gmail as untrusted
  - some user interface tweaks, mainly for NoScript
  - FireGPG: disable the buggy auto-detection feature, the link to firegpg's
    homepage in generated pgp messages and the GMail interface (which won't
    work without JavaScript anyway)
  - updated blocklist.xml
  - removed and excluded a bunch of files in the profile directory
  * icedove: clean the profile directory up just like we did for iceweasel
  * software: install msmtp and mutt
  * home-refresh
  - use rsync rather than tar
  * documentation
  - various fixes
  - reviewed pidgin-otr security (see TODO)
  * build system
  - stop calling home-refresh in lh_build
  - include home-refresh in generated images
  - gitignore update
  - fix permissions on local includes at build time
  - updated scripts/{build,clean} wrt. new $HOME handling
  - scripts/{build,config}: stop guessing BASEDIR, we must be run from
    the root of the source directory anyway
  - stop storing /etc/amnesia/version in Git, delete it at clean time
  * release
  - converted Changelog to the Debian format and location, updated
    build scripts accordingly
  - added a README symlink at the root of the source directory
  - basic debian/ directory (not working for building packages yet,
    but at least we can now use git-dch)
  - added debian/gbp.conf with our custom options for git-dch
  - config/amnesia: introduce new $AMNESIA_DEV_* variables to be used
    by developpers' scripts
  - added ./release script: a wrapper around git-dch, git-commit and git-tag

 -- amnesia <amnesia@boum.org>  Tue, 23 Jun 2009 14:42:03 +0200

amnesia (0.1) UNRELEASED; urgency=low

  * Forked Privatix 9.03.15, by Markus Mandalka:
  http://mandalka.name/privatix/index.html.en
  Everything has since been rewritten or so heavily changed that nothing
  remains from the original code... apart of a bunch of Gnome settings.
  * hardware support:
  - install a bunch of non-free wifi firmwares
  - install xsane and add the live user to the scanner group
  - install aircrack-ng
  - install xserver-xorg-video-geode on i386 (eCafe support)
  - install xserver-xorg-video-all
  - install firmware-linux from backports.org
  - install system-config-printer
  - added instructions in README.eCAFE to support the Hercules eCAFE EC-800
    netbook
  * APT:
  - configure pinning to support installing chosen packages from
    squeeze; the APT source for testing is hardcoded in chroot_sources/,
    since there is no way to use $LH_CHROOT_MIRROR in chroot_local-hooks
  - give backports.org priority 200, so that we track upgrades of packages
    installed from there
  * release: include the Changelog and TODO in the generated images,
  in the   /usr/share/doc/amnesia/ directory
  * software: install gnomebaker when building Gnome-based live OS, to
  easily clone myself when running from CD
  * build system
  - build i386 images when the build host is amd64
  - added a version file: /etc/amnesia/version
  - use snapshot live-* packages inside the images
  - setup timezone depending on the chosen build locale
  - rely on standard live-initramfs adduser to do our user setup
    (including sudo vs. Gnome/KDE, etc.)
  - stop "supporting" KDE
  - allow building several images at once
  - migrated most of lh_config invocations to scripts/config
  - append "noprompt" so that halting/rebooting work with splashy
  - moved our own variables to config/amnesia, using the namespace
    $AMNESIA_*
  * iceweasel
  - default search engine is now Scroogle SSL, configured to search pages
    in French language; the English one is also installed
  - never ask to save passwords or forms content
  - configured the torbutton extension to use polipo
  - installed the CACert root certificate
  - installed the SSL Blacklist extension and the blacklist data
  - installed the FireGPG extension
  - installed the CS Lite extension
  - installed the NoScript extension
  - NoScript, CS Lite: replaced the default whitelists with a list of
    trusted, non-commercial Internet Service Providers
  - configure extensions (add to prefs.js):
    user_pref("extensions.torbutton.startup", true);
    user_pref("extensions.torbutton.startup_state", 1);
    user_pref("extensions.torbutton.tor_enabled", true);
    user_pref("noscript.notify.hide", true);
    user_pref("capability.policy.maonoscript.sites", "about:
      about:blank about:certerror about:config about:credits
      about:neterror about:plugins about:privatebrowsing
      about:sessionrestore chrome: resource:");
    user_pref("extensions.firegpg.no_updates", true);
  - install the NoScript plugin from Debian squeeze
  - delete urlclassifier3.sqlite on $HOME refresh: as we disabled
    "safebrowsing", this huge file is of no use
  - torbutton: install newer version from Squeeze
  * linux: removed non-686 kernel flavours when building i386 images
  * compatibility: append "live-media=removable live-media-timeout=15", to
    prevent blindly booting another debian-live installed on the hard disk
  * software: added
  - gnome-app-install
  - iwconfig
  - cryptkeeper: Gnome system tray applet to encrypt files with EncFS
  - kvkbd: virtual keyboard (installed from backports.org)
  - sshfs (and added live user to the fuse group)
  - less, secure-delete, wipe, seahorse, sshfs, ntfs-3g
  - scribus
  * Tor
  - enable the transparent proxy, the DNS resolver, and the control port
  - save authentication cookie to /tmp/control_auth_cookie, so that the
    live user can use Tork and co.
  - autostart Tork with Gnome
  - Tork: installed, disabled most notifications and startup tips
  - added a restart tor hook to if-up.d (used by Network Manager as well),
    so that Tor does work immediately even if the network cable was
    plugged late in/after the boot process
  * $HOME
  - added a nautilus-script to wipe files and directories
  - bash with working completion for the live user
  * polipo: install and configure this HTTP proxy to forward requests
  through Tor
  * DNS: install and configure pdnsd to forward any DNS request through
  the Tor resolver
  * firewall: force every outgoing TCP connection through the Tor
  transparent proxy, discard any outgoing UDP connection
  * misc
  - set syslinux timeout to 4 seconds
  - use splashy for more user-friendly boot/halt sequences

 -- amnesia <amnesia@boum.org>  Sat, 20 Jun 2009 21:09:15 +0200<|MERGE_RESOLUTION|>--- conflicted
+++ resolved
@@ -1,14 +1,10 @@
-<<<<<<< HEAD
 tails (1.7) UNRELEASED; urgency=medium
 
   * Dummy entry for next major release.
 
  -- intrigeri <intrigeri@debian.org>  Sat, 08 Aug 2015 13:35:23 +0200
 
-tails (1.6) UNRELEASED; urgency=medium
-=======
 tails (1.6) unstable; urgency=medium
->>>>>>> 2f645d13
 
   * Security fixes
     - Upgrade Tor Browser to 5.0.3. (Closes: #10223)
