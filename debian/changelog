<<<<<<< HEAD
tails (1.2) UNRELEASED; urgency=medium

  * Dummy entry for next release.

 -- Tails developers <tails@boum.org>  Mon, 14 Jul 2014 16:15:19 +0200
=======
tails (1.1) UNRELEASED; urgency=medium

  * Dummy entry for next release.

 -- Tails developers <tails@boum.org>  Tue, 15 Jul 2014 19:39:57 +0200
>>>>>>> e82a1ccb

tails (1.1~rc1) unstable; urgency=medium

  * Security fixes
    - Don't allow the desktop user to pass arguments to
      tails-upgrade-frontend (Closes: #7410).
    - Make persistent file permissions safer (Closes #7443):
      * Make the content of /etc/skel non-world-readable. Otherwise,
        such files may be copied to /home/amnesia, and in turn to the
        persistent volume, with unsafe permissions. That's no big deal
        in /home/amnesia (that is itself not world-readable), *but*
        the root of the persistent volume has to be world-readable.
      * Have activate_custom_mounts create new directories with safe
        permissions.
      * Set strict permissions on /home/amnesia (Closes: #7463).
      * Fix permissions on persistent directories that were created
        with unsafe permissions (Closes: #7458).
      * Fix files ownership while copying persistence (Closes: #7216).
        The previous instructions to copy the persistent data were
        creating personal files that belong to root. I don't think
        there is a way of preserving the original ownership using
        Nautilus (unless doing a "move" instead of a "copy" but that's
        not what we are trying to do here).
    - Disable FoxyProxy's proxy:// protocol handler (Closes: #7479).
      FoxyProxy adds the proxy:// protocol handler, which can be used
      to configure the proxy via an URI. A malicious web page can
      include (or a malicious exit node can inject) some JavaScript
      code to visit such an URI and disable or otherwise change
      Iceweasel's proxy settings. While using this to disable
      proxying will be dealt with safely by our firewall, this could
      be used to defeat stream isolation, although the user must be
      tricked into accepting the new proxy settings.

  * Bugfixes
    - Disable GNOME keyring's GnuPG functionality. (Closes: #7330) In
      feature/regular-gnupg-agent, we installed the regular GnuPG
      agent so that it is used instead of GNOME keyring's one. This is
      not enough on Wheezy, so let's disable the starting of the "gpg"
      component of GNOME keyring.
    - Prevent iproute2 from being installed from wheezy-backports
      (Closes: #7337).
    - Remove dselect when purging other unwanted packages. (Closes: #7336)
    - Make sure /etc/default/locale exists, with a sensible default
      value (Closes: #7333). Before Tails Greeter's PostLogin script
      are run, /etc/default/locale does not exist on Wheezy. Our
      tails-kexec initscript (and quite a few other scripts we run)
      depends on this file to exist. So, let's make sure it exists,
      with a sensible default value.
    - Create the tails-persistence-setup user with the same UID/GID it
      had on Tails/Squeeze. (Closes: #7343) Else, our various checks
      for safe access rights on persistence.conf fail.
    - Revert back to browsing the offline documentation using Iceweasel
      instead of Yelp (Closes: #7390, #7285).
    - Make the new NetworkManager configuration directory persistent,
      when the old one was, but disable the old one (Closes: #7338).
    - The Unsafe Web Browser can now be started while the Windows 8
      camouflage feature is activated (Closes: #7329).

  * Minor improvements
    - Various improvements to the Windows 8 camouflage:
      * Set iceweasel and pidgin camouflage icons.
      * Set claws-mail application icon.
      * Set florence tray icon.
      * Set gpgApplet tray icon.
      * Set volume tray icon.
      * Configure Iceweasel camouflage.
      * Remove launchers (Closes #7381).
      * Make the Unsafe Browser use the Windows 8 camouflage.
    - Also install linux-base and linux-compiler-gcc-4.8-x86 from
      sid. This way, we can get rid of our linux-compiler-gcc-4.8-x86
      3.12, and it makes things a bit more consistent.
   - Include the syslinux binary, and its MBR, in the ISO filesystem.
     This in turn allows Tails Installer to use this binary and MBR,
     which is critical for avoiding problems (such as #7345) on
     "Upgrade from ISO".
   - Include syslinux.exe for win32 in utils/win32/ on the ISO
     filesystem (Closes: #7425).
   - Tails Installer:
     * Increase font size (Closes: #5673).
     * Add consistent marigins in GUI.
     * Always reset the target drive's MBR, without asking for
       confirmation, after installing or upgrading.
     * Install the bootloader using the syslinux binary found on the
       target device, once the Live OS has been extracted/copied
       there.
   - Enable double-clicking to pick entries in the language or
     keyboard layout lists in Tails Greeter.
   - Install backport of shared-mime-info 1.3 (Closes: #7079).
   - Make sanity-check prompts closable in Tails Persistence Setup
     (Closes: #7119.

  * Automated test suite
    - Actually run "Upgrade from ISO" from a USB drive running the old
      version. That's what users do, and is buggy.
    - Automatically test persistent directories permissions (Closes: #7560).
    - Use read-write persistence when testing upgraded USB
      installations.  Otherwise e.g. the permission fixes won't get
      applied, and the subsequent steps testing the permissions will
      fail.
    - Actually check that the ISO's Tails is installed. The step
      "Tails is installed on USB drive $TARGET" only checks that the
      *running* Tails is installed on $TARGET, which obviously fails
      when doing an upgrade from ISO running an old Tails. That it
      worked for the same scenario running the current Tails is just
      coincidental.

 -- Tails developers <tails@boum.org>  Wed, 02 Jul 2014 03:11:43 +0200

tails (1.0.1) unstable; urgency=medium

  * Security fixes
    - Upgrade the web browser to 24.6.0esr-0+tails1~bpo60+1
      (Firefox 24.6.0esr + Iceweasel patches + Torbrowser patches).
      Also import the Tor Browser profile at commit
      90ba8fbaf6f23494f1a0e38d63153b3b7e65d3d3 from
      ttp/tor-browser-24.6.0esr-3.x-1.
    - Install Linux 3.14 from Debian unstable (fixes CVE-2014-3153 and
      others).
    - Install openssl from Squeeze LTS (fixes CVE-2014-0076,
      CVE-2014-0195, CVE-2014-0221, CVE-2014-3470 and CVE-2014-0224).
    - Install GnuTLS from Squeeze LTS (fixes CVE-2014-3466.).

  * Minor improvements
    - Add Squeeze LTS APT sources. It has been given a low pinning
      priority so explicit pinning must be used to actually install
      anything from it.
    - Upgrade Tor to 0.2.4.22-1~d60.squeeze+1.
    - Upgrade I2P to 0.9.13-1~deb6u+1.

 -- Tails developers <tails@boum.org>  Sun, 08 Jun 2014 19:14:00 +0200

tails (1.1~beta1) unstable; urgency=medium

  * Rebase on Debian Wheezy
    - Upgrade literally thousands of packages.
    - Migrate to GNOME3 fallback mode.
    - Install LibreOffice instead of OpenOffice.
    - Install systemd. It is not enabled by default, but having it
      around will help doing the migration work.
    - Enable AppArmor on the kernel command-line. This is a no-op
      without the userspace tools and with no profile shipped, but it
      will make it easier to fix this part of the situation.
    - Remove custom LSB logging: Wheezy has fancy colored init
      logging.

  * Security fixes
    - Upgrade Tor to 0.2.4.22.
    - Fix write access to boot medium via udisks (#6172).

  * Major new features
    - Replace the Windows XP camouflage with an experimental Windows 8
      camouflage.
    - UEFI boot support.
    - Install Linux 3.14 from Debian unstable.
    - Bring back VirtualBox guest modules, installed from Wheezy
      backports. Full functionality is only available when using the
      32-bit kernel.

  * Minor improvements
    - Install seahorse-nautilus, replacing seahorse-plugins (Closes #5516).
    - Install hledger (custom backport, for now): our accountant needs this.
    - Install stable Scribus instead of scribus-ng.
    - Install the printer driver for Epson Inkjet that use ESC/P-R.
    - Install the BookletImposer PDF imposition toolkit. It's tiny,
      and really helpful e.g. when producing booklets.
    - Install gtkhash and nautilus-gtkhash (Closes #6763).
    - Import new version of Tor Launcher:
      · Now based on upstream Tor Launcher 0.2.5.4.
      · Tor bug #11772: Proxy Type menu not set correctly
      · Tor bug #11699: Change &amp;#160 to &#160; in network-settings.dtd
      · Correctly handle startup paths that contain dot.
    - Upgrade to Torbutton 1.6.9.0.
    - Upgrade the web browser to 24.5.0esr-1+tails1~bpo60+1
      (Firefox 24.4.0esr + Iceweasel patches + Torbrowser patches).
    - Avoid shipping python2.6 in addition to python2.7.
    - Don't install Gobby 0.4 anymore. Gobby 0.5 has been available in
      Debian since Squeeze, now is a good time to drop the obsolete
      0.4 implementation.
    - Require a bit less free memory before checking for upgrades with
      Tails Upgrader. The general goal is to avoid displaying "Not
      enough memory available to check for upgrades" too often due to
      over-cautious memory requirements checked in the wrapper.
    - Make Tails Greeter's help window resolution-aware. Previously it
      used a static 800x600 which was problematic on lower resolutions,
      and sub-optimal on higher resolutions. Now it adapts itself
      according to the screen resolution.
    - Whisperback now sanitizes attached logs better with respect to
      DMI data, IPv6 addresses, and serial numbers (Closes #6797,
      #6798, #6804).
    - Integrate the new logo in Tails Installer (Closes #7095)

  * Build system
    - Bump Vagrant builder's memory for RAM builds. Wheezy requires
      more space to build, and the resulting image is larger.
    - Fix Vagrant compatibility issue. Some classes' methods/fields
      have been renamed between Vagrant versions, so we need a simple
      compatibility layer to support all versions. Without this, it's
      not possible to issue e.g. a `build` command to an already
      running (i.e. `vm:up`:ed) Vagrant instance.
    - Move cpu and mem checks to the `build` task. Previously, when
      they were checked in `vm:up` *only* when issued while the VM
      already is up, so these checks weren't run if one issues a
      `build` when the VM is off. Now we'll fail earlier with a more
      informative error message, and it looks like a more logical home
      for them too.
    - Fix buggy memory checks for RAM building. We have to take into
      account which state the Vagrant VM is in for determining *where*
      we check if enough memory is available for a RAM build. If it's
      off, we check the host; if it's on we check the VM. Previously
      we always checked the host, which doesn't make sense when the VM
      is already started.

  * Test suite
    - Bump the tester VM's RAM by 256 MiB. There is not enough free
      RAM to run Tails Upgrader with just 1 GiB of RAM after the
      migration to Wheezy.
    - Always adjust OOM and memory overcommit settings. The kernel
      freezes seem to also happen for the amd64 kernel when filling
      the memory.
    - Add option to make Sikuli rety on FindFailed. This makes it
      possible to update manu images for Sikuli in just *one* test
      suite run, by continuously updating outdated pictures as we go.

 -- Tails developers <tails@boum.org>  Thu, 29 May 2014 00:23:52 +0200

tails (1.0) unstable; urgency=medium

  * Security fixes
    - Upgrade the web browser to 24.5.0esr-0+tails1~bpo60+1
      (Firefox 24.5.0esr + Iceweasel patches + Torbrowser patches).
    - Upgrade Tor to 0.2.4.21-1+tails1~d60.squeeze+1:
      * Based on 0.2.4.21-1~d60.squeeze+1.
      * Backport the fix for Tor bug #11464. It adds client-side blacklists for
        all Tor directory authority keys that was vulnerable to Heartbleed.
        This protects clients in case attackers were able to compromise a
        majority of the authority signing and identity keys.

   * Bugfixes
    - Disable inbound I2P connections. Tails already restricts incoming
      connections, but this change tells I2P about it.
    - Fix link to the system requirements documentation page in the Tails
      Upgrader error shown when too little RAM is available.

  * Minor improvements
    - Upgrade I2P to 0.9.12-2~deb6u+1.
    - Import TorBrowser profile. This was forgotten in Tails 0.23 and even
      though we didn't explicitly set those preferences in that release
      they defaulted to the same values. This future-proofs us in case the
      defaults would ever change.
    - Import new custom version of tor-launcher:
      * Based on upstream Tor Launcher 0.2.5.3.
      * Improve how Tor Launcher handles incomplete translation.
        (Tor bug #11483; more future-proof fix for Tails bug #6885)
      * Remove the bridge settings prompt. (Tor bug #11482; closes Tails
        bug #6934,)
      * Always show bridge help button. (Tor bug #11484)
    - Integrate the new Tails logo into various places:
      * The website
      * The boot splash
      * The "About Tails" dialog

  * Build system
    - Use the stable APT suite when building from the stable Git branch
      (Closes: #7022).

  * Test suite
    - Add test for the #7022 fix.

 -- Tails developers <tails@boum.org>  Sun, 27 Apr 2014 19:34:01 +0200

tails (0.23) unstable; urgency=medium

  * Security fixes
    - Upgrade the web browser to 24.4.0esr-0+tails1~bpo60+1
      (Firefox 24.4.0esr + Iceweasel patches + Torbrowser patches).

  * Major new features
    - Spoof the network interfaces' MAC address by default (Closes: #5421),
      as designed on https://tails.boum.org/contribute/design/MAC_address/.
    - Rework the way to configure how Tor connects to the network
      (bridges, proxy, fascist firewall): add an option to Tails Greeter,
      start Tor Launcher when needed (Closes: #5920, #5343).

  * Bugfixes
    - Additional software: do not crash when persistence is disabled
      (Closes: #6440).
    - Upgrade Pidgin to 2.10.9, that fixes some regressions introduced
      in the 2.10.8 security update (Closes: #6661).
    - Wait for Tor to have fully bootstrapped, plus a bit more time,
      before checking for upgrades (Closes: #6728) and unfixed known
      security issues.
    - Disable the Intel Management Engine Interface driver (Closes: #6460).
      We don't need it in Tails, it might be dangerous, and it causes bugs
      on various hardware such as systems that reboot when asked to shut down
    - Add a launcher for the Tails documentation. This makes it available
      in Windows Camouflage mode (Closes: #5374, #6767).
    - Remove the obsolete wikileaks.de account from Pidgin (Closes: #6807).

  * Minor improvements
    - Upgrade Tor to 0.2.4.21-1~d60.squeeze+1.
    - Upgrade obfsproxy to 0.2.6-2~~squeeze+1.
    - Upgrade I2P to 0.9.11-1deb6u1.
    - Install 64-bit kernel instead of the 686-pae one (Closes: #5456).
      This is a necessary first step towards UEFI boot support.
    - Install Monkeysign (in a not-so-functional shape yet).
    - Disable the autologin text consoles (Closes: #5588). This was one of
      the blockers before a screen saver can be installed
      in a meaningful way (#5684).
    - Don't localize the text consoles anymore: it is broken on Wheezy,
      the intended users can as well use loadkeys, and we now do not have
      to trust setupcon to be safe for being run as root by the desktop user.
    - Make it possible to manually start IBus.
    - Reintroduce the possibility to switch identities in the Tor Browser,
      using a filtering proxy in front of the Tor ControlPort to avoid giving
      full control over Tor to the desktop user (Closes: #6383).
    - Incremental upgrades improvements:
      · Drop the Tails Upgrader launcher, to limit users' confusion
        (Closes: #6513).
      · Lock down sudo credentials a bit.
      · Hide debugging information (Closes: #6505).
      · Include ~/.xsession-errors in WhisperBack bug reports.
        This captures the Tails Upgrader errors and debugging information.
      · Report more precisely why an incremental upgrade cannot be done
        (Closes: #6575).
      · Various user interface and phrasing improvements.
    - Don't install the Cookie Monster browser extension (Closes: #6790).
    - Add a browser bookmark pointing to Tor's Stack Exchange (Closes: #6632).
    - Remove the preconfigured #tor channel from the Pidgin: apparently,
      too many Tails users go ask Tails questions there, without making
      it clear that they are running Tails, hence creating a user-support
      nightmare (Closes: #6679).
    - Use (most of) Tor Browser's mozconfig (Closes: #6474).
    - Rebase the browser on top of iceweasel 24.3.0esr-1, to get
      the certificate authorities added by Debian back (Closes: #6704).
    - Give access to the relevant documentation pages from Tails Greeter.
    - Hide Tails Greeter's password mismatch warning when entry is changed.
    - Persistent Volume Assistant:
      · Take into account our installer is now called Tails Installer.
      · Optimize window height (Closes: #5458).
      · Display device paths in a more user-friendly way (Closes: #5311).

  * Build system
    - Ease updating POT and PO files at release time, and importing translations
      from Transifex (Closes: #6288, #6207).
    - Drop custom poedit backport, install it from squeeze-backports-sloppy.
    - Make ISO and IUK smaller (Closes: #6390, #6425):
      · Exclude more files from being included in the ISO.
      · Remove *.pyc later so that they are not recreated.
      · Truncate log files later so that they are not filled again.
      · At ISO build time, set mtime to the epoch for large files whose content
        generally does not change between releases. This forces rsync
        to compare the actual content of these files, when preparing an IUK,
        instead of blindly adding it to the IUK merely because the mtime
        has changed, while the content is the same.
    - Make local hooks logging consistent.

  * Test suite
    - Migrate from JRuby to native Ruby + rjb.
    - The test suite can now be run on Debian Wheezy + backports.
    - Fix buggy "persistence is not enabled" step (Closes: #5465).
    - Use IPv6 private address as of RFC 4193 for the test suite's virtual
      network. Otherwise dnsmasq from Wheezy complains, as it is not capable
      of handling public IPv6 addresses.
    - Delete volumes after each scenario unless tagged @keep_volumes.
    - Add an anti-test to make sure the memory erasure test works fine.
    - A *lot* of bugfixes, simplifications and robustness improvements.

 -- Tails developers <tails@boum.org>  Tue, 18 Mar 2014 00:58:50 +0100

tails (0.22.1) unstable; urgency=medium

  * Security fixes
    - Upgrade the web browser to 24.3.0esr-0+tails1~bpo60+2
      (Firefox 24.3.0esr + Iceweasel patches + Torbrowser patches).
    - Upgrade NSS to 3.14.5-1~bpo60+1.
    - Upgrade Pidgin to 2.10.8.
    - Workaround browser size fingerprinting issue by using small icons
      in the web browser's navigation toolbar (Closes: #6377).
      We're actually hit by Tor#9268, and this is the best workaround gk
      and I were able to find when discussing this on Tor#10095.

  * Major new features
    - Check for upgrades availability using Tails Upgrader, and propose
      to apply an incremental upgrade whenever possible (Closes: #6014).
      · Run tails-update-frontend at session login time.
      · Have tails-security-check only report unfixed security issues.
      · Greatly improve the Tails Upgrader UI and strings phrasing.
      · Enable startup notification for Tails Upgrader.
    - Install Linux 3.12 (3.12.6-2) from Debian testing. Unfortunately,
      this breaks the memory wipe feature on some hardware (#6460), but
      it fixes quite a few security issues, and improves hardware support.
    - Update the build system to be compatible with Vagrant 1.2 and 1.3,
      in addition to the already supported versions (Closes: #6221).
      Thanks to David Isaac Wolinsky <isaac.wolinsky@gmail.com>.

  * Bugfixes
    - Do not start IBus for languages that don't need it. This fixes
      the keybindings problems introduced in 0.22 (Closes: #6478).
      Thanks to WinterFairy.
    - Disable network.proxy.socks_remote_dns in the Unsafe Browser.
      Bugfix against 0.22 (Closes: #6479).
    - Fetch Tor Browser User-Agent from its own prefs, rather than from
      the obsolete Torbutton ones. Bugfix against 0.22 (Closes: #6477).
    - Upgrade Vagrant basebox to include up-to-date Debian archive keys
      (Closes: #6515, #6527).
    - Do not use a non-working proxy for downloading the Vagrant basebox
      (Closes: #6514).
    - Use IE's icon in Windows camouflage mode.
      Bugfix against 0.22 (Closes: #6536).
    - Support "upgrading" a partial Tails installation (Closes: #6438)
      and fix missing confirmation dialog in Tails Installer (Closes: #6437).
      Thanks to Andres Gomez Ramirez <andres.gomez@cern.ch>.
    - Fix browser homepage in Spanish locales (Closes: #6612).

  * Minor improvements
    - Tor 0.2.4 is stable! Adapt APT sources accordingly.
    - Update Tor Browser to 24.2.0esr-1+tails1, that uses its own NSS
      library instead of the system one.
    - Update Torbutton to 1.6.5.3.
    - Do not start Tor Browser automatically, but notify when Tor is ready.
      Warn the user when they attempt to start Tor Browser before Tor is ready.
    - Import Tor Browser profile at
      3ed5d9511e783deb86835803a6f40e7d5a182a12 from ttp/tor-browser-24.2.0esr-1.
    - Use http.debian.net for Vagrant builds, instead of the mostly broken
      (and soon obsolete) cdn.debian.net.
    - Phrasing and UI improvements in tails-upgrade-frontend.
    - Style and robustness improvements in tails-security-check.
    - Make room for upcoming UEFI support in Tails Installer.

 -- Tails developers <tails@boum.org>  Wed, 29 Jan 2014 15:08:13 +0100

tails (0.22) unstable; urgency=medium

  [Tails developers]
  * Security fixes
    - Upgrade to Iceweasel 24.2.0esr that fixes a few serious security issues.
    - Stop migrating persistence configuration and access rights. Instead,
      disable all persistence configuration files if the mountpoint has wrong
      access rights (Closes: #6413).
    - Upgrade to NSS 3.15.3 that fixes a few serious security issues affecting
      the browser, such as CVE-2013-1741, CVE-2013-5605 and CVE-2013-5606.

  * Major improvements
    - Switch to Iceweasel 24 (Closes: #6370).
      · Resync' (most) Iceweasel prefs with TBB 3.0-beta-1 and get rid
        of many obsolete or default settings.
      · Disable WebRTC (Closes: #6468).
      · Import TorBrowser profile at commit
        51bf06502c46ee6c1f587459e8370aef11a3422d from the tor-browser-24.2.0esr-1
        branch at https://git.torproject.org/tor-browser.git.
    - Switch to Torbutton 1.6.5 (Closes: #6371).
      · Prevent Torbutton from asking users to "upgrade TBB".
      · Use the same Tor SOCKS port as the TBB (9151) for our web browser.
        This should be enough to avoid being affected by Tor#8511.
      · Disable Torbutton 1.6's check for Tor.
        Unfortunately, the new check.torproject.org breaks the remote Tor
        check. We cannot use the local Tor check with the control port. So,
        the shortest and sanest path to fixing the check issue, because the
        remote Tor check is broken" seems to simply disable this check.
        Patch submitted upstream as Tor#10216.
    - Prepare incremental upgrades to be the next default way to upgrade Tails,
      on point-releases at least.

  * Bugfixes
    - Deny X authentication only after Vidalia exits (Closes: #6389).
    - Disable DPMS screen blanking (Closes: #5617).
    - Fix checking of the persistent volume's ACL.
    - Sanitize more IP and MAC addresses in bug reports (Closes: #6391).
    - Do not fail USB upgrade when the "tmp" directory exists on the
      destination device.
    - Tails Installer: list devices with isohybrid Tails installed
      (Closes: #6462).

  * Minor improvements
    - Create a configuration file for additional software if needed
      (Closes: #6436).
    - Translations all over the place.
    - Enable favicons in Iceweasel.
    - Do not propose to make permanent NoScript exceptions.
      In Tails, every such thing is temporary, so better only display the menu
      entry that's about temporarily allowing something.
    - Clearer warning when deleting persistent volume (thanks to Andres Gomez
      Ramirez <andres.gomez@cern.ch> for the patch).
    - Make wording in Tails Installer more consistent.

  [ WinterFairy ]
  * Use IBus instead of SCIM (Closes: #5624, #6206).
    It makes it possible to input passwords in pinentry for at least Japanese,
    Chinese and Korean languages.
  * Add an import-translation script.
    This automates the importation process of completed translations
    from Transifex.
  * Always list optimal keyboard layout in the greeter (Closes: #5741).
  * Fix on-the-fly translation of the greeter in various languages
    (Closes: #5469).

  [ Kytv]
  * Update I2P to 0.9.8.1 (Closes: #6080, #5889).
  * Improve I2P configuration:
    - Disable IPv6 support in a nicer way.
    - Disable i2cp (allows java clients to communicate from outside the JVM). If
      this is unset an exception for port 7654 would need to be added to ferm.
    - Disable "in-network" updates (this is also done in the regular I2P
      packages).
    - Disable the outproxies. Access to the Internet is already routed through
      Tor so these are unnecessary. If end-users have a good reason to go
      through one of the I2P outproxies they can turn them back on.
  * Add a couple of default I2P IRC channels to Pidgin.
  * Allow access to the local 'eepsite' through FoxyProxy.
  * Add firewall exceptions for the standard I2P ports.

 -- Tails developers <tails@boum.org>  Sat, 30 Nov 2013 16:47:18 +0100

tails (0.21) unstable; urgency=low

  * Security fixes
    - Don't grant access to the Tor control port for the desktop user
      (amnesia). Else, an attacker able to run arbitrary code as this user
      could obtain the public IP with a get_info command.
      · Vidalia is now run as a dedicated user.
      · Remove the amnesia user from the debian-tor group.
      · Remove the Vidalia launcher in the Applications menu.
        The Vidalia instance it starts is useless, since it can't connect
        to the Tor control port.
    - Don't allow the desktop user to directly change persistence settings.
      Else, an attacker able to run arbitrary code as this user could
      leverage this feature to gain persistent root access, as long as
      persistence is enabled.
      · Fully rework the persistent filesystem and files ownership
        and permissions.
      · Run the Persistent Volume Assistant as a dedicated user, that is
        granted the relevant udisks and filesystem -level credentials.
      · At persistence activation time, don't trust existing persistence
        configuration files, migrate to the new ownership and permissions,
        migrate every known-safe existing settings and backup what's left.
        Warn the user when not all persistence settings could be migrated.
      · Persistent Volume Assistant uses the new ownership and permissions
        scheme when initializing a new persistent volume, and refuses to
        read persistence.conf if it, or the parent directory, hasn't the
        expected permissions.
      · Make boot medium 'system internal' for udisks with bilibop.
        Once Tails is based on Wheezy, this will further complete the
        protection (see #6172 for details).
    - Update Iceweasel to 17.0.10esr-0+tails2~bpo60+1.
    - Update Torbutton to 1.5.2-2, including a patch cherry-picked from
      upstream to make window resizing closer to what the design says.

  * Major new features
    - Add a persistence preset for printing settings (Closes: #5686).
      Reload CUPS configuration after persistence activation.
    - Support SD card connected through a SDIO host adapter (Closes: #6324).
      · Rebrand Tails USB installer to Tails installer.
      · Display devices brand, model and size in the Installer
        (Closes: #6292).
      · Ask for confirmation before installing Tails onto a device
        (Closes: #6293).
      · Add support for SDIO and MMC block devices to the Tails Installer
        (Closes: #5744) and the Persistent Volume Assistant (Closes: #6325).
      · Arm the udev watchdog when booted from SD (plugged in SDIO) too
        (Closes: #6327).

  * Minor improvements
    - Provide a consistent path to the persistent volume mountpoint
      (Closes: #5854).
    - Add a KeePassX launcher to the top GNOME panel (Closes: #6290).
    - Rework bug reporting workflow: point the desktop launcher to
      the troubleshooting page.
    - Make /home world-readable at build time, regardless of the Git
      working copy permissions. This makes the build process more robust
      against strict umasks.
    - Add signing capabilities to the tails-build script (Closes: #6267).
      This is in turn used to sign ISO images built by our Jenkins setup
      (Closes: #6193).
    - Simplify the ikiwiki setup and make more pages translatable.
    - Exclude the version string in GnuPG's ASCII armored output.
    - Prefer stronger ciphers (AES256,AES192,AES,CAST5) when encrypting
      data with GnuPG.
    - Use the same custom Startpage search URL than the TBB.
      This apparently disables the new broken "family" filter.
    - Update AdBlock Plus patterns.
    - Install Linux from Debian testing.
      (That is, the same version that was shipped in 0.20.1.)

  * Test suite
    - Look for "/tmp/.X11-unix/X${1#:}" too when detecting displays in use.
    - Adapt tests to match the Control Port access security fix:
      · Take into account that the amnesia user isn't part of the debian-tor
        group anymore.
      · Run as root the checks to see if a process is running: this
        is required to see other users' processes.

 -- Tails developers <tails@boum.org>  Sat, 26 Oct 2013 23:42:46 +0200

tails (0.20.1) unstable; urgency=low

  * Major new features
  - Install Tor 0.2.4.17-rc-1~d60.squeeze+1 from the Tor project's repository.
  - Install Iceweasel 17.0.9esr with Torbrowser patches.
  - Install Linux kernel 3.10-3 (version 3.10.11-1) from sid.

  * Bugfixes
  - Remount persistence devices read-only at shutdown/reboot time
    (Closes: #6228).
  - Greeter: display a warning icon on admin password mismatch and on
    persistence unlocking failure. Thanks to Andres Gomez Ramirez
    <andres.gomez@cern.ch> for the fix!
  - Don't torsocksify Pidgin.
    Instead we disable Pidgin's GNOME integration to get the "Global proxy
    configuration", which we set to use Tor. This fixes the I2P IRC account.
  - Additional software: fix typo in notification.
  - Allow installing "Priority: standard" packages that we do not install
    by default: remove them late in the build process instead of assigning
    them a -1 APT pinning level.

  * Minor improvements
  - Update AdBlock Plus patterns.
  - Use more unique ISO file name when building from Jenkins.
  - Additional software: point to the system log on upgrade failure.
  - Set SOCKS5_USER and SOCKS5_PASSWORD in the connect-socks wrapper (used
    by Git). Else, Tor 0.2.4's IsolateSOCKSAuth and connect-proxy
    sometimes play together in some way that makes connect-proxy ask for
    a password to connect to the SocksPort. SOCKS5_USER and
    SOCKS5_PASSWORD are passed through unchanged if they were manually set
    by the user already.
  - Use our custom connect-socks wrapper for SSH. Else, Tor 0.2.4's
    IsolateSOCKSAuth and connect-proxy sometimes play together in some way
    that makes connect-proxy ask for a password to connect to the
    SocksPort. Note that connect-socks uses the default SocksPort too, so
    no change here wrt. our connection isolation design.

  * Localization
  - Import new translations from Transifex.

  * Test suite
  - Fix old ISO checking for consistent error reporting.
  - Remove custom persistence test from manual test suite.
    It was removed for the GUI in t-p-s 0.33.

 -- Tails developers <tails@boum.org>  Sun, 15 Sep 2013 15:49:36 +0200

tails (0.20) unstable; urgency=low

  * Major new features
  - Install Linux kernel 3.10.3-1 from Debian unstable.
  - Iceweasel 17.0.8esr + Torbrowser patches.

  * Bugfixes
  - Prevent Iceweasel from displaying a warning when leaving HTTPS web sites.
  - Make Iceweasel use the correct, localized search engine.
  - Fix Git access to https:// repositories.

  * Minor improvements
  - Install Dasher, a predictive text entry tool.
  - Add a wrapper around TrueCrypt which displays a warning about it soon
    being deprecated in Tails.
  - Remove Pidgin libraries for all protocols but IRC and Jabber/XMPP.
    Many of the other protocols Pidgin support are broken in Tails and
    haven't got any security auditting.
  - Disable the pre-defined Pidgin accounts so they do not auto-connect
    on Pidgin start.
  - Include information about Alsa in WhisperBack reports.
  - Explicitly restrict access to ptrace. While this setting was enabled
    by default in Debian's Linux 3.9.6-1, it will later disabled in 3.9.7-1.
    It's unclear what will happen next, so let's explicitly enable it ourselves.
  - Do not display dialog when a message is sent in Claws Mail.
  - Sync iceweasel preferences with the Torbrowser's.

  * Localization
  - Many translation updates all over the place.
  - Merge all Tails-related POT files into one, and make use of intltoolize
    for better integration with Transifex.

 -- Tails developers <tails@boum.org>  Tue, 30 Jul 2013 14:19:57 +0200

tails (0.19) unstable; urgency=low

  * Major new features
  - Install Linux kernel 3.9.5-1 from Debian unstable.
    Features of particular interest for Tails are the Yama LSM
    (ptrace scope restrictions) and improved hardware support.
    As a corollary, install initramfs-tools from there too.
  - Iceweasel 17.0.7esr + Torbrowser patches.
  - Unblock Bluetooth, Wi-Fi, WWAN and WiMAX; block every other type of
    wireless device. Next steps are described on the
    todo/protect_against_external_bus_memory_forensics ticket.

  * Bugfixes
  - Fix write access to boot medium at the block device level,
    by installing bilibop-udev. Thanks to quidame for his support.
  - tails-greeter l10n-related fixes, thanks to winterfairy:
    · Fix so translations is applied on password mismatch messages.
    · Separate forward and login buttons and make them translatable.
  - Fix link to documentation when no sudo password is set.
  - gpgApplet: partial fix for clipboard emptying after a wrong passphrase
    was entered.
  - Workaround aufs bug in Unsafe Browser script.

  * Minor improvements
  - Drop GNOME proxy settings: we did not find any use of it we were keen
    to support, other than two programs (Seahorse, Pidgin) that are now run
    with torsocks.
  - Format newly created persistent volumes as ext4.
  - GnuPG: don't connect to the keyserver specified by the key owner.
    This feature opens the door to a variety of subtle attacks.
  - GnuPG: locate keys only from local keyrings.
    This is probably the default, but better safe than sorry.
  - Install virt-what from Wheezy.
    The version from Squeeze does not detect at least Parallels for Mac v.8.
  - Upgrade live-boot and live-config to the 3.0.x final version from Wheezy.
    · Remove /live and /lib/live/image compatibility symlinks.
    · Add /live/overlay -> /lib/live/mount/overlay symlink.
      The live-boot changes (commit d2b2a461) brought to fix Debian bug
      #696495 revert some of our previous changes (commit 77dab1cb), and as
      a result, at the time live-persist runs, no tmpfs is mounted on
      /live/overlay, which breaks the aufs mount. So, let's just ensure
      /live/overlay points to a tmpfs.
    · Really disable policykit and sudo live-config hooks.
      ... by making it believe they've already been run.
      This workarounds new live-config's default behavior.

  * Localization
  - Many translation updates all over the place.

  * Test suite
  - Re-enable previously disabled boot device permissions test.

 -- Tails developers <tails@boum.org>  Wed, 26 Jun 2013 12:36:20 +0200

tails (0.18) unstable; urgency=low

  * New features
  - Support obfs3 bridges.
  - Automatically install a custom list of additional packages chosen by
    the user at the beginning of every working session, and upgrade them
    once a network connection is established (technology preview).

  * Iceweasel
  - Upgrade to Iceweasel 17.0.6esr-0+tails1~bpo60+1.
  - Update Torbrowser patches to current maint-2.4 branch (567682b).
  - Isolate DOM storage to first party URI, and enable DOM storage:
    don't set dom.storage.enabled anymore, and set Torbutton's
    disable_domstorage to false.
  - Isolate the image cache per url bar domain.
  - Torbutton 1.5.2, and various prefs hacks to fix breakage:
    · Add .saved version of the Torbutton preferences the TBB also sets.
    · Set TOR_SOCKS_HOST and TOR_SOCKS_PORT.
    · Move some prefs (network.proxy.*, extensions.autoDisableScopes,
      extensions.foxyproxy.last-version) to user.js.
      Else, with Torbutton 1.5.x, these ones are not taken into account.
    · Set network.proxy.socks_version.
      Else we get the meaningless user_pref("network.proxy.socks_version", 9063);
      in prefs.js after the initial startup.
    · Set extensions.foxyproxy.socks_remote_dns to true.
      Else, it overrides the various ways we set network.proxy.socks_remote_dns,
      which in turn makes Torbutton think it should start in non-Tor mode.
    · Also pass the TOR_SOCKS_* environment variables to iceweasel when
      generating the profile: Torbutton behaves differently depending on
      these variables, so we don't want the initial profile generation to be
      done without them. In practice, this has no implication that we could
      see right now, but better safe than sorry.
    · Import all version overrides from the TBB prefs.
      Else, the User-Agent sent in the HTTP headers is fine, but real
      values leak with JavaScript, as demonstrated by ip-check's "Browser
      type" test.
    · Move a bunch of settings to user_pref(), that are not applied otherwise.
      For some, this fixes a regression in 0.18~rc1.
      For other, the  bug was already present in Tails 0.17.2.
  - HTTPS Everywhere 3.2.
  - Update prefs to match the TBB's, fix bugs, and take advantage of the latest
    Torbrowser patches:
    · Increase pipeline randomization.
    · Fix @font-face handling of local() fonts.
      Also disable fallback font rendering.
    · Explicitly disable SPDY v2 and v3.
    · Update http pipelining prefs.
  - Make prefs organization closer to the TBB's:
    · Remove Torbutton prefs that we set at their default value.
    · Import Torbutton preferences from the TBB.
    · Organize iceweasel config files in sections the same way as the TBB.
  - Cleanup prefs:
    · Don't set extensions.torbutton.clear_cookies nor
      extensions.torbutton.saved.share_proxy_settings:
      we don't care about toggling anymore.
    · Don't set extensions.torbutton.saved.download_retention nor
      extensions.torbutton.saved.search_suggest:
      these settings are not used in Torbutton anymore.
  - Update unsafe browser prefs mangling accordingly.
  - Move network.protocol-handler.warn-external.* to user_pref().
    Else they're not applied.
    These prefs are actually ignored by Firefox these days -- the TBB
    design doc reads "They are set still anyway out of respect for the
    dead". Let's go on doing the same.
  - Update extensions.adblockplus.currentVersion.
  - Fetch xul-ext-https-everywhere (3.2-2) and xul-ext-noscript (2.6.6.1-1)
    from Debian unstable. They were uploaded there, and accordingly removed
    from experimental.

  * Bugfixes
  - Linux 3.2.41-2+deb7u2.
  - Fixed swapped filenames of tails-{reboot,shutdown}.desktop.
    Thanks to Mikko Harhanen for the patch.
  - Only add ClientTransportPlugin to torrc when bridge mode is enabled.
    This should bring back support for proxies of type other than obfsproxy.

  * Minor improvements
  - Set kernel.dmesg_restrict=1, and make /proc/<pid>/ invisible
    and restricted for other users. It makes it slightly harder for an attacker
    to gather information that may allow them to escalate privileges.
  - Install gnome-screenshot.
  - Don't disable IPv6 on all network interfaces anymore.
    It turns out the IPv6 leaks we wanted to fix actually don't exist.
  - Add a "About Tails" launcher in the System menu.
  - Install GNOME accessibility themes.
  - Use 'Getting started...' as the homepage for Tails documentation button.
  - Stop relying on the obsolete /live/image compatibility symlink.
  - Disable audio preview in Nautilus.
  - Wheezy was released => Squeeze is now oldstable.
  - Pick Tor from deb.torproject.org regardless of the release name they
    advertise. At some point we needed it, their APT repository still thought
    that stable == Squeeze.
  - Add Wheezy APT sources.
  - Install Linux and related packages from Wheezy.
    Debian sid just got Linux 3.8, and we don't want to switch to a new kernel
    yet.
  - Fetch laptop-mode-tools from Wheezy.
    Wheezy has the version we've been installing in 0.18~rc1,
    while a newer one was uploaded to sid in the meantime.
  - Fetch a few packages from Wheezy instead of unstable.
    Namely: spice-vdagent, libregexp-common-perl, macchanger, service-wrapper,
    libservice-wrapper-java and libservice-wrapper-jni.
    Wheezy has the versions we've been installing for a while, so let's
    avoid having unstable push a newer one to us uselessly at some point.
    Note that at the time of this writing, the versions in sid and in Wheezy
    are the same, so this commit is effectively a no-op as of today: it is
    merely a safeguard for the future.

  * Localization
  - Many translation updates all over the place.

  * Build process
  - Make Vagrant's build-tails script support Jenkins too.

  * Test suite
  - Fix Unsafe Browser test broken by hidepid.

 -- Tails developers <tails@boum.org>  Mon, 13 May 2013 22:17:38 +0200

tails (0.17.2) unstable; urgency=low

  * Iceweasel
  - Upgrade to Iceweasel 17.0.5esr-0+tails2~bpo60+1.
  - Stop displaying obsolete context menu entries ("Open Tor URL" and friends).

  * Hardware support
  - Update Linux to 3.2.41-2

  * Bugfixes
  - Use more reliable OpenPGP keyservers:
    · use the hkps pool in GnuPG (and import their SSL CA)
    · use hkp://pool.sks-keyservers.net in Seahorse (as it does not support
      hkps yet)
  - Keep udisks users (GNOME Disk Utility, tails-persistence-setup, etc.)
    from resetting the system partition's attributes when manipulating the
    partition table. To this end, backport the relevant bugfix from Wheezy
    into parted 2.3-5+tails1. This allowed to remove the sgdisk-based
    workaround in tais-persistence-setup, and to stop installing
    python-parted. All this is a first needed step to fix
    todo/make_system_disk_read-only in a future release.

  * Minor improvements
  - Disable NoScript's HTML5 media click-to-play for better user experience.

  * Localization
  - Tails USB installer: update translations for French, German, Spanish,
    Finnish, Greek, Italian, Latvian, Dutch, Polish and Chinese.
  - Tails Greeter: update translations for Farsi, Chinese, French;
    new translations: Finnish, Norwegian Bokmål, Galician.
  - tails-persistence-setup: update Farsi and Chinese translations;
    import new translations for Finnish and Swedish.
  - WhisperBack: update translations for Arabic, French, German, Greek,
    Spanish, Korean, Polish, Russian. New translations: Finnish, Chinese.

  * Build process
  - Add automated testing framework (Sikuli, Cucumber, libvirt -based)
    with a bunch of tests.

 -- Tails developers <amnesia@boum.org>  Sun, 07 Apr 2013 12:17:26 +0200

tails (0.17.1) unstable; urgency=low

  * Iceweasel
  - Upgrade to Iceweasel 17.0.4esr-0+tails1~bpo60+1.

  * Hardware support
  - Update Linux to 3.2.39-2.
    It includes the drm and agp subsystems from Linux 3.4.29.
  - Don't install xserver-xorg-video-rendition backport.
    xserver-xorg-video-rendition has been removed from squeeze-backports
    due to an upstream tarball mismatch discover when merging backports
    into the main Debian archive, and xserver-xorg-video-all still depends
    on it, so we explicitly install all drivers from -all but -rendition
    as a (hopefully temporary) workaround.

  * Minor improvements
  - Remove Indymedia IRC account, until we ship a version of Pidgin
    with SASL support, that is when Tails is based on Wheezy.

  * Build system
  - Don't ship the wiki's todo and bugs on ISO images.

 -- Tails developers <amnesia@boum.org>  Thu, 21 Mar 2013 18:54:11 +0100

tails (0.17) unstable; urgency=low

  * New features
  - Install the KeePassX password manager, with a configuration and
    documentation that makes it easy to persist the password database.

  * Iceweasel
  - Upgrade to Iceweasel 17.0.3esr-1+tails1~bpo60+1.
  - Install xul-ext-adblock-plus from squeeze-backports.
  - Do not allow listing all available fonts.
    Set browser.display.max_font_attempts and browser.display.max_font_count
    to enable the Torbrowser Limit-the-number-of-fonts-per-document patch.
  - Set default spellchecker dictionary to English (USA),
    and localize it according to locale with our custom branding extension.
  - Disable the add-ons automatic update feature.
  - Make the generated profile world-readable.
  - Remove NoScript click-to-play confirmation.
  - Sync some prefs set by Torbutton, to be ready when it stops setting these.
  - Disable navigation timing.
  - Disable SPDY. It stores state and may have keepalive issues.
  - More aggressive iceweasel HTTP pipelining settings.
  - Enable WebGL (as click-to-play only).
  - Disable network.http.connection-retry-timeout.
  - Disable full path information for plugins.
  - Remove NoScript blocks of WebFonts.
  - Disable DOM storage in Torbutton.
    Since we don't apply the 0026-Isolate-DOM-storage-to-first-party-URI.patch
    Torbrowser patch yet, and still disable DOM storage, we need to tell
    Torbutton not to use it.
  - Synchronize iceweasel's general.useragent.override with TBB based on FF17.
    The User-Agent settings are not kept up-to-date anymore in Torbutton, so
    we have to keep in sync manually with TBB's settings.
  - Remove obsolete APT pining for Torbutton.
    It's not maintained in Debian anymore, so we now fetch it from our own
    APT repository.
  - Fetch FoxyProxy from Debian experimental and libnspr4-0d from
    squeeze-backports, for compatibility with Iceweasel 17.
  - Rebase bookmarks file on top of the default iceweasel 17 one.
  - Explicitly disable AdBlock Plus "correct typos" feature.
    This feature connects to http://urlfixer.org/.
    It is disabled by default in 2.2-1, but let's be careful.

  * Minor improvements
  - Upgrade to live-boot 3.0~b11-1 and live-config 3.0.12-1.
    Accordingly update the 9980-permissions hook, live-persist,
    unsafe-browser and boot-profile.
    Add compatibility symlinks from /live to /lib/live, and from /live/image
    to /lib/live/mount/medium, to ease the transition.
  - Check for errors when sourcing live-boot files, e.g. to detect when
    they have been renamed upstream.
  - Don't add "quiet" to the kernel command-line ourselves.
    Else, it appears twice as live-build's lb_binary_syslinux adds it too.
    Historically, we've been adding it ourselves on top of that because
    lb_binary_yaboot does not add it, but since we gave up the PowerPC support
    attempt, we're now only interested in syslinux, so let's make it easier
    for the general case, e.g. when one wants to remove the "quiet" parameter
    as suggested by our "Tails does not start" debugging documentation.
  - Upgrade I2P to 0.9.4.

  * Bugfixes
  - Many bugfixes brought by the Debian Squeeze 6.0.7 point-release.
  - Use the regular GnuPG agent + pinentry-gtk2 instead of Seahorse
    as a GnuPG agent. This fixes usage of OpenPGP in Claws Mail,
    and brings support for OpenPGP smartcards.
  - Enable I2P hidden mode.
    Else, killing I2P ungracefully is bad for the I2P network.
  - live-persist: move error() function before the first potential usecase.
  - Add missing executable bit on restart-tor and restart-vidalia.
  - Add shutdown and reboot launchers to the menu.
    This workarounds the lack of a shutdown helper applet in camouflage mode.
  - Remove Pidgin's MXit and Sametime support.
    ... at least until CVE-2013-0273, CVE-2013-0272 and CVE-2013-0271 are
    fixed in Debian stable. While we're at it, don't force file removal in
    these "set -e" build scripts: fail hard, instead of silently ignoring
    the fact that files may have moved or disappeared.

  * Hardware support
  - Install recent Intel and AMD microcode from squeeze-backports,
    explicitly excluding the iucode-tool package that's not a good idea
    for Live systems.
  - Install firmware loader for Qualcomm Gobi USB chipsets.
    This is needed to have various mobile broadband chipsets work.
  - Upgrade barry to 0.18.3-5~bpo60+1.
    This much improved new version supports more hardware & ISP,
    and does not display dozens of spurious error messages at boot time.

  * Build system
  - Remove APT local cache (/Var/cache/apt/{,src}pkgcache.bin).

 -- Tails developers <amnesia@boum.org>  Sat, 23 Feb 2013 10:37:57 +0100

tails (0.16) unstable; urgency=low

  * Minor improvements
  - Replace the too-easy-to-misclick shutdown button with a better
    "Shutdown Helper" Gnome applet.
  - Display ~/Persistent in GNOME Places and GtkFileChooser if it is mounted.
  - Set Unsafe Browser's window title to "Unsafe Browser".
  - Install ekeyd to support the EntropyKey.
  - Install font for Sinhala.
  - Update Poedit to 1.5.4.
  - Kill Vidalia when restarting Tor.
    Doing this as early as possible exposes Vidalia's "broken onion" icon
    to users less.
  - Hide the persistence setup launchers in kiosk mode.
  - Add a shell library for Tor functions.
    These are shared among multiple of our scripts.
  - Install dictionaries for supported languages.
    Install hunspell dictionaries when possible,
    fall back on myspell ones else.

  * Bugfixes
  - Disable IPv6 on all network interfaces.
    This is a workaround for the IPv6 link-local multicast leak that was recently
    discovered. Tails has no local service that listens on IPv6, so there should be
    no regression, hopefully, unless one wants to play with OnionCat and VoIP,
    but those of us should know how to workaround this anyway.
  - live-persist: Fix variable mismatch, fixing probe white-list.
    Tails may previously have been able to list GPT partitions labelled
    "TailsData" on hard drives (!) as valid persistence volumes...
  - live-persist: Fix --media option when no devices are attached.
    Earlier, if it was set to e.g. 'removable-usb' and no USB storage was
    connected, $whitelistdev would be empty, which is interpreted like
    all devices are ok by the rest of the code.
  - Fix SCIM in the autostarted web browser: save IM environment variables
    to a file during Desktop session startup, and export them into the
    autostarted browser's environment.
  - Talk of DVD, not of CD, in the shutdown messages.
  - Make tordate work in bridge mode with an incorrect clock.
    When using a bridge Tor reports TLS cert lifetime errors (e.g. when
    the system clock is way off) with severity "info", but when no bridge
    is used the severity is "warn". tordate/20-time.sh depends on grepping
    these error messages, so we termporarily increase Tor's logging
    severity when using bridge mode. If we don't do this tordate will
    sleep forever, leaving Tor in a non-working state.
    · White-list root to use Tor's ControlPort.
    · Add logging for is_clock_way_off().
    · Remove Tor's log before time syncing.
      We depend on grepping stuff from the Tor log (especially for
      tordate/20-time.sh), so deleting it seems like a Good Thing(TM).
    · Stop Tor before messing with its log or data dir.
  - live-persist: limit searched devices the same way as live-boot.
    If no --media argument is specified, use live-boot's
    "(live-media|bootfrom)=removable(|-usb)" argument to limit devices
    searched for a persistent volume.
  - tails-greeter: do not pass media=removable to live-persist.
    Now that we have autodetection with kernel command-line,
    it should not be needed anymore.
  - Start memlockd after configuring it,
    instead of starting it before and restarting it after.
    This avoids running memlockd twice, and prevents other possibly
    surprising race-conditions.
    As a consequence, also have tails-sdmem-on-media-removal start after the
    memlockd service *and* tails-reconfigure-memlockd: to start the watchdog,
    we need memlockd to be properly configured *and* running.

  * iceweasel
  - Set iceweasel homepage to the news section on the Tails website.
    ... using the localized one when possible.
  - Hide the iceweasel add-on bar by default.
    Now that we don't want to ship the Monkeysphere addon anymore,
    that was the only one displayed in there, we can as well hide the whole bar.
  - Don't hide the AdBlock-Plus button in the add-on bar anymore. Now that
    we hide the whole addon bar, we can get rid of this old
    UX improvement.
  - Do not install a placeholder (fake) FireGPG iceweasel extension anymore.
    It was shipped from 0.10 (early 2012) to 0.15 (late November),
    so the migration period should be over now.
  - Don't install xul-ext-monkeysphere anymore.
    The implication of the current keyserver policy are not well
    understood, Monkeysphere is little used in Tails, and we're not sure
    anymore it would be our first bet for the web browser profile with no
    CA. Let's keep the various configuration bits (e.g. FoxyProxy,
    patching MSVA), though, so that advanced users who are used to have
    Monkeysphere in Tails just have to install the package.

  * Build system
  - Install the "standard" task with tasksel for better consistency in the
    Tails ISO images built in various environments.
  - Install p7zip-full. It's a dep by file-roller, but we explicily use it
    elsewhere, and it's better to be safe than sorry.
  - Remove pinning of libvpx0 to sid.
    This package is part of Squeeze, and not from testing/sid.
    We have been shipping the version from Squeeze for a while.
  - Remove config/chroot_local-packages/ from .gitignore.
    The documented way for "external" contributors to add custom packages
    is to put them in chroot_local-packages, and once we pull we import
    any such package into our APT repo and rewrite the
    history appropriately.
    Also, the ability to add packages in there and not see them in "git
    status" makes it very easy to build tainted ISO images with
    non-standard packages, which makes some of us fear can lead to hard to
    debug situations.
  - Make it clearer what can and cannot be done in terms of local packages.

 -- Tails developers <amnesia@boum.org>  Thu, 10 Jan 2013 12:47:42 +0100

tails (0.15) unstable; urgency=low

  * Major new features
  - Persistence for browser bookmarks.
  - Support for obfsproxy bridges.

  * Minor improvements
  - Add the Hangul (Korean) Input Method Engine for SCIM.
  - Add vendor-specific dpkg origin information. This makes dpkg-vendor
    return correct information.
  - Install pcscd and libccid from squeeze-backports. This is needed to
    support, to some extent, some OpenPGP SmartCard readers.
  - Install HPIJS PPD files and the IJS driver (hpijs).
    This adds support for some printers, such as Xerox DocumentCenter400.
  - Optimize fonts display for LCD.
  - Update TrueCrypt to version 7.1a.

  * Bugfixes
  - Do not use pdnsd anymore. It has been orphaned in Debian, has quite
    some bugs in there, and apparently Tor's DNSPort's own caching is
    be good enough.
  - Remove useless iceweasel cookies exceptions. They are useless as
    per-session cookies are allowed.
  - Do not run setupcon on X. This call is only needed on the Linux
    console, no need to annoy the user with a weird "Press enter to
    activate this console" when the open a root shell in a GNOME
    Terminal.
  - Allow the tails-iuk-get-target-file user to connect to the SOCKSPort
    dedicated for Tails-specific software.
  - Fix gpgApplet menu display in Windows camouflage mode.
  - Fix Tor reaching an inactive state if it's restarted in "bridge mode",
    e.g. during the time sync' process.

  * Iceweasel
  - Update iceweasel to 10.0.11esr-1+tails1.
  - User profile is now generated at build time in order to support persistent
    bookmarks.
  - Update HTTPS Everywhere to version 3.0.4.
  - Update NoScript to version 2.6.
  - Fix bookmark to I2P router console.
  - Re-enable Monkeysphere extension to connect to the validation agent.

  * Localization
  - The Tails USB installer, tails-persistence-setup and tails-greeter
    are now translated into Bulgarian.
  - Update Chinese translation for tails-greeter.
  - Update Euskadi translation for WhisperBack.

  * Build system
  - Custom packages are now retrieved from Tails APT repository instead
    of bloating the Git repository.
  - Allow '~' in wiki filenames. This makes it possible to ship
    update-description files for release candidates.
  - Document how to create incremental update kit.
  - Handle release candidates when generating custom APT sources.
  - Remove pinning for xul-ext-adblock-plus.
    It is obsolete since we've added this package to our APT repository.

 -- Tails developers <amnesia@boum.org>  Sun, 25 Nov 2012 12:59:17 +0100

tails (0.14) unstable; urgency=low

  * Major new features
  - Enable Tor stream isolation; several new SocksPorts with
    appropriate Isolate* options have been added for different use
    cases (i.e. applications). All application's have been
    reconfigured to use these new SocksPorts, which should increase
    anonymity by making it more difficulte to correlate traffic from
    different applications or "online identities".
  - The web browser now has the anonymity enhancing patches from the
    TorBrowser applied.
  - gpgApplet can now handle public-key cryptography.
  - Install an additional, PAE-enabled kernel with NX-bit
    support. This kernel is auto-selected when the hardware supports
    it and will:
    * provide executable space protection, preventing certain types of
      buffer overflows from being exploitable.
    * enable more than 4 GiB of system memory.
    * make all processors/cores available, including their
      power-saving functionality.
  - Add a persistence preset for NetworkManager connections.

  * Minor improvements
  - On kexec reboot, make the boot quiet only if debug=wipemem was not
    enabled.
  - Update torproject.org's APT repo key.
  - Update the embedded Tails signing key.
  - Use symlinks instead of duplicating localized searchplugins.
  - Rewrite Tails firewall using ferm. Tails firewall was written in
    very unsophisticated iptables-save/restore format. As more feature
    creeped in, it started to be quite unreadable.
  - Optimize VirtualBox modules build at runtime to avoid installing the
    userspace utils N times.
  - Drop most of Vidalia's configuration. Our custom lines just caused
    trouble (with multiple SocksPorts) and the default works well.
  - Blacklist PC speaker module. On some computers, having the pcspkr
    module loaded means loud beeps at bootup, shutdown and when using
    the console. As it draws useless attention to Tails users, it is
    better to prevent Linux from loading it by default.
  - Remove all addons from the Unsafe Browser. No addons are essential
    for the Unsafe Browser's intent. If anything they will modify the
    network fingerprint compared to a normal Iceweasel install, which
    is undesirable.
  - Prevent some unwanted packages to be installed at all, rather than
    uninstalling them later. This should speed up the build a bit.
  - Add a symlink from /etc/live/config to /etc/live/config.d. This
    makes the system compatible with live-config 3.0.4-1, without
    breaking backward compatibility with various parts of the system
    that use the old path.
  - Do not run unecessary scripts during shutdown sequence, to make
    shutdown faster.
  - Make live-persist deal with persistent ~/.gconf subdirs so that
    any options saved therein actually get persistent.
  - Prevent memlockd unload on shutdown, to make sure that all
    necessary tools for memory wiping are available when the new
    kernel has kexec'd.
  - Patch initscripts headers instead of fiddling with update-rc.d. We
    now let insserv figure out the correct ordering for the services
    during startup and shutdown, i.e. use dependency-based boot
    sequencing.
  - Remove the last absolute path in our isolinux config, which makes
    it easier to migrate from isolinux to syslinux (just rename the
    directory), and hence might make it easier for 3rd party USB
    installers (like the Universal USB Installer) to support Tails.

  * Bugfixes
  - Include `seq` in the ramdisk environment: it is used to wipe more
    memory. This fixes the long-standing bug about Tails not cleaning
    all memory on shutdown.
  - Fix Yelp crashing on internal links
  - Allow amnesia user to use Tor's TransPort. This firewall exception
    is necessary for applications that doesn't have in-built SOCKS
    support and cannot use torsocks. One such example is Claws Mail,
    which uses tsocks since torsocks makes it leak the hostname. This
    exception, together with Tor's automatic .onion mapping makes
    Claws Mail able to use hidden service mail providers again.
  - Force threads locking support in Python DBus binding. Without this
    liveusb-creator doesn't work with a PAE-enabled kernel.
  - Fix localized search plugins for 'es' and 'pt'
  - Fix live-boot's readahead, which caused an unnecessary pause
    during boot.
  - Factorize GCC wanted / available version numbers in VirtualBox
    modules building hook. This, incidentally, fixes a bug caused by
    duplication and not updating all instances.
  - Fix tordate vs. Tor 0.2.3.x. Since 0.2.3.x Tor doesn't download a
    consensus for clocks that are more than 30 days in the past or 2
    days in the future (see commits f4c1fa2 and 87622e4 in Tor's git
    repo). For such clock skews we set the time to the Tor authority's
    cert's valid-after date to ensure that a consensus can be
    downloaded.

  * Tor
  - Update to version 0.2.3.24-rc-1~~squeeze+1, a new major
    version. It's not a stable release, but we have been assured by
    the Tor developers that this is the right move.
  - Stop setting custom value for the Tor LongLivedPorts
    setting. Gobby's port was upstreamed in Tor 0.2.3.x.

  * Iceweasel
  - Update to 10.0.10esr-1+tails1, which has all the anonymity enhancing
    patches from the TorBrowser applied.
  - Install iceweasel from our own repo, http://deb.tails.boum.org.
  - Fix Iceweasel's file associations. No more should you be suggested
    to open a PDF in the GIMP.

  * htpdate
  - Use curl instead of wget, and add a --proxy option passed through
    to curl.
  - Remove the --fullrequest option, we don't need it anymore.
  - Remove --dns-timeout option, we don't need it anymore.
  - Change --proxy handling to support Debian Squeeze's curl.
  - Clarify what happens if --proxy is not used.
  - Compute the median of the diffs more correctly.

  * Hardware support
  - Update Linux to 3.2.32-1.

  * Software
  - Update vidalia to 0.2.20-1+tails1.
  - Update bundled WhisperBack package to 1.6.2:
    * Raise the socket library timeout to 120 seconds
    * Use smtplib's timeout parameter
    * Fix error output when calling send a 2nd time
  - Update liveusb-creator to 3.11.6-3.
  - Update i2p to 0.9.2.
  - Update tails-persistence-setup to 0.20-1, which should make it
    possible to install Tails on large (>= 32 GiB) USB drives.
  - Install console-setup and keyboard-configuration from unstable
    (required by new initramfs-tools).
  - Update tails-greeter to 0.7.3:
    * Import pt_BR translation.
    * Let langpanel usable during option selection stage
    * Print less debugging messages by default
    (below are changes in tails-greeter 0.7.2:)
    * Use correct test operators.
    * Generate language codes of available locales at package build
      time.
    * Read list of language codes from where we have saved it at
      package build time.
    * Drop tails-lang-helper, not used anymore.
    * Do not compile locales at login time anymore. Tails now ships
      locales-all.
  - Import live-config{,-sysvinit} 3.0.8-1. live-config >= 3.0.9-1
    has basically nothing useful for us, and it migrates to new paths
    brought by live-boot 3.0~b7, which we're not ready for yet (see:
    todo/newer_live-boot).

  * Localization
  - Fix Tails specific Iceweasel localization for pt-BR
  - Add Japanese input system: scim-anthy.
  - whisperback is now also translated into German, Hebrew, Hungarian,
    Italian and Korean.
  - tails-persistence-setup is now also translated into Arabic.
  - tails-greeter is now also translated into Arabic, Hebrew, Basque,
    Hungarian, Italian and Chinese.

  * Build system
  - Catch more errors in during build time:
    - Ensure that all local hooks start with 'set -e'.
    - Fail hard if adduser fails in local hooks.
    - Fail hard if 'rm' fails in local hooks.
  - vagrant: Ensure we have the set of Perl packages needed by our
    Ikiwiki
  - vagrant: Configure live-build to ship with ftp.us.debian.org.
    Using cdn.debian.net leads to bad interactions with Tor.
  - vagrant: Don't use gzip compression when building from a tag, i.e.
    a release.
  - vagrant: Optionally use bootstrap stage cache for faster builds
    via the 'cache' build option.
  - vagrant: Make sure release builds are clean, i.e. they don't use
    any potentially dangerous build options.
  - vagrant: Disable live-build package caching. This build system is
    meant to use an external caching proxy, so live-build's cache just
    wastes RAM (for in-memory builds) or disk space.
  - vagrant: use aufs magic instead of copying source into tmpfs.
    This reduces the amount of RAM required for building Tails in.
  - vagrant: Allow in-memory builds when a VM with enough memory is
    already started.

 -- Tails developers <amnesia@boum.org>  Sat, 10 Nov 2012 12:34:56 +0000

tails (0.13) unstable; urgency=low

  * Major new features
  - Use white-list/principle of least privelege approach for local services.
    Only users that need a certain local (i.e. hosted on loopback) service
    (according to our use cases) are granted access to it by our firewall;
    all other users are denied access.
  - Ship a first version of the incremental update system. Updates are not
    currently triggered automatically, but this will allow tests to be done
    on larger scales.

  * Minor improvements
  - Enable four workspaces in the Windows XP camouflage. This allows
    users to quickly switch to a more innocent looking workspace in case
    they are working on sensitive data and attract unwanted attention.
    The workspace switcher applet isn't there, though, since there's no
    such thing in Windows XP, so switching is only possible via keyboard
    shortcuts.
  - Ship with precompiled locales instead of generating them upon login.
  - Add support for wireless regulation.
  - Use color for Git output, not intended for machine consumption,
    written to the terminal.
  - Have ttdnsd use OpenDNS. Using Google's DNS servers was very
    glitchy, and rarely succeeded when it should. It can probably be
    attributed to Google's DNS, which is known to take issue with Tor
    exits.
  - Upgrade WhisperBack to 1.6, with many UI improvements and new translations.
  - Include GDM logs and dmidecode informations in the reports.
  - Allow to modify language and layout in the "Advanced options" screen
    of the greeter.
  - GnuPG: bump cert-digest-algo to SHA512.
  - Update torproject.org's APT repo key.

  * Bugfixes
  - Make Claws Mail save local/POP emails in its dot-directory. The
    default is to save them at ~/Mail, which isn't included in our
    current Claws Mail persistence preset.
  - Fix the System Monitor applet.
  - Remove broken ttdnsd from the default DNS resolution loop.
  - Hide the 'TailsData' partition in desktop applications.
  - Ship unrar-free again, so that the GNOME archive manager knows about
    it.
  - Ship with an empty whitelist for Noscript.
  - Disable FoxyProxy's advertisement on proxy error page.
  - Fix slow browsing experience for offline documentation.
  - Raise the socket timeout to 120 seconds in WhisperBack.
  - Enable the ikiwiki trail plugin for the locally built wiki too.

  * Iceweasel
  - Upgrade iceweasel to 10.0.6esr-1 (Extended Support Release) and install it
    and its dependencies from squeeze-backports.

  * Hardware support
  - Upgrade Linux to 3.2.23-1.

  * Software
  - Update tor to version 0.2.2.39.
  - Update Iceweasel to version 10.0.7esr-2.
  - Update i2p to version 0.9.1.

  * Build system
  - vagrant: Install Ikiwiki from Debian unstable. The 'mirrorlist'
    patches have finally been merged in upstream Ikiwiki. So instead of
    building Ikiwiki by hand, we can now install the package directly
    from Debian unstable.
  - Do not build the ikiwiki forum on the bundled static website copy.

 -- Tails developers <amnesia@boum.org>  Mon, 17 Sep 2012 15:19:25 +0200

tails (0.12.1) unstable; urgency=low

  This is a brown paper bag release to fix two major problems introduced in
  Tails 0.12.

  * Iceweasel
  - Upgrade Torbutton to 1.4.6.
  - Upgrade AdBlock Plus to 2.1.
  - Update AdBlock Plus patterns.

  * Hardware support
  - Upgrade Linux to 3.2.21-3 (linux-image-3.2.0-3-486).

  * Software
  - Install MAT from Debian backports, drop custom package.
  - Install python-pdfrw to re-add PDF support to the MAT.
  - Upgrade tails-greeter to 0.7.1, which fixes the race condition that
    broke administration password and locale settings on some systems.

  * Boot
  - Remove the Tails specific plymouth theme. The theme interfers heavily with
    the boot process on some hardware.

 -- Tails developers <amnesia@boum.org>  Mon, 17 Sep 2012 13:06:03 +0200

tails (0.12) unstable; urgency=low

  * Major new features
  - Add the Unsafe Web Browser, which has direct access to the Internet and
    can be used to login to captive portals.
  - The (previously experimental, now deemed stable) Windows camouflage can now
    be enabled via a check box in Tails greeter.

  * Tor
  - Upgrade to 0.2.2.37-1~~squeeze+1.

  * Iceweasel
  - Upgrade iceweasel to 10.0.5esr-1 (Extended Support Release) and install it
    and its dependencies from squeeze-backports.
  - Add a bookmark for the offline Tails documentation.
  - Update AdBlock patterns.

  * Persistence
  - Allow using larger USB drives by increasing the mkfs timeout to 10 minutes.
  - Tell the user what's going on when the Tails boot device cannot be found.

  * Hardware support
  - Upgrade Linux to 3.2.20-1 (linux-image-3.2.0-2-amd64).

  * Software
  - Install rfkill.
  - Install torsocks. Note that this makes `torify' use `torsocks' instead of
    `tsocks'. The `tsocks' binary is dropped to avoid problems, but remaining
    files (the library) are kept since ttdnsd depends on them.
  - Fetch live-config-sysvinit from sid so that it matches live-config version.
  - Update virtualbox backports to 4.1.10-dfsg-1~bpo60+1.
  - Install pciutils (needed by virtualbox-guest-utils).
  - Install mousetweaks. This is needed to use the mouse accessibility settings
    in System -> Preferences -> Mouse -> Accessibility.
  - Install the "hardlink" files deduplicator.
  - Do not install cryptkeeper anymore. See todo/remove_cryptkeeper for reason.
    Users of cryptkeeper are encouraged to install cryptkeeper via `apt-get
    update; apt-get install --yes cryptkeeper`, open their volume and move
    their to Tails' built-in persistence instead, as a one-time migration.
  - Upgrade I2P to version 0.9.
  - Don't install GParted. GNOME Disk Utility has been on par with GParted
    since Squeeze was released.
  - Upgrade live-boot to 3.0~a27-1+tails2~1.gbp319fe6.
  - Upgrade live-config to 3.0~a39-1 and install it from Debian experimental.
  - Upgrade tails-greeter to 0.7.
  - Upgrade tails-persistence-setup to 0.17-1.
  - Install libyaml-libyaml-perl.
  - Upgrade MAT, the metadata anonymisation toolkit, 0.3.2-1~bpo60+1.
  - Fetch python-pdfrw from backports, drop custom package.

  * Internationalization
  - The Tails website and documentation now has a (partial) Portuguese
    translation.

  * Build system
  - Tails can now be built without using a HTTP proxy.
  - Tails can now easily be built by using Vagrant. See the updated
    contribute/build page for instructions.

  * Boot
  - Remove obsolete noswap boot parameter. live-boot now handles swap on an
    opt-in basis.
  - The squashfs.sort files generated with boot-profile should now be ok which
    makes the generate images boot noticeably faster on optical media. See
    bugs/weird_squashfs.sort_entries for more information.
  - Set Tails specific syslinux and plymouth themes.
  - Add NVidia KMS video drivers to the initrd in order to show our shiny new
    plymouth theme on more systems.

 -- Tails developers <amnesia@boum.org>  Mon, 11 Jun 2012 13:37:00 +0200

tails (0.11) unstable; urgency=low

  * Major new features
  - Do not grant the desktop user root credentials by default.
  - A graphical boot menu (tails-greeter 0.6.3) allows choosing among
    many languages, and setting an optional sudoer password.
  - Support opt-in targeted persistence
    · tails-persistence-setup 0.14-1
    · live-boot 3.0~a25-1+tails1~5.gbp48d06c
    · live-config 3.0~a35-1
  - USB installer: liveusb-creator 3.11.6-1

  * iceweasel
  - Install iceweasel 10.0.4esr-1 (Extended Support Release).
    Let's stop tracking a too fast moving target.
    Debian Wheezy will ship ESR versions.
  - Install needed dependencies from squeeze-backports.
  - Search plugins:
    · Remove bing.
      bing appeared due to our upgrading iceweasel.
      Removing it makes things consistent with the way they have been
      until now, that is: let's keep only the general search engines
      we've been asked to add, plus Google, and a few specialized ones.
    · Replace Debian-provided DuckDuckGo search plugin with the "HTML SSL"
      one, version 20110219. This is the non-JavaScript, SSL, POST flavour.
    · Add ixquick.com.
    · Install localized search engines in the correct place.
      No need to copy them around at boot time anymore.
    · Remove Scroogle. RIP.
  - Enable TLS false start, like the TBB does since December.
  - Adblock Plus: don't count and save filter hits, supress first run dialog.
  - Install neither the GreaseMonkey add-on, nor any GreaseMonkey script.
    YouTube's HTML5 opt-in program is over.
    HTML5 video support is now autodetected and used.

  * Vidalia
  - Upgrade to 0.2.17-1+tails1: drop Do-not-warn-about-Tor-version.patch,
    applied upstream.
  - Set SkipVersionCheck=true.
    Thanks to chiiph for implementing this upstream (needs Vidalia 0.2.16+).

  * Internationalization
  - Install all available iceweasel l10n packages.
  - Remove syslinux language choosing menu.
    tails-greeter allows choosing a non-English language.
  - Add fonts for Hebrew, Thai, Khmer, Lao and Korean languages.
  - Add bidi support.
  - Setup text console at profile time.
    Context: Tails runs with text console autologin on.
    These consoles now wait, using a "Press enter to activate this console"
    message, for the user. When they press enter in there, they should have chosen
    their preferred keyboard layout in tails-greeter by now. Then, we run setupcon.
    As a result, the resulting shell is properly localized, and setupcon
    sets the correct keyboard layout, both according to the preferences expressed by
    the user in tails-greeter.
  - Don't use localepurge, don't remove any Scribus translations anymore,
    don't localize environment at live-config time:
    tails-greeter allows us to support many, many more languages.

  * Hardware support
  - Linux 3.2.15-1 (linux-image-3.2.0-2-amd64).
  - Fix low sound level on MacBook5,2.
  - Disable laptop-mode-tools automatic modules. This modules set often
    needs some amount of hardware-specific tweaking to work properly.
    This makes them rather not well suited for a Live system.

  * Software
  - Install GNOME keyring.
    This is needed so that NetworkManager remembers the WEP/WPA secrets
    for the time of a Tails session. Initialize GNOME keyring at user
    creation time.
  - Install usbutils to have the lsusb command.
  - Install the Traverso multitrack audio recorder and editor.

  * Miscellaneous
  - GNOME Terminal: keep 8192 scrollback lines instead of the smallish
    default.
  - Replaced tails-wifi initscript with laptop-mode-tools matching feature.
  - Disable gdomap service.
  - Fetch klibc-utils and libklibc from sid.
    The last initramfs-tools depends on these.
  - Set root password to "root" if debug=root is passed on the
    kernel cmdline. Allow setting root password on kernel cmdline via
    rootpw=. Looks like we implemented this feature twice.
  - Append a space on the kernel command line. This eases manually adding
    more options.
  - Rename sudoers.d snippets to match naming scheme.
    Sudo credentials that shall be unconditionally granted to the Tails
    default user are named zzz_*, to make sure they are applied.
  - WhisperBack: also include /var/log/live-persist and
    /var/lib/gdm3/tails.persistence.
  - Add a wrapper to torify whois.
  - Rework the VirtualBox guest modules building hook to support
    multiple kernels.
  - Consistently wait for nm-applet when waiting for user session to come up.
    Waiting for gnome-panel or notification-daemon worked worse.
  - Don't start the NetworkManager system service via init.
    Some Tails NM hooks need the user to be logged in to run properly.
    That's why tails-greeter starts NetworkManager at PostLogin time.
  - Also lock /bin/echo into memory. For some reason, kexec-load needs it.
  - Pidgin: don't use the OFTC hidden service anymore.
    It proved to be quite unreliable, being sometimes down for days.
  - Do not display storage volumes on Desktop, by disabling
    /apps/nautilus/desktop/volumes_visible GConf entry. Enabling that
    GConf setting avoids displaying the bind-mounted persistent
    directories on the Desktop, and reduces user confusion. It also is
    a first step towards a bigger UI change: GNOME3 does not manage the
    Desktop anymore, so volume icons and other Desktop icons are meant to
    disappear anyway. It implies we'll have to move all Desktop icons
    elsewhere. Let's start this move now: this will smooth the UI change
    Wheezy will carry for our users, by applying some of it progressively.

  * Build system
  - Don't build hybrid ISO images anymore. They boot less reliably on
    a variety of hardware, and are made less useful by us shipping
    a USB installer from now on.
  - Append .conf to live-config configuration filenames:
    live-config >3.0~a36-1 only takes into account files named *.conf
    in there. Accordingly update scripts that source these files.
  - Remove long-obsolete home-refresh script and its configuration.

  * Virtualization support
  - Support Spice and QXL: install the Spice agent from Debian sid,
    install xserver-xorg-video-qxl from squeeze-backports.

 -- Tails developers <amnesia@boum.org>  Tue, 17 Apr 2012 14:54:00 +0200

tails (0.10.2) unstable; urgency=low

  * Iceweasel
  - Update to 10.0.2-1.
  - Disable HTTPS-Everywhere's SSL Observatory (plus first-run pop-up).
  - Revert "FoxyProxy: don't enclose regexps between ^ and $."
    Currently "http://www.i2p2.de" (and everything similar) is captured by
    the I2P filter, which is incorrect. It seems isMultiLine="false" does
    *not* make RE into ^RE$ any longer.
  - Remove file:// from NoScript's exception lists.
    This will fix the JavaScript toggles in the local copy of the documentation.
  - Update AdBlock patterns.

  * Software
  - Upgrade I2P to 0.8.13.
  - Install libvpx0 from sid.
  - Fetch klibc-utils and libklibc from sid.
    The last initramfs-tools depends on these.

  * Hardware support
  - Upgrade Linux kernel to 3.2.7-1.
  - Install firmware-libertas.
    This adds support for wireless network cards with Marvell Libertas
    8xxx chips supported by the libertas_cs, libertas_sdio, libertas_spi,
    libertas_tf_usb, mwl8k and usb8xxx drivers.

  * Miscellaneous
  - Revert "Set time to middle of [valid-after, fresh-until] from consensus."
    This reverts commit 18d23a500b9412b4b0fbe4e38a9398eb1a3eadef.
    With this vmid clocks that are E minutes back in time may cause issues
    (temporary Tor outages) after consensus updates that happen at the
    (60-E):th minute or later during any hour. Full analysis:
    https://mailman.boum.org/pipermail/tails-dev/2012-January/000873.html
  - Add the default user to the vboxsf group.
    This will allow the user to get full access to automounted VirtualBox
    shared folders as they are mounted with guid vboxsf and rwx group
    permissions.

 -- Tails developers <amnesia@boum.org>  Thu, 01 Mar 2012 20:26:21 +0100

tails (0.10.1) unstable; urgency=low

  * Iceweasel
  - Make Startpage the default web search engine. Scroogle does not look
    reliable enough these days.

  * Software
  - Upgrade WhisperBack to 1.5.1 (update link to bug reporting documentation).
  - Update MAT to 0.2.2-2~bpo60+1 (fixes a critical bug in the GUI).

  * Hardware support
  - Upgrade Linux kernel to 3.2.1-2

  * Time synchronization
    Serious rework that should fix most, if not all, of the infamous
    time-sync' related bugs some Tails users have experienced recently.
    - Make htpdate more resilient by using three server pools, and
      allowing some failure ratio.
    - Set time from Tor's unverified-consensus if needed.
    - Set time to middle of [valid-after, fresh-until] from consensus.
    - Many robustness, performance and fingerprinting-resistance improvements.
    - Display time-sync' notification much earlier.

  * Miscellaneous
  - Fix access to "dumb" git:// protocol by using a connect-socks wrapper
    as GIT_PROXY_COMMAND.
  - SSH client: fix access to SSH servers on the Internet by correcting
    Host / ProxyCommand usage.
  - Pidgin: use OFTC hidden service to workaround Tor blocking.
  - Claws Mail: disable draft autosaving.
    When composing PGP encrypted email, drafts are saved back to
    the server in plaintext. This includes both autosaved and manually
    saved drafts.
  - tails-security-check-wrapper: avoid eating all memory when offline.

 -- Tails developers <amnesia@boum.org>  Sat, 28 Jan 2012 10:00:31 +0100

tails (0.10) unstable; urgency=low

  * Tor: upgrade to 0.2.2.35-1.

  * Iceweasel
  - Install Iceweasel 9.0 from the Debian Mozilla team's APT repository.
  - Update Torbutton to 1.4.5.1-1.
  - Support viewing any YouTube video that is available in HTML5 format:
    install xul-ext-greasemonkey and the "Permanently Enable HTML5 on
    YouTube" GreaseMonkey script.
  - Stop using Polipo in Iceweasel. Its SOCKS support was fixed.
  - Install from Debian sid the iceweasel extensions we ship,
    for compatibility with FF9.
  - Use Scroogle (any languages) instead of Scroogle (English only) when
    booted in English. Many users choose English because their own
    language is not supported yet; let's not hide them search results in
    their own language.
  - Install Iceweasel language packs from Debian unstable:
    unfortunately they are not shipped on the mozilla.debian.net repository.
  - Install the NoScript Firefox extension; configure it the same way as
    the TBB does.
  - Disable third-party cookies.
    They can be used to track users, which is bad. Besides, this is what
    TBB has been doing for years.
  - FoxyProxy: allow direct connections to RFC1918 IPs.

  * Do not transparent proxy outgoing Internet connections through Tor.
  - Torify the SSH client using connect-proxy to all IPs but RFC1918 ones.
  - Torify APT using Polipo HTTP.
  - Torify wget in wgetrc.
  - Torify gobby clients using torsocks. It does not support proxies yet.
  - Torify tails-security-check using LWP::UserAgent's SOCKS proxy support.
  - Fix enabling of GNOME's HTTP proxy.

  * Software
  - Upgrade Vidalia to 0.2.15-1+tails1.
    · New upstream release.
    · Do not warn about Tor version.
  - Upgrade MAT to 0.2.2-1~bpo60+1.
  - Upgrade VirtualBox guest software to 4.1.6-dfsg-2~bpo60+1,
    built against the ABI of X.Org backports.
  - Upgrade I2P to 0.8.11 using KillYourTV's Squeeze packages;
    additionally, fix its start script that was broken by the tordate merge.
  - Install unar (The Unarchiver) instead of the non-free unrar.
  - Install Nautilus Wipe instead of custom Nautilus scripts.

  * Hardware support
  - Upgrade Linux kernel to 3.1.6-1.
  - Upgrade to X.Org from squeeze-backports.
  - Install more, and more recent b43 firmwares.
  - Upgrade barry to 0.15-1.2~bpo60+1.

  * Internationalization
  - Add basic language support for Russian, Farsi and Vietnamese.
  - Install some Indic fonts.
  - Install some Russian fonts.
  - Add Alt+Shift shortcut to switch keyboard layout.

  * Miscellaneous
  - Support booting in "Windows XP -like camouflage mode":
    · Install homebrewn local .debs for a Windows XP look-alike Gnome theme.
    · Add the "Windows XP Bliss" desktop wallpaper.
    · Added a script that's sets up Gnome to look like Microsoft Windows XP.
    · Add Windows XP "camouflage" icons for some programs.
    · Make Iceweasel use the IE icon when Windows XP camouflage is enabled.
    · Add special launcher icons for the Windows XP theme so that they're
      not too big.
  - Decrease Florence focus zoom to 1.2.
  - Do not fetch APT translation files. Running apt-get update is heavy enough.
  - Add MSN support thanks to msn-pecan.
  - Add custom SSH client configuration:
    · Prefer strong ciphers and MACs.
    · Enable maximum compression level.
     · Explicitly disable X11 forwarding.
    · Connect as root by default, to prevent fingerprinting when username
      was not specified.
  - Replace flawed FireGPG with a home-made GnuPG encryption applet;
    install a feature-stripped FireGPG that redirects users to
    the documentation, and don't run Seahorse applet anymore.
  - Enable Seahorse's GnuPG agent.
  - Blank screen when lid is closed, rather than shutting down the system.
    The shutdown "feature" has caused data losses for too many people, it seems.
    There are many other ways a Tails system can be shut down in a hurry
    these days.
  - Import Tails signing key into the keyring.
  - Fix bug in the Pidgin nick generation that resulted in the nick
    "XXX_NICK_XXX" once out of twenty.
  - Pre-configure the #tor IRC discussion channel in Pidgin.
  - Fix "technology preview" of bridge support: it was broken by tordate merge.
  - Install dependencies of our USB installer to ease its development.
  - Make vidalia NM hook sleep only if Vidalia is already running.
  - Reintroduce the htpdate notification, telling users when it's safe
    to use Tor Hidden Services.
  - htpdate: omit -f argument to not download full pages.
  - htpdate: write success file even when not within {min,max}adjust.
    Otherwise htpdate will not "succeed" when the time diff is 0 (i.e.
    the clock was already correct) so the success file cannot be used
    as an indicator that the system time now is correct, which arguably
    is its most important purpose.

  * Build system
  - Name built images according to git tag.

 -- Tails developers <tails@boum.org>  Wed, 04 Jan 2012 09:56:38 +0100

tails (0.9) unstable; urgency=low

  * Tor
  - Upgrade to 0.2.2.34 (fixes CVE-2011-2768, CVE-2011-2769).

  * Iceweasel
  - Upgrade to 3.5.16-11 (fixes CVE-2011-3647, CVE-2011-3648, CVE-2011-3650).
  - Upgrade FireGPG to 0.8-1+tails2: notify users that the FireGPG Text
    Editor is the only safe place for performing cryptographic operations,
    and make it impossible to do otherwise. Other ways open up several
    severe attacks through JavaScript (e.g. leaking plaintext when
    decrypting, signing messages written by the attacker).
  - Install Cookie Monster extension instead of CS Lite.
  - Always ask where to save files.
  - Upgrade Torbutton to 1.4.4.1-1, which includes support for the in-browser
    "New identity" feature.

  * Software
  - Install MAT, the metadata anonymisation toolkit.
  - Upgrade TrueCrypt to 7.1.
  - Upgrade WhisperBack to 1.5~rc1 (leads the user by the hand if an error
    occurs while sending the bugreport, proposes to save it after 2 faild
    attempts, numerous bugfixes).
  - Linux: upgrade to linux-image-3.0.0-2-486 (version 3.0.0-6); fixes
    a great number of bugs and security issues.

  * Miscellaneous
  - Fully rework date and time setting system.
  - Remove the htp user firewall exception.
  - Saner keyboard layouts for Arabic and Russian.
  - Use Plymouth text-only splash screen at boot time.
  - Color the init scripts output.
  - Suppress Tor's warning about applications doing their own DNS lookups.
    This is totally safe due to our Tor enforcement.
  - Disable hdparm boot-time service.
    We only want hdparm so that laptop-mode-tools can use it.
  - Run Claws Mail using torify.
    It's not as good as if Claws Mail supported SOCKS proxies itself,
    but still better than relying on the transparent netfilter torification.
  - Install HPLIP and hpcups for better printing support.

  * Erase memory at shutdown
  - Run many sdmem instances at once.
    In hope of erasing more memory until we come up with a proper fix for
    [[bugs/sdmem_does_not_clear_all_memory]].
  - Kill gdm3 instead of using its initscript on brutal shutdown.
  - Use absolute path to eject for more robust memory wipe on boot medium removal.

  * Space savings
  - Exclude kernel and initramfs from being put into the SquashFS.
    Those files are already shipped where they are needed, that is in the ISO
    filesystem. Adapt kexec and memlockd bits.
  - Do not ship the GNOME icon theme cache.
  - Do not ship .pyc files.
  - Do not ship NEWS.Debian.gz files.

  * Build system
  - Re-implement hook that modifies syslinux config to make future
    development easier.

 -- Tails developers <amnesia@boum.org>  Tue, 01 Nov 2011 13:26:38 +0100

tails (0.8.1) unstable; urgency=low

  * Iceweasel
    - Update to 3.5.16-10 (fixes DSA-2313-1).
    - FireGPG: force crypto action results to appear in a new window, otherwise
      JavaScript can steal decrypted plaintext. Advice: always use FireGPG's
      text editor when writing text you want to encrypt. If you write it in a
      textbox the plaintext can be stolen through JavaScript before it is
      encrypted in the same way.
    - Update HTTPS Everywhere extension to 1.0.3-1.
    - Stop using the small version of the Tor check page. The small version
      incorrectly tells Tails users to upgrade their Torbrowser, which has
      confused some users.

  * Software
    - Update Linux to 3.0.0-2 (fixes DSA-2310-1, CVE-2011-2905, CVE-2011-2909,
      CVE-2011-2723, CVE-2011-2699, CVE-2011-1162, CVE-2011-1161).
    - Update usb-modeswitch to 1.1.9-2~bpo60+1 and usb-modeswitch-data to
      20110805-1~bpo60+1 from Debian backports. This adds support for a few
      devices such as Pantech UMW190 CDMA modem.
    - Install libregexp-common-perl 2011041701-3 from Debian unstable. This
      fixes the bug: [[bugs/msva_does_not_use_configured_keyserver]].
    - Install hdparm so the hard drives can be spinned down in order to save
      battery power.
    - Install barry-util for better BlackBerry integration.
    - Debian security upgrades: OpenOffice.org (DSA-2315-1), openjdk-6
      (DSA-2311-1), policykit-1 (DSA-2319-1)

   * Protecting against memory recovery
    - Set more appropriate Linux VM config before wiping memory. These
      parameters should make the wipe process more robust and efficient.

 -- Tails developers <amnesia@boum.org>  Sun, 16 Oct 2011 11:31:18 +0200

tails (0.8) unstable; urgency=low

  * Rebase on the Debian Squeeze 6.0.2.1 point-release.

  * Tor
    - Update to 0.2.2.33-1.
    - Disabled ControlPort in favour of ControlSocket.
    - Add port 6523 (Gobby) to Tor's LongLivedPorts list.

  * I2P
    - Update to 0.8.8.
    - Start script now depends on HTP since I2P breaks if the clock jumps or is
      too skewed during bootstrap.

  * Iceweasel
    - Update to 3.5.16-9 (fixes CVE-2011-2374, CVE-2011-2376, CVE-2011-2365,
      CVE-2011-2373, CVE-2011-2371, CVE-2011-0083, CVE-2011-2363, CVE-2011-0085,
      CVE-2011-2362, CVE-2011-2982, CVE-2011-2981, CVE-2011-2378, CVE-2011-2984,
      CVE-2011-2983).
    - Enable HTTP pipelining (like TBB).
    - Update HTTPS Everywhere extension to 1.0.1-1 from Debian unstable.
    - Suppress FoxyProxy update prompts.
    - Prevent FoxyProxy from "phoning home" after a detected upgrade.
    - Fixed a bunch of buggy regular expressions in FoxyProxy's configuration.
      See [[bugs/exploitable_typo_in_url_regex?]] for details. Note that none of
      these issues are critical due to the transparent proxy.
    - Add DuckDuckGo SSL search engine.

  * Torbutton
    - Update to torbutton 1.4.3-1 from Debian unstable.
    - Don't show Torbutton status in the status bar as it's now displayed in the
      toolbar instead.

  * Pidgin
    - More random looking nicks in pidgin.
    - Add IRC account on chat.wikileaks.de:9999.

  * HTP
    - Upgrade htpdate script (taken from Git 7797fe9) that allows setting wget's
      --dns-timeout option.

  * Software
    - Update Linux to 3.0.0-1. -686 is now deprecated in favour of -486 and
      -686-pae; the world is not ready for -pae yet, so we now ship -486.
    - Update OpenSSL to 0.9.8o-4squeeze2 (fixes CVE-2011-1945 (revoke
      compromised DigiNotar certificates), CVE-2011-1945).
    - Update Vidalia to 0.2.14-1+tails1 custom package.
    - Install accessibility tools:
      - gnome-mag: screen magnifier
      - gnome-orca: text-to-speech
    - Replace the onBoard virtual keyboard with Florence.
    - Install the PiTIVi non-linear audio/video editor.
    - Install ttdnsd.
    - Install tor-arm.
    - Install lzma.

  * Arbitrary DNS queries
    - Tor can not handle all types of DNS queries, so if the Tor resolver fails
      we fallback to ttdnsd. This is now possible with Tor 0.2.2.x, since we
      fixed Tor bug #3369.

  * Hardware support
    - Install ipheth-utils for iPhone tethering.
    - Install xserver-xorg-input-vmmouse (for mouse integration with the host OS
      in VMWare and KVM).
    - Install virtualbox-ose 4.x guest packages from Debian backports.

  * Miscellaneous
    - Switch gpg to use keys.indymedia.org's hidden service, without SSL.
      The keys.indymedia.org SSL certificate is now self-signed. The hidden
      service gives a good enough way to authenticate the server and encrypts
      the connection, and just removes the certificates management issue.
    - The squashfs is now compressed using XZ which reduces the image size quite
      drastically.
    - Remove Windows autorun.bat and autorun.inf. These files did open a static
      copy of our website, which is not accessible any longer.

  * Build system
    - Use the Git branch instead of the Debian version into the built image's
      filename.
    - Allow replacing efficient XZ compression with quicker gzip.
    - Build and install documentation into the chroot (-> filesystem.squashfs).
      Rationale: our static website cannot be copied to a FAT32 filesystem due
      to filenames being too long. This means the documentation cannot be
      browsed offline from outside Tails. However, our installer creates GPT
      hidden partitions, so the doc would not be browseable from outside Tails
      anyway. The only usecase we really break by doing so is browsing the
      documentation while running a non-Tails system, from a Tails CD.

 -- Tails developers <amnesia@boum.org>  Thu, 09 Sep 2011 11:31:18 +0200

tails (0.7.2) unstable; urgency=high

  * Iceweasel
  - Disable Torbutton's external application launch warning.
    ... which advises using Tails. Tails *is* running Tails.
  - FoxyProxy: install from Debian instead of the older one we previously
    shipped.

  * Software
  - haveged: install an official Debian backport instead of a custom backport.
  - unrar: install the version from Debian's non-free repository.
    Users report unrar-free does not work well enough.

 -- Tails developers <amnesia@boum.org>  Sun, 12 Jun 2011 15:34:56 +0200

tails (0.7.1) unstable; urgency=high

  * Vidalia: new 0.2.12-2+tails1 custom package.

  * Iceweasel
  - Don't show Foxyproxy's status / icon in FF statusbar to prevent users
    from accidentaly / unconsciously put their anonymity at risk.
  - "amnesia branding" extension: bump Iceweasel compatibility to 4.0 to ease
    development of future releases.

  * Software
  - Upgrade Linux kernel to Debian's 2.6.32-33: fixes tons of bugs,
    including the infamous missing mouse cursor one. Oh, and it closes
    a few security holes at well.
  - Install unrar-free.
  - Do not install pppoeconf (superseeded by NetworkManager).
  - Upgrade macchanger to Debian testing package to ease development of
    future Tails releases.
  - Debian security upgrades: x11-xserver-utils (DSA-2213-1), isc-dhcp
    (DSA-2216-1), libmodplug (DSA-2226-1), openjdk-6 (DSA-2224-1).

  * Protecting against memory recovery
  - Add Italian translation for tails-kexec. Thanks to Marco A. Calamari.
  - Make it clear what it may mean if the system does not power off
    automatically.
  - Use kexec's --reset-vga option that might fix display corruption issues
    on some hardware.

  * WhisperBack (encrypted bug reporting software)
  - Upgrade WhisperBack to 1.4.1:
    localizes the documentation wiki's URL,
    uses WebKit to display the bug reporting help page,
    now is usable on really small screens.
  - Extract wiki's supported languages at build time, save this
    information to /etc/amnesia/environment, source this file into the
    Live user's environment so that WhisperBack 1.4+ can make good use
    of it.

  * Miscellaneous
  - Fix boot in Chinese.
  - Install mobile-broadband-provider-info for better 3G support.
  - Add back GNOME system icons to menus.
  - tails-security-check: avoid generating double-slashes in the Atom
    feeds URL.
  - Remove "vga=788" boot parameter which breaks the boot on some hardware.
  - Remove now useless "splash" boot parameter.
  - Fix a bunch of i386-isms.
  - Pass the noswap option to the kernel. This does not change actual Tails
    behaviour but prevents users from unnecessarily worrying because of 
    the "Activating swap" boot message.
  - Make use of check.torproject.org's Arabic version.

  * Build system
  - Enable squeeze-backports. It is now ready and will be used soon.
  - Install eatmydata in the chroot.
  - Convert ikiwiki setup files to YAML.

 -- Tails developers <amnesia@boum.org>  Fri, 29 Apr 2011 17:14:53 +0200

tails (0.7) unstable; urgency=low

  * Hardware support
  - Install foomatic-filters-ppds to support more printers.
  - Give the default user the right to manage printers.

  * Software
  - Deinstall unwanted packages newly pulled by recent live-build.
  
 -- Tails developers <amnesia@boum.org>  Wed, 06 Apr 2011 22:58:51 +0200

tails (0.7~rc2) unstable; urgency=low

  ** SNAPSHOT build @824f39248a08f9e190146980fb1eb0e55d483d71 **

  * Rebase on Debian Squeeze 6.0.1 point-release.
  
  * Vidalia: new 0.2.10-3+tails5 custom package..

  * Hardware support
  - Install usb-modeswitch and modemmanager to support mobile broadband
    devices such as 3G USB dongles. Thanks to Marco A. Calamari for the
    suggestion.

  * Misc
  - Website relocated to https://tails.boum.org/ => adapt various places.
  - Configure keyboard layout accordingly to the chosen language for
    Italian and Portuguese.

 -- Tails developers <amnesia@boum.org>  Fri, 25 Mar 2011 15:44:25 +0100

tails (0.7~rc1) UNRELEASED; urgency=low

  ** SNAPSHOT build @98987f111fc097a699b526eeaef46bc75be5290a **

  * Rebase on Debian Squeeze.

  * T(A)ILS has been renamed to Tails.
  
  * Protecting against memory recovery
    New, safer way to wipe memory on shutdown which is now also used when
    the boot media is physically removed.

  * Tor
  - Update to 0.2.1.30-1.

  * Iceweasel
  - Add HTTPS Everywhere 0.9.4 extension.
  - Better preserve Anonymity Set: spoof US English Browser and timezone
    the same way as the Tor Browser Bundle, disable favicons and picture
    iconification.
  - Install AdBlock Plus extension from Debian.
  - Add Tor-related bookmarks.
  - Support FTP, thanks to FoxyProxy.
  - Update AdBlock patterns.
  - Disable geolocation and the offline cache.

  * Software
  - Update Vidalia to 0.2.10-3+tails4.
  - Install gnome-disk-utility (Palimpsest) and Seahorse plugins.
  - Add opt-in i2p support with Iceweasel integration through FoxyProxy.
  - onBoard: fix "really quits when clicking the close window icon" bug.
  - Optionally install TrueCrypt at boot time.
  - Install laptop-mode-tools for better use of battery-powered hardware.
  - Replace xsane with simple-scan which is part of GNOME and way easier
    to use.
  - Upgrade WhisperBack to 1.3.1 (bugfixes, French translation).
  - Install scribus-ng instead of scribus. It is far less buggy in Squeeze.
  
  * Firewall
  - Drop incoming packets by default.
  - Forbid queries to DNS resolvers on the LAN.
  - Set output policy to drop (defense-in-depth).

  * Hardware support
  - Install Atheros and Broadcom wireless firmwares.
  - Install libsane-hpaio and sane-utils, respectively needed for
    multi-function peripherals and some SCSI scanners.

  * live-boot 2.0.15-1+tails1.35f1a14
  - Cherry-pick our fromiso= bugfixes from upstream 3.x branch.

  * Miscellaneous
  - Many tiny user interface improvements.
  - More robust HTP time synchronization wrt. network failures.
    Also, display the logs when the clock synchronization fails.
  - Disable GNOME automatic media mounting and opening to protect against
    a class of attacks that was recently put under the spotlights.
    Also, this feature was breaking the "no trace is left on local
    storage devices unless explicitly asked" part of Tails specification.
  - Make configuration more similar to the Tor Browser Bundle's one.
  - GnuPG: default to stronger digest algorithms.
  - Many more or less proper hacks to get the built image size under 700MB.
  - Compress the initramfs using LZMA for faster boot.

  * Build system
  - Run lb build inside eatmydata fsync-less environment to greatly improve
    build time.

 -- Tails developers <amnesia@boum.org>  Fri, 11 Mar 2011 15:52:19 +0100

tails (0.6.2) unstable; urgency=high

  * Tor: upgrade to 0.2.1.29 (fixes CVE-2011-0427).
  * Software
  - Upgrade Linux kernel, dpkg, libc6, NSS, OpenSSL, libxml2 (fixes various
    security issues).
  - Upgrade Claws Mail to 3.7.6 (new backport).
  - Install Liferea, tcpdump and tcpflow.
  * Seahorse: use hkp:// transport as it does not support hkps://.
  * FireGPG: use hkps:// to connect to the configured keyserver.
  * Build system: take note of the Debian Live tools versions being used
    to make next point-release process faster.
  * APT: don't ship package indices.

 -- T(A)ILS developers <amnesia@boum.org>  Wed, 19 Jan 2011 16:59:43 +0100

tails (0.6.1) unstable; urgency=low

  * Tor: upgrade to 0.1.28 (fixes CVE-2010-1676)
  * Software: upgrade NSS, Xulrunner, glibc (fixes various security issues)
  * FireGPG: use the same keyserver as the one configured in gpg.conf.
  * Seahorse: use same keyserver as in gpg.conf.
  * HTP: display the logs when the clock synchronization fails.
  * Update HTP configuration: www.google.com now redirects to
    encrypted.google.com.
  * Use the light version of the "Are you using Tor?" webpage.
  * Update AdBlock patterns.

 -- T(A)ILS developers <amnesia@boum.org>  Fri, 24 Dec 2010 13:28:29 +0100

tails (0.6) unstable; urgency=low

  * Releasing 0.6.

  * New OpenPGP signing-only key. Details are on the website:
    https://amnesia.boum.org/GnuPG_key/

  * Iceweasel
  - Fixed torbutton has migrated to testing, remove custom package.

  * HTP
  - Query ssl.scroogle.org instead of lists.debian.org.
  - Don't run when the interface that has gone up is the loopback one.

  * Nautilus scripts
  - Add shortcut to securely erase free space in a partition.
  - The nautilus-wipe shortcut user interface is now translatable.

  * Misc
  - Really fix virtualization warning display.
  - More accurate APT pinning.
  - Disable Debian sid APT source again since a fixed live-config has
    migrated to Squeeze since then.

  * live-boot: upgrade to 2.0.8-1+tails1.13926a
  - Sometimes fixes the smem at shutdown bug.
  - Now possible to create a second partition on the USB stick T(A)ILS is
    running from.

  * Hardware support
  - Support RT2860 wireless chipsets by installing firmware-ralink from
    Debian Backports.
  - Install firmware-linux-nonfree from backports.
  - Fix b43 wireless chipsets by having b43-fwcutter extract firmwares at
    build time.

  * Build system
  - Install live-build and live-helper from Squeeze.
  - Update SquashFS sort file.

 -- T(A)ILS developers <amnesia@boum.org>  Wed, 20 Oct 2010 19:53:17 +0200

tails (0.6~rc3) UNRELEASED; urgency=low

  ** SNAPSHOT build @a3ebb6c775d83d1a1448bc917a9f0995df93e44d **

  * Iceweasel
  - Autostart Iceweasel with the GNOME session. This workarounds the
    "Iceweasel first page is not loaded" bug.
  
  * HTP
  - Upgrade htpdate script (taken from Git 7797fe9).

  * Misc
  - Disable ssh-agent auto-starting with X session: gnome-keyring is
    more user-friendly.
  - Fix virtualization warning display.
  - Boot profile hook: write desktop file to /etc/skel.

  * Build system
  - Convert build system to live-build 2.0.1.
  - APT: fetch live-build and live-helper from Debian Live snapshots.
  - Remove dependency on live-build functions in chroot_local-hooks.
    This makes the build environment more robust and less dependent on
    live-build internals.
  - Remove hand-made rcS.d/S41tails-wifi: a hook now does this.
  - Measure time used by the lh build command.
  - Fix boot profile hook.
  - Boot profiling: wait a bit more: the current list does not include
    /usr/sbin/tor.

 -- T(A)ILS developers <amnesia@boum.org>  Sat, 02 Oct 2010 23:06:46 +0200

tails (0.6~rc2) UNRELEASED; urgency=low

  ** SNAPSHOT build @c0ca0760ff577a1e797cdddf0e95c5d62a986ec8 **

  * Iceweasel
  - Refreshed AdBlock patterns (20100926).
  - Set network.dns.disableIPv6 to true (untested yet)
  - Torbutton: install patched 1.2.5-1+tails1 to fix the User-Agent bug,
    disable extensions.torbutton.spoof_english again.

  * Software
  - WhisperBack: upgrade to 1.3~beta3 (main change:  let the user provide
    optional email address and OpenPGP key).
  - Remove mc.
  - Update haveged backport to 0.9-3~amnesia+lenny1.
  - Update live-boot custom packages (2.0.6-1+tails1.6797e8): fixes bugs
    in persistency and smem-on-shutdown.
  - Update custom htpdate script. Taken from commit d778a6094cb3 in our
    custom Git repository:  fixes setting of date/time.

  * Build system
  - Bugfix: failed builds are now (hopefully) detected.
  - Fix permissions on files in /etc/apt/ that are preserved in the image.
  - Install version 2.0~a21-1 of live-build and live-helper in the image.
    We are too late in the release process to upgrade to current Squeeze
    version (2.0~a29-1).

  * Misc
  - Pidgin/OTR: disable the automatic OTR initiation and OTR requirement.

 -- T(A)ILS developers <amnesia@boum.org>  Wed, 29 Sep 2010 19:23:17 +0200

tails (0.6~1.gbpef2878) UNRELEASED; urgency=low

  ** SNAPSHOT build @ef28782a0bf58004397b5fd303f938cc7d11ddaa **

  * Hardware support
  - Use a 2.6.32 kernel: linux-image-2.6.32-bpo.5-686 (2.6.32-23~bpo50+1)
    from backports.org. This should support far more hardware and
    especially a lot of wireless adapters.
  - Add firmware for RTL8192 wireless adapters.
  - Enable power management on all wireless interfaces on boot.

  * Software
  - Install inkscape.
  - Install poedit.
  - Install gfshare and ssss: two complementary implementations
    of Shamir's Secret Sharing.
  - Install tor-geoipdb.
  - Remove dialog, mc and xterm.

  * Iceweasel
  - Set extensions.torbutton.spoof_english to its default true value
    in order to workaround a security issue:
    https://amnesia.boum.org/security/Iceweasel_exposes_a_rare_User-Agent/

  * Monkeysphere
  - Install the Iceweasel extension.
  - Use a hkps:// keyserver.

  * GnuPG
  - Install gnupg from backports.org so that hkps:// is supported.
  - Use a hkps:// keyserver.
  - Proxy traffic via polipo.
  - Prefer up-to-date digests and ciphers.

  * Vidalia: rebased our custom package against 0.2.10.

  * Build system
  - Built images are now named like this:
    tails-i386-lenny-0.5-20100925.iso
  - Use live-helper support for isohybrid options instead of doing the
    conversion ourselves. The default binary image type we build is now
    iso-hybrid.
  - Remove .deb built by m-a after they have been installed.
  - Setup custom GConf settings at build time rather than at boot time.
  - Move $HOME files to /etc/skel and let adduser deal with permissions.
  - Convert to live-boot / live-config / live-build 2.x branches.
  - Replaced our custom live-initramfs with a custom live-boot package;
    included version is 2.0.5-1+tails2.6797e8 from our Git repository:
    git clone git://git.immerda.ch/tails_live-boot.git
  - Install live-config* from the live-snapshots Lenny repository.
    Rationale: live-config binary packages differ depending on the target
    distribution, so that using Squeeze's live-config does not produce
    fully-working Lenny images.
  - Rename custom scripts, packages lists and syslinux menu entries from
    the amnesia-* namespace to the tails-* one.

  * HTP
  - Use (authenticated) HTP instead of NTP.
  - The htpdate script that is used comes from commit 43f5f83c0 in our
    custom repository:  git://git.immerda.ch/tails_htp.git
  - Start Tor and Vidalia only once HTP is done.

  * Misc
  - Fix IPv6 firewall restore file. It was previously not used at all.
  - Use ftp.us.debian.org instead of the buggy GeoIP-powered
    cdn.debian.net.
  - Gedit: don't autocreate backup copies.
  - Build images with syslinux>=4.01 that has better isohybrid support.
  - amnesia-security-check: got rid of the dependency on File::Slurp.
  - Take into account the migration of backports.org to backports.debian.org.
  - Make GnuPG key import errors fatal on boot.
  - Warn the user when T(A)ILS is running inside a virtual machine.
  - DNS cache: forget automapped .onion:s on Tor restart.

  * Documentation: imported Incognito's walkthrough, converted to
    Markdown, started the needed adaptation work.

 -- T(A)ILS developers <amnesia@boum.org>  Sun, 26 Sep 2010 11:06:50 +0200

tails (0.5) unstable; urgency=low

  * The project has merged efforts with Incognito.
    It is now to be called "The (Amnesic) Incognito Live System".
    In short: T(A)ILS.

  * Community
  - Created the amnesia-news mailing-list.
  - Added a forum to the website.
  - Created a chatroom on IRC: #tails on irc.oftc.net

  * Fixed bugs
  - Workaround nasty NetworkManager vs. Tor bug that often
    prevented the system to connect to the Tor network: restart Tor and Vidalia
    when a network interface goes up.
  - onBoard now autodetects the keyboard layout... at least once some
    keys have been pressed.
  - New windows don't open in background anymore, thanks to
    a patched Metacity.
  - Memory wiping at shutdown is now lightning fast, and does not prevent
    the computer to halt anymore.
  - GNOME panel icons are right-aligned again.
  - Fixed permissions on APT config files.
  - Repaired mouse integration when running inside VirtualBox.

  * Iceweasel
  - Torbutton: redirect to Scroogle when presented a Google captcha.
  - Revamped bookmarks
      . moved T(A)ILS own website to the personal toolbar
      . moved webmail links (that are expected to be more than 3 soon)
        to a dedicated folder.
  - Don't show AdBlock Plus icon in the toolbar.
  - Adblock Plus: updated patterns, configured to only update subscriptions
    once a year. Which means never, hopefully, as users do update their
    Live system on a regular basis, don't they?

  * Vidalia: rebased our custom package against 0.2.8.
  
  * Claws Mail
  - Install Claws Mail from backports.org to use the X.509 CA
    certificates provided by Debian.
  - Enable PGP modules with basic configuration:
      . Automatically check signatures.
      . Use gpg-agent to manage passwords.
      . Display warning on start-up if GnuPG doesn't work.
  - Set the IO timeout to 120s (i.e. the double of the default 60s).
  
  * Pidgin
  - Automatically connect to irc.oftc.net with a randomized nickname,
    so as not to advertize the use of T(A)ILS; this nickname is made of:
     . a random firstname picked from the 2000 most registered by the U.S.
       social security administration in the 70s;
     . two random digits.
    Good old irc.indymedia.org is still configured - with same nickname -
    but is not enabled by default anymore.
  - Disabled MSN support, that is far too often affected by security flaws.

  * Build $HOME programmatically
  - Migrated all GConf settings, including the GNOME panel configuration,
    to XML files that are loaded at boot time.
  - Configure iceweasel profile skeleton in /etc/iceweasel.
    A brand new profile is setup from this skeleton once iceweasel is
    started after boot.
      . build sqlite files at build time from plain SQL.
      . FireGPG: hard-code current firegpg version at build time to prevent
        the extension to think it was just updated.
      . stop shipping binary NSS files. These were here only to
        install CaCert's certificate, that is actually shipped by Debian's
        patched libnss.
  
  * Build system
  - Updated Debian Live snapshots APT repository URL.
  - Purge all devel packages at the end of the chroot configuration.
  - Make sure the hook that fixes permissions runs last.
  - Remove unwanted Iceweasel search plugins at build time.
  
  * Misc
  - Added a progress bar for boot time file readahead.
  - Readahead more (~37MB) stuff in foreground at boot time.
  - Make the APT pinning persist in the Live image.
  - localepurge: keep locales for all supported languages,
    don't bother when installing new packages.
  - Removed syslinux help menu: these help pages are either buggy or
    not understandable by non-geeks.
  - Fixed Windows autorun.
  - Disable a few live-initramfs scripts to improve boot time.
  - Firewall: forbid any IPv6 communication with the outside.
  - Virtualization support: install open-vm-tools.
  - WhisperBack: updated to 1.2.1, add a random bug ID to the sent
    mail subject.
  - Prompt for CD removal on shutdown, not for USB device.

  * live-initramfs: new package built from our Git (e2890a04ff) repository.
  - Merged upstream changes up to 1.177.2-1.
  - New noprompt=usb feature.
  - Fix buggy memory wiping and shutdown.
  - Really reboot when asked, rather than shutting down the system.

  * onBoard
  - Upgraded to a new custom, patched package (0.93.0-0ubuntu4~amnesia1).
  - Added an entry in the Applications menu.
  
  * Software
  - Install vim-nox with basic configuration
  - Install pwgen
  - Install monkeysphere and msva-perl
  - Replaced randomsound with haveged as an additional source of entropy.

  * Hardware support
  - Build ralink rt2570 wifi modules.
  - Build rt2860 wifi modules from Squeeze. This supports the RT2860
    wireless adapter, found particularly in the ASUS EeePC model 901
    and above.
  - Build broadcom-sta-source wifi modules.
  - Bugfix: cpufreq modules were not properly added to /etc/modules.
  - Use 800x600 mode on boot rather than 1024x768 for compatibility
    with smaller displays.

 -- amnesia <amnesia@boum.org>  Fri, 30 Apr 2010 16:14:13 +0200

amnesia (0.4.2) unstable; urgency=low

  New release, mainly aimed at fixing live-initramfs security issue
  (Debian bug #568750), with an additional set of small enhancements as
  a bonus.

  * live-initramfs: new custom package built from our own live-initramfs
    Git repository (commit 8b96e5a6cf8abc)
  - based on new 1.173.1-1 upstream release
  - fixed live-media=removable behaviour so that filesystem images found
    on non-removable storage are really never used (Debian bug #568750)

  * Vidalia: bring back our UI customizations (0.2.7-1~lenny+amnesia1)

  * APT: consistently use the GeoIP-powered cdn.debian.net

  * Software: make room so that {alpha, future} Squeeze images fit on
    700MB CD-ROM
  - only install OpenOffice.org's calc, draw, impress, math and writer
    components
  - removed OpenOffice.org's English hyphenation and thesaurus
  - removed hunspell, wonder why it was ever added

  * Boot
  - explicitly disable persistence, better safe than sorry
  - removed compulsory 15s timeout, live-initramfs knows how to wait for
    the Live media to be ready

  * Build system: don't cache rootfs anymore

 -- amnesia <amnesia@boum.org>  Sun, 07 Feb 2010 18:28:16 +0100

amnesia (0.4.1) unstable; urgency=low

  * Brown paper bag bugfix release: have amnesia-security-check use
    entries publication time, rather than update time... else tagging
    a security issue as fixed, after releasing a new version, make this
    issue be announced to every user of this new, fixed version.

 -- amnesia <amnesia@boum.org>  Sat, 06 Feb 2010 03:58:41 +0100

amnesia (0.4) unstable; urgency=low

  * We now only build and ship "Hybrid" ISO images, which can be either
    burnt on CD-ROM or dd'd to a USB stick or hard disk.

  * l10n: we now build and ship multilingual images; initially supported
    (or rather wanna-be-supported) languages are: ar, zh, de, en, fr, it,
    pt, es
  - install Iceweasel's and OpenOffice.org's l10n packages for every
    supported language
  - stop installing localized help for OpenOffice.org, we can't afford it
    for enough languages
  - when possible, Iceweasel's homepage and default search engine are localized
  - added Iceweasel's "any language" Scroogle SSL search engine
  - when the documentation icon is clicked, display the local wiki in
    currently used language, if available
  - the Nautilus wipe script is now translatable
  - added gnome-keyboard-applet to the Gnome panel

  * software
  - replaced Icedove with claws mail, in a bit rough way; see
    https://amnesia.boum.org/todo/replace_icedove_with_claws/ for best
    practices and configuration advices
  - virtual keyboard: install onBoard instead of kvkbd
  - Tor controller: install Vidalia instead of TorK
  - install only chosen parts of Gnome, rather than gnome-desktop-environment
  - do not install xdialog, which is unused and not in Squeeze
  - stop installing grub as it breaks Squeeze builds (see Debian bug #467620)
  - install live-helper from snapshots repository into the Live image

  * Iceweasel
  - do not install the NoScript extension anymore: it is not strictly
    necessary but bloodily annoying

  * Provide WhisperBack 1.2 for anonymous, GnuPG-encrypted bug reporting.
  - added dependency on python-gnutls
  - install the SMTP hidden relay's certificate

  * amnesia-security-check: new program that tells users that the amnesia
    version they are running is affected by security flaws, and which ones
    they are; this program is run at Gnome session startup, after sleeping
    2 minutes to let Tor a chance to initialize.
    Technical details:
  - Perl
  - uses the Desktop Notifications framework
  - fetches the security atom feed from the wiki
  - verifies the server certificate against its known CA
  - tries fetching the localized feed; if it fails, fetch the default
    (English) feed

  * live-initramfs: new custom package built from our own live-initramfs
    Git repository (commit 40e957c4b89099e06421)
  - at shutdown time, ask the user to unplug the CD / USB stick, then run
    smem, wait for it to finish, then attempt to immediately halt

  * build system
  - bumped dependency on live-helper to >= 2.0a6 and adapted our config
  - generate hybrid ISO images by default, when installed syslinux is
    recent enough
  - stop trying to support building several images in a row, it is still
    broken and less needed now that we ship hybrid ISO images
  - scripts/config: specify distribution when initializing defaults
  - updated Debian Live APT repository's signing key

  * PowerPC
  - disable virtualbox packages installing and module building on !i386
    && !amd64, as PowerPC is not a supported guest architecture
  - built and imported tor_0.2.1.20-1~~lenny+1_powerpc.deb

  * Squeeze
  - rough beginnings of a scratch Squeeze branch, currently unsupported
  - install gobby-infinote

  * misc
  - updated GnuPG key with up-to-date signatures
  - more improvements on boot time from CD
  - enhanced the wipe in Nautilus UI (now asks for confirmation and
    reports success or failure)
  - removed the "restart Tor" launcher from the Gnome panel

 -- amnesia <amnesia@boum.org>  Fri, 05 Feb 2010 22:28:04 +0100

amnesia (0.3) unstable; urgency=low

  * software: removed openvpn, added
  - Audacity
  - cups
  - Git
  - Gobby
  - GParted
  - lvm2 (with disabled initscript as it slows-down too much the boot in certain
    circumstances)
  - NetworkManager 0.7 (from backports.org) to support non-DHCP networking
  - ntfsprogs
  - randomsound to enhance the kernel's random pool
  * Tor
  - install the latest stable release from deb.torproject.org
  - ifupdown script now uses SIGHUP signal rather than a whole tor
    restart, so that in the middle of it vidalia won't start it's own
    tor
  - configure Gnome proxy to use Tor
  * iceweasel
  - adblockplus: upgraded to 1.0.2
  - adblockplus: subscribe to US and DE EasyList extensions, updated patterns
  - firegpg is now installed from Debian Squeeze rather than manually; current
    version is then 0.7.10
  - firegpg: use better keyserver ... namely pool.sks-keyservers.net
  - added bookmark to Amnesia's own website
  - use a custom "amnesiabranding" extension to localize the default search
    engine and homepage depending on the current locale
  - updated noscript whitelist
  - disable overriden homepage redirect on iceweasel upgrade
  * pidgin
  - nicer default configuration with verified irc.indymedia.org's SSL cert
  - do not parse incoming messages for formatting
  - hide formatting toolbar
  * hardware compatibility
  - b43-fwcutter
  - beginning of support for the ppc architecture
  - load acpi-cpufreq, cpufreq_ondemand and cpufreq_powersave kernel
    modules
  * live-initramfs: custom, updated package based on upstream's 1.157.4-1, built
    from commit b0a4265f9f30bad945da of amnesia's custom live-initramfs Git
    repository
  - securely erases RAM on shutdown using smem
  - fixes the noprompt bug when running from USB
  - disables local swap partitions usage, wrongly enabled by upstream
  * fully support for running as a guest system in VirtualBox
  - install guest utils and X11 drivers
  - build virtualbox-ose kernel modules at image build time
  * documentation
  - new (translatable) wiki, using ikiwiki, with integrated bugs and todo
    tracking system a static version of the wiki is included in generated
    images and linked from the Desktop
  * build system
  - adapt for live-helper 2.0, and depend on it
  - get amnesia version from debian/changelog
  - include the full version in ISO volume name
  - save .list, .packages and .buildlog
  - scripts/clean: cleanup any created dir in binary_local-includes
  - updated Debian Live snapshot packages repository URL and signing key
  - remove duplicated apt/preferences file, the live-helper bug has been
    fixed
  * l10n: beginning of support for --language=en
  * misc
  - improved boot time on CD by ordering files in the squashfs in the order they
    are used during boot
  - added a amnesia-version script to built images, that outputs the current
    image's version
  - added a amnesia-debug script that prepares a tarball with information that
    could be useful for developpers
  - updated Amnesia GnuPG key to a new 4096R one
  - set time with NTP when a network interface is brought up
  - import amnesia's GnuPG pubkey into the live session user's keyring
  - do not ask DHCP for a specific hostname
  - install localepurge, only keep en, fr, de and es locales, which reduces the
    generated images' size by 100MB
  - added a hook to replace /sbin/swapon with a script that only runs
    /bin/true
  - moved networking hooks responsibility from ifupdown to NetworkManager

 -- amnesia <amnesia@boum.org>  Thu, 26 Nov 2009 11:17:08 +0100

amnesia (0.2) unstable; urgency=low

  * imported /home/amnesia, then:
  - more user-friendly shell, umask 077
  - updated panel, added launcher to restart Tor
  - mv $HOME/bin/* /usr/local/bin/
  - removed metacity sessions
  - removed gstreamer's registry, better keep this dynamically updated
  - rm .qt/qt_plugins_3.3rc, better keep this dynamically updated
  - removed .gnome/gnome-vfs/.trash_entry_cache
  - removed kconf_update log
  - removed and excluded Epiphany configuration (not installed)
  - cleanup .kde
  * iceweasel
  - enable caching in RAM
  - explicitly disable ssl v2, and enable ssl v3 + tls
  - removed prefs for the non-installed webdeveloper
  - removed the SSL Blacklist extension (not so useful, licensing issues)
  - deep profile directory cleanup
  - extensions cleanup: prefer Debian-packaged ones, cleanly reinstalled
    AddBlock Plus and CS Lite to allow upgrading them
  - updated pluginreg.dat and localstore.rdf
  - moved some settings to user.js
  - made cookie/JavaScript whitelists more consistent
  - force httpS on whitelisted sites
  - NoScript: marked google and gmail as untrusted
  - some user interface tweaks, mainly for NoScript
  - FireGPG: disable the buggy auto-detection feature, the link to firegpg's
    homepage in generated pgp messages and the GMail interface (which won't
    work without JavaScript anyway)
  - updated blocklist.xml
  - removed and excluded a bunch of files in the profile directory
  * icedove: clean the profile directory up just like we did for iceweasel
  * software: install msmtp and mutt
  * home-refresh
  - use rsync rather than tar
  * documentation
  - various fixes
  - reviewed pidgin-otr security (see TODO)
  * build system
  - stop calling home-refresh in lh_build
  - include home-refresh in generated images
  - gitignore update
  - fix permissions on local includes at build time
  - updated scripts/{build,clean} wrt. new $HOME handling
  - scripts/{build,config}: stop guessing BASEDIR, we must be run from
    the root of the source directory anyway
  - stop storing /etc/amnesia/version in Git, delete it at clean time
  * release
  - converted Changelog to the Debian format and location, updated
    build scripts accordingly
  - added a README symlink at the root of the source directory
  - basic debian/ directory (not working for building packages yet,
    but at least we can now use git-dch)
  - added debian/gbp.conf with our custom options for git-dch
  - config/amnesia: introduce new $AMNESIA_DEV_* variables to be used
    by developpers' scripts
  - added ./release script: a wrapper around git-dch, git-commit and git-tag

 -- amnesia <amnesia@boum.org>  Tue, 23 Jun 2009 14:42:03 +0200

amnesia (0.1) UNRELEASED; urgency=low

  * Forked Privatix 9.03.15, by Markus Mandalka:
  http://mandalka.name/privatix/index.html.en
  Everything has since been rewritten or so heavily changed that nothing
  remains from the original code... apart of a bunch of Gnome settings.
  * hardware support:
  - install a bunch of non-free wifi firmwares
  - install xsane and add the live user to the scanner group
  - install aircrack-ng
  - install xserver-xorg-video-geode on i386 (eCafe support)
  - install xserver-xorg-video-all
  - install firmware-linux from backports.org
  - install system-config-printer
  - added instructions in README.eCAFE to support the Hercules eCAFE EC-800
    netbook
  * APT:
  - configure pinning to support installing chosen packages from
    squeeze; the APT source for testing is hardcoded in chroot_sources/,
    since there is no way to use $LH_CHROOT_MIRROR in chroot_local-hooks
  - give backports.org priority 200, so that we track upgrades of packages
    installed from there
  * release: include the Changelog and TODO in the generated images,
  in the   /usr/share/doc/amnesia/ directory
  * software: install gnomebaker when building Gnome-based live OS, to
  easily clone myself when running from CD
  * build system
  - build i386 images when the build host is amd64
  - added a version file: /etc/amnesia/version
  - use snapshot live-* packages inside the images
  - setup timezone depending on the chosen build locale
  - rely on standard live-initramfs adduser to do our user setup
    (including sudo vs. Gnome/KDE, etc.)
  - stop "supporting" KDE
  - allow building several images at once
  - migrated most of lh_config invocations to scripts/config
  - append "noprompt" so that halting/rebooting work with splashy
  - moved our own variables to config/amnesia, using the namespace
    $AMNESIA_*
  * iceweasel
  - default search engine is now Scroogle SSL, configured to search pages
    in French language; the English one is also installed
  - never ask to save passwords or forms content
  - configured the torbutton extension to use polipo
  - installed the CACert root certificate
  - installed the SSL Blacklist extension and the blacklist data
  - installed the FireGPG extension
  - installed the CS Lite extension
  - installed the NoScript extension
  - NoScript, CS Lite: replaced the default whitelists with a list of
    trusted, non-commercial Internet Service Providers
  - configure extensions (add to prefs.js):
    user_pref("extensions.torbutton.startup", true);
    user_pref("extensions.torbutton.startup_state", 1);
    user_pref("extensions.torbutton.tor_enabled", true);
    user_pref("noscript.notify.hide", true);
    user_pref("capability.policy.maonoscript.sites", "about:
      about:blank about:certerror about:config about:credits
      about:neterror about:plugins about:privatebrowsing
      about:sessionrestore chrome: resource:");
    user_pref("extensions.firegpg.no_updates", true);
  - install the NoScript plugin from Debian squeeze
  - delete urlclassifier3.sqlite on $HOME refresh: as we disabled
    "safebrowsing", this huge file is of no use
  - torbutton: install newer version from Squeeze
  * linux: removed non-686 kernel flavours when building i386 images
  * compatibility: append "live-media=removable live-media-timeout=15", to
    prevent blindly booting another debian-live installed on the hard disk
  * software: added
  - gnome-app-install
  - iwconfig
  - cryptkeeper: Gnome system tray applet to encrypt files with EncFS
  - kvkbd: virtual keyboard (installed from backports.org)
  - sshfs (and added live user to the fuse group)
  - less, secure-delete, wipe, seahorse, sshfs, ntfs-3g
  - scribus
  * Tor
  - enable the transparent proxy, the DNS resolver, and the control port
  - save authentication cookie to /tmp/control_auth_cookie, so that the
    live user can use Tork and co.
  - autostart Tork with Gnome
  - Tork: installed, disabled most notifications and startup tips
  - added a restart tor hook to if-up.d (used by Network Manager as well),
    so that Tor does work immediately even if the network cable was
    plugged late in/after the boot process
  * $HOME
  - added a nautilus-script to wipe files and directories
  - bash with working completion for the live user
  * polipo: install and configure this HTTP proxy to forward requests
  through Tor
  * DNS: install and configure pdnsd to forward any DNS request through
  the Tor resolver
  * firewall: force every outgoing TCP connection through the Tor
  transparent proxy, discard any outgoing UDP connection
  * misc
  - set syslinux timeout to 4 seconds
  - use splashy for more user-friendly boot/halt sequences

 -- amnesia <amnesia@boum.org>  Sat, 20 Jun 2009 21:09:15 +0200<|MERGE_RESOLUTION|>--- conflicted
+++ resolved
@@ -1,16 +1,14 @@
-<<<<<<< HEAD
 tails (1.2) UNRELEASED; urgency=medium
 
   * Dummy entry for next release.
 
  -- Tails developers <tails@boum.org>  Mon, 14 Jul 2014 16:15:19 +0200
-=======
+
 tails (1.1) UNRELEASED; urgency=medium
 
   * Dummy entry for next release.
 
  -- Tails developers <tails@boum.org>  Tue, 15 Jul 2014 19:39:57 +0200
->>>>>>> e82a1ccb
 
 tails (1.1~rc1) unstable; urgency=medium
 
