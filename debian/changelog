<<<<<<< HEAD
tails (1.3) UNRELEASED; urgency=medium

  * Placeholder for next major release.

 -- Tails developers <tails@boum.org>  Wed, 15 Oct 2014 20:47:37 +0200
=======
tails (1.2.2) UNRELEASED; urgency=medium

  * Dummy changelog entry for the next point release.

 -- Tails developers <amnesia@boum.org>  Wed, 03 Dec 2014 18:30:37 +0100

tails (1.2.1) unstable; urgency=low

  * Security fixes
    - Upgrade Linux to 3.16.0-4, i.e. 3.16.7-1.
    - Install Tor Browser 4.0.2 (based on Firefox 31.3.0esr).

  * Bugfixes
    - Install syslinux-utils, to get isohybrid back (Closes: #8155).
    - Update xserver-xorg-input-evdev to 1:2.7.0-1+tails1 which
      includes a patch that restores mouse scrolling in KVM/Spice
      (Closes: 7426).
    - Set Torbutton logging preferences to the defaults (Closes:
      #8160). With the default settings, no site-specific information is
      logged.
    - Use the correct stack of rootfs:s for the chroot browsers (Closes:
      #8152, #8158). After installing incremental upgrades Tails' root
      filesystem consists of a stack squashfs:s, not only
      filesystem.squashfs. When not stacking them correct we may end up
      using the Tor Browser (Firefox) from an older version of Tails, or
      with no Tor Browser at all, as in the upgrade from Tails 1.1.2 to
      1.2, when we migrated from Iceweasel to the Tor Browser. Based on
      a patch contributed by sanic.
    - Use the Tor Browser for MIME type that GNOME associates with
      Iceweasel (Closes: #8153). Open URLs from Claws Mail, KeePassX
      etc. should be possible again.
    - Update patch to include all Intel CPU microcodes (Closes: #8189).
    - AppArmor: allow Pidgin to run Tor Browser unconfined, with
      scrubbed environment (Closes: #8186). Links opened in Pidgin are
      now handled by the Tor Browser.
    - Install all localized Iceweasel search plugins (Closes: #8139).
    - When generating the boot profile, ignore directories in
      process_IN_ACCESS as well (Closes: #7925). This allows ut to
      update the squashfs-ordering again in Tails 1.2.1.
    - gpgApplet: Don't pass already encoded data to GTK2 (Closes:
      #7968). It's now possible to clearsign text including non-ASCII
      characters.
    - Do not run the PulseAudio initscript, neither at startup nor
      shutdown (Closes: #8082).

  * Minor improvements
    - Upgrade I2P to 0.9.17-1~deb7u+1.
    - Make GnuPG configuration closer to the best practices one
      (Closes: #7512).
    - Have GnuPG directly use the Tor SOCKS port (Closes: #7416).
    - Remove TrueCrypt support and documentat how to open TrueCrypt
      volumes using cryptsetup (Closes: #5373).
    - Install hopenpgp-tools from Debian Jessie.

  * Build system
    - Add gettext >= 0.18.3 as a Tails build dependency. We need it for
      xgettext JavaScript support in feature/jessie.

  * Automated test suite
    - Don't click to open a sub-menu in the GNOME applications menu
      (Closes: #8140).
    - When testing the Windows camouflage, look for individual systray
      applets, to avoid relying on their ordering (Closes: #8059).
    - Focus the Pidgin Buddy List before looking for something
      happening in it (Closes: #8161).
    - Remove workaround for showing the TBB's menu bar (Closes #8028).

 -- Tails developers <tails@boum.org>  Tue, 02 Dec 2014 11:34:03 +0100
>>>>>>> 2c382c03

tails (1.2) unstable; urgency=medium

  * Major new features
    - Migrate from Iceweasel to the Tor Browser from the Tor Browser
      Bundle 4.0 (based on Firefox 31.2.0esr). This fixes the POODLE
      vulnerability.
      The installation in Tails is made global (multi-profile), uses
      the system-wide Tor instance, disables the Tor Browser updater,
      and keeps the desired deviations previously present in Iceweasel,
      e.g. we install the AdBlock Plus add-on, but not Tor Launcher (since
      we run it as a standalone XUL application), among other things.
    - Install AppArmor's userspace tools and apparmor-profiles-extra
      from Wheezy Backports, and enable the AppArmor Linux Security
      Module. This adds Mandatory Access Control for several critical
      applications in Tails, including Tor, Vidalia, Pidgin, Evince
      and Totem.
    - Isolate I2P traffic from the Tor Browser by adding a dedicated
      I2P Browser. It is set up similarly to the Unsafe Browser,
      but further disables features that are irrelevant for I2P, like
      search plugins and the AdBlock Plus addon, while keeping Tor Browser
      security features like the NoScript and Torbutton addons.
    - Upgrade Tor to 0.2.5.8-rc-1~d70.wheezy+1.

  * Security fixes
    - Disable TCP timestamps (Closes: #6579).

  * Bugfixes
    - Remove expired Pidgin certificates (Closes: #7730).
    - Use sudo instead of gksudo for running tails-upgrade-frontend to
      make stderr more easily accessible (Closes: #7431).
    - Run tails-persistence-setup with sudo instead of gksudo to make
      stderr more easily accessible, and allow the desktop user to
      pass the --verbose parameter (Closes: #7623).
    - Disable CUPS in the Unsafe Browser. This will prevent the
      browser from hanging for several minutes when accidentally
      pressing CTRL+P or trying to go to File -> Print (Closes: #7771).

  * Minor improvements
    - Install Linux 3.16-3 (version 3.16.5-1) from Debian
      unstable (Closes: #7886, #8100).
    - Transition away from TrueCrypt: install cryptsetup and friends
      from wheezy-backports (Closes: #5932), and make it clear that
      TrueCrypt will be removed in Tails 1.2.1 (Closes: #7739).
    - Install Monkeysign dependencies for qrcodes scanning.
    - Upgrade syslinux to 3:6.03~pre20+dfsg-2~bpo70+1, and install
      the new syslinux-efi package.
    - Upgrade I2P to 0.9.15-1~deb7u+1
    - Enable Wheezy proposed-updates APT repository and setup APT
      pinnings to install packages from it.
    - Enable Tor's syscall sandbox. This feature (new in 0.2.5.x)
      should make Tor a bit harder to exploit. It is only be enabled
      when when no special Tor configuration is requested in Tails
      Greeter due to incompatibility with pluggable transports.
    - Start I2P automatically when the network connects via a
      NetworkManager hook, and "i2p" is present on the kernel command
      line. The router console is no longer opened automatically, but
      can be accessed through the I2P Browser (Closes: #7732).
    - Simplify the IPv6 ferm rules (Closes: #7668).
    - Include persistence.conf in WhisperBack reports (Closes: #7461)
    - Pin packages from testing to 500, so that they can be upgraded.
    - Don't set Torbutton environment vars globally (Closes: #5648).
    - Enable VirtualBox guest additions by default (Closes: #5730). In
      particular this enables VirtualBox's display management service.
    - In the Unsafe Browser, hide option for "Tor Browser Health
      report", and the "Get Addons" section in the Addon manager
      (Closes: #7952).
    - Show Pidgin's formatting toolbar (Closes: #7356). Having the
      formatting toolbar displayed in Pidgin makes the OTR status more
      explicit by displaying it with words.

  * Automated test suite
    - Add --pause-on-fail to ease VM state debugging when tests
      misbehave.
    - Add execute_successfully() and assert_vmcommand_success() for
      added robustness when executing some command in the testing VM.
    - Use Test::Unit::Assertions instead of our home-made assert().
    - Add test for persistent browser bookmarks.
    - Add basic tests for Pidgin, Totem and Evince, including their
      AppArmor enforcement.
    - Factorize some common step pattern into single steps.
    - Factorize running a command in GNOME Terminal.
    - Add common steps to copy a file and test for its existence.
    - Add a wait_and_double_click Sikuli helper method.
    - Add a VM.file_content method, to avoid repeating ourselves, and
      use it whenever easily doable.
    - Drop test that diffs syslinux' exithelp.cfg: we don't ship this
      file anymore.
    - In the Unsafe Browser tests, rely on subtle timing less (Closes:
      #8009).
    - Use the same logic to determine when Tor is working in the test
      suite as in Tails itself. The idea is to avoid spamming the Tor
      control port during bootstrap, since we've seen problems with
      that already.

 -- Tails developers <tails@boum.org>  Wed, 15 Oct 2014 18:34:50 +0200

tails (1.1.2) unstable; urgency=medium

  * Security fixes
    - Upgrade the web browser to 24.8.0esr-0+tails3~bpo70+1
      (fixes Mozilla#1064636).
    - Install Linux 3.16-1 from sid (Closes: #7886).
    - Upgrade file to 5.11-2+deb7u5 (fixes CVE-2014-0207,
      CVE-2014-0237, CVE-2014-0238, CVE-2014-3478, CVE-2014-3479,
      CVE-2014-3480, CVE-2014-3487, CVE-2014-3538 and CVE-2014-3587).
    - Upgrade curl to 7.26.0-1+wheezy10 (fixes CVE-2014-3613 and
      CVE-2014-3620).
    - Upgrade bind9-based packages to 1:9.8.4.dfsg.P1-6+nmu2+deb7u2
      (fixes CVE-2014-0591).
    - Upgrade gnupg to 1.4.12-7+deb7u6 (fixes CVE-2014-5270).
    - Upgrade apt to 0.9.7.9+deb7u5 (fixes CVE-2014-0487,
      CVE-2014-0488, CVE-2014-0489, CVE-2014-0490, and
      CVE-2014-6273.).
    - Upgrade dbus to 1.6.8-1+deb7u4 (fixes CVE-2014-3635,
      CVE-2014-3636, CVE-2014-3637, CVE-2014-3638 and CVE-2014-3639).
    - Upgrade libav-based pacakges to 6:0.8.16-1 (fixes
      CVE-2013-7020).
    - Upgrade bash to 4.2+dfsg-0.1+deb7u1 (fixes CVE-2014-6271).

 -- Tails developers <tails@boum.org>  Tue, 23 Sep 2014 23:01:40 -0700

tails (1.1.1) unstable; urgency=medium

  * Security fixes
    - Upgrade the web browser to 24.8.0esr-0+tails1~bpo70+1
      (Firefox 24.8.0esr + Iceweasel patches + Torbrowser patches).
      Also import the Tor Browser profile at commit
      271b64b889e5c549196c3ee91c888de88148560f from
      ttp/tor-browser-24.8.0esr-3.x-1.
    - Upgrade Tor to 0.2.4.23-2~d70.wheezy+1 (fixes CVE-2014-5117).
    - Upgrade I2P to 0.9.14.1-1~deb7u+1.
    - Upgrade Linux to 3.14.15-2 (fixes CVE-2014-3534, CVE-2014-4667
      and CVE-2014-4943).
    - Upgrade CUPS-based packages to 1.5.3-5+deb7u4 (fixes
      CVE-2014-3537, CVE-2014-5029, CVE-2014-5030 and CVE-2014-5031).
    - Upgrade libnss3 to 2:3.14.5-1+deb7u1 (fixes CVE-2013-1741,
      CVE-2013-5606, CVE-2014-1491 and CVE-2014-1492).
    - Upgrade openssl to 1.0.1e-2+deb7u12 (fixes CVE-2014-3505,
      CVE-2014-3506, CVE-2014-3507, CVE-2014-3508, CVE-2014-3509,
      CVE-2014-3510, CVE-2014-3511, CVE-2014-3512 and CVE-2014-5139).
    - Upgrade krb5-based packages to 1.10.1+dfsg-5+deb7u2 (fixes
      CVE-2014-4341, CVE-2014-4342, CVE-2014-4343, CVE-2014-4344 and
      CVE-2014-4345).
    - Upgrade libav-based packages to 6:0.8.15-1 (fixes CVE-2011-3934,
      CVE-2011-3935, CVE-2011-3946, CVE-2013-0848, CVE-2013-0851,
      CVE-2013-0852, CVE-2013-0860, CVE-2013-0868, CVE-2013-3672,
      CVE-2013-3674 and CVE-2014-2263.
    - Upgrade libgpgme11 to 1.2.0-1.4+deb7u1 (fixes CVE-2014-5117).
    - Upgrade python-imaging to 1.1.7-4+deb7u1 (fixes CVE-2014-3589).
    - Prevent dhclient from sending the hostname over the network
      (Closes: #7688).
    - Override the hostname provided by the DHCP server (Closes: #7769).
    - Add an I2P boot parameter. Without adding "i2p" to the kernel
      command line, I2P will not be accessible for the Live user.
    - Stricter I2P firewall rules:
      * deny I2P from accessing the LAN
      * deny I2P from accessing the loopback device, except for select
        whitelisted services
      * allow I2P access to the Internet
      The ACCEPT rules will only be enabled when the string 'i2p' is
      passed at the boot prompt. The rules which DENY or REJECT
      access for the 'i2psvc' user will always be applied.
    - Disable I2P plugins, since it doesn't make much sense without
      persistence, and should eliminate some attack vectors.
    - Disable I2P's BOB port. No maintained I2P application uses it.

  * Bugfixes
    - Fix condition clause in tails-security-check (Closes: #7657).
    - Don't ship OpenJDK 6: I2P prefers v7, and we don't need both.
    - Prevent Tails Installer from updating the system partition
      properties on MBR partitions (Closes: #7716).

  * Minor improvements
    - Upgrade to Torbutton 1.6.12.1.
    - Install gnome-user-guide (Closes: #7618).
    - Install cups-pk-helper (Closes: #7636).
    - Update the SquashFS sort file.
    - Compress the SquashFS more aggressively (Closes: #7706).
    - I2P: Keep POP3 email on server. The default in the I2P webmail
      app was to keep mail on the server, but that setting was changed
      recently. This configuration setting (susimail.config) will only
      be copied over in I2P 0.9.14 and newer.
    - Add a Close button to the Tails Installer launcher window.

  * Build system
    - Migrate Vagrant basebox to Debian Wheezy (Closes #7133, #6736).
    - Consistently use the same Debian mirror.
    - Disable runtime APT proxy configuration when using APT in
      binary_local-hooks (Closes: #7691).

  * Automated test suite
    - Automatically test hostname leaks (Closes: #7712).
    - Move autotest live-config hook to be run last. This way we'll
      notice if some earlier live-config hook cancels all hooks by
      running the automated test suite since the remote shell won't be
      running in that case.
    - Test that the I2P boot parameter does what it's supposed to do
      (Closes: #7760).
    - Start applications by using the GNOME Applications menu instead
      of the GNOME Run Dialog (Closes: #5550, #7060).

 -- Tails developers <tails@boum.org>  Sun, 31 Aug 2014 20:49:28 +0000

tails (1.1) unstable; urgency=medium

  * Rebase on Debian Wheezy
    - Upgrade literally thousands of packages.
    - Migrate to GNOME3 fallback mode.
    - Install LibreOffice instead of OpenOffice.
    - Remove custom LSB logging: Wheezy has fancy colored init
      logging.

  * Major new features
    - UEFI boot support.
    - Replace the Windows XP camouflage with an experimental Windows 8
      camouflage.
    - Install Linux 3.14.12-1 from Debian unstable.
    - Bring back VirtualBox guest modules, installed from Wheezy
      backports. Full functionality is only available when using the
      32-bit kernel.

  * Security fixes
    - Fix write access to boot medium via udisks (#6172).
    - Don't allow the desktop user to pass arguments to
      tails-upgrade-frontend (Closes: #7410).
    - Make persistent file permissions safer (Closes #7443):
      * Make the content of /etc/skel non-world-readable. Otherwise,
        such files may be copied to /home/amnesia, and in turn to the
        persistent volume, with unsafe permissions. That's no big deal
        in /home/amnesia (that is itself not world-readable), *but*
        the root of the persistent volume has to be world-readable.
      * Have activate_custom_mounts create new directories with safe
        permissions.
      * Set strict permissions on /home/amnesia (Closes: #7463).
      * Fix permissions on persistent directories that were created
        with unsafe permissions (Closes: #7458).
      * Fix files ownership while copying persistence (Closes: #7216).
        The previous instructions to copy the persistent data were
        creating personal files that belong to root. I don't think
        there is a way of preserving the original ownership using
        Nautilus (unless doing a "move" instead of a "copy" but that's
        not what we are trying to do here).
    - Disable FoxyProxy's proxy:// protocol handler (Closes: #7479).
      FoxyProxy adds the proxy:// protocol handler, which can be used
      to configure the proxy via an URI. A malicious web page can
      include (or a malicious exit node can inject) some JavaScript
      code to visit such an URI and disable or otherwise change
      Iceweasel's proxy settings. While using this to disable
      proxying will be dealt with safely by our firewall, this could
      be used to defeat stream isolation, although the user must be
      tricked into accepting the new proxy settings.
    - Upgrade the web browser to 24.7.0esr-0+tails1~bpo70+1
      (Firefox 24.7.0esr + Iceweasel patches + Torbrowser patches).
    - Upgrade to Linux 3.14.12-1 (fixes CVE-2014-4699).
    - Upgrade libav-based packages to 0.8.13-1 (fixes CVE-2014-4609).
    - Upgrade to libxml2 2.8.0+dfsg1-7+wheezy1 (fixes CVE-2014-0191).
    - Upgrade to dbus 1.6.8-1+deb7u3 (fixes CVE-2014-3477,
      CVE-2014-3532 and CVE-2014-3533).

  * Bugfixes
    - Disable GNOME keyring's GnuPG functionality. (Closes: #7330) In
      feature/regular-gnupg-agent, we installed the regular GnuPG
      agent so that it is used instead of GNOME keyring's one. This is
      not enough on Wheezy, so let's disable the starting of the "gpg"
      component of GNOME keyring.
    - Make sure /etc/default/locale exists, with a sensible default
      value (Closes: #7333). Before Tails Greeter's PostLogin script
      are run, /etc/default/locale does not exist on Wheezy. Our
      tails-kexec initscript (and quite a few other scripts we run)
      depends on this file to exist. So, let's make sure it exists,
      with a sensible default value.
    - Create the tails-persistence-setup user with the same UID/GID it
      had on Tails/Squeeze. (Closes: #7343) Else, our various checks
      for safe access rights on persistence.conf fail.
    - Revert back to browsing the offline documentation using Iceweasel
      instead of Yelp (Closes: #7390, #7285).
    - Make the new NetworkManager configuration directory persistent,
      when the old one was, but disable the old one (Closes: #7338).
    - Before running tails-upgrade-frontend, chdir to a world-readable
      place (Closes: #7641). In particular, Archive::Tar::Wrapper,
      when called by tails-install-iuk, wants to chdir back to the
      original cwd after it has chdir'd elsewhere to do its job.

  * Minor improvements
    - Install seahorse-nautilus, replacing seahorse-plugins (Closes #5516).
    - Install hledger (custom backport, for now): our accountants need this.
    - Install stable Scribus instead of scribus-ng.
    - Install the printer driver for Epson Inkjet that use ESC/P-R.
    - Install the BookletImposer PDF imposition toolkit. It's tiny,
      and really helpful e.g. when producing booklets.
    - Install gtkhash and nautilus-gtkhash (Closes #6763).
    - Import new version of Tor Launcher:
      · Now based on upstream Tor Launcher 0.2.5.4.
      · Tor bug #11772: Proxy Type menu not set correctly
      · Tor bug #11699: Change &amp;#160 to &#160; in network-settings.dtd
      · Correctly handle startup paths that contain dot.
    - Upgrade to Torbutton 1.6.9.0.
    - Avoid shipping python2.6 in addition to python2.7.
    - Don't install Gobby 0.4 anymore. Gobby 0.5 has been available in
      Debian since Squeeze, now is a good time to drop the obsolete
      0.4 implementation.
    - Require a bit less free memory before checking for upgrades with
      Tails Upgrader. The general goal is to avoid displaying "Not
      enough memory available to check for upgrades" too often due to
      over-cautious memory requirements checked in the wrapper.
    - Make Tails Greeter's help window resolution-aware. Previously it
      used a static 800x600 which was problematic on lower resolutions,
      and sub-optimal on higher resolutions. Now it adapts itself
      according to the screen resolution.
    - Whisperback now sanitizes attached logs better with respect to
      DMI data, IPv6 addresses, and serial numbers (Closes #6797,
      #6798, #6804).
    - Integrate the new logo in Tails Installer (Closes #7095)
    - Also install linux-base and linux-compiler-gcc-4.8-x86 from
      sid. This way, we can get rid of our linux-compiler-gcc-4.8-x86
      3.12, and it makes things a bit more consistent.
    - Include the syslinux binary, and its MBR, in the ISO filesystem.
      This in turn allows Tails Installer to use this binary and MBR,
      which is critical for avoiding problems (such as #7345) on
      "Upgrade from ISO".
    - Include syslinux.exe for win32 in utils/win32/ on the ISO
      filesystem (Closes: #7425).
    - Tails Installer:
      * Add consistent margins in GUI.
      * Always reset the target drive's MBR, without asking for
        confirmation, after installing or upgrading.
      * Install the bootloader using the syslinux binary found on the
        target device, once the Live OS has been extracted/copied
        there.
    - Enable double-clicking to pick entries in the language or
      keyboard layout lists in Tails Greeter.
    - Install backport of shared-mime-info 1.3 (Closes: #7079).
    - Make sanity-check prompts closable in Tails Persistence Setup
      (Closes: #7119).
    - Fix quick search in Tails Greeter's Other languages window
      (Closes: #5387).
    - Install systemd. It is not enabled by default, but having it
      around will help doing the migration work.
    - Enable AppArmor on the kernel command-line. This is a no-op
      without the userspace tools and with no profile shipped, but it
      will make it easier to fix this part of the situation.

  * Build system
    - Bump Vagrant builder's memory for RAM builds. Wheezy requires
      more space to build, and the resulting image is larger.
    - Fix Vagrant compatibility issue. Some classes' methods/fields
      have been renamed between Vagrant versions, so we need a simple
      compatibility layer to support all versions. Without this, it's
      not possible to issue e.g. a `build` command to an already
      running (i.e. `vm:up`:ed) Vagrant instance.
    - Move cpu and mem checks to the `build` task. Previously, when
      they were checked in `vm:up` *only* when issued while the VM
      already is up, so these checks weren't run if one issues a
      `build` when the VM is off. Now we'll fail earlier with a more
      informative error message, and it looks like a more logical home
      for them too.
    - Fix buggy memory checks for RAM building. We have to take into
      account which state the Vagrant VM is in for determining *where*
      we check if enough memory is available for a RAM build. If it's
      off, we check the host; if it's on we check the VM. Previously
      we always checked the host, which doesn't make sense when the VM
      is already started.

  * Automated test suite
    - Bump the tester VM's RAM by 256 MiB. There is not enough free
      RAM to run Tails Upgrader with just 1 GiB of RAM after the
      migration to Wheezy.
    - Always adjust OOM and memory overcommit settings. The kernel
      freezes seem to also happen for the amd64 kernel when filling
      the memory.
    - Add option to make Sikuli rety on FindFailed. This makes it
      possible to update manu images for Sikuli in just *one* test
      suite run, by continuously updating outdated pictures as we go.
    - Actually run "Upgrade from ISO" from a USB drive running the old
      version. That's what users do, and is buggy.
    - Automatically test persistent directories permissions (Closes: #7560).
    - Use read-write persistence when testing upgraded USB
      installations.  Otherwise e.g. the permission fixes won't get
      applied, and the subsequent steps testing the permissions will
      fail.
    - Actually check that the ISO's Tails is installed. The step
      "Tails is installed on USB drive $TARGET" only checks that the
      *running* Tails is installed on $TARGET, which obviously fails
      when doing an upgrade from ISO running an old Tails. That it
      worked for the same scenario running the current Tails is just
      coincidental.
    - Use OpenJDK 7 to run our test suite (Closes #7175).
    - Use qemu-system-x86_64 directly, instead of kvm, for running the
      automated test suite (Closes: #7605).

 -- Tails developers <tails@boum.org>  Sun, 20 Jul 2014 23:16:13 +0200

tails (1.0.1) unstable; urgency=medium

  * Security fixes
    - Upgrade the web browser to 24.6.0esr-0+tails1~bpo60+1
      (Firefox 24.6.0esr + Iceweasel patches + Torbrowser patches).
      Also import the Tor Browser profile at commit
      90ba8fbaf6f23494f1a0e38d63153b3b7e65d3d3 from
      ttp/tor-browser-24.6.0esr-3.x-1.
    - Install Linux 3.14 from Debian unstable (fixes CVE-2014-3153 and
      others).
    - Install openssl from Squeeze LTS (fixes CVE-2014-0076,
      CVE-2014-0195, CVE-2014-0221, CVE-2014-3470 and CVE-2014-0224).
    - Install GnuTLS from Squeeze LTS (fixes CVE-2014-3466.).

  * Minor improvements
    - Add Squeeze LTS APT sources. It has been given a low pinning
      priority so explicit pinning must be used to actually install
      anything from it.
    - Upgrade Tor to 0.2.4.22-1~d60.squeeze+1.
    - Upgrade I2P to 0.9.13-1~deb6u+1.

 -- Tails developers <tails@boum.org>  Sun, 08 Jun 2014 19:14:00 +0200

tails (1.0) unstable; urgency=medium

  * Security fixes
    - Upgrade the web browser to 24.5.0esr-0+tails1~bpo60+1
      (Firefox 24.5.0esr + Iceweasel patches + Torbrowser patches).
    - Upgrade Tor to 0.2.4.21-1+tails1~d60.squeeze+1:
      * Based on 0.2.4.21-1~d60.squeeze+1.
      * Backport the fix for Tor bug #11464. It adds client-side blacklists for
        all Tor directory authority keys that was vulnerable to Heartbleed.
        This protects clients in case attackers were able to compromise a
        majority of the authority signing and identity keys.

   * Bugfixes
    - Disable inbound I2P connections. Tails already restricts incoming
      connections, but this change tells I2P about it.
    - Fix link to the system requirements documentation page in the Tails
      Upgrader error shown when too little RAM is available.

  * Minor improvements
    - Upgrade I2P to 0.9.12-2~deb6u+1.
    - Import TorBrowser profile. This was forgotten in Tails 0.23 and even
      though we didn't explicitly set those preferences in that release
      they defaulted to the same values. This future-proofs us in case the
      defaults would ever change.
    - Import new custom version of tor-launcher:
      * Based on upstream Tor Launcher 0.2.5.3.
      * Improve how Tor Launcher handles incomplete translation.
        (Tor bug #11483; more future-proof fix for Tails bug #6885)
      * Remove the bridge settings prompt. (Tor bug #11482; closes Tails
        bug #6934,)
      * Always show bridge help button. (Tor bug #11484)
    - Integrate the new Tails logo into various places:
      * The website
      * The boot splash
      * The "About Tails" dialog

  * Build system
    - Use the stable APT suite when building from the stable Git branch
      (Closes: #7022).

  * Test suite
    - Add test for the #7022 fix.

 -- Tails developers <tails@boum.org>  Sun, 27 Apr 2014 19:34:01 +0200

tails (0.23) unstable; urgency=medium

  * Security fixes
    - Upgrade the web browser to 24.4.0esr-0+tails1~bpo60+1
      (Firefox 24.4.0esr + Iceweasel patches + Torbrowser patches).

  * Major new features
    - Spoof the network interfaces' MAC address by default (Closes: #5421),
      as designed on https://tails.boum.org/contribute/design/MAC_address/.
    - Rework the way to configure how Tor connects to the network
      (bridges, proxy, fascist firewall): add an option to Tails Greeter,
      start Tor Launcher when needed (Closes: #5920, #5343).

  * Bugfixes
    - Additional software: do not crash when persistence is disabled
      (Closes: #6440).
    - Upgrade Pidgin to 2.10.9, that fixes some regressions introduced
      in the 2.10.8 security update (Closes: #6661).
    - Wait for Tor to have fully bootstrapped, plus a bit more time,
      before checking for upgrades (Closes: #6728) and unfixed known
      security issues.
    - Disable the Intel Management Engine Interface driver (Closes: #6460).
      We don't need it in Tails, it might be dangerous, and it causes bugs
      on various hardware such as systems that reboot when asked to shut down
    - Add a launcher for the Tails documentation. This makes it available
      in Windows Camouflage mode (Closes: #5374, #6767).
    - Remove the obsolete wikileaks.de account from Pidgin (Closes: #6807).

  * Minor improvements
    - Upgrade Tor to 0.2.4.21-1~d60.squeeze+1.
    - Upgrade obfsproxy to 0.2.6-2~~squeeze+1.
    - Upgrade I2P to 0.9.11-1deb6u1.
    - Install 64-bit kernel instead of the 686-pae one (Closes: #5456).
      This is a necessary first step towards UEFI boot support.
    - Install Monkeysign (in a not-so-functional shape yet).
    - Disable the autologin text consoles (Closes: #5588). This was one of
      the blockers before a screen saver can be installed
      in a meaningful way (#5684).
    - Don't localize the text consoles anymore: it is broken on Wheezy,
      the intended users can as well use loadkeys, and we now do not have
      to trust setupcon to be safe for being run as root by the desktop user.
    - Make it possible to manually start IBus.
    - Reintroduce the possibility to switch identities in the Tor Browser,
      using a filtering proxy in front of the Tor ControlPort to avoid giving
      full control over Tor to the desktop user (Closes: #6383).
    - Incremental upgrades improvements:
      · Drop the Tails Upgrader launcher, to limit users' confusion
        (Closes: #6513).
      · Lock down sudo credentials a bit.
      · Hide debugging information (Closes: #6505).
      · Include ~/.xsession-errors in WhisperBack bug reports.
        This captures the Tails Upgrader errors and debugging information.
      · Report more precisely why an incremental upgrade cannot be done
        (Closes: #6575).
      · Various user interface and phrasing improvements.
    - Don't install the Cookie Monster browser extension (Closes: #6790).
    - Add a browser bookmark pointing to Tor's Stack Exchange (Closes: #6632).
    - Remove the preconfigured #tor channel from the Pidgin: apparently,
      too many Tails users go ask Tails questions there, without making
      it clear that they are running Tails, hence creating a user-support
      nightmare (Closes: #6679).
    - Use (most of) Tor Browser's mozconfig (Closes: #6474).
    - Rebase the browser on top of iceweasel 24.3.0esr-1, to get
      the certificate authorities added by Debian back (Closes: #6704).
    - Give access to the relevant documentation pages from Tails Greeter.
    - Hide Tails Greeter's password mismatch warning when entry is changed.
    - Persistent Volume Assistant:
      · Take into account our installer is now called Tails Installer.
      · Optimize window height (Closes: #5458).
      · Display device paths in a more user-friendly way (Closes: #5311).

  * Build system
    - Ease updating POT and PO files at release time, and importing translations
      from Transifex (Closes: #6288, #6207).
    - Drop custom poedit backport, install it from squeeze-backports-sloppy.
    - Make ISO and IUK smaller (Closes: #6390, #6425):
      · Exclude more files from being included in the ISO.
      · Remove *.pyc later so that they are not recreated.
      · Truncate log files later so that they are not filled again.
      · At ISO build time, set mtime to the epoch for large files whose content
        generally does not change between releases. This forces rsync
        to compare the actual content of these files, when preparing an IUK,
        instead of blindly adding it to the IUK merely because the mtime
        has changed, while the content is the same.
    - Make local hooks logging consistent.

  * Test suite
    - Migrate from JRuby to native Ruby + rjb.
    - The test suite can now be run on Debian Wheezy + backports.
    - Fix buggy "persistence is not enabled" step (Closes: #5465).
    - Use IPv6 private address as of RFC 4193 for the test suite's virtual
      network. Otherwise dnsmasq from Wheezy complains, as it is not capable
      of handling public IPv6 addresses.
    - Delete volumes after each scenario unless tagged @keep_volumes.
    - Add an anti-test to make sure the memory erasure test works fine.
    - A *lot* of bugfixes, simplifications and robustness improvements.

 -- Tails developers <tails@boum.org>  Tue, 18 Mar 2014 00:58:50 +0100

tails (0.22.1) unstable; urgency=medium

  * Security fixes
    - Upgrade the web browser to 24.3.0esr-0+tails1~bpo60+2
      (Firefox 24.3.0esr + Iceweasel patches + Torbrowser patches).
    - Upgrade NSS to 3.14.5-1~bpo60+1.
    - Upgrade Pidgin to 2.10.8.
    - Workaround browser size fingerprinting issue by using small icons
      in the web browser's navigation toolbar (Closes: #6377).
      We're actually hit by Tor#9268, and this is the best workaround gk
      and I were able to find when discussing this on Tor#10095.

  * Major new features
    - Check for upgrades availability using Tails Upgrader, and propose
      to apply an incremental upgrade whenever possible (Closes: #6014).
      · Run tails-update-frontend at session login time.
      · Have tails-security-check only report unfixed security issues.
      · Greatly improve the Tails Upgrader UI and strings phrasing.
      · Enable startup notification for Tails Upgrader.
    - Install Linux 3.12 (3.12.6-2) from Debian testing. Unfortunately,
      this breaks the memory wipe feature on some hardware (#6460), but
      it fixes quite a few security issues, and improves hardware support.
    - Update the build system to be compatible with Vagrant 1.2 and 1.3,
      in addition to the already supported versions (Closes: #6221).
      Thanks to David Isaac Wolinsky <isaac.wolinsky@gmail.com>.

  * Bugfixes
    - Do not start IBus for languages that don't need it. This fixes
      the keybindings problems introduced in 0.22 (Closes: #6478).
      Thanks to WinterFairy.
    - Disable network.proxy.socks_remote_dns in the Unsafe Browser.
      Bugfix against 0.22 (Closes: #6479).
    - Fetch Tor Browser User-Agent from its own prefs, rather than from
      the obsolete Torbutton ones. Bugfix against 0.22 (Closes: #6477).
    - Upgrade Vagrant basebox to include up-to-date Debian archive keys
      (Closes: #6515, #6527).
    - Do not use a non-working proxy for downloading the Vagrant basebox
      (Closes: #6514).
    - Use IE's icon in Windows camouflage mode.
      Bugfix against 0.22 (Closes: #6536).
    - Support "upgrading" a partial Tails installation (Closes: #6438)
      and fix missing confirmation dialog in Tails Installer (Closes: #6437).
      Thanks to Andres Gomez Ramirez <andres.gomez@cern.ch>.
    - Fix browser homepage in Spanish locales (Closes: #6612).

  * Minor improvements
    - Tor 0.2.4 is stable! Adapt APT sources accordingly.
    - Update Tor Browser to 24.2.0esr-1+tails1, that uses its own NSS
      library instead of the system one.
    - Update Torbutton to 1.6.5.3.
    - Do not start Tor Browser automatically, but notify when Tor is ready.
      Warn the user when they attempt to start Tor Browser before Tor is ready.
    - Import Tor Browser profile at
      3ed5d9511e783deb86835803a6f40e7d5a182a12 from ttp/tor-browser-24.2.0esr-1.
    - Use http.debian.net for Vagrant builds, instead of the mostly broken
      (and soon obsolete) cdn.debian.net.
    - Phrasing and UI improvements in tails-upgrade-frontend.
    - Style and robustness improvements in tails-security-check.
    - Make room for upcoming UEFI support in Tails Installer.

 -- Tails developers <tails@boum.org>  Wed, 29 Jan 2014 15:08:13 +0100

tails (0.22) unstable; urgency=medium

  [Tails developers]
  * Security fixes
    - Upgrade to Iceweasel 24.2.0esr that fixes a few serious security issues.
    - Stop migrating persistence configuration and access rights. Instead,
      disable all persistence configuration files if the mountpoint has wrong
      access rights (Closes: #6413).
    - Upgrade to NSS 3.15.3 that fixes a few serious security issues affecting
      the browser, such as CVE-2013-1741, CVE-2013-5605 and CVE-2013-5606.

  * Major improvements
    - Switch to Iceweasel 24 (Closes: #6370).
      · Resync' (most) Iceweasel prefs with TBB 3.0-beta-1 and get rid
        of many obsolete or default settings.
      · Disable WebRTC (Closes: #6468).
      · Import TorBrowser profile at commit
        51bf06502c46ee6c1f587459e8370aef11a3422d from the tor-browser-24.2.0esr-1
        branch at https://git.torproject.org/tor-browser.git.
    - Switch to Torbutton 1.6.5 (Closes: #6371).
      · Prevent Torbutton from asking users to "upgrade TBB".
      · Use the same Tor SOCKS port as the TBB (9151) for our web browser.
        This should be enough to avoid being affected by Tor#8511.
      · Disable Torbutton 1.6's check for Tor.
        Unfortunately, the new check.torproject.org breaks the remote Tor
        check. We cannot use the local Tor check with the control port. So,
        the shortest and sanest path to fixing the check issue, because the
        remote Tor check is broken" seems to simply disable this check.
        Patch submitted upstream as Tor#10216.
    - Prepare incremental upgrades to be the next default way to upgrade Tails,
      on point-releases at least.

  * Bugfixes
    - Deny X authentication only after Vidalia exits (Closes: #6389).
    - Disable DPMS screen blanking (Closes: #5617).
    - Fix checking of the persistent volume's ACL.
    - Sanitize more IP and MAC addresses in bug reports (Closes: #6391).
    - Do not fail USB upgrade when the "tmp" directory exists on the
      destination device.
    - Tails Installer: list devices with isohybrid Tails installed
      (Closes: #6462).

  * Minor improvements
    - Create a configuration file for additional software if needed
      (Closes: #6436).
    - Translations all over the place.
    - Enable favicons in Iceweasel.
    - Do not propose to make permanent NoScript exceptions.
      In Tails, every such thing is temporary, so better only display the menu
      entry that's about temporarily allowing something.
    - Clearer warning when deleting persistent volume (thanks to Andres Gomez
      Ramirez <andres.gomez@cern.ch> for the patch).
    - Make wording in Tails Installer more consistent.

  [ WinterFairy ]
  * Use IBus instead of SCIM (Closes: #5624, #6206).
    It makes it possible to input passwords in pinentry for at least Japanese,
    Chinese and Korean languages.
  * Add an import-translation script.
    This automates the importation process of completed translations
    from Transifex.
  * Always list optimal keyboard layout in the greeter (Closes: #5741).
  * Fix on-the-fly translation of the greeter in various languages
    (Closes: #5469).

  [ Kytv]
  * Update I2P to 0.9.8.1 (Closes: #6080, #5889).
  * Improve I2P configuration:
    - Disable IPv6 support in a nicer way.
    - Disable i2cp (allows java clients to communicate from outside the JVM). If
      this is unset an exception for port 7654 would need to be added to ferm.
    - Disable "in-network" updates (this is also done in the regular I2P
      packages).
    - Disable the outproxies. Access to the Internet is already routed through
      Tor so these are unnecessary. If end-users have a good reason to go
      through one of the I2P outproxies they can turn them back on.
  * Add a couple of default I2P IRC channels to Pidgin.
  * Allow access to the local 'eepsite' through FoxyProxy.
  * Add firewall exceptions for the standard I2P ports.

 -- Tails developers <tails@boum.org>  Sat, 30 Nov 2013 16:47:18 +0100

tails (0.21) unstable; urgency=low

  * Security fixes
    - Don't grant access to the Tor control port for the desktop user
      (amnesia). Else, an attacker able to run arbitrary code as this user
      could obtain the public IP with a get_info command.
      · Vidalia is now run as a dedicated user.
      · Remove the amnesia user from the debian-tor group.
      · Remove the Vidalia launcher in the Applications menu.
        The Vidalia instance it starts is useless, since it can't connect
        to the Tor control port.
    - Don't allow the desktop user to directly change persistence settings.
      Else, an attacker able to run arbitrary code as this user could
      leverage this feature to gain persistent root access, as long as
      persistence is enabled.
      · Fully rework the persistent filesystem and files ownership
        and permissions.
      · Run the Persistent Volume Assistant as a dedicated user, that is
        granted the relevant udisks and filesystem -level credentials.
      · At persistence activation time, don't trust existing persistence
        configuration files, migrate to the new ownership and permissions,
        migrate every known-safe existing settings and backup what's left.
        Warn the user when not all persistence settings could be migrated.
      · Persistent Volume Assistant uses the new ownership and permissions
        scheme when initializing a new persistent volume, and refuses to
        read persistence.conf if it, or the parent directory, hasn't the
        expected permissions.
      · Make boot medium 'system internal' for udisks with bilibop.
        Once Tails is based on Wheezy, this will further complete the
        protection (see #6172 for details).
    - Update Iceweasel to 17.0.10esr-0+tails2~bpo60+1.
    - Update Torbutton to 1.5.2-2, including a patch cherry-picked from
      upstream to make window resizing closer to what the design says.

  * Major new features
    - Add a persistence preset for printing settings (Closes: #5686).
      Reload CUPS configuration after persistence activation.
    - Support SD card connected through a SDIO host adapter (Closes: #6324).
      · Rebrand Tails USB installer to Tails installer.
      · Display devices brand, model and size in the Installer
        (Closes: #6292).
      · Ask for confirmation before installing Tails onto a device
        (Closes: #6293).
      · Add support for SDIO and MMC block devices to the Tails Installer
        (Closes: #5744) and the Persistent Volume Assistant (Closes: #6325).
      · Arm the udev watchdog when booted from SD (plugged in SDIO) too
        (Closes: #6327).

  * Minor improvements
    - Provide a consistent path to the persistent volume mountpoint
      (Closes: #5854).
    - Add a KeePassX launcher to the top GNOME panel (Closes: #6290).
    - Rework bug reporting workflow: point the desktop launcher to
      the troubleshooting page.
    - Make /home world-readable at build time, regardless of the Git
      working copy permissions. This makes the build process more robust
      against strict umasks.
    - Add signing capabilities to the tails-build script (Closes: #6267).
      This is in turn used to sign ISO images built by our Jenkins setup
      (Closes: #6193).
    - Simplify the ikiwiki setup and make more pages translatable.
    - Exclude the version string in GnuPG's ASCII armored output.
    - Prefer stronger ciphers (AES256,AES192,AES,CAST5) when encrypting
      data with GnuPG.
    - Use the same custom Startpage search URL than the TBB.
      This apparently disables the new broken "family" filter.
    - Update AdBlock Plus patterns.
    - Install Linux from Debian testing.
      (That is, the same version that was shipped in 0.20.1.)

  * Test suite
    - Look for "/tmp/.X11-unix/X${1#:}" too when detecting displays in use.
    - Adapt tests to match the Control Port access security fix:
      · Take into account that the amnesia user isn't part of the debian-tor
        group anymore.
      · Run as root the checks to see if a process is running: this
        is required to see other users' processes.

 -- Tails developers <tails@boum.org>  Sat, 26 Oct 2013 23:42:46 +0200

tails (0.20.1) unstable; urgency=low

  * Major new features
  - Install Tor 0.2.4.17-rc-1~d60.squeeze+1 from the Tor project's repository.
  - Install Iceweasel 17.0.9esr with Torbrowser patches.
  - Install Linux kernel 3.10-3 (version 3.10.11-1) from sid.

  * Bugfixes
  - Remount persistence devices read-only at shutdown/reboot time
    (Closes: #6228).
  - Greeter: display a warning icon on admin password mismatch and on
    persistence unlocking failure. Thanks to Andres Gomez Ramirez
    <andres.gomez@cern.ch> for the fix!
  - Don't torsocksify Pidgin.
    Instead we disable Pidgin's GNOME integration to get the "Global proxy
    configuration", which we set to use Tor. This fixes the I2P IRC account.
  - Additional software: fix typo in notification.
  - Allow installing "Priority: standard" packages that we do not install
    by default: remove them late in the build process instead of assigning
    them a -1 APT pinning level.

  * Minor improvements
  - Update AdBlock Plus patterns.
  - Use more unique ISO file name when building from Jenkins.
  - Additional software: point to the system log on upgrade failure.
  - Set SOCKS5_USER and SOCKS5_PASSWORD in the connect-socks wrapper (used
    by Git). Else, Tor 0.2.4's IsolateSOCKSAuth and connect-proxy
    sometimes play together in some way that makes connect-proxy ask for
    a password to connect to the SocksPort. SOCKS5_USER and
    SOCKS5_PASSWORD are passed through unchanged if they were manually set
    by the user already.
  - Use our custom connect-socks wrapper for SSH. Else, Tor 0.2.4's
    IsolateSOCKSAuth and connect-proxy sometimes play together in some way
    that makes connect-proxy ask for a password to connect to the
    SocksPort. Note that connect-socks uses the default SocksPort too, so
    no change here wrt. our connection isolation design.

  * Localization
  - Import new translations from Transifex.

  * Test suite
  - Fix old ISO checking for consistent error reporting.
  - Remove custom persistence test from manual test suite.
    It was removed for the GUI in t-p-s 0.33.

 -- Tails developers <tails@boum.org>  Sun, 15 Sep 2013 15:49:36 +0200

tails (0.20) unstable; urgency=low

  * Major new features
  - Install Linux kernel 3.10.3-1 from Debian unstable.
  - Iceweasel 17.0.8esr + Torbrowser patches.

  * Bugfixes
  - Prevent Iceweasel from displaying a warning when leaving HTTPS web sites.
  - Make Iceweasel use the correct, localized search engine.
  - Fix Git access to https:// repositories.

  * Minor improvements
  - Install Dasher, a predictive text entry tool.
  - Add a wrapper around TrueCrypt which displays a warning about it soon
    being deprecated in Tails.
  - Remove Pidgin libraries for all protocols but IRC and Jabber/XMPP.
    Many of the other protocols Pidgin support are broken in Tails and
    haven't got any security auditting.
  - Disable the pre-defined Pidgin accounts so they do not auto-connect
    on Pidgin start.
  - Include information about Alsa in WhisperBack reports.
  - Explicitly restrict access to ptrace. While this setting was enabled
    by default in Debian's Linux 3.9.6-1, it will later disabled in 3.9.7-1.
    It's unclear what will happen next, so let's explicitly enable it ourselves.
  - Do not display dialog when a message is sent in Claws Mail.
  - Sync iceweasel preferences with the Torbrowser's.

  * Localization
  - Many translation updates all over the place.
  - Merge all Tails-related POT files into one, and make use of intltoolize
    for better integration with Transifex.

 -- Tails developers <tails@boum.org>  Tue, 30 Jul 2013 14:19:57 +0200

tails (0.19) unstable; urgency=low

  * Major new features
  - Install Linux kernel 3.9.5-1 from Debian unstable.
    Features of particular interest for Tails are the Yama LSM
    (ptrace scope restrictions) and improved hardware support.
    As a corollary, install initramfs-tools from there too.
  - Iceweasel 17.0.7esr + Torbrowser patches.
  - Unblock Bluetooth, Wi-Fi, WWAN and WiMAX; block every other type of
    wireless device. Next steps are described on the
    todo/protect_against_external_bus_memory_forensics ticket.

  * Bugfixes
  - Fix write access to boot medium at the block device level,
    by installing bilibop-udev. Thanks to quidame for his support.
  - tails-greeter l10n-related fixes, thanks to winterfairy:
    · Fix so translations is applied on password mismatch messages.
    · Separate forward and login buttons and make them translatable.
  - Fix link to documentation when no sudo password is set.
  - gpgApplet: partial fix for clipboard emptying after a wrong passphrase
    was entered.
  - Workaround aufs bug in Unsafe Browser script.

  * Minor improvements
  - Drop GNOME proxy settings: we did not find any use of it we were keen
    to support, other than two programs (Seahorse, Pidgin) that are now run
    with torsocks.
  - Format newly created persistent volumes as ext4.
  - GnuPG: don't connect to the keyserver specified by the key owner.
    This feature opens the door to a variety of subtle attacks.
  - GnuPG: locate keys only from local keyrings.
    This is probably the default, but better safe than sorry.
  - Install virt-what from Wheezy.
    The version from Squeeze does not detect at least Parallels for Mac v.8.
  - Upgrade live-boot and live-config to the 3.0.x final version from Wheezy.
    · Remove /live and /lib/live/image compatibility symlinks.
    · Add /live/overlay -> /lib/live/mount/overlay symlink.
      The live-boot changes (commit d2b2a461) brought to fix Debian bug
      #696495 revert some of our previous changes (commit 77dab1cb), and as
      a result, at the time live-persist runs, no tmpfs is mounted on
      /live/overlay, which breaks the aufs mount. So, let's just ensure
      /live/overlay points to a tmpfs.
    · Really disable policykit and sudo live-config hooks.
      ... by making it believe they've already been run.
      This workarounds new live-config's default behavior.

  * Localization
  - Many translation updates all over the place.

  * Test suite
  - Re-enable previously disabled boot device permissions test.

 -- Tails developers <tails@boum.org>  Wed, 26 Jun 2013 12:36:20 +0200

tails (0.18) unstable; urgency=low

  * New features
  - Support obfs3 bridges.
  - Automatically install a custom list of additional packages chosen by
    the user at the beginning of every working session, and upgrade them
    once a network connection is established (technology preview).

  * Iceweasel
  - Upgrade to Iceweasel 17.0.6esr-0+tails1~bpo60+1.
  - Update Torbrowser patches to current maint-2.4 branch (567682b).
  - Isolate DOM storage to first party URI, and enable DOM storage:
    don't set dom.storage.enabled anymore, and set Torbutton's
    disable_domstorage to false.
  - Isolate the image cache per url bar domain.
  - Torbutton 1.5.2, and various prefs hacks to fix breakage:
    · Add .saved version of the Torbutton preferences the TBB also sets.
    · Set TOR_SOCKS_HOST and TOR_SOCKS_PORT.
    · Move some prefs (network.proxy.*, extensions.autoDisableScopes,
      extensions.foxyproxy.last-version) to user.js.
      Else, with Torbutton 1.5.x, these ones are not taken into account.
    · Set network.proxy.socks_version.
      Else we get the meaningless user_pref("network.proxy.socks_version", 9063);
      in prefs.js after the initial startup.
    · Set extensions.foxyproxy.socks_remote_dns to true.
      Else, it overrides the various ways we set network.proxy.socks_remote_dns,
      which in turn makes Torbutton think it should start in non-Tor mode.
    · Also pass the TOR_SOCKS_* environment variables to iceweasel when
      generating the profile: Torbutton behaves differently depending on
      these variables, so we don't want the initial profile generation to be
      done without them. In practice, this has no implication that we could
      see right now, but better safe than sorry.
    · Import all version overrides from the TBB prefs.
      Else, the User-Agent sent in the HTTP headers is fine, but real
      values leak with JavaScript, as demonstrated by ip-check's "Browser
      type" test.
    · Move a bunch of settings to user_pref(), that are not applied otherwise.
      For some, this fixes a regression in 0.18~rc1.
      For other, the  bug was already present in Tails 0.17.2.
  - HTTPS Everywhere 3.2.
  - Update prefs to match the TBB's, fix bugs, and take advantage of the latest
    Torbrowser patches:
    · Increase pipeline randomization.
    · Fix @font-face handling of local() fonts.
      Also disable fallback font rendering.
    · Explicitly disable SPDY v2 and v3.
    · Update http pipelining prefs.
  - Make prefs organization closer to the TBB's:
    · Remove Torbutton prefs that we set at their default value.
    · Import Torbutton preferences from the TBB.
    · Organize iceweasel config files in sections the same way as the TBB.
  - Cleanup prefs:
    · Don't set extensions.torbutton.clear_cookies nor
      extensions.torbutton.saved.share_proxy_settings:
      we don't care about toggling anymore.
    · Don't set extensions.torbutton.saved.download_retention nor
      extensions.torbutton.saved.search_suggest:
      these settings are not used in Torbutton anymore.
  - Update unsafe browser prefs mangling accordingly.
  - Move network.protocol-handler.warn-external.* to user_pref().
    Else they're not applied.
    These prefs are actually ignored by Firefox these days -- the TBB
    design doc reads "They are set still anyway out of respect for the
    dead". Let's go on doing the same.
  - Update extensions.adblockplus.currentVersion.
  - Fetch xul-ext-https-everywhere (3.2-2) and xul-ext-noscript (2.6.6.1-1)
    from Debian unstable. They were uploaded there, and accordingly removed
    from experimental.

  * Bugfixes
  - Linux 3.2.41-2+deb7u2.
  - Fixed swapped filenames of tails-{reboot,shutdown}.desktop.
    Thanks to Mikko Harhanen for the patch.
  - Only add ClientTransportPlugin to torrc when bridge mode is enabled.
    This should bring back support for proxies of type other than obfsproxy.

  * Minor improvements
  - Set kernel.dmesg_restrict=1, and make /proc/<pid>/ invisible
    and restricted for other users. It makes it slightly harder for an attacker
    to gather information that may allow them to escalate privileges.
  - Install gnome-screenshot.
  - Don't disable IPv6 on all network interfaces anymore.
    It turns out the IPv6 leaks we wanted to fix actually don't exist.
  - Add a "About Tails" launcher in the System menu.
  - Install GNOME accessibility themes.
  - Use 'Getting started...' as the homepage for Tails documentation button.
  - Stop relying on the obsolete /live/image compatibility symlink.
  - Disable audio preview in Nautilus.
  - Wheezy was released => Squeeze is now oldstable.
  - Pick Tor from deb.torproject.org regardless of the release name they
    advertise. At some point we needed it, their APT repository still thought
    that stable == Squeeze.
  - Add Wheezy APT sources.
  - Install Linux and related packages from Wheezy.
    Debian sid just got Linux 3.8, and we don't want to switch to a new kernel
    yet.
  - Fetch laptop-mode-tools from Wheezy.
    Wheezy has the version we've been installing in 0.18~rc1,
    while a newer one was uploaded to sid in the meantime.
  - Fetch a few packages from Wheezy instead of unstable.
    Namely: spice-vdagent, libregexp-common-perl, macchanger, service-wrapper,
    libservice-wrapper-java and libservice-wrapper-jni.
    Wheezy has the versions we've been installing for a while, so let's
    avoid having unstable push a newer one to us uselessly at some point.
    Note that at the time of this writing, the versions in sid and in Wheezy
    are the same, so this commit is effectively a no-op as of today: it is
    merely a safeguard for the future.

  * Localization
  - Many translation updates all over the place.

  * Build process
  - Make Vagrant's build-tails script support Jenkins too.

  * Test suite
  - Fix Unsafe Browser test broken by hidepid.

 -- Tails developers <tails@boum.org>  Mon, 13 May 2013 22:17:38 +0200

tails (0.17.2) unstable; urgency=low

  * Iceweasel
  - Upgrade to Iceweasel 17.0.5esr-0+tails2~bpo60+1.
  - Stop displaying obsolete context menu entries ("Open Tor URL" and friends).

  * Hardware support
  - Update Linux to 3.2.41-2

  * Bugfixes
  - Use more reliable OpenPGP keyservers:
    · use the hkps pool in GnuPG (and import their SSL CA)
    · use hkp://pool.sks-keyservers.net in Seahorse (as it does not support
      hkps yet)
  - Keep udisks users (GNOME Disk Utility, tails-persistence-setup, etc.)
    from resetting the system partition's attributes when manipulating the
    partition table. To this end, backport the relevant bugfix from Wheezy
    into parted 2.3-5+tails1. This allowed to remove the sgdisk-based
    workaround in tais-persistence-setup, and to stop installing
    python-parted. All this is a first needed step to fix
    todo/make_system_disk_read-only in a future release.

  * Minor improvements
  - Disable NoScript's HTML5 media click-to-play for better user experience.

  * Localization
  - Tails USB installer: update translations for French, German, Spanish,
    Finnish, Greek, Italian, Latvian, Dutch, Polish and Chinese.
  - Tails Greeter: update translations for Farsi, Chinese, French;
    new translations: Finnish, Norwegian Bokmål, Galician.
  - tails-persistence-setup: update Farsi and Chinese translations;
    import new translations for Finnish and Swedish.
  - WhisperBack: update translations for Arabic, French, German, Greek,
    Spanish, Korean, Polish, Russian. New translations: Finnish, Chinese.

  * Build process
  - Add automated testing framework (Sikuli, Cucumber, libvirt -based)
    with a bunch of tests.

 -- Tails developers <amnesia@boum.org>  Sun, 07 Apr 2013 12:17:26 +0200

tails (0.17.1) unstable; urgency=low

  * Iceweasel
  - Upgrade to Iceweasel 17.0.4esr-0+tails1~bpo60+1.

  * Hardware support
  - Update Linux to 3.2.39-2.
    It includes the drm and agp subsystems from Linux 3.4.29.
  - Don't install xserver-xorg-video-rendition backport.
    xserver-xorg-video-rendition has been removed from squeeze-backports
    due to an upstream tarball mismatch discover when merging backports
    into the main Debian archive, and xserver-xorg-video-all still depends
    on it, so we explicitly install all drivers from -all but -rendition
    as a (hopefully temporary) workaround.

  * Minor improvements
  - Remove Indymedia IRC account, until we ship a version of Pidgin
    with SASL support, that is when Tails is based on Wheezy.

  * Build system
  - Don't ship the wiki's todo and bugs on ISO images.

 -- Tails developers <amnesia@boum.org>  Thu, 21 Mar 2013 18:54:11 +0100

tails (0.17) unstable; urgency=low

  * New features
  - Install the KeePassX password manager, with a configuration and
    documentation that makes it easy to persist the password database.

  * Iceweasel
  - Upgrade to Iceweasel 17.0.3esr-1+tails1~bpo60+1.
  - Install xul-ext-adblock-plus from squeeze-backports.
  - Do not allow listing all available fonts.
    Set browser.display.max_font_attempts and browser.display.max_font_count
    to enable the Torbrowser Limit-the-number-of-fonts-per-document patch.
  - Set default spellchecker dictionary to English (USA),
    and localize it according to locale with our custom branding extension.
  - Disable the add-ons automatic update feature.
  - Make the generated profile world-readable.
  - Remove NoScript click-to-play confirmation.
  - Sync some prefs set by Torbutton, to be ready when it stops setting these.
  - Disable navigation timing.
  - Disable SPDY. It stores state and may have keepalive issues.
  - More aggressive iceweasel HTTP pipelining settings.
  - Enable WebGL (as click-to-play only).
  - Disable network.http.connection-retry-timeout.
  - Disable full path information for plugins.
  - Remove NoScript blocks of WebFonts.
  - Disable DOM storage in Torbutton.
    Since we don't apply the 0026-Isolate-DOM-storage-to-first-party-URI.patch
    Torbrowser patch yet, and still disable DOM storage, we need to tell
    Torbutton not to use it.
  - Synchronize iceweasel's general.useragent.override with TBB based on FF17.
    The User-Agent settings are not kept up-to-date anymore in Torbutton, so
    we have to keep in sync manually with TBB's settings.
  - Remove obsolete APT pining for Torbutton.
    It's not maintained in Debian anymore, so we now fetch it from our own
    APT repository.
  - Fetch FoxyProxy from Debian experimental and libnspr4-0d from
    squeeze-backports, for compatibility with Iceweasel 17.
  - Rebase bookmarks file on top of the default iceweasel 17 one.
  - Explicitly disable AdBlock Plus "correct typos" feature.
    This feature connects to http://urlfixer.org/.
    It is disabled by default in 2.2-1, but let's be careful.

  * Minor improvements
  - Upgrade to live-boot 3.0~b11-1 and live-config 3.0.12-1.
    Accordingly update the 9980-permissions hook, live-persist,
    unsafe-browser and boot-profile.
    Add compatibility symlinks from /live to /lib/live, and from /live/image
    to /lib/live/mount/medium, to ease the transition.
  - Check for errors when sourcing live-boot files, e.g. to detect when
    they have been renamed upstream.
  - Don't add "quiet" to the kernel command-line ourselves.
    Else, it appears twice as live-build's lb_binary_syslinux adds it too.
    Historically, we've been adding it ourselves on top of that because
    lb_binary_yaboot does not add it, but since we gave up the PowerPC support
    attempt, we're now only interested in syslinux, so let's make it easier
    for the general case, e.g. when one wants to remove the "quiet" parameter
    as suggested by our "Tails does not start" debugging documentation.
  - Upgrade I2P to 0.9.4.

  * Bugfixes
  - Many bugfixes brought by the Debian Squeeze 6.0.7 point-release.
  - Use the regular GnuPG agent + pinentry-gtk2 instead of Seahorse
    as a GnuPG agent. This fixes usage of OpenPGP in Claws Mail,
    and brings support for OpenPGP smartcards.
  - Enable I2P hidden mode.
    Else, killing I2P ungracefully is bad for the I2P network.
  - live-persist: move error() function before the first potential usecase.
  - Add missing executable bit on restart-tor and restart-vidalia.
  - Add shutdown and reboot launchers to the menu.
    This workarounds the lack of a shutdown helper applet in camouflage mode.
  - Remove Pidgin's MXit and Sametime support.
    ... at least until CVE-2013-0273, CVE-2013-0272 and CVE-2013-0271 are
    fixed in Debian stable. While we're at it, don't force file removal in
    these "set -e" build scripts: fail hard, instead of silently ignoring
    the fact that files may have moved or disappeared.

  * Hardware support
  - Install recent Intel and AMD microcode from squeeze-backports,
    explicitly excluding the iucode-tool package that's not a good idea
    for Live systems.
  - Install firmware loader for Qualcomm Gobi USB chipsets.
    This is needed to have various mobile broadband chipsets work.
  - Upgrade barry to 0.18.3-5~bpo60+1.
    This much improved new version supports more hardware & ISP,
    and does not display dozens of spurious error messages at boot time.

  * Build system
  - Remove APT local cache (/Var/cache/apt/{,src}pkgcache.bin).

 -- Tails developers <amnesia@boum.org>  Sat, 23 Feb 2013 10:37:57 +0100

tails (0.16) unstable; urgency=low

  * Minor improvements
  - Replace the too-easy-to-misclick shutdown button with a better
    "Shutdown Helper" Gnome applet.
  - Display ~/Persistent in GNOME Places and GtkFileChooser if it is mounted.
  - Set Unsafe Browser's window title to "Unsafe Browser".
  - Install ekeyd to support the EntropyKey.
  - Install font for Sinhala.
  - Update Poedit to 1.5.4.
  - Kill Vidalia when restarting Tor.
    Doing this as early as possible exposes Vidalia's "broken onion" icon
    to users less.
  - Hide the persistence setup launchers in kiosk mode.
  - Add a shell library for Tor functions.
    These are shared among multiple of our scripts.
  - Install dictionaries for supported languages.
    Install hunspell dictionaries when possible,
    fall back on myspell ones else.

  * Bugfixes
  - Disable IPv6 on all network interfaces.
    This is a workaround for the IPv6 link-local multicast leak that was recently
    discovered. Tails has no local service that listens on IPv6, so there should be
    no regression, hopefully, unless one wants to play with OnionCat and VoIP,
    but those of us should know how to workaround this anyway.
  - live-persist: Fix variable mismatch, fixing probe white-list.
    Tails may previously have been able to list GPT partitions labelled
    "TailsData" on hard drives (!) as valid persistence volumes...
  - live-persist: Fix --media option when no devices are attached.
    Earlier, if it was set to e.g. 'removable-usb' and no USB storage was
    connected, $whitelistdev would be empty, which is interpreted like
    all devices are ok by the rest of the code.
  - Fix SCIM in the autostarted web browser: save IM environment variables
    to a file during Desktop session startup, and export them into the
    autostarted browser's environment.
  - Talk of DVD, not of CD, in the shutdown messages.
  - Make tordate work in bridge mode with an incorrect clock.
    When using a bridge Tor reports TLS cert lifetime errors (e.g. when
    the system clock is way off) with severity "info", but when no bridge
    is used the severity is "warn". tordate/20-time.sh depends on grepping
    these error messages, so we termporarily increase Tor's logging
    severity when using bridge mode. If we don't do this tordate will
    sleep forever, leaving Tor in a non-working state.
    · White-list root to use Tor's ControlPort.
    · Add logging for is_clock_way_off().
    · Remove Tor's log before time syncing.
      We depend on grepping stuff from the Tor log (especially for
      tordate/20-time.sh), so deleting it seems like a Good Thing(TM).
    · Stop Tor before messing with its log or data dir.
  - live-persist: limit searched devices the same way as live-boot.
    If no --media argument is specified, use live-boot's
    "(live-media|bootfrom)=removable(|-usb)" argument to limit devices
    searched for a persistent volume.
  - tails-greeter: do not pass media=removable to live-persist.
    Now that we have autodetection with kernel command-line,
    it should not be needed anymore.
  - Start memlockd after configuring it,
    instead of starting it before and restarting it after.
    This avoids running memlockd twice, and prevents other possibly
    surprising race-conditions.
    As a consequence, also have tails-sdmem-on-media-removal start after the
    memlockd service *and* tails-reconfigure-memlockd: to start the watchdog,
    we need memlockd to be properly configured *and* running.

  * iceweasel
  - Set iceweasel homepage to the news section on the Tails website.
    ... using the localized one when possible.
  - Hide the iceweasel add-on bar by default.
    Now that we don't want to ship the Monkeysphere addon anymore,
    that was the only one displayed in there, we can as well hide the whole bar.
  - Don't hide the AdBlock-Plus button in the add-on bar anymore. Now that
    we hide the whole addon bar, we can get rid of this old
    UX improvement.
  - Do not install a placeholder (fake) FireGPG iceweasel extension anymore.
    It was shipped from 0.10 (early 2012) to 0.15 (late November),
    so the migration period should be over now.
  - Don't install xul-ext-monkeysphere anymore.
    The implication of the current keyserver policy are not well
    understood, Monkeysphere is little used in Tails, and we're not sure
    anymore it would be our first bet for the web browser profile with no
    CA. Let's keep the various configuration bits (e.g. FoxyProxy,
    patching MSVA), though, so that advanced users who are used to have
    Monkeysphere in Tails just have to install the package.

  * Build system
  - Install the "standard" task with tasksel for better consistency in the
    Tails ISO images built in various environments.
  - Install p7zip-full. It's a dep by file-roller, but we explicily use it
    elsewhere, and it's better to be safe than sorry.
  - Remove pinning of libvpx0 to sid.
    This package is part of Squeeze, and not from testing/sid.
    We have been shipping the version from Squeeze for a while.
  - Remove config/chroot_local-packages/ from .gitignore.
    The documented way for "external" contributors to add custom packages
    is to put them in chroot_local-packages, and once we pull we import
    any such package into our APT repo and rewrite the
    history appropriately.
    Also, the ability to add packages in there and not see them in "git
    status" makes it very easy to build tainted ISO images with
    non-standard packages, which makes some of us fear can lead to hard to
    debug situations.
  - Make it clearer what can and cannot be done in terms of local packages.

 -- Tails developers <amnesia@boum.org>  Thu, 10 Jan 2013 12:47:42 +0100

tails (0.15) unstable; urgency=low

  * Major new features
  - Persistence for browser bookmarks.
  - Support for obfsproxy bridges.

  * Minor improvements
  - Add the Hangul (Korean) Input Method Engine for SCIM.
  - Add vendor-specific dpkg origin information. This makes dpkg-vendor
    return correct information.
  - Install pcscd and libccid from squeeze-backports. This is needed to
    support, to some extent, some OpenPGP SmartCard readers.
  - Install HPIJS PPD files and the IJS driver (hpijs).
    This adds support for some printers, such as Xerox DocumentCenter400.
  - Optimize fonts display for LCD.
  - Update TrueCrypt to version 7.1a.

  * Bugfixes
  - Do not use pdnsd anymore. It has been orphaned in Debian, has quite
    some bugs in there, and apparently Tor's DNSPort's own caching is
    be good enough.
  - Remove useless iceweasel cookies exceptions. They are useless as
    per-session cookies are allowed.
  - Do not run setupcon on X. This call is only needed on the Linux
    console, no need to annoy the user with a weird "Press enter to
    activate this console" when the open a root shell in a GNOME
    Terminal.
  - Allow the tails-iuk-get-target-file user to connect to the SOCKSPort
    dedicated for Tails-specific software.
  - Fix gpgApplet menu display in Windows camouflage mode.
  - Fix Tor reaching an inactive state if it's restarted in "bridge mode",
    e.g. during the time sync' process.

  * Iceweasel
  - Update iceweasel to 10.0.11esr-1+tails1.
  - User profile is now generated at build time in order to support persistent
    bookmarks.
  - Update HTTPS Everywhere to version 3.0.4.
  - Update NoScript to version 2.6.
  - Fix bookmark to I2P router console.
  - Re-enable Monkeysphere extension to connect to the validation agent.

  * Localization
  - The Tails USB installer, tails-persistence-setup and tails-greeter
    are now translated into Bulgarian.
  - Update Chinese translation for tails-greeter.
  - Update Euskadi translation for WhisperBack.

  * Build system
  - Custom packages are now retrieved from Tails APT repository instead
    of bloating the Git repository.
  - Allow '~' in wiki filenames. This makes it possible to ship
    update-description files for release candidates.
  - Document how to create incremental update kit.
  - Handle release candidates when generating custom APT sources.
  - Remove pinning for xul-ext-adblock-plus.
    It is obsolete since we've added this package to our APT repository.

 -- Tails developers <amnesia@boum.org>  Sun, 25 Nov 2012 12:59:17 +0100

tails (0.14) unstable; urgency=low

  * Major new features
  - Enable Tor stream isolation; several new SocksPorts with
    appropriate Isolate* options have been added for different use
    cases (i.e. applications). All application's have been
    reconfigured to use these new SocksPorts, which should increase
    anonymity by making it more difficulte to correlate traffic from
    different applications or "online identities".
  - The web browser now has the anonymity enhancing patches from the
    TorBrowser applied.
  - gpgApplet can now handle public-key cryptography.
  - Install an additional, PAE-enabled kernel with NX-bit
    support. This kernel is auto-selected when the hardware supports
    it and will:
    * provide executable space protection, preventing certain types of
      buffer overflows from being exploitable.
    * enable more than 4 GiB of system memory.
    * make all processors/cores available, including their
      power-saving functionality.
  - Add a persistence preset for NetworkManager connections.

  * Minor improvements
  - On kexec reboot, make the boot quiet only if debug=wipemem was not
    enabled.
  - Update torproject.org's APT repo key.
  - Update the embedded Tails signing key.
  - Use symlinks instead of duplicating localized searchplugins.
  - Rewrite Tails firewall using ferm. Tails firewall was written in
    very unsophisticated iptables-save/restore format. As more feature
    creeped in, it started to be quite unreadable.
  - Optimize VirtualBox modules build at runtime to avoid installing the
    userspace utils N times.
  - Drop most of Vidalia's configuration. Our custom lines just caused
    trouble (with multiple SocksPorts) and the default works well.
  - Blacklist PC speaker module. On some computers, having the pcspkr
    module loaded means loud beeps at bootup, shutdown and when using
    the console. As it draws useless attention to Tails users, it is
    better to prevent Linux from loading it by default.
  - Remove all addons from the Unsafe Browser. No addons are essential
    for the Unsafe Browser's intent. If anything they will modify the
    network fingerprint compared to a normal Iceweasel install, which
    is undesirable.
  - Prevent some unwanted packages to be installed at all, rather than
    uninstalling them later. This should speed up the build a bit.
  - Add a symlink from /etc/live/config to /etc/live/config.d. This
    makes the system compatible with live-config 3.0.4-1, without
    breaking backward compatibility with various parts of the system
    that use the old path.
  - Do not run unecessary scripts during shutdown sequence, to make
    shutdown faster.
  - Make live-persist deal with persistent ~/.gconf subdirs so that
    any options saved therein actually get persistent.
  - Prevent memlockd unload on shutdown, to make sure that all
    necessary tools for memory wiping are available when the new
    kernel has kexec'd.
  - Patch initscripts headers instead of fiddling with update-rc.d. We
    now let insserv figure out the correct ordering for the services
    during startup and shutdown, i.e. use dependency-based boot
    sequencing.
  - Remove the last absolute path in our isolinux config, which makes
    it easier to migrate from isolinux to syslinux (just rename the
    directory), and hence might make it easier for 3rd party USB
    installers (like the Universal USB Installer) to support Tails.

  * Bugfixes
  - Include `seq` in the ramdisk environment: it is used to wipe more
    memory. This fixes the long-standing bug about Tails not cleaning
    all memory on shutdown.
  - Fix Yelp crashing on internal links
  - Allow amnesia user to use Tor's TransPort. This firewall exception
    is necessary for applications that doesn't have in-built SOCKS
    support and cannot use torsocks. One such example is Claws Mail,
    which uses tsocks since torsocks makes it leak the hostname. This
    exception, together with Tor's automatic .onion mapping makes
    Claws Mail able to use hidden service mail providers again.
  - Force threads locking support in Python DBus binding. Without this
    liveusb-creator doesn't work with a PAE-enabled kernel.
  - Fix localized search plugins for 'es' and 'pt'
  - Fix live-boot's readahead, which caused an unnecessary pause
    during boot.
  - Factorize GCC wanted / available version numbers in VirtualBox
    modules building hook. This, incidentally, fixes a bug caused by
    duplication and not updating all instances.
  - Fix tordate vs. Tor 0.2.3.x. Since 0.2.3.x Tor doesn't download a
    consensus for clocks that are more than 30 days in the past or 2
    days in the future (see commits f4c1fa2 and 87622e4 in Tor's git
    repo). For such clock skews we set the time to the Tor authority's
    cert's valid-after date to ensure that a consensus can be
    downloaded.

  * Tor
  - Update to version 0.2.3.24-rc-1~~squeeze+1, a new major
    version. It's not a stable release, but we have been assured by
    the Tor developers that this is the right move.
  - Stop setting custom value for the Tor LongLivedPorts
    setting. Gobby's port was upstreamed in Tor 0.2.3.x.

  * Iceweasel
  - Update to 10.0.10esr-1+tails1, which has all the anonymity enhancing
    patches from the TorBrowser applied.
  - Install iceweasel from our own repo, http://deb.tails.boum.org.
  - Fix Iceweasel's file associations. No more should you be suggested
    to open a PDF in the GIMP.

  * htpdate
  - Use curl instead of wget, and add a --proxy option passed through
    to curl.
  - Remove the --fullrequest option, we don't need it anymore.
  - Remove --dns-timeout option, we don't need it anymore.
  - Change --proxy handling to support Debian Squeeze's curl.
  - Clarify what happens if --proxy is not used.
  - Compute the median of the diffs more correctly.

  * Hardware support
  - Update Linux to 3.2.32-1.

  * Software
  - Update vidalia to 0.2.20-1+tails1.
  - Update bundled WhisperBack package to 1.6.2:
    * Raise the socket library timeout to 120 seconds
    * Use smtplib's timeout parameter
    * Fix error output when calling send a 2nd time
  - Update liveusb-creator to 3.11.6-3.
  - Update i2p to 0.9.2.
  - Update tails-persistence-setup to 0.20-1, which should make it
    possible to install Tails on large (>= 32 GiB) USB drives.
  - Install console-setup and keyboard-configuration from unstable
    (required by new initramfs-tools).
  - Update tails-greeter to 0.7.3:
    * Import pt_BR translation.
    * Let langpanel usable during option selection stage
    * Print less debugging messages by default
    (below are changes in tails-greeter 0.7.2:)
    * Use correct test operators.
    * Generate language codes of available locales at package build
      time.
    * Read list of language codes from where we have saved it at
      package build time.
    * Drop tails-lang-helper, not used anymore.
    * Do not compile locales at login time anymore. Tails now ships
      locales-all.
  - Import live-config{,-sysvinit} 3.0.8-1. live-config >= 3.0.9-1
    has basically nothing useful for us, and it migrates to new paths
    brought by live-boot 3.0~b7, which we're not ready for yet (see:
    todo/newer_live-boot).

  * Localization
  - Fix Tails specific Iceweasel localization for pt-BR
  - Add Japanese input system: scim-anthy.
  - whisperback is now also translated into German, Hebrew, Hungarian,
    Italian and Korean.
  - tails-persistence-setup is now also translated into Arabic.
  - tails-greeter is now also translated into Arabic, Hebrew, Basque,
    Hungarian, Italian and Chinese.

  * Build system
  - Catch more errors in during build time:
    - Ensure that all local hooks start with 'set -e'.
    - Fail hard if adduser fails in local hooks.
    - Fail hard if 'rm' fails in local hooks.
  - vagrant: Ensure we have the set of Perl packages needed by our
    Ikiwiki
  - vagrant: Configure live-build to ship with ftp.us.debian.org.
    Using cdn.debian.net leads to bad interactions with Tor.
  - vagrant: Don't use gzip compression when building from a tag, i.e.
    a release.
  - vagrant: Optionally use bootstrap stage cache for faster builds
    via the 'cache' build option.
  - vagrant: Make sure release builds are clean, i.e. they don't use
    any potentially dangerous build options.
  - vagrant: Disable live-build package caching. This build system is
    meant to use an external caching proxy, so live-build's cache just
    wastes RAM (for in-memory builds) or disk space.
  - vagrant: use aufs magic instead of copying source into tmpfs.
    This reduces the amount of RAM required for building Tails in.
  - vagrant: Allow in-memory builds when a VM with enough memory is
    already started.

 -- Tails developers <amnesia@boum.org>  Sat, 10 Nov 2012 12:34:56 +0000

tails (0.13) unstable; urgency=low

  * Major new features
  - Use white-list/principle of least privelege approach for local services.
    Only users that need a certain local (i.e. hosted on loopback) service
    (according to our use cases) are granted access to it by our firewall;
    all other users are denied access.
  - Ship a first version of the incremental update system. Updates are not
    currently triggered automatically, but this will allow tests to be done
    on larger scales.

  * Minor improvements
  - Enable four workspaces in the Windows XP camouflage. This allows
    users to quickly switch to a more innocent looking workspace in case
    they are working on sensitive data and attract unwanted attention.
    The workspace switcher applet isn't there, though, since there's no
    such thing in Windows XP, so switching is only possible via keyboard
    shortcuts.
  - Ship with precompiled locales instead of generating them upon login.
  - Add support for wireless regulation.
  - Use color for Git output, not intended for machine consumption,
    written to the terminal.
  - Have ttdnsd use OpenDNS. Using Google's DNS servers was very
    glitchy, and rarely succeeded when it should. It can probably be
    attributed to Google's DNS, which is known to take issue with Tor
    exits.
  - Upgrade WhisperBack to 1.6, with many UI improvements and new translations.
  - Include GDM logs and dmidecode informations in the reports.
  - Allow to modify language and layout in the "Advanced options" screen
    of the greeter.
  - GnuPG: bump cert-digest-algo to SHA512.
  - Update torproject.org's APT repo key.

  * Bugfixes
  - Make Claws Mail save local/POP emails in its dot-directory. The
    default is to save them at ~/Mail, which isn't included in our
    current Claws Mail persistence preset.
  - Fix the System Monitor applet.
  - Remove broken ttdnsd from the default DNS resolution loop.
  - Hide the 'TailsData' partition in desktop applications.
  - Ship unrar-free again, so that the GNOME archive manager knows about
    it.
  - Ship with an empty whitelist for Noscript.
  - Disable FoxyProxy's advertisement on proxy error page.
  - Fix slow browsing experience for offline documentation.
  - Raise the socket timeout to 120 seconds in WhisperBack.
  - Enable the ikiwiki trail plugin for the locally built wiki too.

  * Iceweasel
  - Upgrade iceweasel to 10.0.6esr-1 (Extended Support Release) and install it
    and its dependencies from squeeze-backports.

  * Hardware support
  - Upgrade Linux to 3.2.23-1.

  * Software
  - Update tor to version 0.2.2.39.
  - Update Iceweasel to version 10.0.7esr-2.
  - Update i2p to version 0.9.1.

  * Build system
  - vagrant: Install Ikiwiki from Debian unstable. The 'mirrorlist'
    patches have finally been merged in upstream Ikiwiki. So instead of
    building Ikiwiki by hand, we can now install the package directly
    from Debian unstable.
  - Do not build the ikiwiki forum on the bundled static website copy.

 -- Tails developers <amnesia@boum.org>  Mon, 17 Sep 2012 15:19:25 +0200

tails (0.12.1) unstable; urgency=low

  This is a brown paper bag release to fix two major problems introduced in
  Tails 0.12.

  * Iceweasel
  - Upgrade Torbutton to 1.4.6.
  - Upgrade AdBlock Plus to 2.1.
  - Update AdBlock Plus patterns.

  * Hardware support
  - Upgrade Linux to 3.2.21-3 (linux-image-3.2.0-3-486).

  * Software
  - Install MAT from Debian backports, drop custom package.
  - Install python-pdfrw to re-add PDF support to the MAT.
  - Upgrade tails-greeter to 0.7.1, which fixes the race condition that
    broke administration password and locale settings on some systems.

  * Boot
  - Remove the Tails specific plymouth theme. The theme interfers heavily with
    the boot process on some hardware.

 -- Tails developers <amnesia@boum.org>  Mon, 17 Sep 2012 13:06:03 +0200

tails (0.12) unstable; urgency=low

  * Major new features
  - Add the Unsafe Web Browser, which has direct access to the Internet and
    can be used to login to captive portals.
  - The (previously experimental, now deemed stable) Windows camouflage can now
    be enabled via a check box in Tails greeter.

  * Tor
  - Upgrade to 0.2.2.37-1~~squeeze+1.

  * Iceweasel
  - Upgrade iceweasel to 10.0.5esr-1 (Extended Support Release) and install it
    and its dependencies from squeeze-backports.
  - Add a bookmark for the offline Tails documentation.
  - Update AdBlock patterns.

  * Persistence
  - Allow using larger USB drives by increasing the mkfs timeout to 10 minutes.
  - Tell the user what's going on when the Tails boot device cannot be found.

  * Hardware support
  - Upgrade Linux to 3.2.20-1 (linux-image-3.2.0-2-amd64).

  * Software
  - Install rfkill.
  - Install torsocks. Note that this makes `torify' use `torsocks' instead of
    `tsocks'. The `tsocks' binary is dropped to avoid problems, but remaining
    files (the library) are kept since ttdnsd depends on them.
  - Fetch live-config-sysvinit from sid so that it matches live-config version.
  - Update virtualbox backports to 4.1.10-dfsg-1~bpo60+1.
  - Install pciutils (needed by virtualbox-guest-utils).
  - Install mousetweaks. This is needed to use the mouse accessibility settings
    in System -> Preferences -> Mouse -> Accessibility.
  - Install the "hardlink" files deduplicator.
  - Do not install cryptkeeper anymore. See todo/remove_cryptkeeper for reason.
    Users of cryptkeeper are encouraged to install cryptkeeper via `apt-get
    update; apt-get install --yes cryptkeeper`, open their volume and move
    their to Tails' built-in persistence instead, as a one-time migration.
  - Upgrade I2P to version 0.9.
  - Don't install GParted. GNOME Disk Utility has been on par with GParted
    since Squeeze was released.
  - Upgrade live-boot to 3.0~a27-1+tails2~1.gbp319fe6.
  - Upgrade live-config to 3.0~a39-1 and install it from Debian experimental.
  - Upgrade tails-greeter to 0.7.
  - Upgrade tails-persistence-setup to 0.17-1.
  - Install libyaml-libyaml-perl.
  - Upgrade MAT, the metadata anonymisation toolkit, 0.3.2-1~bpo60+1.
  - Fetch python-pdfrw from backports, drop custom package.

  * Internationalization
  - The Tails website and documentation now has a (partial) Portuguese
    translation.

  * Build system
  - Tails can now be built without using a HTTP proxy.
  - Tails can now easily be built by using Vagrant. See the updated
    contribute/build page for instructions.

  * Boot
  - Remove obsolete noswap boot parameter. live-boot now handles swap on an
    opt-in basis.
  - The squashfs.sort files generated with boot-profile should now be ok which
    makes the generate images boot noticeably faster on optical media. See
    bugs/weird_squashfs.sort_entries for more information.
  - Set Tails specific syslinux and plymouth themes.
  - Add NVidia KMS video drivers to the initrd in order to show our shiny new
    plymouth theme on more systems.

 -- Tails developers <amnesia@boum.org>  Mon, 11 Jun 2012 13:37:00 +0200

tails (0.11) unstable; urgency=low

  * Major new features
  - Do not grant the desktop user root credentials by default.
  - A graphical boot menu (tails-greeter 0.6.3) allows choosing among
    many languages, and setting an optional sudoer password.
  - Support opt-in targeted persistence
    · tails-persistence-setup 0.14-1
    · live-boot 3.0~a25-1+tails1~5.gbp48d06c
    · live-config 3.0~a35-1
  - USB installer: liveusb-creator 3.11.6-1

  * iceweasel
  - Install iceweasel 10.0.4esr-1 (Extended Support Release).
    Let's stop tracking a too fast moving target.
    Debian Wheezy will ship ESR versions.
  - Install needed dependencies from squeeze-backports.
  - Search plugins:
    · Remove bing.
      bing appeared due to our upgrading iceweasel.
      Removing it makes things consistent with the way they have been
      until now, that is: let's keep only the general search engines
      we've been asked to add, plus Google, and a few specialized ones.
    · Replace Debian-provided DuckDuckGo search plugin with the "HTML SSL"
      one, version 20110219. This is the non-JavaScript, SSL, POST flavour.
    · Add ixquick.com.
    · Install localized search engines in the correct place.
      No need to copy them around at boot time anymore.
    · Remove Scroogle. RIP.
  - Enable TLS false start, like the TBB does since December.
  - Adblock Plus: don't count and save filter hits, supress first run dialog.
  - Install neither the GreaseMonkey add-on, nor any GreaseMonkey script.
    YouTube's HTML5 opt-in program is over.
    HTML5 video support is now autodetected and used.

  * Vidalia
  - Upgrade to 0.2.17-1+tails1: drop Do-not-warn-about-Tor-version.patch,
    applied upstream.
  - Set SkipVersionCheck=true.
    Thanks to chiiph for implementing this upstream (needs Vidalia 0.2.16+).

  * Internationalization
  - Install all available iceweasel l10n packages.
  - Remove syslinux language choosing menu.
    tails-greeter allows choosing a non-English language.
  - Add fonts for Hebrew, Thai, Khmer, Lao and Korean languages.
  - Add bidi support.
  - Setup text console at profile time.
    Context: Tails runs with text console autologin on.
    These consoles now wait, using a "Press enter to activate this console"
    message, for the user. When they press enter in there, they should have chosen
    their preferred keyboard layout in tails-greeter by now. Then, we run setupcon.
    As a result, the resulting shell is properly localized, and setupcon
    sets the correct keyboard layout, both according to the preferences expressed by
    the user in tails-greeter.
  - Don't use localepurge, don't remove any Scribus translations anymore,
    don't localize environment at live-config time:
    tails-greeter allows us to support many, many more languages.

  * Hardware support
  - Linux 3.2.15-1 (linux-image-3.2.0-2-amd64).
  - Fix low sound level on MacBook5,2.
  - Disable laptop-mode-tools automatic modules. This modules set often
    needs some amount of hardware-specific tweaking to work properly.
    This makes them rather not well suited for a Live system.

  * Software
  - Install GNOME keyring.
    This is needed so that NetworkManager remembers the WEP/WPA secrets
    for the time of a Tails session. Initialize GNOME keyring at user
    creation time.
  - Install usbutils to have the lsusb command.
  - Install the Traverso multitrack audio recorder and editor.

  * Miscellaneous
  - GNOME Terminal: keep 8192 scrollback lines instead of the smallish
    default.
  - Replaced tails-wifi initscript with laptop-mode-tools matching feature.
  - Disable gdomap service.
  - Fetch klibc-utils and libklibc from sid.
    The last initramfs-tools depends on these.
  - Set root password to "root" if debug=root is passed on the
    kernel cmdline. Allow setting root password on kernel cmdline via
    rootpw=. Looks like we implemented this feature twice.
  - Append a space on the kernel command line. This eases manually adding
    more options.
  - Rename sudoers.d snippets to match naming scheme.
    Sudo credentials that shall be unconditionally granted to the Tails
    default user are named zzz_*, to make sure they are applied.
  - WhisperBack: also include /var/log/live-persist and
    /var/lib/gdm3/tails.persistence.
  - Add a wrapper to torify whois.
  - Rework the VirtualBox guest modules building hook to support
    multiple kernels.
  - Consistently wait for nm-applet when waiting for user session to come up.
    Waiting for gnome-panel or notification-daemon worked worse.
  - Don't start the NetworkManager system service via init.
    Some Tails NM hooks need the user to be logged in to run properly.
    That's why tails-greeter starts NetworkManager at PostLogin time.
  - Also lock /bin/echo into memory. For some reason, kexec-load needs it.
  - Pidgin: don't use the OFTC hidden service anymore.
    It proved to be quite unreliable, being sometimes down for days.
  - Do not display storage volumes on Desktop, by disabling
    /apps/nautilus/desktop/volumes_visible GConf entry. Enabling that
    GConf setting avoids displaying the bind-mounted persistent
    directories on the Desktop, and reduces user confusion. It also is
    a first step towards a bigger UI change: GNOME3 does not manage the
    Desktop anymore, so volume icons and other Desktop icons are meant to
    disappear anyway. It implies we'll have to move all Desktop icons
    elsewhere. Let's start this move now: this will smooth the UI change
    Wheezy will carry for our users, by applying some of it progressively.

  * Build system
  - Don't build hybrid ISO images anymore. They boot less reliably on
    a variety of hardware, and are made less useful by us shipping
    a USB installer from now on.
  - Append .conf to live-config configuration filenames:
    live-config >3.0~a36-1 only takes into account files named *.conf
    in there. Accordingly update scripts that source these files.
  - Remove long-obsolete home-refresh script and its configuration.

  * Virtualization support
  - Support Spice and QXL: install the Spice agent from Debian sid,
    install xserver-xorg-video-qxl from squeeze-backports.

 -- Tails developers <amnesia@boum.org>  Tue, 17 Apr 2012 14:54:00 +0200

tails (0.10.2) unstable; urgency=low

  * Iceweasel
  - Update to 10.0.2-1.
  - Disable HTTPS-Everywhere's SSL Observatory (plus first-run pop-up).
  - Revert "FoxyProxy: don't enclose regexps between ^ and $."
    Currently "http://www.i2p2.de" (and everything similar) is captured by
    the I2P filter, which is incorrect. It seems isMultiLine="false" does
    *not* make RE into ^RE$ any longer.
  - Remove file:// from NoScript's exception lists.
    This will fix the JavaScript toggles in the local copy of the documentation.
  - Update AdBlock patterns.

  * Software
  - Upgrade I2P to 0.8.13.
  - Install libvpx0 from sid.
  - Fetch klibc-utils and libklibc from sid.
    The last initramfs-tools depends on these.

  * Hardware support
  - Upgrade Linux kernel to 3.2.7-1.
  - Install firmware-libertas.
    This adds support for wireless network cards with Marvell Libertas
    8xxx chips supported by the libertas_cs, libertas_sdio, libertas_spi,
    libertas_tf_usb, mwl8k and usb8xxx drivers.

  * Miscellaneous
  - Revert "Set time to middle of [valid-after, fresh-until] from consensus."
    This reverts commit 18d23a500b9412b4b0fbe4e38a9398eb1a3eadef.
    With this vmid clocks that are E minutes back in time may cause issues
    (temporary Tor outages) after consensus updates that happen at the
    (60-E):th minute or later during any hour. Full analysis:
    https://mailman.boum.org/pipermail/tails-dev/2012-January/000873.html
  - Add the default user to the vboxsf group.
    This will allow the user to get full access to automounted VirtualBox
    shared folders as they are mounted with guid vboxsf and rwx group
    permissions.

 -- Tails developers <amnesia@boum.org>  Thu, 01 Mar 2012 20:26:21 +0100

tails (0.10.1) unstable; urgency=low

  * Iceweasel
  - Make Startpage the default web search engine. Scroogle does not look
    reliable enough these days.

  * Software
  - Upgrade WhisperBack to 1.5.1 (update link to bug reporting documentation).
  - Update MAT to 0.2.2-2~bpo60+1 (fixes a critical bug in the GUI).

  * Hardware support
  - Upgrade Linux kernel to 3.2.1-2

  * Time synchronization
    Serious rework that should fix most, if not all, of the infamous
    time-sync' related bugs some Tails users have experienced recently.
    - Make htpdate more resilient by using three server pools, and
      allowing some failure ratio.
    - Set time from Tor's unverified-consensus if needed.
    - Set time to middle of [valid-after, fresh-until] from consensus.
    - Many robustness, performance and fingerprinting-resistance improvements.
    - Display time-sync' notification much earlier.

  * Miscellaneous
  - Fix access to "dumb" git:// protocol by using a connect-socks wrapper
    as GIT_PROXY_COMMAND.
  - SSH client: fix access to SSH servers on the Internet by correcting
    Host / ProxyCommand usage.
  - Pidgin: use OFTC hidden service to workaround Tor blocking.
  - Claws Mail: disable draft autosaving.
    When composing PGP encrypted email, drafts are saved back to
    the server in plaintext. This includes both autosaved and manually
    saved drafts.
  - tails-security-check-wrapper: avoid eating all memory when offline.

 -- Tails developers <amnesia@boum.org>  Sat, 28 Jan 2012 10:00:31 +0100

tails (0.10) unstable; urgency=low

  * Tor: upgrade to 0.2.2.35-1.

  * Iceweasel
  - Install Iceweasel 9.0 from the Debian Mozilla team's APT repository.
  - Update Torbutton to 1.4.5.1-1.
  - Support viewing any YouTube video that is available in HTML5 format:
    install xul-ext-greasemonkey and the "Permanently Enable HTML5 on
    YouTube" GreaseMonkey script.
  - Stop using Polipo in Iceweasel. Its SOCKS support was fixed.
  - Install from Debian sid the iceweasel extensions we ship,
    for compatibility with FF9.
  - Use Scroogle (any languages) instead of Scroogle (English only) when
    booted in English. Many users choose English because their own
    language is not supported yet; let's not hide them search results in
    their own language.
  - Install Iceweasel language packs from Debian unstable:
    unfortunately they are not shipped on the mozilla.debian.net repository.
  - Install the NoScript Firefox extension; configure it the same way as
    the TBB does.
  - Disable third-party cookies.
    They can be used to track users, which is bad. Besides, this is what
    TBB has been doing for years.
  - FoxyProxy: allow direct connections to RFC1918 IPs.

  * Do not transparent proxy outgoing Internet connections through Tor.
  - Torify the SSH client using connect-proxy to all IPs but RFC1918 ones.
  - Torify APT using Polipo HTTP.
  - Torify wget in wgetrc.
  - Torify gobby clients using torsocks. It does not support proxies yet.
  - Torify tails-security-check using LWP::UserAgent's SOCKS proxy support.
  - Fix enabling of GNOME's HTTP proxy.

  * Software
  - Upgrade Vidalia to 0.2.15-1+tails1.
    · New upstream release.
    · Do not warn about Tor version.
  - Upgrade MAT to 0.2.2-1~bpo60+1.
  - Upgrade VirtualBox guest software to 4.1.6-dfsg-2~bpo60+1,
    built against the ABI of X.Org backports.
  - Upgrade I2P to 0.8.11 using KillYourTV's Squeeze packages;
    additionally, fix its start script that was broken by the tordate merge.
  - Install unar (The Unarchiver) instead of the non-free unrar.
  - Install Nautilus Wipe instead of custom Nautilus scripts.

  * Hardware support
  - Upgrade Linux kernel to 3.1.6-1.
  - Upgrade to X.Org from squeeze-backports.
  - Install more, and more recent b43 firmwares.
  - Upgrade barry to 0.15-1.2~bpo60+1.

  * Internationalization
  - Add basic language support for Russian, Farsi and Vietnamese.
  - Install some Indic fonts.
  - Install some Russian fonts.
  - Add Alt+Shift shortcut to switch keyboard layout.

  * Miscellaneous
  - Support booting in "Windows XP -like camouflage mode":
    · Install homebrewn local .debs for a Windows XP look-alike Gnome theme.
    · Add the "Windows XP Bliss" desktop wallpaper.
    · Added a script that's sets up Gnome to look like Microsoft Windows XP.
    · Add Windows XP "camouflage" icons for some programs.
    · Make Iceweasel use the IE icon when Windows XP camouflage is enabled.
    · Add special launcher icons for the Windows XP theme so that they're
      not too big.
  - Decrease Florence focus zoom to 1.2.
  - Do not fetch APT translation files. Running apt-get update is heavy enough.
  - Add MSN support thanks to msn-pecan.
  - Add custom SSH client configuration:
    · Prefer strong ciphers and MACs.
    · Enable maximum compression level.
     · Explicitly disable X11 forwarding.
    · Connect as root by default, to prevent fingerprinting when username
      was not specified.
  - Replace flawed FireGPG with a home-made GnuPG encryption applet;
    install a feature-stripped FireGPG that redirects users to
    the documentation, and don't run Seahorse applet anymore.
  - Enable Seahorse's GnuPG agent.
  - Blank screen when lid is closed, rather than shutting down the system.
    The shutdown "feature" has caused data losses for too many people, it seems.
    There are many other ways a Tails system can be shut down in a hurry
    these days.
  - Import Tails signing key into the keyring.
  - Fix bug in the Pidgin nick generation that resulted in the nick
    "XXX_NICK_XXX" once out of twenty.
  - Pre-configure the #tor IRC discussion channel in Pidgin.
  - Fix "technology preview" of bridge support: it was broken by tordate merge.
  - Install dependencies of our USB installer to ease its development.
  - Make vidalia NM hook sleep only if Vidalia is already running.
  - Reintroduce the htpdate notification, telling users when it's safe
    to use Tor Hidden Services.
  - htpdate: omit -f argument to not download full pages.
  - htpdate: write success file even when not within {min,max}adjust.
    Otherwise htpdate will not "succeed" when the time diff is 0 (i.e.
    the clock was already correct) so the success file cannot be used
    as an indicator that the system time now is correct, which arguably
    is its most important purpose.

  * Build system
  - Name built images according to git tag.

 -- Tails developers <tails@boum.org>  Wed, 04 Jan 2012 09:56:38 +0100

tails (0.9) unstable; urgency=low

  * Tor
  - Upgrade to 0.2.2.34 (fixes CVE-2011-2768, CVE-2011-2769).

  * Iceweasel
  - Upgrade to 3.5.16-11 (fixes CVE-2011-3647, CVE-2011-3648, CVE-2011-3650).
  - Upgrade FireGPG to 0.8-1+tails2: notify users that the FireGPG Text
    Editor is the only safe place for performing cryptographic operations,
    and make it impossible to do otherwise. Other ways open up several
    severe attacks through JavaScript (e.g. leaking plaintext when
    decrypting, signing messages written by the attacker).
  - Install Cookie Monster extension instead of CS Lite.
  - Always ask where to save files.
  - Upgrade Torbutton to 1.4.4.1-1, which includes support for the in-browser
    "New identity" feature.

  * Software
  - Install MAT, the metadata anonymisation toolkit.
  - Upgrade TrueCrypt to 7.1.
  - Upgrade WhisperBack to 1.5~rc1 (leads the user by the hand if an error
    occurs while sending the bugreport, proposes to save it after 2 faild
    attempts, numerous bugfixes).
  - Linux: upgrade to linux-image-3.0.0-2-486 (version 3.0.0-6); fixes
    a great number of bugs and security issues.

  * Miscellaneous
  - Fully rework date and time setting system.
  - Remove the htp user firewall exception.
  - Saner keyboard layouts for Arabic and Russian.
  - Use Plymouth text-only splash screen at boot time.
  - Color the init scripts output.
  - Suppress Tor's warning about applications doing their own DNS lookups.
    This is totally safe due to our Tor enforcement.
  - Disable hdparm boot-time service.
    We only want hdparm so that laptop-mode-tools can use it.
  - Run Claws Mail using torify.
    It's not as good as if Claws Mail supported SOCKS proxies itself,
    but still better than relying on the transparent netfilter torification.
  - Install HPLIP and hpcups for better printing support.

  * Erase memory at shutdown
  - Run many sdmem instances at once.
    In hope of erasing more memory until we come up with a proper fix for
    [[bugs/sdmem_does_not_clear_all_memory]].
  - Kill gdm3 instead of using its initscript on brutal shutdown.
  - Use absolute path to eject for more robust memory wipe on boot medium removal.

  * Space savings
  - Exclude kernel and initramfs from being put into the SquashFS.
    Those files are already shipped where they are needed, that is in the ISO
    filesystem. Adapt kexec and memlockd bits.
  - Do not ship the GNOME icon theme cache.
  - Do not ship .pyc files.
  - Do not ship NEWS.Debian.gz files.

  * Build system
  - Re-implement hook that modifies syslinux config to make future
    development easier.

 -- Tails developers <amnesia@boum.org>  Tue, 01 Nov 2011 13:26:38 +0100

tails (0.8.1) unstable; urgency=low

  * Iceweasel
    - Update to 3.5.16-10 (fixes DSA-2313-1).
    - FireGPG: force crypto action results to appear in a new window, otherwise
      JavaScript can steal decrypted plaintext. Advice: always use FireGPG's
      text editor when writing text you want to encrypt. If you write it in a
      textbox the plaintext can be stolen through JavaScript before it is
      encrypted in the same way.
    - Update HTTPS Everywhere extension to 1.0.3-1.
    - Stop using the small version of the Tor check page. The small version
      incorrectly tells Tails users to upgrade their Torbrowser, which has
      confused some users.

  * Software
    - Update Linux to 3.0.0-2 (fixes DSA-2310-1, CVE-2011-2905, CVE-2011-2909,
      CVE-2011-2723, CVE-2011-2699, CVE-2011-1162, CVE-2011-1161).
    - Update usb-modeswitch to 1.1.9-2~bpo60+1 and usb-modeswitch-data to
      20110805-1~bpo60+1 from Debian backports. This adds support for a few
      devices such as Pantech UMW190 CDMA modem.
    - Install libregexp-common-perl 2011041701-3 from Debian unstable. This
      fixes the bug: [[bugs/msva_does_not_use_configured_keyserver]].
    - Install hdparm so the hard drives can be spinned down in order to save
      battery power.
    - Install barry-util for better BlackBerry integration.
    - Debian security upgrades: OpenOffice.org (DSA-2315-1), openjdk-6
      (DSA-2311-1), policykit-1 (DSA-2319-1)

   * Protecting against memory recovery
    - Set more appropriate Linux VM config before wiping memory. These
      parameters should make the wipe process more robust and efficient.

 -- Tails developers <amnesia@boum.org>  Sun, 16 Oct 2011 11:31:18 +0200

tails (0.8) unstable; urgency=low

  * Rebase on the Debian Squeeze 6.0.2.1 point-release.

  * Tor
    - Update to 0.2.2.33-1.
    - Disabled ControlPort in favour of ControlSocket.
    - Add port 6523 (Gobby) to Tor's LongLivedPorts list.

  * I2P
    - Update to 0.8.8.
    - Start script now depends on HTP since I2P breaks if the clock jumps or is
      too skewed during bootstrap.

  * Iceweasel
    - Update to 3.5.16-9 (fixes CVE-2011-2374, CVE-2011-2376, CVE-2011-2365,
      CVE-2011-2373, CVE-2011-2371, CVE-2011-0083, CVE-2011-2363, CVE-2011-0085,
      CVE-2011-2362, CVE-2011-2982, CVE-2011-2981, CVE-2011-2378, CVE-2011-2984,
      CVE-2011-2983).
    - Enable HTTP pipelining (like TBB).
    - Update HTTPS Everywhere extension to 1.0.1-1 from Debian unstable.
    - Suppress FoxyProxy update prompts.
    - Prevent FoxyProxy from "phoning home" after a detected upgrade.
    - Fixed a bunch of buggy regular expressions in FoxyProxy's configuration.
      See [[bugs/exploitable_typo_in_url_regex?]] for details. Note that none of
      these issues are critical due to the transparent proxy.
    - Add DuckDuckGo SSL search engine.

  * Torbutton
    - Update to torbutton 1.4.3-1 from Debian unstable.
    - Don't show Torbutton status in the status bar as it's now displayed in the
      toolbar instead.

  * Pidgin
    - More random looking nicks in pidgin.
    - Add IRC account on chat.wikileaks.de:9999.

  * HTP
    - Upgrade htpdate script (taken from Git 7797fe9) that allows setting wget's
      --dns-timeout option.

  * Software
    - Update Linux to 3.0.0-1. -686 is now deprecated in favour of -486 and
      -686-pae; the world is not ready for -pae yet, so we now ship -486.
    - Update OpenSSL to 0.9.8o-4squeeze2 (fixes CVE-2011-1945 (revoke
      compromised DigiNotar certificates), CVE-2011-1945).
    - Update Vidalia to 0.2.14-1+tails1 custom package.
    - Install accessibility tools:
      - gnome-mag: screen magnifier
      - gnome-orca: text-to-speech
    - Replace the onBoard virtual keyboard with Florence.
    - Install the PiTIVi non-linear audio/video editor.
    - Install ttdnsd.
    - Install tor-arm.
    - Install lzma.

  * Arbitrary DNS queries
    - Tor can not handle all types of DNS queries, so if the Tor resolver fails
      we fallback to ttdnsd. This is now possible with Tor 0.2.2.x, since we
      fixed Tor bug #3369.

  * Hardware support
    - Install ipheth-utils for iPhone tethering.
    - Install xserver-xorg-input-vmmouse (for mouse integration with the host OS
      in VMWare and KVM).
    - Install virtualbox-ose 4.x guest packages from Debian backports.

  * Miscellaneous
    - Switch gpg to use keys.indymedia.org's hidden service, without SSL.
      The keys.indymedia.org SSL certificate is now self-signed. The hidden
      service gives a good enough way to authenticate the server and encrypts
      the connection, and just removes the certificates management issue.
    - The squashfs is now compressed using XZ which reduces the image size quite
      drastically.
    - Remove Windows autorun.bat and autorun.inf. These files did open a static
      copy of our website, which is not accessible any longer.

  * Build system
    - Use the Git branch instead of the Debian version into the built image's
      filename.
    - Allow replacing efficient XZ compression with quicker gzip.
    - Build and install documentation into the chroot (-> filesystem.squashfs).
      Rationale: our static website cannot be copied to a FAT32 filesystem due
      to filenames being too long. This means the documentation cannot be
      browsed offline from outside Tails. However, our installer creates GPT
      hidden partitions, so the doc would not be browseable from outside Tails
      anyway. The only usecase we really break by doing so is browsing the
      documentation while running a non-Tails system, from a Tails CD.

 -- Tails developers <amnesia@boum.org>  Thu, 09 Sep 2011 11:31:18 +0200

tails (0.7.2) unstable; urgency=high

  * Iceweasel
  - Disable Torbutton's external application launch warning.
    ... which advises using Tails. Tails *is* running Tails.
  - FoxyProxy: install from Debian instead of the older one we previously
    shipped.

  * Software
  - haveged: install an official Debian backport instead of a custom backport.
  - unrar: install the version from Debian's non-free repository.
    Users report unrar-free does not work well enough.

 -- Tails developers <amnesia@boum.org>  Sun, 12 Jun 2011 15:34:56 +0200

tails (0.7.1) unstable; urgency=high

  * Vidalia: new 0.2.12-2+tails1 custom package.

  * Iceweasel
  - Don't show Foxyproxy's status / icon in FF statusbar to prevent users
    from accidentaly / unconsciously put their anonymity at risk.
  - "amnesia branding" extension: bump Iceweasel compatibility to 4.0 to ease
    development of future releases.

  * Software
  - Upgrade Linux kernel to Debian's 2.6.32-33: fixes tons of bugs,
    including the infamous missing mouse cursor one. Oh, and it closes
    a few security holes at well.
  - Install unrar-free.
  - Do not install pppoeconf (superseeded by NetworkManager).
  - Upgrade macchanger to Debian testing package to ease development of
    future Tails releases.
  - Debian security upgrades: x11-xserver-utils (DSA-2213-1), isc-dhcp
    (DSA-2216-1), libmodplug (DSA-2226-1), openjdk-6 (DSA-2224-1).

  * Protecting against memory recovery
  - Add Italian translation for tails-kexec. Thanks to Marco A. Calamari.
  - Make it clear what it may mean if the system does not power off
    automatically.
  - Use kexec's --reset-vga option that might fix display corruption issues
    on some hardware.

  * WhisperBack (encrypted bug reporting software)
  - Upgrade WhisperBack to 1.4.1:
    localizes the documentation wiki's URL,
    uses WebKit to display the bug reporting help page,
    now is usable on really small screens.
  - Extract wiki's supported languages at build time, save this
    information to /etc/amnesia/environment, source this file into the
    Live user's environment so that WhisperBack 1.4+ can make good use
    of it.

  * Miscellaneous
  - Fix boot in Chinese.
  - Install mobile-broadband-provider-info for better 3G support.
  - Add back GNOME system icons to menus.
  - tails-security-check: avoid generating double-slashes in the Atom
    feeds URL.
  - Remove "vga=788" boot parameter which breaks the boot on some hardware.
  - Remove now useless "splash" boot parameter.
  - Fix a bunch of i386-isms.
  - Pass the noswap option to the kernel. This does not change actual Tails
    behaviour but prevents users from unnecessarily worrying because of 
    the "Activating swap" boot message.
  - Make use of check.torproject.org's Arabic version.

  * Build system
  - Enable squeeze-backports. It is now ready and will be used soon.
  - Install eatmydata in the chroot.
  - Convert ikiwiki setup files to YAML.

 -- Tails developers <amnesia@boum.org>  Fri, 29 Apr 2011 17:14:53 +0200

tails (0.7) unstable; urgency=low

  * Hardware support
  - Install foomatic-filters-ppds to support more printers.
  - Give the default user the right to manage printers.

  * Software
  - Deinstall unwanted packages newly pulled by recent live-build.
  
 -- Tails developers <amnesia@boum.org>  Wed, 06 Apr 2011 22:58:51 +0200

tails (0.7~rc2) unstable; urgency=low

  ** SNAPSHOT build @824f39248a08f9e190146980fb1eb0e55d483d71 **

  * Rebase on Debian Squeeze 6.0.1 point-release.
  
  * Vidalia: new 0.2.10-3+tails5 custom package..

  * Hardware support
  - Install usb-modeswitch and modemmanager to support mobile broadband
    devices such as 3G USB dongles. Thanks to Marco A. Calamari for the
    suggestion.

  * Misc
  - Website relocated to https://tails.boum.org/ => adapt various places.
  - Configure keyboard layout accordingly to the chosen language for
    Italian and Portuguese.

 -- Tails developers <amnesia@boum.org>  Fri, 25 Mar 2011 15:44:25 +0100

tails (0.7~rc1) UNRELEASED; urgency=low

  ** SNAPSHOT build @98987f111fc097a699b526eeaef46bc75be5290a **

  * Rebase on Debian Squeeze.

  * T(A)ILS has been renamed to Tails.
  
  * Protecting against memory recovery
    New, safer way to wipe memory on shutdown which is now also used when
    the boot media is physically removed.

  * Tor
  - Update to 0.2.1.30-1.

  * Iceweasel
  - Add HTTPS Everywhere 0.9.4 extension.
  - Better preserve Anonymity Set: spoof US English Browser and timezone
    the same way as the Tor Browser Bundle, disable favicons and picture
    iconification.
  - Install AdBlock Plus extension from Debian.
  - Add Tor-related bookmarks.
  - Support FTP, thanks to FoxyProxy.
  - Update AdBlock patterns.
  - Disable geolocation and the offline cache.

  * Software
  - Update Vidalia to 0.2.10-3+tails4.
  - Install gnome-disk-utility (Palimpsest) and Seahorse plugins.
  - Add opt-in i2p support with Iceweasel integration through FoxyProxy.
  - onBoard: fix "really quits when clicking the close window icon" bug.
  - Optionally install TrueCrypt at boot time.
  - Install laptop-mode-tools for better use of battery-powered hardware.
  - Replace xsane with simple-scan which is part of GNOME and way easier
    to use.
  - Upgrade WhisperBack to 1.3.1 (bugfixes, French translation).
  - Install scribus-ng instead of scribus. It is far less buggy in Squeeze.
  
  * Firewall
  - Drop incoming packets by default.
  - Forbid queries to DNS resolvers on the LAN.
  - Set output policy to drop (defense-in-depth).

  * Hardware support
  - Install Atheros and Broadcom wireless firmwares.
  - Install libsane-hpaio and sane-utils, respectively needed for
    multi-function peripherals and some SCSI scanners.

  * live-boot 2.0.15-1+tails1.35f1a14
  - Cherry-pick our fromiso= bugfixes from upstream 3.x branch.

  * Miscellaneous
  - Many tiny user interface improvements.
  - More robust HTP time synchronization wrt. network failures.
    Also, display the logs when the clock synchronization fails.
  - Disable GNOME automatic media mounting and opening to protect against
    a class of attacks that was recently put under the spotlights.
    Also, this feature was breaking the "no trace is left on local
    storage devices unless explicitly asked" part of Tails specification.
  - Make configuration more similar to the Tor Browser Bundle's one.
  - GnuPG: default to stronger digest algorithms.
  - Many more or less proper hacks to get the built image size under 700MB.
  - Compress the initramfs using LZMA for faster boot.

  * Build system
  - Run lb build inside eatmydata fsync-less environment to greatly improve
    build time.

 -- Tails developers <amnesia@boum.org>  Fri, 11 Mar 2011 15:52:19 +0100

tails (0.6.2) unstable; urgency=high

  * Tor: upgrade to 0.2.1.29 (fixes CVE-2011-0427).
  * Software
  - Upgrade Linux kernel, dpkg, libc6, NSS, OpenSSL, libxml2 (fixes various
    security issues).
  - Upgrade Claws Mail to 3.7.6 (new backport).
  - Install Liferea, tcpdump and tcpflow.
  * Seahorse: use hkp:// transport as it does not support hkps://.
  * FireGPG: use hkps:// to connect to the configured keyserver.
  * Build system: take note of the Debian Live tools versions being used
    to make next point-release process faster.
  * APT: don't ship package indices.

 -- T(A)ILS developers <amnesia@boum.org>  Wed, 19 Jan 2011 16:59:43 +0100

tails (0.6.1) unstable; urgency=low

  * Tor: upgrade to 0.1.28 (fixes CVE-2010-1676)
  * Software: upgrade NSS, Xulrunner, glibc (fixes various security issues)
  * FireGPG: use the same keyserver as the one configured in gpg.conf.
  * Seahorse: use same keyserver as in gpg.conf.
  * HTP: display the logs when the clock synchronization fails.
  * Update HTP configuration: www.google.com now redirects to
    encrypted.google.com.
  * Use the light version of the "Are you using Tor?" webpage.
  * Update AdBlock patterns.

 -- T(A)ILS developers <amnesia@boum.org>  Fri, 24 Dec 2010 13:28:29 +0100

tails (0.6) unstable; urgency=low

  * Releasing 0.6.

  * New OpenPGP signing-only key. Details are on the website:
    https://amnesia.boum.org/GnuPG_key/

  * Iceweasel
  - Fixed torbutton has migrated to testing, remove custom package.

  * HTP
  - Query ssl.scroogle.org instead of lists.debian.org.
  - Don't run when the interface that has gone up is the loopback one.

  * Nautilus scripts
  - Add shortcut to securely erase free space in a partition.
  - The nautilus-wipe shortcut user interface is now translatable.

  * Misc
  - Really fix virtualization warning display.
  - More accurate APT pinning.
  - Disable Debian sid APT source again since a fixed live-config has
    migrated to Squeeze since then.

  * live-boot: upgrade to 2.0.8-1+tails1.13926a
  - Sometimes fixes the smem at shutdown bug.
  - Now possible to create a second partition on the USB stick T(A)ILS is
    running from.

  * Hardware support
  - Support RT2860 wireless chipsets by installing firmware-ralink from
    Debian Backports.
  - Install firmware-linux-nonfree from backports.
  - Fix b43 wireless chipsets by having b43-fwcutter extract firmwares at
    build time.

  * Build system
  - Install live-build and live-helper from Squeeze.
  - Update SquashFS sort file.

 -- T(A)ILS developers <amnesia@boum.org>  Wed, 20 Oct 2010 19:53:17 +0200

tails (0.6~rc3) UNRELEASED; urgency=low

  ** SNAPSHOT build @a3ebb6c775d83d1a1448bc917a9f0995df93e44d **

  * Iceweasel
  - Autostart Iceweasel with the GNOME session. This workarounds the
    "Iceweasel first page is not loaded" bug.
  
  * HTP
  - Upgrade htpdate script (taken from Git 7797fe9).

  * Misc
  - Disable ssh-agent auto-starting with X session: gnome-keyring is
    more user-friendly.
  - Fix virtualization warning display.
  - Boot profile hook: write desktop file to /etc/skel.

  * Build system
  - Convert build system to live-build 2.0.1.
  - APT: fetch live-build and live-helper from Debian Live snapshots.
  - Remove dependency on live-build functions in chroot_local-hooks.
    This makes the build environment more robust and less dependent on
    live-build internals.
  - Remove hand-made rcS.d/S41tails-wifi: a hook now does this.
  - Measure time used by the lh build command.
  - Fix boot profile hook.
  - Boot profiling: wait a bit more: the current list does not include
    /usr/sbin/tor.

 -- T(A)ILS developers <amnesia@boum.org>  Sat, 02 Oct 2010 23:06:46 +0200

tails (0.6~rc2) UNRELEASED; urgency=low

  ** SNAPSHOT build @c0ca0760ff577a1e797cdddf0e95c5d62a986ec8 **

  * Iceweasel
  - Refreshed AdBlock patterns (20100926).
  - Set network.dns.disableIPv6 to true (untested yet)
  - Torbutton: install patched 1.2.5-1+tails1 to fix the User-Agent bug,
    disable extensions.torbutton.spoof_english again.

  * Software
  - WhisperBack: upgrade to 1.3~beta3 (main change:  let the user provide
    optional email address and OpenPGP key).
  - Remove mc.
  - Update haveged backport to 0.9-3~amnesia+lenny1.
  - Update live-boot custom packages (2.0.6-1+tails1.6797e8): fixes bugs
    in persistency and smem-on-shutdown.
  - Update custom htpdate script. Taken from commit d778a6094cb3 in our
    custom Git repository:  fixes setting of date/time.

  * Build system
  - Bugfix: failed builds are now (hopefully) detected.
  - Fix permissions on files in /etc/apt/ that are preserved in the image.
  - Install version 2.0~a21-1 of live-build and live-helper in the image.
    We are too late in the release process to upgrade to current Squeeze
    version (2.0~a29-1).

  * Misc
  - Pidgin/OTR: disable the automatic OTR initiation and OTR requirement.

 -- T(A)ILS developers <amnesia@boum.org>  Wed, 29 Sep 2010 19:23:17 +0200

tails (0.6~1.gbpef2878) UNRELEASED; urgency=low

  ** SNAPSHOT build @ef28782a0bf58004397b5fd303f938cc7d11ddaa **

  * Hardware support
  - Use a 2.6.32 kernel: linux-image-2.6.32-bpo.5-686 (2.6.32-23~bpo50+1)
    from backports.org. This should support far more hardware and
    especially a lot of wireless adapters.
  - Add firmware for RTL8192 wireless adapters.
  - Enable power management on all wireless interfaces on boot.

  * Software
  - Install inkscape.
  - Install poedit.
  - Install gfshare and ssss: two complementary implementations
    of Shamir's Secret Sharing.
  - Install tor-geoipdb.
  - Remove dialog, mc and xterm.

  * Iceweasel
  - Set extensions.torbutton.spoof_english to its default true value
    in order to workaround a security issue:
    https://amnesia.boum.org/security/Iceweasel_exposes_a_rare_User-Agent/

  * Monkeysphere
  - Install the Iceweasel extension.
  - Use a hkps:// keyserver.

  * GnuPG
  - Install gnupg from backports.org so that hkps:// is supported.
  - Use a hkps:// keyserver.
  - Proxy traffic via polipo.
  - Prefer up-to-date digests and ciphers.

  * Vidalia: rebased our custom package against 0.2.10.

  * Build system
  - Built images are now named like this:
    tails-i386-lenny-0.5-20100925.iso
  - Use live-helper support for isohybrid options instead of doing the
    conversion ourselves. The default binary image type we build is now
    iso-hybrid.
  - Remove .deb built by m-a after they have been installed.
  - Setup custom GConf settings at build time rather than at boot time.
  - Move $HOME files to /etc/skel and let adduser deal with permissions.
  - Convert to live-boot / live-config / live-build 2.x branches.
  - Replaced our custom live-initramfs with a custom live-boot package;
    included version is 2.0.5-1+tails2.6797e8 from our Git repository:
    git clone git://git.immerda.ch/tails_live-boot.git
  - Install live-config* from the live-snapshots Lenny repository.
    Rationale: live-config binary packages differ depending on the target
    distribution, so that using Squeeze's live-config does not produce
    fully-working Lenny images.
  - Rename custom scripts, packages lists and syslinux menu entries from
    the amnesia-* namespace to the tails-* one.

  * HTP
  - Use (authenticated) HTP instead of NTP.
  - The htpdate script that is used comes from commit 43f5f83c0 in our
    custom repository:  git://git.immerda.ch/tails_htp.git
  - Start Tor and Vidalia only once HTP is done.

  * Misc
  - Fix IPv6 firewall restore file. It was previously not used at all.
  - Use ftp.us.debian.org instead of the buggy GeoIP-powered
    cdn.debian.net.
  - Gedit: don't autocreate backup copies.
  - Build images with syslinux>=4.01 that has better isohybrid support.
  - amnesia-security-check: got rid of the dependency on File::Slurp.
  - Take into account the migration of backports.org to backports.debian.org.
  - Make GnuPG key import errors fatal on boot.
  - Warn the user when T(A)ILS is running inside a virtual machine.
  - DNS cache: forget automapped .onion:s on Tor restart.

  * Documentation: imported Incognito's walkthrough, converted to
    Markdown, started the needed adaptation work.

 -- T(A)ILS developers <amnesia@boum.org>  Sun, 26 Sep 2010 11:06:50 +0200

tails (0.5) unstable; urgency=low

  * The project has merged efforts with Incognito.
    It is now to be called "The (Amnesic) Incognito Live System".
    In short: T(A)ILS.

  * Community
  - Created the amnesia-news mailing-list.
  - Added a forum to the website.
  - Created a chatroom on IRC: #tails on irc.oftc.net

  * Fixed bugs
  - Workaround nasty NetworkManager vs. Tor bug that often
    prevented the system to connect to the Tor network: restart Tor and Vidalia
    when a network interface goes up.
  - onBoard now autodetects the keyboard layout... at least once some
    keys have been pressed.
  - New windows don't open in background anymore, thanks to
    a patched Metacity.
  - Memory wiping at shutdown is now lightning fast, and does not prevent
    the computer to halt anymore.
  - GNOME panel icons are right-aligned again.
  - Fixed permissions on APT config files.
  - Repaired mouse integration when running inside VirtualBox.

  * Iceweasel
  - Torbutton: redirect to Scroogle when presented a Google captcha.
  - Revamped bookmarks
      . moved T(A)ILS own website to the personal toolbar
      . moved webmail links (that are expected to be more than 3 soon)
        to a dedicated folder.
  - Don't show AdBlock Plus icon in the toolbar.
  - Adblock Plus: updated patterns, configured to only update subscriptions
    once a year. Which means never, hopefully, as users do update their
    Live system on a regular basis, don't they?

  * Vidalia: rebased our custom package against 0.2.8.
  
  * Claws Mail
  - Install Claws Mail from backports.org to use the X.509 CA
    certificates provided by Debian.
  - Enable PGP modules with basic configuration:
      . Automatically check signatures.
      . Use gpg-agent to manage passwords.
      . Display warning on start-up if GnuPG doesn't work.
  - Set the IO timeout to 120s (i.e. the double of the default 60s).
  
  * Pidgin
  - Automatically connect to irc.oftc.net with a randomized nickname,
    so as not to advertize the use of T(A)ILS; this nickname is made of:
     . a random firstname picked from the 2000 most registered by the U.S.
       social security administration in the 70s;
     . two random digits.
    Good old irc.indymedia.org is still configured - with same nickname -
    but is not enabled by default anymore.
  - Disabled MSN support, that is far too often affected by security flaws.

  * Build $HOME programmatically
  - Migrated all GConf settings, including the GNOME panel configuration,
    to XML files that are loaded at boot time.
  - Configure iceweasel profile skeleton in /etc/iceweasel.
    A brand new profile is setup from this skeleton once iceweasel is
    started after boot.
      . build sqlite files at build time from plain SQL.
      . FireGPG: hard-code current firegpg version at build time to prevent
        the extension to think it was just updated.
      . stop shipping binary NSS files. These were here only to
        install CaCert's certificate, that is actually shipped by Debian's
        patched libnss.
  
  * Build system
  - Updated Debian Live snapshots APT repository URL.
  - Purge all devel packages at the end of the chroot configuration.
  - Make sure the hook that fixes permissions runs last.
  - Remove unwanted Iceweasel search plugins at build time.
  
  * Misc
  - Added a progress bar for boot time file readahead.
  - Readahead more (~37MB) stuff in foreground at boot time.
  - Make the APT pinning persist in the Live image.
  - localepurge: keep locales for all supported languages,
    don't bother when installing new packages.
  - Removed syslinux help menu: these help pages are either buggy or
    not understandable by non-geeks.
  - Fixed Windows autorun.
  - Disable a few live-initramfs scripts to improve boot time.
  - Firewall: forbid any IPv6 communication with the outside.
  - Virtualization support: install open-vm-tools.
  - WhisperBack: updated to 1.2.1, add a random bug ID to the sent
    mail subject.
  - Prompt for CD removal on shutdown, not for USB device.

  * live-initramfs: new package built from our Git (e2890a04ff) repository.
  - Merged upstream changes up to 1.177.2-1.
  - New noprompt=usb feature.
  - Fix buggy memory wiping and shutdown.
  - Really reboot when asked, rather than shutting down the system.

  * onBoard
  - Upgraded to a new custom, patched package (0.93.0-0ubuntu4~amnesia1).
  - Added an entry in the Applications menu.
  
  * Software
  - Install vim-nox with basic configuration
  - Install pwgen
  - Install monkeysphere and msva-perl
  - Replaced randomsound with haveged as an additional source of entropy.

  * Hardware support
  - Build ralink rt2570 wifi modules.
  - Build rt2860 wifi modules from Squeeze. This supports the RT2860
    wireless adapter, found particularly in the ASUS EeePC model 901
    and above.
  - Build broadcom-sta-source wifi modules.
  - Bugfix: cpufreq modules were not properly added to /etc/modules.
  - Use 800x600 mode on boot rather than 1024x768 for compatibility
    with smaller displays.

 -- amnesia <amnesia@boum.org>  Fri, 30 Apr 2010 16:14:13 +0200

amnesia (0.4.2) unstable; urgency=low

  New release, mainly aimed at fixing live-initramfs security issue
  (Debian bug #568750), with an additional set of small enhancements as
  a bonus.

  * live-initramfs: new custom package built from our own live-initramfs
    Git repository (commit 8b96e5a6cf8abc)
  - based on new 1.173.1-1 upstream release
  - fixed live-media=removable behaviour so that filesystem images found
    on non-removable storage are really never used (Debian bug #568750)

  * Vidalia: bring back our UI customizations (0.2.7-1~lenny+amnesia1)

  * APT: consistently use the GeoIP-powered cdn.debian.net

  * Software: make room so that {alpha, future} Squeeze images fit on
    700MB CD-ROM
  - only install OpenOffice.org's calc, draw, impress, math and writer
    components
  - removed OpenOffice.org's English hyphenation and thesaurus
  - removed hunspell, wonder why it was ever added

  * Boot
  - explicitly disable persistence, better safe than sorry
  - removed compulsory 15s timeout, live-initramfs knows how to wait for
    the Live media to be ready

  * Build system: don't cache rootfs anymore

 -- amnesia <amnesia@boum.org>  Sun, 07 Feb 2010 18:28:16 +0100

amnesia (0.4.1) unstable; urgency=low

  * Brown paper bag bugfix release: have amnesia-security-check use
    entries publication time, rather than update time... else tagging
    a security issue as fixed, after releasing a new version, make this
    issue be announced to every user of this new, fixed version.

 -- amnesia <amnesia@boum.org>  Sat, 06 Feb 2010 03:58:41 +0100

amnesia (0.4) unstable; urgency=low

  * We now only build and ship "Hybrid" ISO images, which can be either
    burnt on CD-ROM or dd'd to a USB stick or hard disk.

  * l10n: we now build and ship multilingual images; initially supported
    (or rather wanna-be-supported) languages are: ar, zh, de, en, fr, it,
    pt, es
  - install Iceweasel's and OpenOffice.org's l10n packages for every
    supported language
  - stop installing localized help for OpenOffice.org, we can't afford it
    for enough languages
  - when possible, Iceweasel's homepage and default search engine are localized
  - added Iceweasel's "any language" Scroogle SSL search engine
  - when the documentation icon is clicked, display the local wiki in
    currently used language, if available
  - the Nautilus wipe script is now translatable
  - added gnome-keyboard-applet to the Gnome panel

  * software
  - replaced Icedove with claws mail, in a bit rough way; see
    https://amnesia.boum.org/todo/replace_icedove_with_claws/ for best
    practices and configuration advices
  - virtual keyboard: install onBoard instead of kvkbd
  - Tor controller: install Vidalia instead of TorK
  - install only chosen parts of Gnome, rather than gnome-desktop-environment
  - do not install xdialog, which is unused and not in Squeeze
  - stop installing grub as it breaks Squeeze builds (see Debian bug #467620)
  - install live-helper from snapshots repository into the Live image

  * Iceweasel
  - do not install the NoScript extension anymore: it is not strictly
    necessary but bloodily annoying

  * Provide WhisperBack 1.2 for anonymous, GnuPG-encrypted bug reporting.
  - added dependency on python-gnutls
  - install the SMTP hidden relay's certificate

  * amnesia-security-check: new program that tells users that the amnesia
    version they are running is affected by security flaws, and which ones
    they are; this program is run at Gnome session startup, after sleeping
    2 minutes to let Tor a chance to initialize.
    Technical details:
  - Perl
  - uses the Desktop Notifications framework
  - fetches the security atom feed from the wiki
  - verifies the server certificate against its known CA
  - tries fetching the localized feed; if it fails, fetch the default
    (English) feed

  * live-initramfs: new custom package built from our own live-initramfs
    Git repository (commit 40e957c4b89099e06421)
  - at shutdown time, ask the user to unplug the CD / USB stick, then run
    smem, wait for it to finish, then attempt to immediately halt

  * build system
  - bumped dependency on live-helper to >= 2.0a6 and adapted our config
  - generate hybrid ISO images by default, when installed syslinux is
    recent enough
  - stop trying to support building several images in a row, it is still
    broken and less needed now that we ship hybrid ISO images
  - scripts/config: specify distribution when initializing defaults
  - updated Debian Live APT repository's signing key

  * PowerPC
  - disable virtualbox packages installing and module building on !i386
    && !amd64, as PowerPC is not a supported guest architecture
  - built and imported tor_0.2.1.20-1~~lenny+1_powerpc.deb

  * Squeeze
  - rough beginnings of a scratch Squeeze branch, currently unsupported
  - install gobby-infinote

  * misc
  - updated GnuPG key with up-to-date signatures
  - more improvements on boot time from CD
  - enhanced the wipe in Nautilus UI (now asks for confirmation and
    reports success or failure)
  - removed the "restart Tor" launcher from the Gnome panel

 -- amnesia <amnesia@boum.org>  Fri, 05 Feb 2010 22:28:04 +0100

amnesia (0.3) unstable; urgency=low

  * software: removed openvpn, added
  - Audacity
  - cups
  - Git
  - Gobby
  - GParted
  - lvm2 (with disabled initscript as it slows-down too much the boot in certain
    circumstances)
  - NetworkManager 0.7 (from backports.org) to support non-DHCP networking
  - ntfsprogs
  - randomsound to enhance the kernel's random pool
  * Tor
  - install the latest stable release from deb.torproject.org
  - ifupdown script now uses SIGHUP signal rather than a whole tor
    restart, so that in the middle of it vidalia won't start it's own
    tor
  - configure Gnome proxy to use Tor
  * iceweasel
  - adblockplus: upgraded to 1.0.2
  - adblockplus: subscribe to US and DE EasyList extensions, updated patterns
  - firegpg is now installed from Debian Squeeze rather than manually; current
    version is then 0.7.10
  - firegpg: use better keyserver ... namely pool.sks-keyservers.net
  - added bookmark to Amnesia's own website
  - use a custom "amnesiabranding" extension to localize the default search
    engine and homepage depending on the current locale
  - updated noscript whitelist
  - disable overriden homepage redirect on iceweasel upgrade
  * pidgin
  - nicer default configuration with verified irc.indymedia.org's SSL cert
  - do not parse incoming messages for formatting
  - hide formatting toolbar
  * hardware compatibility
  - b43-fwcutter
  - beginning of support for the ppc architecture
  - load acpi-cpufreq, cpufreq_ondemand and cpufreq_powersave kernel
    modules
  * live-initramfs: custom, updated package based on upstream's 1.157.4-1, built
    from commit b0a4265f9f30bad945da of amnesia's custom live-initramfs Git
    repository
  - securely erases RAM on shutdown using smem
  - fixes the noprompt bug when running from USB
  - disables local swap partitions usage, wrongly enabled by upstream
  * fully support for running as a guest system in VirtualBox
  - install guest utils and X11 drivers
  - build virtualbox-ose kernel modules at image build time
  * documentation
  - new (translatable) wiki, using ikiwiki, with integrated bugs and todo
    tracking system a static version of the wiki is included in generated
    images and linked from the Desktop
  * build system
  - adapt for live-helper 2.0, and depend on it
  - get amnesia version from debian/changelog
  - include the full version in ISO volume name
  - save .list, .packages and .buildlog
  - scripts/clean: cleanup any created dir in binary_local-includes
  - updated Debian Live snapshot packages repository URL and signing key
  - remove duplicated apt/preferences file, the live-helper bug has been
    fixed
  * l10n: beginning of support for --language=en
  * misc
  - improved boot time on CD by ordering files in the squashfs in the order they
    are used during boot
  - added a amnesia-version script to built images, that outputs the current
    image's version
  - added a amnesia-debug script that prepares a tarball with information that
    could be useful for developpers
  - updated Amnesia GnuPG key to a new 4096R one
  - set time with NTP when a network interface is brought up
  - import amnesia's GnuPG pubkey into the live session user's keyring
  - do not ask DHCP for a specific hostname
  - install localepurge, only keep en, fr, de and es locales, which reduces the
    generated images' size by 100MB
  - added a hook to replace /sbin/swapon with a script that only runs
    /bin/true
  - moved networking hooks responsibility from ifupdown to NetworkManager

 -- amnesia <amnesia@boum.org>  Thu, 26 Nov 2009 11:17:08 +0100

amnesia (0.2) unstable; urgency=low

  * imported /home/amnesia, then:
  - more user-friendly shell, umask 077
  - updated panel, added launcher to restart Tor
  - mv $HOME/bin/* /usr/local/bin/
  - removed metacity sessions
  - removed gstreamer's registry, better keep this dynamically updated
  - rm .qt/qt_plugins_3.3rc, better keep this dynamically updated
  - removed .gnome/gnome-vfs/.trash_entry_cache
  - removed kconf_update log
  - removed and excluded Epiphany configuration (not installed)
  - cleanup .kde
  * iceweasel
  - enable caching in RAM
  - explicitly disable ssl v2, and enable ssl v3 + tls
  - removed prefs for the non-installed webdeveloper
  - removed the SSL Blacklist extension (not so useful, licensing issues)
  - deep profile directory cleanup
  - extensions cleanup: prefer Debian-packaged ones, cleanly reinstalled
    AddBlock Plus and CS Lite to allow upgrading them
  - updated pluginreg.dat and localstore.rdf
  - moved some settings to user.js
  - made cookie/JavaScript whitelists more consistent
  - force httpS on whitelisted sites
  - NoScript: marked google and gmail as untrusted
  - some user interface tweaks, mainly for NoScript
  - FireGPG: disable the buggy auto-detection feature, the link to firegpg's
    homepage in generated pgp messages and the GMail interface (which won't
    work without JavaScript anyway)
  - updated blocklist.xml
  - removed and excluded a bunch of files in the profile directory
  * icedove: clean the profile directory up just like we did for iceweasel
  * software: install msmtp and mutt
  * home-refresh
  - use rsync rather than tar
  * documentation
  - various fixes
  - reviewed pidgin-otr security (see TODO)
  * build system
  - stop calling home-refresh in lh_build
  - include home-refresh in generated images
  - gitignore update
  - fix permissions on local includes at build time
  - updated scripts/{build,clean} wrt. new $HOME handling
  - scripts/{build,config}: stop guessing BASEDIR, we must be run from
    the root of the source directory anyway
  - stop storing /etc/amnesia/version in Git, delete it at clean time
  * release
  - converted Changelog to the Debian format and location, updated
    build scripts accordingly
  - added a README symlink at the root of the source directory
  - basic debian/ directory (not working for building packages yet,
    but at least we can now use git-dch)
  - added debian/gbp.conf with our custom options for git-dch
  - config/amnesia: introduce new $AMNESIA_DEV_* variables to be used
    by developpers' scripts
  - added ./release script: a wrapper around git-dch, git-commit and git-tag

 -- amnesia <amnesia@boum.org>  Tue, 23 Jun 2009 14:42:03 +0200

amnesia (0.1) UNRELEASED; urgency=low

  * Forked Privatix 9.03.15, by Markus Mandalka:
  http://mandalka.name/privatix/index.html.en
  Everything has since been rewritten or so heavily changed that nothing
  remains from the original code... apart of a bunch of Gnome settings.
  * hardware support:
  - install a bunch of non-free wifi firmwares
  - install xsane and add the live user to the scanner group
  - install aircrack-ng
  - install xserver-xorg-video-geode on i386 (eCafe support)
  - install xserver-xorg-video-all
  - install firmware-linux from backports.org
  - install system-config-printer
  - added instructions in README.eCAFE to support the Hercules eCAFE EC-800
    netbook
  * APT:
  - configure pinning to support installing chosen packages from
    squeeze; the APT source for testing is hardcoded in chroot_sources/,
    since there is no way to use $LH_CHROOT_MIRROR in chroot_local-hooks
  - give backports.org priority 200, so that we track upgrades of packages
    installed from there
  * release: include the Changelog and TODO in the generated images,
  in the   /usr/share/doc/amnesia/ directory
  * software: install gnomebaker when building Gnome-based live OS, to
  easily clone myself when running from CD
  * build system
  - build i386 images when the build host is amd64
  - added a version file: /etc/amnesia/version
  - use snapshot live-* packages inside the images
  - setup timezone depending on the chosen build locale
  - rely on standard live-initramfs adduser to do our user setup
    (including sudo vs. Gnome/KDE, etc.)
  - stop "supporting" KDE
  - allow building several images at once
  - migrated most of lh_config invocations to scripts/config
  - append "noprompt" so that halting/rebooting work with splashy
  - moved our own variables to config/amnesia, using the namespace
    $AMNESIA_*
  * iceweasel
  - default search engine is now Scroogle SSL, configured to search pages
    in French language; the English one is also installed
  - never ask to save passwords or forms content
  - configured the torbutton extension to use polipo
  - installed the CACert root certificate
  - installed the SSL Blacklist extension and the blacklist data
  - installed the FireGPG extension
  - installed the CS Lite extension
  - installed the NoScript extension
  - NoScript, CS Lite: replaced the default whitelists with a list of
    trusted, non-commercial Internet Service Providers
  - configure extensions (add to prefs.js):
    user_pref("extensions.torbutton.startup", true);
    user_pref("extensions.torbutton.startup_state", 1);
    user_pref("extensions.torbutton.tor_enabled", true);
    user_pref("noscript.notify.hide", true);
    user_pref("capability.policy.maonoscript.sites", "about:
      about:blank about:certerror about:config about:credits
      about:neterror about:plugins about:privatebrowsing
      about:sessionrestore chrome: resource:");
    user_pref("extensions.firegpg.no_updates", true);
  - install the NoScript plugin from Debian squeeze
  - delete urlclassifier3.sqlite on $HOME refresh: as we disabled
    "safebrowsing", this huge file is of no use
  - torbutton: install newer version from Squeeze
  * linux: removed non-686 kernel flavours when building i386 images
  * compatibility: append "live-media=removable live-media-timeout=15", to
    prevent blindly booting another debian-live installed on the hard disk
  * software: added
  - gnome-app-install
  - iwconfig
  - cryptkeeper: Gnome system tray applet to encrypt files with EncFS
  - kvkbd: virtual keyboard (installed from backports.org)
  - sshfs (and added live user to the fuse group)
  - less, secure-delete, wipe, seahorse, sshfs, ntfs-3g
  - scribus
  * Tor
  - enable the transparent proxy, the DNS resolver, and the control port
  - save authentication cookie to /tmp/control_auth_cookie, so that the
    live user can use Tork and co.
  - autostart Tork with Gnome
  - Tork: installed, disabled most notifications and startup tips
  - added a restart tor hook to if-up.d (used by Network Manager as well),
    so that Tor does work immediately even if the network cable was
    plugged late in/after the boot process
  * $HOME
  - added a nautilus-script to wipe files and directories
  - bash with working completion for the live user
  * polipo: install and configure this HTTP proxy to forward requests
  through Tor
  * DNS: install and configure pdnsd to forward any DNS request through
  the Tor resolver
  * firewall: force every outgoing TCP connection through the Tor
  transparent proxy, discard any outgoing UDP connection
  * misc
  - set syslinux timeout to 4 seconds
  - use splashy for more user-friendly boot/halt sequences

 -- amnesia <amnesia@boum.org>  Sat, 20 Jun 2009 21:09:15 +0200<|MERGE_RESOLUTION|>--- conflicted
+++ resolved
@@ -1,10 +1,9 @@
-<<<<<<< HEAD
 tails (1.3) UNRELEASED; urgency=medium
 
   * Placeholder for next major release.
 
  -- Tails developers <tails@boum.org>  Wed, 15 Oct 2014 20:47:37 +0200
-=======
+
 tails (1.2.2) UNRELEASED; urgency=medium
 
   * Dummy changelog entry for the next point release.
@@ -73,7 +72,6 @@
     - Remove workaround for showing the TBB's menu bar (Closes #8028).
 
  -- Tails developers <tails@boum.org>  Tue, 02 Dec 2014 11:34:03 +0100
->>>>>>> 2c382c03
 
 tails (1.2) unstable; urgency=medium
 
