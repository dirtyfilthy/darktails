--- conflicted
+++ resolved
@@ -1,16 +1,14 @@
-<<<<<<< HEAD
 tails (2.4) UNRELEASED; urgency=medium
 
   * Dummy entry.
 
  -- anonym <anonym@riseup.net>  Thu, 25 Feb 2016 19:01:40 +0100
-=======
+
 tails (2.3) UNRELEASED; urgency=medium
 
   * Dummy entry.
 
  -- anonym <anonym@riseup.net>  Sat, 19 Mar 2016 13:41:07 +0100
->>>>>>> f1bf8009
 
 tails (2.2.1) unstable; urgency=medium
 
