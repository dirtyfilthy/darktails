--- conflicted
+++ resolved
@@ -1,16 +1,14 @@
-<<<<<<< HEAD
 tails (3.0) UNRELEASED; urgency=medium
 
   * Dummy entry for new release.
 
  -- Tails developers <tails@boum.org>  Mon, 11 Jan 2016 13:59:28 +0000
-=======
+
 tails (2.4) UNRELEASED; urgency=medium
 
   * Dummy entry.
 
  -- anonym <anonym@t430.asdf>  Thu, 25 Feb 2016 19:01:40 +0100
->>>>>>> 40eacca9
 
 tails (2.2) UNRELEASED; urgency=medium
 
