--- conflicted
+++ resolved
@@ -1,14 +1,10 @@
-<<<<<<< HEAD
 tails (3.4) UNRELEASED; urgency=medium
 
   * Dummy entry for next release.
 
  -- Tails developers <tails@boum.org>  Tue, 26 Sep 2017 06:03:57 +0000
 
-tails (3.2.1) UNRELEASED; urgency=medium
-=======
 tails (3.3.1) UNRELEASED; urgency=medium
->>>>>>> 52148da5
 
   * Dummy entry for next release.
 
