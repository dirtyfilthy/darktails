<<<<<<< HEAD
tails (1.7~rc1) unstable; urgency=medium

  * Major new features and changes
    - Add a technology preview of the Icedove Email client (a
      rebranded version of Mozilla Thunderbird), including OpenPGP
      support via the Enigmail add-on, general security and anonymity
      improvements via the Torbirdy add-on, and complete persistence
=======
tails (1.7) unstable; urgency=medium

  * Major new features and changes
    - Upgrade Tor Browser to 5.0.4. (Closes: #10456)
    - Add a technology preview of the Icedove Email client (a
      rebranded version of Mozilla Thunderbird), including OpenPGP
      support via the Enigmail add-on, general security and anonymity
      improvements via the Torbirdy add-on, and complete persitence
>>>>>>> ac3bbe78
      support (which will be enabled automatically if you already have
      Claws Mail persistence enabled). Icedove will replace Claws Mail
      as the supported email client in Tails in a future
      release. (Closes: #6151, #9498, #10285)
    - Upgrade Tor to 0.2.7.4-rc-1~d70.wheezy+1+tails1. Among the many
      improvement of this new Tor major release, the new
      KeepAliveIsolateSOCKSAuth option allows us to drop the
      bug15482.patch patch (taken from the Tor Browse bundle) that
<<<<<<< HEAD
      enabled similar (but inferior) functionality for *all*
=======
      enabled similar (but inferiour) functionality for *all*
>>>>>>> ac3bbe78
      SocksPort:s -- now the same circuit is only kept alive for
      extended periods for the SocksPort used by the Tor
      Browser. (Closes: #10194, #10308)
    - Add an option to Tails Greeter which disables networking
      completely. This is useful when intending to use Tails for
      offline work only. (Closes: #6811)

  * Security fixes
    - Fix CVE-2015-7665, which could lead to a network interface's IP
      address being exposed through wget. (Closes: #10364)
<<<<<<< HEAD

  * Minor improvements
    - Restart Tor if bootstrapping stalls for too long when not using
      pluggable transports. (Closes: #9516)
    - Install firmware-amd-graphics, and firmware-misc-nonfree instead
      of firmware-ralink-nonfree, both from Debian Sid.
    - Update the Tails signing key. (Closes: #10012)

=======
    - Prevent a symlink attack on ~/.xsession-errors via
      tails-debugging-info which could be used by the amnesia user to
      read the contents of any file, no matter the
      permissions. (Closes: #10333)
    - Upgrade libfreetype6 to 2.4.9-1.1+deb7u2.
    - Upgrade gdk-pixbuf packages to 2.26.1-1+deb7u2.
    - Upgrade Linux to 3.16.7-ckt11-1+deb8u5.
    - Upgrade openjdk-7 packages to 7u85-2.6.1-6~deb7u1.
    - Upgrade unzip to 6.0-8+deb7u4.

  * Bugfixes
    - Add a temporary workaround for an issue in our code which checks
      whether i2p has bootstrapped, which (due to some recent change
      in either I2P or Java) could make it appear it had finished
      prematurely. (Closes: #10185)
    - Fix a logical bug in the persistence preset migration code while
      real-only persistence is enabled. (Closes: #10431)

  * Minor improvements
    - Rework the wordings of the various installation and upgrade
      options available in Tails installer in Wheezy. (Closes: #9672)
    - Restart Tor if bootstrapping stalls for too long when not using
      pluggable transports. (Closes: #9516)
    - Install firmware-amd-graphics, and firmware-misc-nonfree instead
      of firmware-ralink-nonfree, both from Debian Sid.
    - Update the Tails signing key. (Closes: #10012)
    - Update the Tails APT repo signing key. (Closes: #10419)
    - Install the nmh package. (Closes: #10457)
    - Explicitly run "sync" at the end of the Tails Upgrader's upgrade
      process, and pass the "sync" option when remounting the system
      partition as read-write. This might help with some issues we've
      seen, such as #10239, and possibly for #8449 as well.

>>>>>>> ac3bbe78
  * Test suite
    - Add initial automated tests for Icedove. (Closes: #10332)
    - Add automated tests of the MAC spoofing feature. (Closes: #6302)
    - Drop the concept of "background snapshots" and introduce a general
      system for generating snapshots that can be shared between
      features. This removes all silly hacks we previously used to
      "skip" steps, and greatly improves performance and reliability
      of the whole test suite. (Closes: #6094, #8008)
    - Flush to the log file in debug_log() so the debugging info can
      be viewed in real time when monitoring the debug log
      file. (Closes: #10323)
    - Force UTF-8 locale in automated test suite. Ruby will default to
      the system locale, and if it is non-UTF-8, some String-methods
      will fail when operating on non-ASCII strings. (Closes: #10359)
    - Escape regexp used to match nick in CTCP replies. Our Pidgin
      nick's have a 10% chance to include a ^, which will break that
      regexp. We need to escape all characters in the nick. (Closes:
      #10219)
    - Extract TBB languages from the Tails source code. This will
      ensure that valid locales are tested. As an added bonus, the
      code is greatly simplified. (Closes: #9897)
<<<<<<< HEAD

 -- Tails developers <tails@boum.org>  Mon, 26 Oct 2015 23:06:59 +0100
=======
    - Automatically test that tails-debugging-info is not susceptible
      to the type of symlink attacks fixed by #10333.
    - Save all test suite artifacts in a dedicated directory with more
      useful infromation encoded in the path. This makes it easier to
      see which artifacts belongs to which failed scenario and which
      run. (Closes: #10151)
    - Log all useful information via Cucumber's formatters instead of
      printing to stderr, which is not included when logging to file
      via `--out`. (Closes: #10342)
    - Continue running the automated test suite's vnc server even if
      the client disconnects. (Closes: #10345)
    - Add more automatic tests for I2P. (Closes: #6406)
    - Bump the Tor circuit retry count to 10. (Closes: #10375)
    - Clean up dependencies: (Closes: #10208)
      * libxslt1-dev
      * radvd
      * x11-apps

 -- Tails developers <tails@boum.org>  Tue, 03 Nov 2015 01:09:41 +0100
>>>>>>> ac3bbe78

tails (1.6) unstable; urgency=medium

  * Security fixes
    - Upgrade Tor Browser to 5.0.3. (Closes: #10223)
    - Upgrade bind9-based packages to 1:9.8.4.dfsg.P1-6+nmu2+deb7u7.
    - Upgrade liblcms1 to 1.19.dfsg2-1.2+deb7u1.
    - Upgrade libldap-2.4-2 to 2.4.31-2+deb7u1.
    - Upgrade libslp1 to 1.2.1-9+deb7u1.
    - Upgrade ssl-cert to 1.0.32+deb7u1.

  * Bugfixes
    - Fix a corner case for the MAC spoofing panic mode. If panic mode
      failed to disable the specific device that couldn't be spoofed
      (by unloading the module) we disable networking. Previously we
      only stopped NetworkManager. The problem is that NM isn't even
      started at this time, but will specifically be started when
      we're done with MAC spoofing. Therefore, let's completely
      disable NetworkManager so it cannot possibly be
      started. (Closes: #10160)
    - Avoid use of uninitialized value in restricted-network-detector.
      If NetworkManager decides that a wireless connection has timed
      out before "supplicant connection state" has occued, our idea of
      the state is `undef`, so it cannot be used in a string
      comparison. Hence, let's initialize the state to the empty
      string instead of `undef`. Also fix the state
      recording. Apparently NetworkManager can say a few different
      things when it logs the device state transitions. (Closes:
      #7689)

  * Minor improvements
    - Remove workaround for localizing search engine plugins. The
      workaround has recently become unnecessary, possibly due to the
      changes made for the seach bar after the Tor Browser was rebased
      on Firefox 38esr. (Closes: #9146)
    - Refer to the I2P Browser in the I2P notifications. Instead of
      some obscure links that won't work in the Tor Browser, where
      users likely will try them, and which I believe will open them
      by default. (Closes: #10182)
    - Upgrade I2P to 0.9.22. Also set the I2P apparmor profile to
      enforce mode. (Closes: #9830)

  * Test suite
    - Test that udev-watchdog is monitoring the correct device when
      booted from USB. (Closes: #9890)
    - Remove unused 'gksu' step. This causes a false-positive to be
      found for #5330. (Closes: #9877)
    - Make --capture capture individual videos for failed scenarios
      only, and --capture-all to capture videos for all scenarios.
      (Closes: #10148)
    - Use the more efficient x264 encoding when capturing videos using
      the --capture* options. (Closes: #10001)
    - Make --old-iso default to --iso if omitted. Using the same ISO
      for the USB upgrade tests most often still does what we want,
      e.g. test that the current version of Tails being tested has a
      working Tails installer. Hence this seems like a reasonable
      default. (Closes: #10147)
    - Avoid nested FindFailed exceptions in waitAny()/findAny(), and
      throw a new dedicated FindAnyFailed exception if these fail
      instead. Rjb::throw doesn't block Ruby's execution until the
      Java exception has been received by Ruby, so strange things can
      happen and we must avoid it. (Closes: #9633)
    - Fix the Download Management page in our browsers. Without the
      browser.download.panel.shown pref set, the progress being made
      will not update until after the browser has been restarted.
      (Closes: #8159)
    - Add a 'pretty_debug' (with an alias: 'debug') Cucumber formatter
      that deals with debugging instead of printing it to STDERR via
      the `--debug` option (which now has been removed). This gives us
      the full flexibility of Cucumber's formatter system, e.g. one
      easy-to-read formatter can print to the terminal, while we get
      the full debug log printed to a file. (Closes: #9491)
    - Import logging module in otr-bot.py. Our otr-bot.py does not use
      logging but the jabberbot library makes logging calls, causing a
      one-off message “No handlers could be found for logger
      "jabberbot"” to be printed to the console. This commit
      effectively prevents logging/outputting anything to the terminal
      which is at a level lower than CRITICAL. (Closes: 9375)
    - Force new Tor circuit and reload web site on browser
      timeouts. (Closes: #10116)
    - Focus Pidgin's buddy list before trying to access the tools
      menu. (Closes: #10217)
    - Optimize IRC test using waitAny. If connecting to IRC fails,
      such as when OFTC is blocking Tor, waiting 60 seconds to connect
      while a a Reconnect button is visible is sub-optimal. It would
      be better to try forcing a new Tor circuit and clicking the
      reconnect button. (Closes: #9653)
    - Wait for (and focus if necessary) Pidgin's Certificate windows.
      (Closes: #10222)

 -- Tails developers <tails@boum.org>  Sun, 20 Sep 2015 17:47:26 +0000

tails (1.5.1) unstable; urgency=medium

  * Security fixes
    - Upgrade Tor Browser to 5.0.2. (Closes: #10112)
    - Upgrade gdk-pixbuf packages to 2.26.1-1+deb7u1.
    - Upgrade libnss3 to 2:3.14.5-1+deb7u5.

  * Bugfixes
    - Refresh Tor Browser AppArmor profile patch. The old one doesn't
      apply on top of testing's torbrowser-launcher anymore.

  * Build system
    - Make sure Jenkins creates new jobs to build the testing branch
      after freezes. (Closes: #9925)

 -- Tails developers <tails@boum.org>  Fri, 28 Aug 2015 01:52:14 +0200

tails (1.5) unstable; urgency=medium

  * Major new features and changes
    - Move LAN web browsing from Tor Browser to the Unsafe Browser,
      and forbid access to the LAN from the former. (Closes: #7976)
    - Install a 32-bit GRUB EFI boot loader. This at least works
      on some Intel Baytrail systems. (Closes: #8471)

  * Security fixes
    - Upgrade Tor Browser to 5.0, and integrate it:
      · Disable Tiles in all browsers' new tab page.
      · Don't use geo-specific search engine prefs in our browsers.
      · Hide Tools -> Set Up Sync, Tools -> Apps (that links to the Firefox
        Marketplace), and the "Share this page" button in the Tool bar.
      · Generate localized Wikipedia search engine plugin icons so the
        English and localized versions can be distinguished in the new
        search bar. (Closes: #9955)
    - Fix panic mode on MAC spoofing failure. (Closes: #9531)
    - Deny Tor Browser access to global tmp directories with AppArmor,
      and give it its own $TMPDIR. (Closes: #9558)
    - Tails Installer: don't use a predictable file name for the subprocess
      error log. (Closes: #9349)
    - Pidgin AppArmor profile: disable the launchpad-integration abstraction,
      which is too wide-open.
    - Use aliases so that our AppArmor policy applies to
      /lib/live/mount/overlay/ and /lib/live/mount/rootfs/*.squashfs/ as well as
      it applies to /. And accordingly:
      · Upgrade AppArmor packages to 2.9.0-3~bpo70+1.
      · Install rsyslog from wheezy-backports, since the version from Wheezy
        conflicts with AppArmor 2.9.
      · Stop installing systemd for now: the migration work is being done in
        the feature/jessie branch, and it conflicts with rsyslog from
        wheezy-backports.
      · Drop apparmor-adjust-user-tmp-abstraction.diff: obsoleted.
      · apparmor-adjust-tor-profile.diff: simplify and de-duplicate rules.
      · Take into account aufs whiteouts in the system_tor profile.
      · Adjust the Vidalia profile to take into account Live-specific paths.
    - Upgrade Linux to 3.16.7-ckt11-1+deb8u3.
    - Upgrade bind9-host, dnsutils and friends to 1:9.8.4.dfsg.P1-6+nmu2+deb7u6.
    - Upgrade cups-filters to 1.0.18-2.1+deb7u2.
    - Upgrade ghostscript to 9.05~dfsg-6.3+deb7u2.
    - Upgrade libexpat1 to 2.1.0-1+deb7u2.
    - Upgrade libicu48 to 4.8.1.1-12+deb7u3.
    - Upgrade libwmf0.2-7 to 0.2.8.4-10.3+deb7u1.
    - Upgrade openjdk-7 to 7u79-2.5.6-1~deb7u1.

  * Bugfixes
    - Upgrade Tor to 0.2.6.10-1~d70.wheezy+1+tails1.

  * Minor improvements
    - Tails Installer: let the user know when it has rejected a candidate
      destination device because it is too small. (Closes: #9130)
    - Tails Installer: prevent users from trying to "upgrade" a device
      that contains no Tails, or that was not installed with Tails Installer.
      (Closes: #5623)
    - Install libotr5 and pidgin-otr 4.x from wheezy-backports. This adds
      support for the OTRv3 protocol and for multiple concurrent connections
      to the same account. (Closes: #9513)
    - Skip warning dialog when starting Tor Browser while being offline,
      in case it is already running. Thanks to Austin English for the patch!
      (Closes: #7525)
    - Install the apparmor-profiles package (Closes: #9539), but don't ship
      a bunch of AppArmor profiles we don't use, to avoid increasing
      boot time. (Closes: #9757)
    - Ship a /etc/apparmor.d/tunables/home.d/tails snippet, instead
      of patching /etc/apparmor.d/tunables/home.
    - live-boot: don't mount tmpfs twice on /live/overlay, so that the one which
      is actually used as the read-write branch of the root filesystem's union
      mount, is visible. As a consequence:
      · One can now inspect how much space is used, at a given time, in the
        read-write branch of the root filesystem's union mount.
      · We can make sure our AppArmor policy works fine when that filesystem
        is visible, which is safer in case e.g. live-boot's behavior changes
        under our feet in the future... or in case these "hidden" files are
        actually accessible somehow already.

  * Build system
    - Add our jenkins-tools repository as a Git submodule, and replace
      check_po.sh with a symlink pointing to the same script in that submodule.
      Adjust the automated test suite accordingly. (Closes: #9567)
    - Bump amount of RAM needed for Vagrant RAM builds to 7.5 GiB. In
      particular the inclusion of the Tor Browser 5.0 series has recently
      increased the amount of space needed to build Tails. (Closes: #9901)

  * Test suite
    - Test that the Tor Browser cannot access LAN resources.
    - Test that the Unsafe Browser can access the LAN.
    - Installer: test new behavior when trying to upgrade an empty device, and
      when attempting to upgrade a non-Tails FAT partition on GPT; also, take
      into account that all unsupported upgrade scenarios now trigger
      the same behavior.
    - Request a new Tor circuit and re-run the Seahorse and GnuPG CLI tests
      on failure. (Closes: #9518, #9709)
    - run_test_suite: remove control chars from log file even when cucumber
      exits with non-zero. (Closes: #9376)
    - Add compatibility with cucumber 2.0 and Debian Stretch. (Closes: #9667)
    - Use custom exception when 'execute_successfully' fails.
    - Retry looking up whois info on transient failure. (Closes: #9668)
    - Retry wget on transient failure. (Closes: #9715)
    - Test that Tor Browser cannot access files in /tmp.
    - Allow running the test suite without ntp installed. There are other means
      to have an accurate host system clock, e.g. systemd-timesyncd and tlsdate.
      (Closes: #9651)
    - Bump timeout in the Totem feature.
    - Grep memory dump using the --text option. This is necessary with recent
      versions of grep, such as the one in current Debian sid, otherwise it
      will count only one occurrence of the pattern we're looking for.
      (Closes: #9759)
    - Include execute_successfully's error in the exception, instead
      of writing it to stdout via puts. (Closes: #9795)
    - Test that udev-watchdog is actually monitoring the correct device.
      (Closes: #5560)
    - IUK: workaround weird Archive::Tar behaviour on current sid.
    - Test the SocksPort:s given in torrc in the Unsafe Browser.
      This way we don't get any sneaky errors in case we change them and
      forget to update this test.
    - Directly verify AppArmor blocking of the Tor Browser by looking in
      the audit log: Firefox 38 does no longer provide any graphical feedback
      when the kernel blocks its access to files the user wants to access.
    - Update browser-related automated test suite images, and workaround
      weirdness introduced by the new Tor Browser fonts.
    - Test that Pidgin, Tor Browser, Totem and Evince cannot access ~/.gnupg
      via alternate, live-boot generated paths.
    - Adjust tests to cope with our new AppArmor aliases.
    - Bump memory allocated to the system under test to 2 GB. (Closes: #9883)

 -- Tails developers <tails@boum.org>  Mon, 10 Aug 2015 19:12:58 +0200

tails (1.4.1) unstable; urgency=medium

  * Security fixes
    - Upgrade Tor Browser to 4.5.3, based on Firefox 31.8.0 ESR. (Closes: #9649)
    - Upgrade Tor to 0.2.6.9-1~d70.wheezy+1+tails2, which includes a circuit
      isolation bugfix. (Closes: #9560)
    - AppArmor: deny Tor Browser access to the list of recently used files.
      (Closes: #9126)
    - Upgrade OpenSSL to 1.0.1e-2+deb7u17.
    - Upgrade Linux to 3.16.7-ckt11-1.
    - Upgrade CUPS to 1.5.3-5+deb7u6.
    - Upgrade FUSE to 2.9.0-2+deb7u2.
    - Upgrade libsqlite3-0 to 3.7.13-1+deb7u2.
    - Upgrade ntfs-3g and ntfsprogs to 1:2012.1.15AR.5-2.1+deb7u2.
    - Upgrade p7zip-full to 9.20.1~dfsg.1-4+deb7u1.

  * Bugfixes
    - Fix automatic upgrades in Windows Camouflage mode. (Closes: #9413)
    - Don't ship the snakeoil SSL key pair generated by ssl-cert in the ISO.
      (Closes: #9416)
    - Partially fix the truncated notifications issue. (#7249)

  * Minor improvements
    - Disable the hwclock.sh initscript at reboot/shutdown time.
      This is an additional safety measure to ensure that the hardware clock
      is not modified. (Closes: #9364)
    - Stop shipping /var/cache/man/*, to make ISOs and IUKs smaller.
      (Closes: #9417)
    - Update torbrowser-AppArmor-profile.patch to apply cleanly on top of the
      profile shipped with torbrowser-launcher 0.2.0-1.
    - Add the jessie/updates APT repo and set appropriate pinning.
    - Upgrade Electrum to 1.9.8-4~bpo70+1.
    - Upgrade kernel firmware packages to 0.44.

  * Build system
    - Install the Linux kernel from Debian Jessie. (Closes: #9341)
    - Remove files that are not under version control when building in Jenkins.
      (Closes: #9406)
    - Don't modify files in the source tree before having possibly merged
      the base branch into it. (Closes: #9406)
    - Make it so eatmydata is actually used during a greater part of the build
      process. This includes using eatmydata from wheezy-backports.
      (Closes: #9419, #9523)
    - release script: adjust to support current Debian sid.

  * Test suite
    - Test the system clock sanity check we do at boot. (Closes: #9377)
    - Remove the impossible "Clock way in the past" scenarios.
      Thanks to config/chroot_local-includes/lib/live/config/0001-sane-clock,
      these scenarios cannot happen, and since we test that it works they
      can be safely removed.
    - Test that the hardware clock is not modified at shutdown. (Closes: #9557)
    - Pidgin: retry looking for the roadmap URL in the topic.
    - Avoid showing Pidgin's tooltips during test, potentially confusing Sikuli.
      (Closes: #9317)
    - Test all OpenPGP keys shipped with Tails. (Closes: #9402)
    - Check that notification-daemon is running when looking for notifications
      fails. (Closes: #9332)
    - Allow using the cucumber formatters however we want. (Closes: #9424)
    - Enable Spice in the guest, and blacklist the psmouse kernel module,
      to help with lost mouse events. (Closes: #9425)
    - Automate testing Torbutton's 'New Identity' feature. (Closes: #9286)
    - Test that Seahorse is configured to use the correct keyserver.
      (Closes: #9339)
    - Always export TMPDIR back to the test suite's shell environment.
      (Closes: #9479)
    - Make OpenPGP tests more reliable:
      · Retry accessing the OpenPGP applet menus on failure. (Closes: #9355)
      · Retry accessing menus in Seahorse on failure. (Closes: #9344)
    - Focus the Pidgin conversation window before any attempt to interact
      with it. (Closes: #9317)
    - Use convertkey from the (backported to Jessie) Debian package,
      instead of our own copy of that script. (Closes: #9066)
    - Make the memory erasure tests more robust (Closes: #9329):
      · Bump /proc/sys/vm/min_free_kbytes when running fillram.
      · Actually set oom_adj for the remote shell when running fillram.
      · Try to be more sure that we OOM kill fillram.
      · Run fillram as non-root.
    - Only try to build the storage pool if TailsToasterStorage isn't found.
      (Closes: #9568)

 -- Tails developers <tails@boum.org>  Sun, 28 Jun 2015 19:46:25 +0200

tails (1.4) unstable; urgency=medium

  * Major new features
    - Upgrade Tor Browser to 4.5.1, based on Firefox 31.7.0 ESR, which
      introduces many major new features for usability, security and
      privacy. Unfortunately its per-tab circuit view did not make it
      into Tails yet since it requires exposing more Tor state to the
      user running the Tor Browser than we are currently comfortable
      with. (Closes: #9031, #9369)
    - Upgrade Tor to 0.2.6.7-1~d70.wheezy+1+tails2. Like in the Tor
      bundled with the Tor Browser, we patch it so that circuits used
      for SOCKSAuth streams have their lifetime increased indefinitely
      while in active use. This currently only affects the Tor Browser
      in Tails, and should improve the experience on certain web sites
      that otherwise would switch language or log you out every ten
      minutes or so when Tor switches circuit. (Closes: #7934)

  * Security fixes
    - tor-browser wrapper script: avoid offering avenues to arbitrary
      code execution to e.g. an exploited Pidgin. AppArmor Ux rules
      don't sanitize $PATH, which can lead to an exploited application
      (that's allowed to run this script unconfined, e.g. Pidgin)
      having this script run arbitrary code, violating that
      application's confinement. Let's prevent that by setting PATH to
      a list of directories where only root can write. (Closes: #9370)
    - Upgrade Linux to 3.16.7-ckt9-3.
    - Upgrade curl to 7.26.0-1+wheezy13.
    - Upgrade dpkg to 1.16.16.
    - Upgrade gstreamer0.10-plugins-bad to 0.10.23-7.1+deb7u2.
    - Upgrade libgd2-xpm to 2.0.36~rc1~dfsg-6.1+deb7u1.
    - Upgrade openldap to 2.4.31-2.
    - Upgrade LibreOffice to 1:3.5.4+dfsg2-0+deb7u4.
    - Upgrade libruby1.9.1 to 1.9.3.194-8.1+deb7u5.
    - Upgrade libtasn1-3 to 2.13-2+deb7u2.
    - Upgrade libx11 to 2:1.5.0-1+deb7u2.
    - Upgrade libxml-libxml-perl to 2.0001+dfsg-1+deb7u1.
    - Upgrade libxml2 to 2.8.0+dfsg1-7+wheezy4.
    - Upgrade OpenJDK to 7u79-2.5.5-1~deb7u1.
    - Upgrade ppp to 2.4.5-5.1+deb7u2.

  * Bugfixes
    - Disable security warnings when connecting to POP3 and IMAP ports.
      (Closes: #9327)
    - Make the Windows 8 browser theme compatible with the Unsafe and I2P
      browsers. (Closes: #9138)
    - Hide Torbutton's "Tor Network Settings..." context menu entry.
      (Closes: #7647)
    - Upgrade the syslinux packages to support booting Tails on
      Chromebook C720-2800. (Closes: #9044)
    - Enable localization in Tails Upgrader. (Closes: #9190)
    - Make sure the system clock isn't before the build date during
      early boot. Our live-config hook that imports our signing keys
      depend on that the system clock isn't before the date when the
      keys where created. (Closes: #9149)
    - Set GNOME's OpenPGP keys via desktop.gnome.crypto.pgp to prevent
      us from getting GNOME's default keyserver in addition to our
      own. (Closes: #9233)
    - Prevent Firefox from crashing when Orca is enabled: grant
      it access to assistive technologies in its Apparmor
      profile. (Closes: #9261)
    - Add Jessie APT source. (Closes: #9278)
    - Fix set_simple_config_key(). If the key already existed in the
      config file before the call, all other lines would be removed
      due to the sed option -n and p combo. (Closes: #9122)
    - Remove illegal instance of local outside of function definition.
      Together with `set -e` that error has prevented this script from
      restarting Vidalia, like it should. (Closes: #9328)

  * Minor improvements
    - Upgrade I2P to 0.9.19-3~deb7u+1.
    - Install Tor Browser's bundled Torbutton instead of custom .deb.
      As of Torbutton 1.9.1.0 everything we need has been upstreamed.
    - Install Tor Browser's bundled Tor Launcher instead of our
      in-tree version. With Tor 0.2.6.x our custom patches for the
      ClientTransportPlugin hacks are not needed any more. (Closes:
      #7283)
    - Don't install msmtp and mutt. (Closes: #8727)
    - Install fonts-linuxlibertine for improved Vietnamese support in
      LibreOffice. (Closes: #8996)
    - Remove obsoletete #i2p-help IRC channel from the Pidgin
      configuration (Closes: #9137)
    - Add Gedit shortcut to gpgApplet's context menu. Thanks to Ivan
      Bliminse for the patch. (Closes: #9069).
    - Install printer-driver-gutenprint to support more printer
      models. (Closes: #8994).
    - Install paperkey for off-line OpenPGP key backup. (Closes: #8957)
    - Hide the Tor logo in Tor Launcher. (Closes: #8696)
    - Remove useless log() instance in tails-unblock-network. (Closes:
      #9034)
    - Install cdrdao: this enables Brasero to burn combined data/audio
      CDs and to do byte-to-byte disc copy.
    - Hide access to the Add-ons manager in the Unsafe Browser. It's
      currently broken (#9307) but we any way do not want users to
      install add-ons in the Unsafe Browser. (Closes: #9305)
    - Disable warnings on StartTLS for POP3 and IMAP (Will-fix: #9327)
      The default value of this option activates warnings on ports
      23,109,110,143. This commit disables the warnings for POP3 and
      IMAP as these could be equally used in encrypted StartTLS
      connections. (Closes: #9327)
    - Completely rework how we localize our browser by generating our
      branding add-on, and search plugins programatically. This
      improves the localization for the ar, es, fa, ko, nl, pl, ru,
      tr, vi and zh_CN locales by localizing the Startpage and
      Disconnect.me search plugins. Following Tor Browser 4.5's recent
      switch, we now use Disconnect.me as the default search
      engine. (Closes: #9309)
    * Actively set Google as the Unsafe Browser's default search
      engine.

  * Build system
    - Encode in Git which APT suites to include when building Tails.
      (Closes: #8654)
    - Clean up the list of packages we install. (Closes: #6073)
    - Run auto/{build,clean,config} under `set -x' for improved
      debugging.
    - Zero-pad our ISO images so their size is divisible by 2048.
      The data part of an ISO image's sectors is 2048 bytes, which
      implies that ISO images should always have a size divisible
      by 2048. Some applications, e.g. VirtualBox, use this as a sanity
      check, treating ISO images for which this isn't true as garbage.
      Our isohybrid post-processing does not ensure this,
      however. Also Output ISO size before/after isohybrid'ing and
      truncate'ing it. This will help detect if/when truncate is
      needed at all, so that we can report back to syslinux
      maintainers more useful information. (Closes: #8891)
    - Vagrant: raise apt-cacher-ng's ExTreshold preference to 50. The
      goal here is to avoid Tor Browser tarballs being deleted by
      apt-cacher-ng's daily expiration cronjob: they're not listed in
      any APT repo's index file, so acng will be quite eager to clean
      them up.

  * Test suite
    - Bring dependency checks up-to-date (Closes: #8988).
    - Adapt test suite to be run on Debian Jessie, which includes
      removing various Wheezy-specific workarounds, adding a few
      specific to Jessie, migrating from ffmpeg to libav, and
      more. (Closes: #8165)
    - Test that MAT can see that a PDF is dirty (Closes: #9136).
    - Allow throwing Timeout::Error in try_for() blocks, as well as
      nested try_for() (Closes: #9189, #9290).
    - Read test suite configuration files from the features/config/local.d
      directory. (Closes: #9220)
    - Kill virt-viewer with SIGTERM, not SIGINT, to prevent hordes of
      zombie processes from appearing. (Closes: #9139)
    - Kill Xvfb with SIGTERM, not SIGKILL, on test suite exit to allow
      it to properly clean up. (Closes: #8707)
    - Split SSH & SFTP configs in the test suite. (Closes: #9257)
    - Improve how we start subprocesses in the test suite, mostly by
      bypassing the shell for greater security and robustness (Closes:
      #9253)
    - Add Electrum test feature. (Closes #8963)
    - Test that Tails Installer detects when USB devices are
      removed. (Closes: #9131)
    - Test Tails Installer with devices which are too small. (Closes:
      #9129)
    - Test that the Report an Error launcher works in German. (Closes:
      #9143)
    - Verify that no extensions are installed in the Unsafe Browser
      using about:support instead of about:addons, which is broken
      (#9307). (Closes: #9306)
    - Retry GNOME application menu actions when they glitch. The
      GNOME application menus seem to have issues with clicks or
      hovering actions not registering, and hence sometimes submenus
      are not opened when they should, and sometimes clicks on the
      final application shortcut are lost. There seems to be a
      correlation between this and CPU load on the host running the
      test suite. We workaround this by simply re-trying the last
      action when it seems to fail. (Closes: #8928)
    - Work around Seahorse GUI glitchiness (Closes: #9343):
      * When Seahorse appears to be frozen--apparently due to network
        issues--it can often be worked around by refreshing the screen
        or activating a new window.
      * Open Seahorse's preferences dialog using the mouse.
      * Access menu entries with the mouse.
    - Wait for systray icons to finish loading before interacting with
      the systray. (Closes: #9258)
    - Test suite configuration: generalize local.d support to *.d. We
      now load features/config/*.d/*.yml.
    - Use code blocks in "After Scenario" hooks. This is much simpler
      to use (and more readable!) compared to hooking functions and
      arguments like we used to do.
    - Create filesystem share sources in the temporary directory and
      make them world-readable. (Closes: #8950)

 -- Tails developers <tails@boum.org>  Mon, 11 May 2015 16:45:04 +0200

tails (1.3.2) unstable; urgency=medium

  * Security fixes
    - Upgrade Tor Browser to 4.0.6, based on Firefox 31.6.0 ESR.
    - Upgrade OpenSSL to 1.0.1e-2+deb7u16.

  * Bugfixes
    - Make Florence usable with touchpads by forcing syndaemon to
      always use the `-t` option, which only disables tapping and
      scrolling and not mouse movements (Closes: #9011).
    - Make tails-spoof-mac log the correct macchanger exit code on
      failure (Closes: #8687).
    - Tails Installer:
      · Ignore devices with less than 3.5 GB of storage since they
        do not fit a Tails installation (Closes: #6538).
      · Remove devices from the device list as they are unplugged
        (Closes: #8691).

  * Minor improvements
    - Install obfs4proxy 0.0.4-1~tpo1, which adds support for
      client-mode ScrambleSuit.
    - Don't start Vidalia if Windows Camouflage is enabled. (Closes:
      #7400)
    - I2P Browser:
      · Remove "Add-ons" from the Tools menu, and hide "Keyboard
        Shortcuts" and "Take a Tour" since they point to resources on
        the open Internet (Closes: #7970).
      · Hide TorButton button from the customize toolbar options, and
        remove configs whose only purpose was to make Torbutton "green"
        (Closes: #8893).

  * Test suite
    - New tests:
      · Test non-LAN SSH, and SFTP via GNOME's "Connect to Server"
        (Closes: #6308).
      · Verify that Tails' Tor binary has the expected Tor authorities
        hard coded (Closes: #8960).
    - Improvements:
      · Programmatically determine the supported languages when testing
        the Unsafe Browser (Closes: #8918).
      · Rename --temp-dir to --tmpdir and make it behave more like
        mktemp, and honour TMPDIR if set in the environment. (Closes:
        #8709).
    - Bugfixes:
      · Make --temp-dir (now --tmpdir) actually work.

 -- Tails developers <tails@boum.org>  Mon, 30 Mar 2015 16:54:20 +0200

tails (1.3.1) unstable; urgency=medium

  * Security fixes
    - Upgrade Tor Browser to 4.0.5, based on Firefox 31.5.3 ESR. This addresses:
      · https://www.mozilla.org/en-US/security/advisories/mfsa2015-28/
      · https://www.mozilla.org/en-US/security/advisories/mfsa2015-29/
    - Upgrade Linux to 3.16.7-ckt7-1.
    - Upgrade libxfont to 1:1.4.5-5.
    - Upgrade OpenSSL to 1.0.1e-2+deb7u15.
    - Upgrade tcpdump to 4.3.0-1+deb7u2.
    - Upgrade bsdtar to 3.0.4-3+wheezy1.
    - Upgrade CUPS to 1.5.3-5+deb7u5.
    - Upgrade file and libmagic to 5.11-2+deb7u8.
    - Upgrade GnuPG to 1.4.12-7+deb7u7.
    - Upgrade libarchive to 3.0.4-3+wheezy1.
    - Upgrade libav to 6:0.8.17-1.
    - Upgrade FreeType 2 to 2.4.9-1.1+deb7u1.
    - Upgrade libgcrypt11 1.5.0-5+deb7u3.
    - Upgrade libgnutls26 to 2.12.20-8+deb7u3.
    - Upgrade libgtk2-perl to 2:1.244-1+deb7u1.
    - Upgrade ICU to 4.8.1.1-12+deb7u2.
    - Upgrade NSS to 2:3.14.5-1+deb7u4.
    - Upgrade libssh2 to 1.4.2-1.1+deb7u1.

  * Bugfixes
    - Upgrade Tor to 0.2.5.11-1~d70.wheezy+1+tails1. Changes include:
      · Directory authority changes.
      · Fix assertion errors that may trigger under high DNS load.
      · No longer break on HUP with seccomp2 enabled.
      · and more - please consult the upstream changelog.
    - Upgrade Tor Launcher to 0.2.7.2, and update the test suite accordingly
      (Closes: #8964, #6985). Changes include:
      · Ask about bridges before proxy in wizard.
      · Hide logo if TOR_HIDE_BROWSER_LOGO set.
      · Remove firewall prompt from wizard.
      · Feedback when “Copy Tor Log” is clicked.
      · Improve behavior if tor exits.
      · Add option to hide TBB's logo
      · Change "Tor Browser Bundle" to "Tor Browser"
      · Update translations from Transifex.
    - Fix the Tor Launcher killer. (Closes: #9067)
    - Allow Seahorse to communicate with keyservers when run from Tails
      OpenPGP Applet. (Closes: #6394)
    - SSH client: don't proxy connections to 172.17.* to 172.31.*.
      (Closes: #6558)
    - Repair config/chroot_local-packages feature, that was broken in Tails 1.3
      by 19-install-tor-browser-AppArmor-profile. (Closes: #8910)
    - language_statistics.sh: count original words instead of translated words.
      Otherwise we get >100% translation if translated strings are longer than
      original strings. (Closes: #9016)

  * Minor improvements
    - Only ship the new Tails signing key, and have Tails Upgrader stop trusting
      the old one. Update the documentation and test suite accordingly.
      (Closes: #8735, #8736, #8882, #8769, #8951)
    - Polish and harden a bit the WhisperBack configuration (Closes: #8991):
      · Only allow the `amnesia' user to run tails-debugging info as root
        with no arguments.
      · Fix spelling and grammar mistakes, improve phrasing a bit.
      · Quote variables consistently.

  * Test suite
    - New tests:
      · Chatting over XMPP in Pidgin, both peer-to-peer and in a multi-user
        chatroom. (Closes: #8002)
      · Chatting with OTR enabled over XMPP in Pidgin. (Closes: #8001)
      · Check that Pidgin only responds to the expected CTCP requests.
        (Closes: #8966)
      · Fetching keys using Seahorse started via the OpenPGP Applet.
      · Sync'ing keys using Seahorse.
    - Bugfixes:
      · Fix a race condition between the remote shell's and Tails Greeter's
        startup, by making sure the remote shell is ready before we start
        GDM. (Closes: #8941)
      · Kill virt-viewer properly. (Closes: #9070)
      · Make sure the display is stopped on destroy_and_undefine().
        Where we had it earlier, it could be skipped if anything else in the
        block threw an exception.
      · Fix wrong use of "$@". (Closes: #9071)
      · Enable the pipefail option in run_test_suite.
      · Improve the GNOME screenshot test's robustness. (Closes: #8952)
    - Refactoring:
      · turn the focus_pidgin_window() helper into a more generic
        VM.focus_xorg_window() one.
      · Reorganize the Display class.
      · Use clearer method to check process status in the Display class.
    - New developer-oriented features:
      · Add a --log-to-file option to run_test_suite. (Closes: #8894)
      · Add helpers for generating random strings.
      · Make it possible to hook arbitrary calls on scenario end. This is useful
        for dynamically adding cleanup functions, instead of having
        to explicitly deal with them in some After hook.

 -- Tails developers <tails@boum.org>  Mon, 23 Mar 2015 12:34:56 +0000

tails (1.3) unstable; urgency=medium

  * Major new features
    - Produce the Tails image in hybrid mode (again) so that the same
      image can be installed both on DVD *and* "hard disks" like USB
      storage and similar. (Closes: #8510)
    - Confine the Tor Browser using AppArmor. (Closes: #5525)
    - Install the Electrum bitcoin client from wheezy-backports, and
      add a persistence preset for the Live user's bitcoin wallet. If
      electrum is started without the persistence preset enabled, a
      warning is shown. (Closes: #6739)

  * Security fixes
    - Upgrade Tor Browser to 4.0.4 (based on Firefox 31.5.0esr)
      (Closes: #8938).

  * Bugfixes
    - Have tor_bootstrap_progress echo 0 if no matching log line is
      found. (Closes: #8257)
    - Always pass arguments through wrappers (connect-socks, totem,
      wget, whois) with "$@". $* doesn't handle arguments with
      e.g. embedded spaces correctly. (Closes: #8603, #8830)
    - Upgrade Linux to 3.16.7-ckt4-3.

  * Minor improvements
    - Install a custom-built Tor package with Seccomp enabled;
      enable the Seccomp sandbox when no pluggable transport is used.
      (Closes: #8174)
    - Install obfs4proxy instead of obfsproxy, which adds support for
      the obfs4 Tor pluggable transport. (Closes: #7980)
    - Install GnuPG v2 and associated tools from wheezy-backports,
      primarily for its improved support for OpenPGP smartcards. It
      lives side-by-side with GnuPG v1, which still is the
      default. (Closes: #6241)
    - Install ibus-unikey, a Vietnamese input method for IBus. (Closes:
      #7999)
    - Install torsocks (2.x) from wheezy-backports. (Closes: #8220)
    - Install keyringer from Debian Jessie. (Closes: #7752)
    - Install pulseaudio-utils.
    - Remove all traces of Polipo: we don't use it anymore. This
      closes #5379 and #6115 because:
      * Have APT directly use the Tor SOCKS proxy. (Closes: #8194)
      * Wrap wget with torsocks. (Closes: #6623)
      * Wrap Totem to torify it with torsocks. (Closes: #8219)
      * Torify Git with tsocks, instead of setting GIT_PROXY_COMMAND.
        (Closes: #8680)
    - Use torsocks for whois and Gobby, instead of torify.
    - Upgrade I2P to 0.9.18-1~deb7u+1.
    - Refactor the Unsafe and I2P browser code into a common shell
      library. A lot of duplicated code is now shared, and the code
      has been cleaned up and made more reliable. Several
      optimizations of memory usage and startup time were also
      implemented. (Closes: #7951)
    - Invert Exit and About in gpgApplet context menu. This is a
      short-term workaround for making it harder to exit the
      application by mistake (e.g. a double right-click). (Closes:
      #7450)
    - Implement new touchpad settings. This enables tap-to-click,
      2-fingers scrolling, and disable while typing. We don't enable
      reverse scrolling nor horizontal scrolling. (Closes: #7779)
    - Include the mount(8) output and live-additional-software.conf in
      WhisperBack bug reports (Closes: #8719, #8491).
    - Reduce brightness and saturation of background color. (Closes:
      #7963)
    - Have ALSA output sound via PulseAudio by default. This gives us
      centralized sound volume controls, and... allows to easily, and
      automatically, test that audio output works from Tor Browser,
      thanks to the PulseAudio integration into the GNOME sound
      control center.
    - Import the new Tails signing key, which we will use for Tails
      1.3.1, and have Tails Upgrader trust both it and the "old"
      (current) Tails signing key. (Closes: #8732)
    - tails-security-check: error out when passed an invalid CA file.
      Unfortunately, the underlying HTTPS stack we use here fails open
      in those case, so we have to check it ourselves. Currently, we
      check that the file exists, is readable, is a plain file and is
      not empty. Also support specifying the CA file via an
      environment variable. This will ease development and bug-fixing
      quite a bit.
    - Fix racy code in Tails Installer that sometimes made the
      automated test suite stall for scenarios installing Tails
      to USB disks. (Closes: #6092)
    - Make it possible to use Tails Upgrader to upgrade a Tails
      installation that has cruft files on the system partition.
      (Closes: #7678)

  * Build system
    - Install syslinux-utils from our builder-wheezy APT repository in
      Vagrant. We need version 6.03~pre20 to make the Tails ISO image
      in hybrid mode
    - Update deb.tails.boum.org apt repo signing key. (Closes: #8747)
    - Revert "Workaround build failure in lb_source, after creating
      the ISO." This is not needed anymore given the move to the Tor
      SOCKS proxy. (Closes: #5307)
    - Remove the bootstrap stage usage option and disable all
      live-build caching in Vagrant. It introduces complexity and
      potential for strange build inconsistencies for a meager
      reduction in build time. (Closes: #8725)
    - Hardcode the mirrors used at build and boot time in auto/config.
      Our stuff will be more consistent, easier to reproduce, and our
      QA process will be more reliable if we all use the same mirrors
      at build time as the ones we configure in the ISO. E.g. we won't
      have issues such as #8715 again. (Closes: #8726)
    - Don't attempt to retrieve source packages from local-packages so
      local packages can be installed via
      config/chroot_local-packages. (Closes: #8756)
    - Use our own Tor Browser archive when building an ISO. (Closes:
      #8125)

  * Test suite
    - Use libguestfs instead of parted when creating partitions and
      filsystems, and to check that only the expected files
      persist. We also switch to qcow2 as the default disk image
      format everywhere to reduce disk usage, enable us to use
      snapshots that includes the disks (in the future), and to use
      the same steps for creating disks in all tests. (Closes: #8673)
    - Automatically test that Tails ignores persistence volumes stored
      on non-removable media, and doesn't enable swaps. (Closes:
      #7822)
    - Actually make sure that Tails can boot from live systems stored
      on a hard drive. Running the 'I start Tails from DVD ...' step
      will override the earlier 'the computer is set to boot from ide
      drive "live_hd"' step, so let's make the "from DVD" part
      optional; it will be the default any way.
    - Make it possible to use an old iso with different persistence
      presets. (Closes: #8091)
    - Hide the cursor between steps when navigating the GNOME
      applications menu. This makes it a bit more robust, again:
      sometimes the cursor is partially hiding the menu entry we're
      looking for, hence preventing Sikuli from finding it (in
      particular when it's "Accessories", since we've just clicked on
      "Applications" which is nearby). (Closes: #8875)
    - Ensure that the test will fail if "apt-get X" commands fail.
    - Test 'Tor is ready' notification in a separate scenario. (Closes:
      #8714)
    - Add automated tests for torified wget and whois. This should
      help us identify future regressions such as #8603 in their
      torifying wrappers.
    - Add automated test for opening an URL from Pidgin.
    - And add automated tests for the Tor Browser's AppArmor
      sandboxing.
    - Test that "Report an Error Launcher" opens the support
      documentation.
    - Test that the Unsafe Browser:
      * starts in various locales.
      * complains when DNS isn't configured.
      * tears down its chroot on shutdown.
      * runs as the correct user.
      * has no plugins or add-ons installed.
      * has no unexpected bookmarks.
      * has no proxy configured.
    - Bump the "I2P router console is ready" timeout in its test to
      deal with slow Internet connections.
    - Make the automatic tests of gpgApplet more robust by relying
      more on graphical elements instead of keyboard shortcuts and
      static sleep():s. (Closes: #5632)
    - Make sure that enough disk space is available when creating
      virtual storage media. (Closes: #8907)
    - Test that the Unsafe Browser doesn't generate any non-user
      initiated traffic, and in particular that it doesn't check for
      upgrades, which is a regression test for #8694. (Closes: #8702)
    - Various robustness improvements to the Synaptic tests. (Closes:
      #8742)
    - Automatically test Git. (Closes: #6307)
    - Automatically test GNOME Screenshot, which is a regression test
      for #8087. (Closes: #8688)
    - Fix a quoting issue with `tails_persistence_enabled?`. (Closes:
      #8919)
    - Introduce an improved configuration system that also can store
      local secrets, like user credentials needed for some
      tests. (Closes: #6301, #8188)
    - Actually verify that we successfully set the time in our time
      syncing tests. (Closes: #5836)
    - Automatically test Tor. This includes normal functionality and
      the use pluggable transports, that our Tor enforcement is
      effective (e.g. only the Tor network or configured bridges are
      contacted) and that our stream isolation configuration is
      working. (Closes: #5644, #6305, #7821)

 -- Tails developers <tails@boum.org>  Mon, 23 Feb 2015 17:14:00 +0100

tails (1.2.3) unstable; urgency=medium

  * Security fixes
    - Upgrade Linux to 3.16.7-ckt2-1.
    - Upgrade Tor Browser to 4.0.3 (based on Firefox 31.4.0esr)
      (Closes: #8700).
    - Fail safe by entering panic mode if macchanger exits with an
      error, since in this situation we have to treat the
      driver/device state as undefined. Also, we previously just
      exited the script in this case, not triggering the panic mode
      and potentially leaking the real MAC address (Closes: #8571).
    - Disable upgrade checking in the Unsafe Browser. Until now the
      Unsafe Browser has checked for upgrades of the Tor Browser in
      the clear (Closes: #8694).

  * Bugfixes
    - Fix startup of the Unsafe Browser in some locales (Closes: #8693).
    - Wait for notification-daemon to run before showing the MAC
      spoofing panic mode notifications. Without this, the "Network
      card disabled" notification is sometimes lost when MAC spoofing
      fails. Unfortunately this only improves the situation, but
      doesn't fix it completely (see #8685).
    - Log that we're going to stop NetworkManager before trying to do
      it in the MAC spoofing scripts. Without this we wouldn't get the
      log message in case stopping NetworkManager fails (thanks to
      `set -e`).
    - Set GNOME Screenshot preferences to save the screenshots in
      /home/amnesia (Closes: #8087).
    - Do not suspend to RAM when closing the lid on battery power
      (Closes: #8071).
    - Properly update the Tails Installer's status when plugging in a
      USB drive after it has started (Closes: #8353).
    - Make rsync compare file contents by using --checksum for more
      reliable generation of the squashfs filesystem in
      IUKs. Previously it used the default, which is checking
      timestamps and file size, but that doesn't play well with the
      Tor browser files, that have a fixed mtime, which could result
      in updated files not ending up in the IUK.

  * Minor improvements
    - Finish migrating tails-security-check's and tails-iuk's pinning
      to our website's new X.509 certificate authority (Closes: #8404).

  * Build system
    - Update to Vagrant build box tails-builder-20141201. The only
      change is the removal of a reference to an ISO image which
      doesn't exist (except on the system that generated the build
      box) which causes an error for some users (Closes: #7644).
    - Generate the list of packages used during build, after building
      with Jenkins (Closes: #8518). This allows tracking their status
      on the Debian reproducible build front:
      https://reproducible.debian.net/index_pkg_sets.html#tails

  * Automated test suite
    - Check PO files with i18nspector (Closes: #8359).
    - Fix the expected image of a check.tp.o failure. Previously we
      looked for the "Sorry. You are not using Tor." text, but it
      seems it recently changed enough for Sikuli to not find it. To
      prevent future errors of the same kind we'll look for the
      crossed-over onion icon instead (Closes: #8533).
    - Bump timeout when waiting for Tor to re-bootstrap. We have a
      dreaded issue with timeouts that are multiple of 2 minutes, and
      then Tor succeeds soon after, so in order to allow for this
      timeout to be reached twice, and then possibly succeed, let's
      use N*2 minutes + 30 seconds, with N=2.

 -- Tails developers <tails@boum.org>  Wed, 14 Jan 2015 16:12:26 +0100

tails (1.2.2) unstable; urgency=medium

  * Bugfixes
    - Create a CA bundle for Tails Upgrader at ISO build time, and
      patch Tails Upgrader to use it. Specifically this will make it
      possible to check for Tails upgrades after our website changes
      certificate around the 2014 to 2015 transition (Partially fixes
      #8404).

 -- Tails developers <tails@boum.org>  Mon, 15 Dec 2014 10:05:17 +0100

tails (1.2.1) unstable; urgency=low

  * Security fixes
    - Upgrade Linux to 3.16.0-4, i.e. 3.16.7-1.
    - Install Tor Browser 4.0.2 (based on Firefox 31.3.0esr).

  * Bugfixes
    - Install syslinux-utils, to get isohybrid back (Closes: #8155).
    - Update xserver-xorg-input-evdev to 1:2.7.0-1+tails1 which
      includes a patch that restores mouse scrolling in KVM/Spice
      (Closes: 7426).
    - Set Torbutton logging preferences to the defaults (Closes:
      #8160). With the default settings, no site-specific information is
      logged.
    - Use the correct stack of rootfs:s for the chroot browsers (Closes:
      #8152, #8158). After installing incremental upgrades Tails' root
      filesystem consists of a stack squashfs:s, not only
      filesystem.squashfs. When not stacking them correct we may end up
      using the Tor Browser (Firefox) from an older version of Tails, or
      with no Tor Browser at all, as in the upgrade from Tails 1.1.2 to
      1.2, when we migrated from Iceweasel to the Tor Browser. Based on
      a patch contributed by sanic.
    - Use the Tor Browser for MIME type that GNOME associates with
      Iceweasel (Closes: #8153). Open URLs from Claws Mail, KeePassX
      etc. should be possible again.
    - Update patch to include all Intel CPU microcodes (Closes: #8189).
    - AppArmor: allow Pidgin to run Tor Browser unconfined, with
      scrubbed environment (Closes: #8186). Links opened in Pidgin are
      now handled by the Tor Browser.
    - Install all localized Iceweasel search plugins (Closes: #8139).
    - When generating the boot profile, ignore directories in
      process_IN_ACCESS as well (Closes: #7925). This allows ut to
      update the squashfs-ordering again in Tails 1.2.1.
    - gpgApplet: Don't pass already encoded data to GTK2 (Closes:
      #7968). It's now possible to clearsign text including non-ASCII
      characters.
    - Do not run the PulseAudio initscript, neither at startup nor
      shutdown (Closes: #8082).

  * Minor improvements
    - Upgrade I2P to 0.9.17-1~deb7u+1.
    - Make GnuPG configuration closer to the best practices one
      (Closes: #7512).
    - Have GnuPG directly use the Tor SOCKS port (Closes: #7416).
    - Remove TrueCrypt support and documentat how to open TrueCrypt
      volumes using cryptsetup (Closes: #5373).
    - Install hopenpgp-tools from Debian Jessie.

  * Build system
    - Add gettext >= 0.18.3 as a Tails build dependency. We need it for
      xgettext JavaScript support in feature/jessie.

  * Automated test suite
    - Don't click to open a sub-menu in the GNOME applications menu
      (Closes: #8140).
    - When testing the Windows camouflage, look for individual systray
      applets, to avoid relying on their ordering (Closes: #8059).
    - Focus the Pidgin Buddy List before looking for something
      happening in it (Closes: #8161).
    - Remove workaround for showing the TBB's menu bar (Closes #8028).

 -- Tails developers <tails@boum.org>  Tue, 02 Dec 2014 11:34:03 +0100

tails (1.2) unstable; urgency=medium

  * Major new features
    - Migrate from Iceweasel to the Tor Browser from the Tor Browser
      Bundle 4.0 (based on Firefox 31.2.0esr). This fixes the POODLE
      vulnerability.
      The installation in Tails is made global (multi-profile), uses
      the system-wide Tor instance, disables the Tor Browser updater,
      and keeps the desired deviations previously present in Iceweasel,
      e.g. we install the AdBlock Plus add-on, but not Tor Launcher (since
      we run it as a standalone XUL application), among other things.
    - Install AppArmor's userspace tools and apparmor-profiles-extra
      from Wheezy Backports, and enable the AppArmor Linux Security
      Module. This adds Mandatory Access Control for several critical
      applications in Tails, including Tor, Vidalia, Pidgin, Evince
      and Totem.
    - Isolate I2P traffic from the Tor Browser by adding a dedicated
      I2P Browser. It is set up similarly to the Unsafe Browser,
      but further disables features that are irrelevant for I2P, like
      search plugins and the AdBlock Plus addon, while keeping Tor Browser
      security features like the NoScript and Torbutton addons.
    - Upgrade Tor to 0.2.5.8-rc-1~d70.wheezy+1.

  * Security fixes
    - Disable TCP timestamps (Closes: #6579).

  * Bugfixes
    - Remove expired Pidgin certificates (Closes: #7730).
    - Use sudo instead of gksudo for running tails-upgrade-frontend to
      make stderr more easily accessible (Closes: #7431).
    - Run tails-persistence-setup with sudo instead of gksudo to make
      stderr more easily accessible, and allow the desktop user to
      pass the --verbose parameter (Closes: #7623).
    - Disable CUPS in the Unsafe Browser. This will prevent the
      browser from hanging for several minutes when accidentally
      pressing CTRL+P or trying to go to File -> Print (Closes: #7771).

  * Minor improvements
    - Install Linux 3.16-3 (version 3.16.5-1) from Debian
      unstable (Closes: #7886, #8100).
    - Transition away from TrueCrypt: install cryptsetup and friends
      from wheezy-backports (Closes: #5932), and make it clear that
      TrueCrypt will be removed in Tails 1.2.1 (Closes: #7739).
    - Install Monkeysign dependencies for qrcodes scanning.
    - Upgrade syslinux to 3:6.03~pre20+dfsg-2~bpo70+1, and install
      the new syslinux-efi package.
    - Upgrade I2P to 0.9.15-1~deb7u+1
    - Enable Wheezy proposed-updates APT repository and setup APT
      pinnings to install packages from it.
    - Enable Tor's syscall sandbox. This feature (new in 0.2.5.x)
      should make Tor a bit harder to exploit. It is only be enabled
      when when no special Tor configuration is requested in Tails
      Greeter due to incompatibility with pluggable transports.
    - Start I2P automatically when the network connects via a
      NetworkManager hook, and "i2p" is present on the kernel command
      line. The router console is no longer opened automatically, but
      can be accessed through the I2P Browser (Closes: #7732).
    - Simplify the IPv6 ferm rules (Closes: #7668).
    - Include persistence.conf in WhisperBack reports (Closes: #7461)
    - Pin packages from testing to 500, so that they can be upgraded.
    - Don't set Torbutton environment vars globally (Closes: #5648).
    - Enable VirtualBox guest additions by default (Closes: #5730). In
      particular this enables VirtualBox's display management service.
    - In the Unsafe Browser, hide option for "Tor Browser Health
      report", and the "Get Addons" section in the Addon manager
      (Closes: #7952).
    - Show Pidgin's formatting toolbar (Closes: #7356). Having the
      formatting toolbar displayed in Pidgin makes the OTR status more
      explicit by displaying it with words.

  * Automated test suite
    - Add --pause-on-fail to ease VM state debugging when tests
      misbehave.
    - Add execute_successfully() and assert_vmcommand_success() for
      added robustness when executing some command in the testing VM.
    - Use Test::Unit::Assertions instead of our home-made assert().
    - Add test for persistent browser bookmarks.
    - Add basic tests for Pidgin, Totem and Evince, including their
      AppArmor enforcement.
    - Factorize some common step pattern into single steps.
    - Factorize running a command in GNOME Terminal.
    - Add common steps to copy a file and test for its existence.
    - Add a wait_and_double_click Sikuli helper method.
    - Add a VM.file_content method, to avoid repeating ourselves, and
      use it whenever easily doable.
    - Drop test that diffs syslinux' exithelp.cfg: we don't ship this
      file anymore.
    - In the Unsafe Browser tests, rely on subtle timing less (Closes:
      #8009).
    - Use the same logic to determine when Tor is working in the test
      suite as in Tails itself. The idea is to avoid spamming the Tor
      control port during bootstrap, since we've seen problems with
      that already.

 -- Tails developers <tails@boum.org>  Wed, 15 Oct 2014 18:34:50 +0200

tails (1.1.2) unstable; urgency=medium

  * Security fixes
    - Upgrade the web browser to 24.8.0esr-0+tails3~bpo70+1
      (fixes Mozilla#1064636).
    - Install Linux 3.16-1 from sid (Closes: #7886).
    - Upgrade file to 5.11-2+deb7u5 (fixes CVE-2014-0207,
      CVE-2014-0237, CVE-2014-0238, CVE-2014-3478, CVE-2014-3479,
      CVE-2014-3480, CVE-2014-3487, CVE-2014-3538 and CVE-2014-3587).
    - Upgrade curl to 7.26.0-1+wheezy10 (fixes CVE-2014-3613 and
      CVE-2014-3620).
    - Upgrade bind9-based packages to 1:9.8.4.dfsg.P1-6+nmu2+deb7u2
      (fixes CVE-2014-0591).
    - Upgrade gnupg to 1.4.12-7+deb7u6 (fixes CVE-2014-5270).
    - Upgrade apt to 0.9.7.9+deb7u5 (fixes CVE-2014-0487,
      CVE-2014-0488, CVE-2014-0489, CVE-2014-0490, and
      CVE-2014-6273.).
    - Upgrade dbus to 1.6.8-1+deb7u4 (fixes CVE-2014-3635,
      CVE-2014-3636, CVE-2014-3637, CVE-2014-3638 and CVE-2014-3639).
    - Upgrade libav-based pacakges to 6:0.8.16-1 (fixes
      CVE-2013-7020).
    - Upgrade bash to 4.2+dfsg-0.1+deb7u1 (fixes CVE-2014-6271).

 -- Tails developers <tails@boum.org>  Tue, 23 Sep 2014 23:01:40 -0700

tails (1.1.1) unstable; urgency=medium

  * Security fixes
    - Upgrade the web browser to 24.8.0esr-0+tails1~bpo70+1
      (Firefox 24.8.0esr + Iceweasel patches + Torbrowser patches).
      Also import the Tor Browser profile at commit
      271b64b889e5c549196c3ee91c888de88148560f from
      ttp/tor-browser-24.8.0esr-3.x-1.
    - Upgrade Tor to 0.2.4.23-2~d70.wheezy+1 (fixes CVE-2014-5117).
    - Upgrade I2P to 0.9.14.1-1~deb7u+1.
    - Upgrade Linux to 3.14.15-2 (fixes CVE-2014-3534, CVE-2014-4667
      and CVE-2014-4943).
    - Upgrade CUPS-based packages to 1.5.3-5+deb7u4 (fixes
      CVE-2014-3537, CVE-2014-5029, CVE-2014-5030 and CVE-2014-5031).
    - Upgrade libnss3 to 2:3.14.5-1+deb7u1 (fixes CVE-2013-1741,
      CVE-2013-5606, CVE-2014-1491 and CVE-2014-1492).
    - Upgrade openssl to 1.0.1e-2+deb7u12 (fixes CVE-2014-3505,
      CVE-2014-3506, CVE-2014-3507, CVE-2014-3508, CVE-2014-3509,
      CVE-2014-3510, CVE-2014-3511, CVE-2014-3512 and CVE-2014-5139).
    - Upgrade krb5-based packages to 1.10.1+dfsg-5+deb7u2 (fixes
      CVE-2014-4341, CVE-2014-4342, CVE-2014-4343, CVE-2014-4344 and
      CVE-2014-4345).
    - Upgrade libav-based packages to 6:0.8.15-1 (fixes CVE-2011-3934,
      CVE-2011-3935, CVE-2011-3946, CVE-2013-0848, CVE-2013-0851,
      CVE-2013-0852, CVE-2013-0860, CVE-2013-0868, CVE-2013-3672,
      CVE-2013-3674 and CVE-2014-2263.
    - Upgrade libgpgme11 to 1.2.0-1.4+deb7u1 (fixes CVE-2014-5117).
    - Upgrade python-imaging to 1.1.7-4+deb7u1 (fixes CVE-2014-3589).
    - Prevent dhclient from sending the hostname over the network
      (Closes: #7688).
    - Override the hostname provided by the DHCP server (Closes: #7769).
    - Add an I2P boot parameter. Without adding "i2p" to the kernel
      command line, I2P will not be accessible for the Live user.
    - Stricter I2P firewall rules:
      * deny I2P from accessing the LAN
      * deny I2P from accessing the loopback device, except for select
        whitelisted services
      * allow I2P access to the Internet
      The ACCEPT rules will only be enabled when the string 'i2p' is
      passed at the boot prompt. The rules which DENY or REJECT
      access for the 'i2psvc' user will always be applied.
    - Disable I2P plugins, since it doesn't make much sense without
      persistence, and should eliminate some attack vectors.
    - Disable I2P's BOB port. No maintained I2P application uses it.

  * Bugfixes
    - Fix condition clause in tails-security-check (Closes: #7657).
    - Don't ship OpenJDK 6: I2P prefers v7, and we don't need both.
    - Prevent Tails Installer from updating the system partition
      properties on MBR partitions (Closes: #7716).

  * Minor improvements
    - Upgrade to Torbutton 1.6.12.1.
    - Install gnome-user-guide (Closes: #7618).
    - Install cups-pk-helper (Closes: #7636).
    - Update the SquashFS sort file.
    - Compress the SquashFS more aggressively (Closes: #7706).
    - I2P: Keep POP3 email on server. The default in the I2P webmail
      app was to keep mail on the server, but that setting was changed
      recently. This configuration setting (susimail.config) will only
      be copied over in I2P 0.9.14 and newer.
    - Add a Close button to the Tails Installer launcher window.

  * Build system
    - Migrate Vagrant basebox to Debian Wheezy (Closes #7133, #6736).
    - Consistently use the same Debian mirror.
    - Disable runtime APT proxy configuration when using APT in
      binary_local-hooks (Closes: #7691).

  * Automated test suite
    - Automatically test hostname leaks (Closes: #7712).
    - Move autotest live-config hook to be run last. This way we'll
      notice if some earlier live-config hook cancels all hooks by
      running the automated test suite since the remote shell won't be
      running in that case.
    - Test that the I2P boot parameter does what it's supposed to do
      (Closes: #7760).
    - Start applications by using the GNOME Applications menu instead
      of the GNOME Run Dialog (Closes: #5550, #7060).

 -- Tails developers <tails@boum.org>  Sun, 31 Aug 2014 20:49:28 +0000

tails (1.1) unstable; urgency=medium

  * Rebase on Debian Wheezy
    - Upgrade literally thousands of packages.
    - Migrate to GNOME3 fallback mode.
    - Install LibreOffice instead of OpenOffice.
    - Remove custom LSB logging: Wheezy has fancy colored init
      logging.

  * Major new features
    - UEFI boot support.
    - Replace the Windows XP camouflage with an experimental Windows 8
      camouflage.
    - Install Linux 3.14.12-1 from Debian unstable.
    - Bring back VirtualBox guest modules, installed from Wheezy
      backports. Full functionality is only available when using the
      32-bit kernel.

  * Security fixes
    - Fix write access to boot medium via udisks (#6172).
    - Don't allow the desktop user to pass arguments to
      tails-upgrade-frontend (Closes: #7410).
    - Make persistent file permissions safer (Closes #7443):
      * Make the content of /etc/skel non-world-readable. Otherwise,
        such files may be copied to /home/amnesia, and in turn to the
        persistent volume, with unsafe permissions. That's no big deal
        in /home/amnesia (that is itself not world-readable), *but*
        the root of the persistent volume has to be world-readable.
      * Have activate_custom_mounts create new directories with safe
        permissions.
      * Set strict permissions on /home/amnesia (Closes: #7463).
      * Fix permissions on persistent directories that were created
        with unsafe permissions (Closes: #7458).
      * Fix files ownership while copying persistence (Closes: #7216).
        The previous instructions to copy the persistent data were
        creating personal files that belong to root. I don't think
        there is a way of preserving the original ownership using
        Nautilus (unless doing a "move" instead of a "copy" but that's
        not what we are trying to do here).
    - Disable FoxyProxy's proxy:// protocol handler (Closes: #7479).
      FoxyProxy adds the proxy:// protocol handler, which can be used
      to configure the proxy via an URI. A malicious web page can
      include (or a malicious exit node can inject) some JavaScript
      code to visit such an URI and disable or otherwise change
      Iceweasel's proxy settings. While using this to disable
      proxying will be dealt with safely by our firewall, this could
      be used to defeat stream isolation, although the user must be
      tricked into accepting the new proxy settings.
    - Upgrade the web browser to 24.7.0esr-0+tails1~bpo70+1
      (Firefox 24.7.0esr + Iceweasel patches + Torbrowser patches).
    - Upgrade to Linux 3.14.12-1 (fixes CVE-2014-4699).
    - Upgrade libav-based packages to 0.8.13-1 (fixes CVE-2014-4609).
    - Upgrade to libxml2 2.8.0+dfsg1-7+wheezy1 (fixes CVE-2014-0191).
    - Upgrade to dbus 1.6.8-1+deb7u3 (fixes CVE-2014-3477,
      CVE-2014-3532 and CVE-2014-3533).

  * Bugfixes
    - Disable GNOME keyring's GnuPG functionality. (Closes: #7330) In
      feature/regular-gnupg-agent, we installed the regular GnuPG
      agent so that it is used instead of GNOME keyring's one. This is
      not enough on Wheezy, so let's disable the starting of the "gpg"
      component of GNOME keyring.
    - Make sure /etc/default/locale exists, with a sensible default
      value (Closes: #7333). Before Tails Greeter's PostLogin script
      are run, /etc/default/locale does not exist on Wheezy. Our
      tails-kexec initscript (and quite a few other scripts we run)
      depends on this file to exist. So, let's make sure it exists,
      with a sensible default value.
    - Create the tails-persistence-setup user with the same UID/GID it
      had on Tails/Squeeze. (Closes: #7343) Else, our various checks
      for safe access rights on persistence.conf fail.
    - Revert back to browsing the offline documentation using Iceweasel
      instead of Yelp (Closes: #7390, #7285).
    - Make the new NetworkManager configuration directory persistent,
      when the old one was, but disable the old one (Closes: #7338).
    - Before running tails-upgrade-frontend, chdir to a world-readable
      place (Closes: #7641). In particular, Archive::Tar::Wrapper,
      when called by tails-install-iuk, wants to chdir back to the
      original cwd after it has chdir'd elsewhere to do its job.

  * Minor improvements
    - Install seahorse-nautilus, replacing seahorse-plugins (Closes #5516).
    - Install hledger (custom backport, for now): our accountants need this.
    - Install stable Scribus instead of scribus-ng.
    - Install the printer driver for Epson Inkjet that use ESC/P-R.
    - Install the BookletImposer PDF imposition toolkit. It's tiny,
      and really helpful e.g. when producing booklets.
    - Install gtkhash and nautilus-gtkhash (Closes #6763).
    - Import new version of Tor Launcher:
      · Now based on upstream Tor Launcher 0.2.5.4.
      · Tor bug #11772: Proxy Type menu not set correctly
      · Tor bug #11699: Change &amp;#160 to &#160; in network-settings.dtd
      · Correctly handle startup paths that contain dot.
    - Upgrade to Torbutton 1.6.9.0.
    - Avoid shipping python2.6 in addition to python2.7.
    - Don't install Gobby 0.4 anymore. Gobby 0.5 has been available in
      Debian since Squeeze, now is a good time to drop the obsolete
      0.4 implementation.
    - Require a bit less free memory before checking for upgrades with
      Tails Upgrader. The general goal is to avoid displaying "Not
      enough memory available to check for upgrades" too often due to
      over-cautious memory requirements checked in the wrapper.
    - Make Tails Greeter's help window resolution-aware. Previously it
      used a static 800x600 which was problematic on lower resolutions,
      and sub-optimal on higher resolutions. Now it adapts itself
      according to the screen resolution.
    - Whisperback now sanitizes attached logs better with respect to
      DMI data, IPv6 addresses, and serial numbers (Closes #6797,
      #6798, #6804).
    - Integrate the new logo in Tails Installer (Closes #7095)
    - Also install linux-base and linux-compiler-gcc-4.8-x86 from
      sid. This way, we can get rid of our linux-compiler-gcc-4.8-x86
      3.12, and it makes things a bit more consistent.
    - Include the syslinux binary, and its MBR, in the ISO filesystem.
      This in turn allows Tails Installer to use this binary and MBR,
      which is critical for avoiding problems (such as #7345) on
      "Upgrade from ISO".
    - Include syslinux.exe for win32 in utils/win32/ on the ISO
      filesystem (Closes: #7425).
    - Tails Installer:
      * Add consistent margins in GUI.
      * Always reset the target drive's MBR, without asking for
        confirmation, after installing or upgrading.
      * Install the bootloader using the syslinux binary found on the
        target device, once the Live OS has been extracted/copied
        there.
    - Enable double-clicking to pick entries in the language or
      keyboard layout lists in Tails Greeter.
    - Install backport of shared-mime-info 1.3 (Closes: #7079).
    - Make sanity-check prompts closable in Tails Persistence Setup
      (Closes: #7119).
    - Fix quick search in Tails Greeter's Other languages window
      (Closes: #5387).
    - Install systemd. It is not enabled by default, but having it
      around will help doing the migration work.
    - Enable AppArmor on the kernel command-line. This is a no-op
      without the userspace tools and with no profile shipped, but it
      will make it easier to fix this part of the situation.

  * Build system
    - Bump Vagrant builder's memory for RAM builds. Wheezy requires
      more space to build, and the resulting image is larger.
    - Fix Vagrant compatibility issue. Some classes' methods/fields
      have been renamed between Vagrant versions, so we need a simple
      compatibility layer to support all versions. Without this, it's
      not possible to issue e.g. a `build` command to an already
      running (i.e. `vm:up`:ed) Vagrant instance.
    - Move cpu and mem checks to the `build` task. Previously, when
      they were checked in `vm:up` *only* when issued while the VM
      already is up, so these checks weren't run if one issues a
      `build` when the VM is off. Now we'll fail earlier with a more
      informative error message, and it looks like a more logical home
      for them too.
    - Fix buggy memory checks for RAM building. We have to take into
      account which state the Vagrant VM is in for determining *where*
      we check if enough memory is available for a RAM build. If it's
      off, we check the host; if it's on we check the VM. Previously
      we always checked the host, which doesn't make sense when the VM
      is already started.

  * Automated test suite
    - Bump the tester VM's RAM by 256 MiB. There is not enough free
      RAM to run Tails Upgrader with just 1 GiB of RAM after the
      migration to Wheezy.
    - Always adjust OOM and memory overcommit settings. The kernel
      freezes seem to also happen for the amd64 kernel when filling
      the memory.
    - Add option to make Sikuli rety on FindFailed. This makes it
      possible to update manu images for Sikuli in just *one* test
      suite run, by continuously updating outdated pictures as we go.
    - Actually run "Upgrade from ISO" from a USB drive running the old
      version. That's what users do, and is buggy.
    - Automatically test persistent directories permissions (Closes: #7560).
    - Use read-write persistence when testing upgraded USB
      installations.  Otherwise e.g. the permission fixes won't get
      applied, and the subsequent steps testing the permissions will
      fail.
    - Actually check that the ISO's Tails is installed. The step
      "Tails is installed on USB drive $TARGET" only checks that the
      *running* Tails is installed on $TARGET, which obviously fails
      when doing an upgrade from ISO running an old Tails. That it
      worked for the same scenario running the current Tails is just
      coincidental.
    - Use OpenJDK 7 to run our test suite (Closes #7175).
    - Use qemu-system-x86_64 directly, instead of kvm, for running the
      automated test suite (Closes: #7605).

 -- Tails developers <tails@boum.org>  Sun, 20 Jul 2014 23:16:13 +0200

tails (1.0.1) unstable; urgency=medium

  * Security fixes
    - Upgrade the web browser to 24.6.0esr-0+tails1~bpo60+1
      (Firefox 24.6.0esr + Iceweasel patches + Torbrowser patches).
      Also import the Tor Browser profile at commit
      90ba8fbaf6f23494f1a0e38d63153b3b7e65d3d3 from
      ttp/tor-browser-24.6.0esr-3.x-1.
    - Install Linux 3.14 from Debian unstable (fixes CVE-2014-3153 and
      others).
    - Install openssl from Squeeze LTS (fixes CVE-2014-0076,
      CVE-2014-0195, CVE-2014-0221, CVE-2014-3470 and CVE-2014-0224).
    - Install GnuTLS from Squeeze LTS (fixes CVE-2014-3466.).

  * Minor improvements
    - Add Squeeze LTS APT sources. It has been given a low pinning
      priority so explicit pinning must be used to actually install
      anything from it.
    - Upgrade Tor to 0.2.4.22-1~d60.squeeze+1.
    - Upgrade I2P to 0.9.13-1~deb6u+1.

 -- Tails developers <tails@boum.org>  Sun, 08 Jun 2014 19:14:00 +0200

tails (1.0) unstable; urgency=medium

  * Security fixes
    - Upgrade the web browser to 24.5.0esr-0+tails1~bpo60+1
      (Firefox 24.5.0esr + Iceweasel patches + Torbrowser patches).
    - Upgrade Tor to 0.2.4.21-1+tails1~d60.squeeze+1:
      * Based on 0.2.4.21-1~d60.squeeze+1.
      * Backport the fix for Tor bug #11464. It adds client-side blacklists for
        all Tor directory authority keys that was vulnerable to Heartbleed.
        This protects clients in case attackers were able to compromise a
        majority of the authority signing and identity keys.

   * Bugfixes
    - Disable inbound I2P connections. Tails already restricts incoming
      connections, but this change tells I2P about it.
    - Fix link to the system requirements documentation page in the Tails
      Upgrader error shown when too little RAM is available.

  * Minor improvements
    - Upgrade I2P to 0.9.12-2~deb6u+1.
    - Import TorBrowser profile. This was forgotten in Tails 0.23 and even
      though we didn't explicitly set those preferences in that release
      they defaulted to the same values. This future-proofs us in case the
      defaults would ever change.
    - Import new custom version of tor-launcher:
      * Based on upstream Tor Launcher 0.2.5.3.
      * Improve how Tor Launcher handles incomplete translation.
        (Tor bug #11483; more future-proof fix for Tails bug #6885)
      * Remove the bridge settings prompt. (Tor bug #11482; closes Tails
        bug #6934,)
      * Always show bridge help button. (Tor bug #11484)
    - Integrate the new Tails logo into various places:
      * The website
      * The boot splash
      * The "About Tails" dialog

  * Build system
    - Use the stable APT suite when building from the stable Git branch
      (Closes: #7022).

  * Test suite
    - Add test for the #7022 fix.

 -- Tails developers <tails@boum.org>  Sun, 27 Apr 2014 19:34:01 +0200

tails (0.23) unstable; urgency=medium

  * Security fixes
    - Upgrade the web browser to 24.4.0esr-0+tails1~bpo60+1
      (Firefox 24.4.0esr + Iceweasel patches + Torbrowser patches).

  * Major new features
    - Spoof the network interfaces' MAC address by default (Closes: #5421),
      as designed on https://tails.boum.org/contribute/design/MAC_address/.
    - Rework the way to configure how Tor connects to the network
      (bridges, proxy, fascist firewall): add an option to Tails Greeter,
      start Tor Launcher when needed (Closes: #5920, #5343).

  * Bugfixes
    - Additional software: do not crash when persistence is disabled
      (Closes: #6440).
    - Upgrade Pidgin to 2.10.9, that fixes some regressions introduced
      in the 2.10.8 security update (Closes: #6661).
    - Wait for Tor to have fully bootstrapped, plus a bit more time,
      before checking for upgrades (Closes: #6728) and unfixed known
      security issues.
    - Disable the Intel Management Engine Interface driver (Closes: #6460).
      We don't need it in Tails, it might be dangerous, and it causes bugs
      on various hardware such as systems that reboot when asked to shut down
    - Add a launcher for the Tails documentation. This makes it available
      in Windows Camouflage mode (Closes: #5374, #6767).
    - Remove the obsolete wikileaks.de account from Pidgin (Closes: #6807).

  * Minor improvements
    - Upgrade Tor to 0.2.4.21-1~d60.squeeze+1.
    - Upgrade obfsproxy to 0.2.6-2~~squeeze+1.
    - Upgrade I2P to 0.9.11-1deb6u1.
    - Install 64-bit kernel instead of the 686-pae one (Closes: #5456).
      This is a necessary first step towards UEFI boot support.
    - Install Monkeysign (in a not-so-functional shape yet).
    - Disable the autologin text consoles (Closes: #5588). This was one of
      the blockers before a screen saver can be installed
      in a meaningful way (#5684).
    - Don't localize the text consoles anymore: it is broken on Wheezy,
      the intended users can as well use loadkeys, and we now do not have
      to trust setupcon to be safe for being run as root by the desktop user.
    - Make it possible to manually start IBus.
    - Reintroduce the possibility to switch identities in the Tor Browser,
      using a filtering proxy in front of the Tor ControlPort to avoid giving
      full control over Tor to the desktop user (Closes: #6383).
    - Incremental upgrades improvements:
      · Drop the Tails Upgrader launcher, to limit users' confusion
        (Closes: #6513).
      · Lock down sudo credentials a bit.
      · Hide debugging information (Closes: #6505).
      · Include ~/.xsession-errors in WhisperBack bug reports.
        This captures the Tails Upgrader errors and debugging information.
      · Report more precisely why an incremental upgrade cannot be done
        (Closes: #6575).
      · Various user interface and phrasing improvements.
    - Don't install the Cookie Monster browser extension (Closes: #6790).
    - Add a browser bookmark pointing to Tor's Stack Exchange (Closes: #6632).
    - Remove the preconfigured #tor channel from the Pidgin: apparently,
      too many Tails users go ask Tails questions there, without making
      it clear that they are running Tails, hence creating a user-support
      nightmare (Closes: #6679).
    - Use (most of) Tor Browser's mozconfig (Closes: #6474).
    - Rebase the browser on top of iceweasel 24.3.0esr-1, to get
      the certificate authorities added by Debian back (Closes: #6704).
    - Give access to the relevant documentation pages from Tails Greeter.
    - Hide Tails Greeter's password mismatch warning when entry is changed.
    - Persistent Volume Assistant:
      · Take into account our installer is now called Tails Installer.
      · Optimize window height (Closes: #5458).
      · Display device paths in a more user-friendly way (Closes: #5311).

  * Build system
    - Ease updating POT and PO files at release time, and importing translations
      from Transifex (Closes: #6288, #6207).
    - Drop custom poedit backport, install it from squeeze-backports-sloppy.
    - Make ISO and IUK smaller (Closes: #6390, #6425):
      · Exclude more files from being included in the ISO.
      · Remove *.pyc later so that they are not recreated.
      · Truncate log files later so that they are not filled again.
      · At ISO build time, set mtime to the epoch for large files whose content
        generally does not change between releases. This forces rsync
        to compare the actual content of these files, when preparing an IUK,
        instead of blindly adding it to the IUK merely because the mtime
        has changed, while the content is the same.
    - Make local hooks logging consistent.

  * Test suite
    - Migrate from JRuby to native Ruby + rjb.
    - The test suite can now be run on Debian Wheezy + backports.
    - Fix buggy "persistence is not enabled" step (Closes: #5465).
    - Use IPv6 private address as of RFC 4193 for the test suite's virtual
      network. Otherwise dnsmasq from Wheezy complains, as it is not capable
      of handling public IPv6 addresses.
    - Delete volumes after each scenario unless tagged @keep_volumes.
    - Add an anti-test to make sure the memory erasure test works fine.
    - A *lot* of bugfixes, simplifications and robustness improvements.

 -- Tails developers <tails@boum.org>  Tue, 18 Mar 2014 00:58:50 +0100

tails (0.22.1) unstable; urgency=medium

  * Security fixes
    - Upgrade the web browser to 24.3.0esr-0+tails1~bpo60+2
      (Firefox 24.3.0esr + Iceweasel patches + Torbrowser patches).
    - Upgrade NSS to 3.14.5-1~bpo60+1.
    - Upgrade Pidgin to 2.10.8.
    - Workaround browser size fingerprinting issue by using small icons
      in the web browser's navigation toolbar (Closes: #6377).
      We're actually hit by Tor#9268, and this is the best workaround gk
      and I were able to find when discussing this on Tor#10095.

  * Major new features
    - Check for upgrades availability using Tails Upgrader, and propose
      to apply an incremental upgrade whenever possible (Closes: #6014).
      · Run tails-update-frontend at session login time.
      · Have tails-security-check only report unfixed security issues.
      · Greatly improve the Tails Upgrader UI and strings phrasing.
      · Enable startup notification for Tails Upgrader.
    - Install Linux 3.12 (3.12.6-2) from Debian testing. Unfortunately,
      this breaks the memory wipe feature on some hardware (#6460), but
      it fixes quite a few security issues, and improves hardware support.
    - Update the build system to be compatible with Vagrant 1.2 and 1.3,
      in addition to the already supported versions (Closes: #6221).
      Thanks to David Isaac Wolinsky <isaac.wolinsky@gmail.com>.

  * Bugfixes
    - Do not start IBus for languages that don't need it. This fixes
      the keybindings problems introduced in 0.22 (Closes: #6478).
      Thanks to WinterFairy.
    - Disable network.proxy.socks_remote_dns in the Unsafe Browser.
      Bugfix against 0.22 (Closes: #6479).
    - Fetch Tor Browser User-Agent from its own prefs, rather than from
      the obsolete Torbutton ones. Bugfix against 0.22 (Closes: #6477).
    - Upgrade Vagrant basebox to include up-to-date Debian archive keys
      (Closes: #6515, #6527).
    - Do not use a non-working proxy for downloading the Vagrant basebox
      (Closes: #6514).
    - Use IE's icon in Windows camouflage mode.
      Bugfix against 0.22 (Closes: #6536).
    - Support "upgrading" a partial Tails installation (Closes: #6438)
      and fix missing confirmation dialog in Tails Installer (Closes: #6437).
      Thanks to Andres Gomez Ramirez <andres.gomez@cern.ch>.
    - Fix browser homepage in Spanish locales (Closes: #6612).

  * Minor improvements
    - Tor 0.2.4 is stable! Adapt APT sources accordingly.
    - Update Tor Browser to 24.2.0esr-1+tails1, that uses its own NSS
      library instead of the system one.
    - Update Torbutton to 1.6.5.3.
    - Do not start Tor Browser automatically, but notify when Tor is ready.
      Warn the user when they attempt to start Tor Browser before Tor is ready.
    - Import Tor Browser profile at
      3ed5d9511e783deb86835803a6f40e7d5a182a12 from ttp/tor-browser-24.2.0esr-1.
    - Use http.debian.net for Vagrant builds, instead of the mostly broken
      (and soon obsolete) cdn.debian.net.
    - Phrasing and UI improvements in tails-upgrade-frontend.
    - Style and robustness improvements in tails-security-check.
    - Make room for upcoming UEFI support in Tails Installer.

 -- Tails developers <tails@boum.org>  Wed, 29 Jan 2014 15:08:13 +0100

tails (0.22) unstable; urgency=medium

  [Tails developers]
  * Security fixes
    - Upgrade to Iceweasel 24.2.0esr that fixes a few serious security issues.
    - Stop migrating persistence configuration and access rights. Instead,
      disable all persistence configuration files if the mountpoint has wrong
      access rights (Closes: #6413).
    - Upgrade to NSS 3.15.3 that fixes a few serious security issues affecting
      the browser, such as CVE-2013-1741, CVE-2013-5605 and CVE-2013-5606.

  * Major improvements
    - Switch to Iceweasel 24 (Closes: #6370).
      · Resync' (most) Iceweasel prefs with TBB 3.0-beta-1 and get rid
        of many obsolete or default settings.
      · Disable WebRTC (Closes: #6468).
      · Import TorBrowser profile at commit
        51bf06502c46ee6c1f587459e8370aef11a3422d from the tor-browser-24.2.0esr-1
        branch at https://git.torproject.org/tor-browser.git.
    - Switch to Torbutton 1.6.5 (Closes: #6371).
      · Prevent Torbutton from asking users to "upgrade TBB".
      · Use the same Tor SOCKS port as the TBB (9151) for our web browser.
        This should be enough to avoid being affected by Tor#8511.
      · Disable Torbutton 1.6's check for Tor.
        Unfortunately, the new check.torproject.org breaks the remote Tor
        check. We cannot use the local Tor check with the control port. So,
        the shortest and sanest path to fixing the check issue, because the
        remote Tor check is broken" seems to simply disable this check.
        Patch submitted upstream as Tor#10216.
    - Prepare incremental upgrades to be the next default way to upgrade Tails,
      on point-releases at least.

  * Bugfixes
    - Deny X authentication only after Vidalia exits (Closes: #6389).
    - Disable DPMS screen blanking (Closes: #5617).
    - Fix checking of the persistent volume's ACL.
    - Sanitize more IP and MAC addresses in bug reports (Closes: #6391).
    - Do not fail USB upgrade when the "tmp" directory exists on the
      destination device.
    - Tails Installer: list devices with isohybrid Tails installed
      (Closes: #6462).

  * Minor improvements
    - Create a configuration file for additional software if needed
      (Closes: #6436).
    - Translations all over the place.
    - Enable favicons in Iceweasel.
    - Do not propose to make permanent NoScript exceptions.
      In Tails, every such thing is temporary, so better only display the menu
      entry that's about temporarily allowing something.
    - Clearer warning when deleting persistent volume (thanks to Andres Gomez
      Ramirez <andres.gomez@cern.ch> for the patch).
    - Make wording in Tails Installer more consistent.

  [ WinterFairy ]
  * Use IBus instead of SCIM (Closes: #5624, #6206).
    It makes it possible to input passwords in pinentry for at least Japanese,
    Chinese and Korean languages.
  * Add an import-translation script.
    This automates the importation process of completed translations
    from Transifex.
  * Always list optimal keyboard layout in the greeter (Closes: #5741).
  * Fix on-the-fly translation of the greeter in various languages
    (Closes: #5469).

  [ Kytv]
  * Update I2P to 0.9.8.1 (Closes: #6080, #5889).
  * Improve I2P configuration:
    - Disable IPv6 support in a nicer way.
    - Disable i2cp (allows java clients to communicate from outside the JVM). If
      this is unset an exception for port 7654 would need to be added to ferm.
    - Disable "in-network" updates (this is also done in the regular I2P
      packages).
    - Disable the outproxies. Access to the Internet is already routed through
      Tor so these are unnecessary. If end-users have a good reason to go
      through one of the I2P outproxies they can turn them back on.
  * Add a couple of default I2P IRC channels to Pidgin.
  * Allow access to the local 'eepsite' through FoxyProxy.
  * Add firewall exceptions for the standard I2P ports.

 -- Tails developers <tails@boum.org>  Sat, 30 Nov 2013 16:47:18 +0100

tails (0.21) unstable; urgency=low

  * Security fixes
    - Don't grant access to the Tor control port for the desktop user
      (amnesia). Else, an attacker able to run arbitrary code as this user
      could obtain the public IP with a get_info command.
      · Vidalia is now run as a dedicated user.
      · Remove the amnesia user from the debian-tor group.
      · Remove the Vidalia launcher in the Applications menu.
        The Vidalia instance it starts is useless, since it can't connect
        to the Tor control port.
    - Don't allow the desktop user to directly change persistence settings.
      Else, an attacker able to run arbitrary code as this user could
      leverage this feature to gain persistent root access, as long as
      persistence is enabled.
      · Fully rework the persistent filesystem and files ownership
        and permissions.
      · Run the Persistent Volume Assistant as a dedicated user, that is
        granted the relevant udisks and filesystem -level credentials.
      · At persistence activation time, don't trust existing persistence
        configuration files, migrate to the new ownership and permissions,
        migrate every known-safe existing settings and backup what's left.
        Warn the user when not all persistence settings could be migrated.
      · Persistent Volume Assistant uses the new ownership and permissions
        scheme when initializing a new persistent volume, and refuses to
        read persistence.conf if it, or the parent directory, hasn't the
        expected permissions.
      · Make boot medium 'system internal' for udisks with bilibop.
        Once Tails is based on Wheezy, this will further complete the
        protection (see #6172 for details).
    - Update Iceweasel to 17.0.10esr-0+tails2~bpo60+1.
    - Update Torbutton to 1.5.2-2, including a patch cherry-picked from
      upstream to make window resizing closer to what the design says.

  * Major new features
    - Add a persistence preset for printing settings (Closes: #5686).
      Reload CUPS configuration after persistence activation.
    - Support SD card connected through a SDIO host adapter (Closes: #6324).
      · Rebrand Tails USB installer to Tails installer.
      · Display devices brand, model and size in the Installer
        (Closes: #6292).
      · Ask for confirmation before installing Tails onto a device
        (Closes: #6293).
      · Add support for SDIO and MMC block devices to the Tails Installer
        (Closes: #5744) and the Persistent Volume Assistant (Closes: #6325).
      · Arm the udev watchdog when booted from SD (plugged in SDIO) too
        (Closes: #6327).

  * Minor improvements
    - Provide a consistent path to the persistent volume mountpoint
      (Closes: #5854).
    - Add a KeePassX launcher to the top GNOME panel (Closes: #6290).
    - Rework bug reporting workflow: point the desktop launcher to
      the troubleshooting page.
    - Make /home world-readable at build time, regardless of the Git
      working copy permissions. This makes the build process more robust
      against strict umasks.
    - Add signing capabilities to the tails-build script (Closes: #6267).
      This is in turn used to sign ISO images built by our Jenkins setup
      (Closes: #6193).
    - Simplify the ikiwiki setup and make more pages translatable.
    - Exclude the version string in GnuPG's ASCII armored output.
    - Prefer stronger ciphers (AES256,AES192,AES,CAST5) when encrypting
      data with GnuPG.
    - Use the same custom Startpage search URL than the TBB.
      This apparently disables the new broken "family" filter.
    - Update AdBlock Plus patterns.
    - Install Linux from Debian testing.
      (That is, the same version that was shipped in 0.20.1.)

  * Test suite
    - Look for "/tmp/.X11-unix/X${1#:}" too when detecting displays in use.
    - Adapt tests to match the Control Port access security fix:
      · Take into account that the amnesia user isn't part of the debian-tor
        group anymore.
      · Run as root the checks to see if a process is running: this
        is required to see other users' processes.

 -- Tails developers <tails@boum.org>  Sat, 26 Oct 2013 23:42:46 +0200

tails (0.20.1) unstable; urgency=low

  * Major new features
  - Install Tor 0.2.4.17-rc-1~d60.squeeze+1 from the Tor project's repository.
  - Install Iceweasel 17.0.9esr with Torbrowser patches.
  - Install Linux kernel 3.10-3 (version 3.10.11-1) from sid.

  * Bugfixes
  - Remount persistence devices read-only at shutdown/reboot time
    (Closes: #6228).
  - Greeter: display a warning icon on admin password mismatch and on
    persistence unlocking failure. Thanks to Andres Gomez Ramirez
    <andres.gomez@cern.ch> for the fix!
  - Don't torsocksify Pidgin.
    Instead we disable Pidgin's GNOME integration to get the "Global proxy
    configuration", which we set to use Tor. This fixes the I2P IRC account.
  - Additional software: fix typo in notification.
  - Allow installing "Priority: standard" packages that we do not install
    by default: remove them late in the build process instead of assigning
    them a -1 APT pinning level.

  * Minor improvements
  - Update AdBlock Plus patterns.
  - Use more unique ISO file name when building from Jenkins.
  - Additional software: point to the system log on upgrade failure.
  - Set SOCKS5_USER and SOCKS5_PASSWORD in the connect-socks wrapper (used
    by Git). Else, Tor 0.2.4's IsolateSOCKSAuth and connect-proxy
    sometimes play together in some way that makes connect-proxy ask for
    a password to connect to the SocksPort. SOCKS5_USER and
    SOCKS5_PASSWORD are passed through unchanged if they were manually set
    by the user already.
  - Use our custom connect-socks wrapper for SSH. Else, Tor 0.2.4's
    IsolateSOCKSAuth and connect-proxy sometimes play together in some way
    that makes connect-proxy ask for a password to connect to the
    SocksPort. Note that connect-socks uses the default SocksPort too, so
    no change here wrt. our connection isolation design.

  * Localization
  - Import new translations from Transifex.

  * Test suite
  - Fix old ISO checking for consistent error reporting.
  - Remove custom persistence test from manual test suite.
    It was removed for the GUI in t-p-s 0.33.

 -- Tails developers <tails@boum.org>  Sun, 15 Sep 2013 15:49:36 +0200

tails (0.20) unstable; urgency=low

  * Major new features
  - Install Linux kernel 3.10.3-1 from Debian unstable.
  - Iceweasel 17.0.8esr + Torbrowser patches.

  * Bugfixes
  - Prevent Iceweasel from displaying a warning when leaving HTTPS web sites.
  - Make Iceweasel use the correct, localized search engine.
  - Fix Git access to https:// repositories.

  * Minor improvements
  - Install Dasher, a predictive text entry tool.
  - Add a wrapper around TrueCrypt which displays a warning about it soon
    being deprecated in Tails.
  - Remove Pidgin libraries for all protocols but IRC and Jabber/XMPP.
    Many of the other protocols Pidgin support are broken in Tails and
    haven't got any security auditting.
  - Disable the pre-defined Pidgin accounts so they do not auto-connect
    on Pidgin start.
  - Include information about Alsa in WhisperBack reports.
  - Explicitly restrict access to ptrace. While this setting was enabled
    by default in Debian's Linux 3.9.6-1, it will later disabled in 3.9.7-1.
    It's unclear what will happen next, so let's explicitly enable it ourselves.
  - Do not display dialog when a message is sent in Claws Mail.
  - Sync iceweasel preferences with the Torbrowser's.

  * Localization
  - Many translation updates all over the place.
  - Merge all Tails-related POT files into one, and make use of intltoolize
    for better integration with Transifex.

 -- Tails developers <tails@boum.org>  Tue, 30 Jul 2013 14:19:57 +0200

tails (0.19) unstable; urgency=low

  * Major new features
  - Install Linux kernel 3.9.5-1 from Debian unstable.
    Features of particular interest for Tails are the Yama LSM
    (ptrace scope restrictions) and improved hardware support.
    As a corollary, install initramfs-tools from there too.
  - Iceweasel 17.0.7esr + Torbrowser patches.
  - Unblock Bluetooth, Wi-Fi, WWAN and WiMAX; block every other type of
    wireless device. Next steps are described on the
    todo/protect_against_external_bus_memory_forensics ticket.

  * Bugfixes
  - Fix write access to boot medium at the block device level,
    by installing bilibop-udev. Thanks to quidame for his support.
  - tails-greeter l10n-related fixes, thanks to winterfairy:
    · Fix so translations is applied on password mismatch messages.
    · Separate forward and login buttons and make them translatable.
  - Fix link to documentation when no sudo password is set.
  - gpgApplet: partial fix for clipboard emptying after a wrong passphrase
    was entered.
  - Workaround aufs bug in Unsafe Browser script.

  * Minor improvements
  - Drop GNOME proxy settings: we did not find any use of it we were keen
    to support, other than two programs (Seahorse, Pidgin) that are now run
    with torsocks.
  - Format newly created persistent volumes as ext4.
  - GnuPG: don't connect to the keyserver specified by the key owner.
    This feature opens the door to a variety of subtle attacks.
  - GnuPG: locate keys only from local keyrings.
    This is probably the default, but better safe than sorry.
  - Install virt-what from Wheezy.
    The version from Squeeze does not detect at least Parallels for Mac v.8.
  - Upgrade live-boot and live-config to the 3.0.x final version from Wheezy.
    · Remove /live and /lib/live/image compatibility symlinks.
    · Add /live/overlay -> /lib/live/mount/overlay symlink.
      The live-boot changes (commit d2b2a461) brought to fix Debian bug
      #696495 revert some of our previous changes (commit 77dab1cb), and as
      a result, at the time live-persist runs, no tmpfs is mounted on
      /live/overlay, which breaks the aufs mount. So, let's just ensure
      /live/overlay points to a tmpfs.
    · Really disable policykit and sudo live-config hooks.
      ... by making it believe they've already been run.
      This workarounds new live-config's default behavior.

  * Localization
  - Many translation updates all over the place.

  * Test suite
  - Re-enable previously disabled boot device permissions test.

 -- Tails developers <tails@boum.org>  Wed, 26 Jun 2013 12:36:20 +0200

tails (0.18) unstable; urgency=low

  * New features
  - Support obfs3 bridges.
  - Automatically install a custom list of additional packages chosen by
    the user at the beginning of every working session, and upgrade them
    once a network connection is established (technology preview).

  * Iceweasel
  - Upgrade to Iceweasel 17.0.6esr-0+tails1~bpo60+1.
  - Update Torbrowser patches to current maint-2.4 branch (567682b).
  - Isolate DOM storage to first party URI, and enable DOM storage:
    don't set dom.storage.enabled anymore, and set Torbutton's
    disable_domstorage to false.
  - Isolate the image cache per url bar domain.
  - Torbutton 1.5.2, and various prefs hacks to fix breakage:
    · Add .saved version of the Torbutton preferences the TBB also sets.
    · Set TOR_SOCKS_HOST and TOR_SOCKS_PORT.
    · Move some prefs (network.proxy.*, extensions.autoDisableScopes,
      extensions.foxyproxy.last-version) to user.js.
      Else, with Torbutton 1.5.x, these ones are not taken into account.
    · Set network.proxy.socks_version.
      Else we get the meaningless user_pref("network.proxy.socks_version", 9063);
      in prefs.js after the initial startup.
    · Set extensions.foxyproxy.socks_remote_dns to true.
      Else, it overrides the various ways we set network.proxy.socks_remote_dns,
      which in turn makes Torbutton think it should start in non-Tor mode.
    · Also pass the TOR_SOCKS_* environment variables to iceweasel when
      generating the profile: Torbutton behaves differently depending on
      these variables, so we don't want the initial profile generation to be
      done without them. In practice, this has no implication that we could
      see right now, but better safe than sorry.
    · Import all version overrides from the TBB prefs.
      Else, the User-Agent sent in the HTTP headers is fine, but real
      values leak with JavaScript, as demonstrated by ip-check's "Browser
      type" test.
    · Move a bunch of settings to user_pref(), that are not applied otherwise.
      For some, this fixes a regression in 0.18~rc1.
      For other, the  bug was already present in Tails 0.17.2.
  - HTTPS Everywhere 3.2.
  - Update prefs to match the TBB's, fix bugs, and take advantage of the latest
    Torbrowser patches:
    · Increase pipeline randomization.
    · Fix @font-face handling of local() fonts.
      Also disable fallback font rendering.
    · Explicitly disable SPDY v2 and v3.
    · Update http pipelining prefs.
  - Make prefs organization closer to the TBB's:
    · Remove Torbutton prefs that we set at their default value.
    · Import Torbutton preferences from the TBB.
    · Organize iceweasel config files in sections the same way as the TBB.
  - Cleanup prefs:
    · Don't set extensions.torbutton.clear_cookies nor
      extensions.torbutton.saved.share_proxy_settings:
      we don't care about toggling anymore.
    · Don't set extensions.torbutton.saved.download_retention nor
      extensions.torbutton.saved.search_suggest:
      these settings are not used in Torbutton anymore.
  - Update unsafe browser prefs mangling accordingly.
  - Move network.protocol-handler.warn-external.* to user_pref().
    Else they're not applied.
    These prefs are actually ignored by Firefox these days -- the TBB
    design doc reads "They are set still anyway out of respect for the
    dead". Let's go on doing the same.
  - Update extensions.adblockplus.currentVersion.
  - Fetch xul-ext-https-everywhere (3.2-2) and xul-ext-noscript (2.6.6.1-1)
    from Debian unstable. They were uploaded there, and accordingly removed
    from experimental.

  * Bugfixes
  - Linux 3.2.41-2+deb7u2.
  - Fixed swapped filenames of tails-{reboot,shutdown}.desktop.
    Thanks to Mikko Harhanen for the patch.
  - Only add ClientTransportPlugin to torrc when bridge mode is enabled.
    This should bring back support for proxies of type other than obfsproxy.

  * Minor improvements
  - Set kernel.dmesg_restrict=1, and make /proc/<pid>/ invisible
    and restricted for other users. It makes it slightly harder for an attacker
    to gather information that may allow them to escalate privileges.
  - Install gnome-screenshot.
  - Don't disable IPv6 on all network interfaces anymore.
    It turns out the IPv6 leaks we wanted to fix actually don't exist.
  - Add a "About Tails" launcher in the System menu.
  - Install GNOME accessibility themes.
  - Use 'Getting started...' as the homepage for Tails documentation button.
  - Stop relying on the obsolete /live/image compatibility symlink.
  - Disable audio preview in Nautilus.
  - Wheezy was released => Squeeze is now oldstable.
  - Pick Tor from deb.torproject.org regardless of the release name they
    advertise. At some point we needed it, their APT repository still thought
    that stable == Squeeze.
  - Add Wheezy APT sources.
  - Install Linux and related packages from Wheezy.
    Debian sid just got Linux 3.8, and we don't want to switch to a new kernel
    yet.
  - Fetch laptop-mode-tools from Wheezy.
    Wheezy has the version we've been installing in 0.18~rc1,
    while a newer one was uploaded to sid in the meantime.
  - Fetch a few packages from Wheezy instead of unstable.
    Namely: spice-vdagent, libregexp-common-perl, macchanger, service-wrapper,
    libservice-wrapper-java and libservice-wrapper-jni.
    Wheezy has the versions we've been installing for a while, so let's
    avoid having unstable push a newer one to us uselessly at some point.
    Note that at the time of this writing, the versions in sid and in Wheezy
    are the same, so this commit is effectively a no-op as of today: it is
    merely a safeguard for the future.

  * Localization
  - Many translation updates all over the place.

  * Build process
  - Make Vagrant's build-tails script support Jenkins too.

  * Test suite
  - Fix Unsafe Browser test broken by hidepid.

 -- Tails developers <tails@boum.org>  Mon, 13 May 2013 22:17:38 +0200

tails (0.17.2) unstable; urgency=low

  * Iceweasel
  - Upgrade to Iceweasel 17.0.5esr-0+tails2~bpo60+1.
  - Stop displaying obsolete context menu entries ("Open Tor URL" and friends).

  * Hardware support
  - Update Linux to 3.2.41-2

  * Bugfixes
  - Use more reliable OpenPGP keyservers:
    · use the hkps pool in GnuPG (and import their SSL CA)
    · use hkp://pool.sks-keyservers.net in Seahorse (as it does not support
      hkps yet)
  - Keep udisks users (GNOME Disk Utility, tails-persistence-setup, etc.)
    from resetting the system partition's attributes when manipulating the
    partition table. To this end, backport the relevant bugfix from Wheezy
    into parted 2.3-5+tails1. This allowed to remove the sgdisk-based
    workaround in tais-persistence-setup, and to stop installing
    python-parted. All this is a first needed step to fix
    todo/make_system_disk_read-only in a future release.

  * Minor improvements
  - Disable NoScript's HTML5 media click-to-play for better user experience.

  * Localization
  - Tails USB installer: update translations for French, German, Spanish,
    Finnish, Greek, Italian, Latvian, Dutch, Polish and Chinese.
  - Tails Greeter: update translations for Farsi, Chinese, French;
    new translations: Finnish, Norwegian Bokmål, Galician.
  - tails-persistence-setup: update Farsi and Chinese translations;
    import new translations for Finnish and Swedish.
  - WhisperBack: update translations for Arabic, French, German, Greek,
    Spanish, Korean, Polish, Russian. New translations: Finnish, Chinese.

  * Build process
  - Add automated testing framework (Sikuli, Cucumber, libvirt -based)
    with a bunch of tests.

 -- Tails developers <amnesia@boum.org>  Sun, 07 Apr 2013 12:17:26 +0200

tails (0.17.1) unstable; urgency=low

  * Iceweasel
  - Upgrade to Iceweasel 17.0.4esr-0+tails1~bpo60+1.

  * Hardware support
  - Update Linux to 3.2.39-2.
    It includes the drm and agp subsystems from Linux 3.4.29.
  - Don't install xserver-xorg-video-rendition backport.
    xserver-xorg-video-rendition has been removed from squeeze-backports
    due to an upstream tarball mismatch discover when merging backports
    into the main Debian archive, and xserver-xorg-video-all still depends
    on it, so we explicitly install all drivers from -all but -rendition
    as a (hopefully temporary) workaround.

  * Minor improvements
  - Remove Indymedia IRC account, until we ship a version of Pidgin
    with SASL support, that is when Tails is based on Wheezy.

  * Build system
  - Don't ship the wiki's todo and bugs on ISO images.

 -- Tails developers <amnesia@boum.org>  Thu, 21 Mar 2013 18:54:11 +0100

tails (0.17) unstable; urgency=low

  * New features
  - Install the KeePassX password manager, with a configuration and
    documentation that makes it easy to persist the password database.

  * Iceweasel
  - Upgrade to Iceweasel 17.0.3esr-1+tails1~bpo60+1.
  - Install xul-ext-adblock-plus from squeeze-backports.
  - Do not allow listing all available fonts.
    Set browser.display.max_font_attempts and browser.display.max_font_count
    to enable the Torbrowser Limit-the-number-of-fonts-per-document patch.
  - Set default spellchecker dictionary to English (USA),
    and localize it according to locale with our custom branding extension.
  - Disable the add-ons automatic update feature.
  - Make the generated profile world-readable.
  - Remove NoScript click-to-play confirmation.
  - Sync some prefs set by Torbutton, to be ready when it stops setting these.
  - Disable navigation timing.
  - Disable SPDY. It stores state and may have keepalive issues.
  - More aggressive iceweasel HTTP pipelining settings.
  - Enable WebGL (as click-to-play only).
  - Disable network.http.connection-retry-timeout.
  - Disable full path information for plugins.
  - Remove NoScript blocks of WebFonts.
  - Disable DOM storage in Torbutton.
    Since we don't apply the 0026-Isolate-DOM-storage-to-first-party-URI.patch
    Torbrowser patch yet, and still disable DOM storage, we need to tell
    Torbutton not to use it.
  - Synchronize iceweasel's general.useragent.override with TBB based on FF17.
    The User-Agent settings are not kept up-to-date anymore in Torbutton, so
    we have to keep in sync manually with TBB's settings.
  - Remove obsolete APT pining for Torbutton.
    It's not maintained in Debian anymore, so we now fetch it from our own
    APT repository.
  - Fetch FoxyProxy from Debian experimental and libnspr4-0d from
    squeeze-backports, for compatibility with Iceweasel 17.
  - Rebase bookmarks file on top of the default iceweasel 17 one.
  - Explicitly disable AdBlock Plus "correct typos" feature.
    This feature connects to http://urlfixer.org/.
    It is disabled by default in 2.2-1, but let's be careful.

  * Minor improvements
  - Upgrade to live-boot 3.0~b11-1 and live-config 3.0.12-1.
    Accordingly update the 9980-permissions hook, live-persist,
    unsafe-browser and boot-profile.
    Add compatibility symlinks from /live to /lib/live, and from /live/image
    to /lib/live/mount/medium, to ease the transition.
  - Check for errors when sourcing live-boot files, e.g. to detect when
    they have been renamed upstream.
  - Don't add "quiet" to the kernel command-line ourselves.
    Else, it appears twice as live-build's lb_binary_syslinux adds it too.
    Historically, we've been adding it ourselves on top of that because
    lb_binary_yaboot does not add it, but since we gave up the PowerPC support
    attempt, we're now only interested in syslinux, so let's make it easier
    for the general case, e.g. when one wants to remove the "quiet" parameter
    as suggested by our "Tails does not start" debugging documentation.
  - Upgrade I2P to 0.9.4.

  * Bugfixes
  - Many bugfixes brought by the Debian Squeeze 6.0.7 point-release.
  - Use the regular GnuPG agent + pinentry-gtk2 instead of Seahorse
    as a GnuPG agent. This fixes usage of OpenPGP in Claws Mail,
    and brings support for OpenPGP smartcards.
  - Enable I2P hidden mode.
    Else, killing I2P ungracefully is bad for the I2P network.
  - live-persist: move error() function before the first potential usecase.
  - Add missing executable bit on restart-tor and restart-vidalia.
  - Add shutdown and reboot launchers to the menu.
    This workarounds the lack of a shutdown helper applet in camouflage mode.
  - Remove Pidgin's MXit and Sametime support.
    ... at least until CVE-2013-0273, CVE-2013-0272 and CVE-2013-0271 are
    fixed in Debian stable. While we're at it, don't force file removal in
    these "set -e" build scripts: fail hard, instead of silently ignoring
    the fact that files may have moved or disappeared.

  * Hardware support
  - Install recent Intel and AMD microcode from squeeze-backports,
    explicitly excluding the iucode-tool package that's not a good idea
    for Live systems.
  - Install firmware loader for Qualcomm Gobi USB chipsets.
    This is needed to have various mobile broadband chipsets work.
  - Upgrade barry to 0.18.3-5~bpo60+1.
    This much improved new version supports more hardware & ISP,
    and does not display dozens of spurious error messages at boot time.

  * Build system
  - Remove APT local cache (/Var/cache/apt/{,src}pkgcache.bin).

 -- Tails developers <amnesia@boum.org>  Sat, 23 Feb 2013 10:37:57 +0100

tails (0.16) unstable; urgency=low

  * Minor improvements
  - Replace the too-easy-to-misclick shutdown button with a better
    "Shutdown Helper" Gnome applet.
  - Display ~/Persistent in GNOME Places and GtkFileChooser if it is mounted.
  - Set Unsafe Browser's window title to "Unsafe Browser".
  - Install ekeyd to support the EntropyKey.
  - Install font for Sinhala.
  - Update Poedit to 1.5.4.
  - Kill Vidalia when restarting Tor.
    Doing this as early as possible exposes Vidalia's "broken onion" icon
    to users less.
  - Hide the persistence setup launchers in kiosk mode.
  - Add a shell library for Tor functions.
    These are shared among multiple of our scripts.
  - Install dictionaries for supported languages.
    Install hunspell dictionaries when possible,
    fall back on myspell ones else.

  * Bugfixes
  - Disable IPv6 on all network interfaces.
    This is a workaround for the IPv6 link-local multicast leak that was recently
    discovered. Tails has no local service that listens on IPv6, so there should be
    no regression, hopefully, unless one wants to play with OnionCat and VoIP,
    but those of us should know how to workaround this anyway.
  - live-persist: Fix variable mismatch, fixing probe white-list.
    Tails may previously have been able to list GPT partitions labelled
    "TailsData" on hard drives (!) as valid persistence volumes...
  - live-persist: Fix --media option when no devices are attached.
    Earlier, if it was set to e.g. 'removable-usb' and no USB storage was
    connected, $whitelistdev would be empty, which is interpreted like
    all devices are ok by the rest of the code.
  - Fix SCIM in the autostarted web browser: save IM environment variables
    to a file during Desktop session startup, and export them into the
    autostarted browser's environment.
  - Talk of DVD, not of CD, in the shutdown messages.
  - Make tordate work in bridge mode with an incorrect clock.
    When using a bridge Tor reports TLS cert lifetime errors (e.g. when
    the system clock is way off) with severity "info", but when no bridge
    is used the severity is "warn". tordate/20-time.sh depends on grepping
    these error messages, so we termporarily increase Tor's logging
    severity when using bridge mode. If we don't do this tordate will
    sleep forever, leaving Tor in a non-working state.
    · White-list root to use Tor's ControlPort.
    · Add logging for is_clock_way_off().
    · Remove Tor's log before time syncing.
      We depend on grepping stuff from the Tor log (especially for
      tordate/20-time.sh), so deleting it seems like a Good Thing(TM).
    · Stop Tor before messing with its log or data dir.
  - live-persist: limit searched devices the same way as live-boot.
    If no --media argument is specified, use live-boot's
    "(live-media|bootfrom)=removable(|-usb)" argument to limit devices
    searched for a persistent volume.
  - tails-greeter: do not pass media=removable to live-persist.
    Now that we have autodetection with kernel command-line,
    it should not be needed anymore.
  - Start memlockd after configuring it,
    instead of starting it before and restarting it after.
    This avoids running memlockd twice, and prevents other possibly
    surprising race-conditions.
    As a consequence, also have tails-sdmem-on-media-removal start after the
    memlockd service *and* tails-reconfigure-memlockd: to start the watchdog,
    we need memlockd to be properly configured *and* running.

  * iceweasel
  - Set iceweasel homepage to the news section on the Tails website.
    ... using the localized one when possible.
  - Hide the iceweasel add-on bar by default.
    Now that we don't want to ship the Monkeysphere addon anymore,
    that was the only one displayed in there, we can as well hide the whole bar.
  - Don't hide the AdBlock-Plus button in the add-on bar anymore. Now that
    we hide the whole addon bar, we can get rid of this old
    UX improvement.
  - Do not install a placeholder (fake) FireGPG iceweasel extension anymore.
    It was shipped from 0.10 (early 2012) to 0.15 (late November),
    so the migration period should be over now.
  - Don't install xul-ext-monkeysphere anymore.
    The implication of the current keyserver policy are not well
    understood, Monkeysphere is little used in Tails, and we're not sure
    anymore it would be our first bet for the web browser profile with no
    CA. Let's keep the various configuration bits (e.g. FoxyProxy,
    patching MSVA), though, so that advanced users who are used to have
    Monkeysphere in Tails just have to install the package.

  * Build system
  - Install the "standard" task with tasksel for better consistency in the
    Tails ISO images built in various environments.
  - Install p7zip-full. It's a dep by file-roller, but we explicily use it
    elsewhere, and it's better to be safe than sorry.
  - Remove pinning of libvpx0 to sid.
    This package is part of Squeeze, and not from testing/sid.
    We have been shipping the version from Squeeze for a while.
  - Remove config/chroot_local-packages/ from .gitignore.
    The documented way for "external" contributors to add custom packages
    is to put them in chroot_local-packages, and once we pull we import
    any such package into our APT repo and rewrite the
    history appropriately.
    Also, the ability to add packages in there and not see them in "git
    status" makes it very easy to build tainted ISO images with
    non-standard packages, which makes some of us fear can lead to hard to
    debug situations.
  - Make it clearer what can and cannot be done in terms of local packages.

 -- Tails developers <amnesia@boum.org>  Thu, 10 Jan 2013 12:47:42 +0100

tails (0.15) unstable; urgency=low

  * Major new features
  - Persistence for browser bookmarks.
  - Support for obfsproxy bridges.

  * Minor improvements
  - Add the Hangul (Korean) Input Method Engine for SCIM.
  - Add vendor-specific dpkg origin information. This makes dpkg-vendor
    return correct information.
  - Install pcscd and libccid from squeeze-backports. This is needed to
    support, to some extent, some OpenPGP SmartCard readers.
  - Install HPIJS PPD files and the IJS driver (hpijs).
    This adds support for some printers, such as Xerox DocumentCenter400.
  - Optimize fonts display for LCD.
  - Update TrueCrypt to version 7.1a.

  * Bugfixes
  - Do not use pdnsd anymore. It has been orphaned in Debian, has quite
    some bugs in there, and apparently Tor's DNSPort's own caching is
    be good enough.
  - Remove useless iceweasel cookies exceptions. They are useless as
    per-session cookies are allowed.
  - Do not run setupcon on X. This call is only needed on the Linux
    console, no need to annoy the user with a weird "Press enter to
    activate this console" when the open a root shell in a GNOME
    Terminal.
  - Allow the tails-iuk-get-target-file user to connect to the SOCKSPort
    dedicated for Tails-specific software.
  - Fix gpgApplet menu display in Windows camouflage mode.
  - Fix Tor reaching an inactive state if it's restarted in "bridge mode",
    e.g. during the time sync' process.

  * Iceweasel
  - Update iceweasel to 10.0.11esr-1+tails1.
  - User profile is now generated at build time in order to support persistent
    bookmarks.
  - Update HTTPS Everywhere to version 3.0.4.
  - Update NoScript to version 2.6.
  - Fix bookmark to I2P router console.
  - Re-enable Monkeysphere extension to connect to the validation agent.

  * Localization
  - The Tails USB installer, tails-persistence-setup and tails-greeter
    are now translated into Bulgarian.
  - Update Chinese translation for tails-greeter.
  - Update Euskadi translation for WhisperBack.

  * Build system
  - Custom packages are now retrieved from Tails APT repository instead
    of bloating the Git repository.
  - Allow '~' in wiki filenames. This makes it possible to ship
    update-description files for release candidates.
  - Document how to create incremental update kit.
  - Handle release candidates when generating custom APT sources.
  - Remove pinning for xul-ext-adblock-plus.
    It is obsolete since we've added this package to our APT repository.

 -- Tails developers <amnesia@boum.org>  Sun, 25 Nov 2012 12:59:17 +0100

tails (0.14) unstable; urgency=low

  * Major new features
  - Enable Tor stream isolation; several new SocksPorts with
    appropriate Isolate* options have been added for different use
    cases (i.e. applications). All application's have been
    reconfigured to use these new SocksPorts, which should increase
    anonymity by making it more difficulte to correlate traffic from
    different applications or "online identities".
  - The web browser now has the anonymity enhancing patches from the
    TorBrowser applied.
  - gpgApplet can now handle public-key cryptography.
  - Install an additional, PAE-enabled kernel with NX-bit
    support. This kernel is auto-selected when the hardware supports
    it and will:
    * provide executable space protection, preventing certain types of
      buffer overflows from being exploitable.
    * enable more than 4 GiB of system memory.
    * make all processors/cores available, including their
      power-saving functionality.
  - Add a persistence preset for NetworkManager connections.

  * Minor improvements
  - On kexec reboot, make the boot quiet only if debug=wipemem was not
    enabled.
  - Update torproject.org's APT repo key.
  - Update the embedded Tails signing key.
  - Use symlinks instead of duplicating localized searchplugins.
  - Rewrite Tails firewall using ferm. Tails firewall was written in
    very unsophisticated iptables-save/restore format. As more feature
    creeped in, it started to be quite unreadable.
  - Optimize VirtualBox modules build at runtime to avoid installing the
    userspace utils N times.
  - Drop most of Vidalia's configuration. Our custom lines just caused
    trouble (with multiple SocksPorts) and the default works well.
  - Blacklist PC speaker module. On some computers, having the pcspkr
    module loaded means loud beeps at bootup, shutdown and when using
    the console. As it draws useless attention to Tails users, it is
    better to prevent Linux from loading it by default.
  - Remove all addons from the Unsafe Browser. No addons are essential
    for the Unsafe Browser's intent. If anything they will modify the
    network fingerprint compared to a normal Iceweasel install, which
    is undesirable.
  - Prevent some unwanted packages to be installed at all, rather than
    uninstalling them later. This should speed up the build a bit.
  - Add a symlink from /etc/live/config to /etc/live/config.d. This
    makes the system compatible with live-config 3.0.4-1, without
    breaking backward compatibility with various parts of the system
    that use the old path.
  - Do not run unecessary scripts during shutdown sequence, to make
    shutdown faster.
  - Make live-persist deal with persistent ~/.gconf subdirs so that
    any options saved therein actually get persistent.
  - Prevent memlockd unload on shutdown, to make sure that all
    necessary tools for memory wiping are available when the new
    kernel has kexec'd.
  - Patch initscripts headers instead of fiddling with update-rc.d. We
    now let insserv figure out the correct ordering for the services
    during startup and shutdown, i.e. use dependency-based boot
    sequencing.
  - Remove the last absolute path in our isolinux config, which makes
    it easier to migrate from isolinux to syslinux (just rename the
    directory), and hence might make it easier for 3rd party USB
    installers (like the Universal USB Installer) to support Tails.

  * Bugfixes
  - Include `seq` in the ramdisk environment: it is used to wipe more
    memory. This fixes the long-standing bug about Tails not cleaning
    all memory on shutdown.
  - Fix Yelp crashing on internal links
  - Allow amnesia user to use Tor's TransPort. This firewall exception
    is necessary for applications that doesn't have in-built SOCKS
    support and cannot use torsocks. One such example is Claws Mail,
    which uses tsocks since torsocks makes it leak the hostname. This
    exception, together with Tor's automatic .onion mapping makes
    Claws Mail able to use hidden service mail providers again.
  - Force threads locking support in Python DBus binding. Without this
    liveusb-creator doesn't work with a PAE-enabled kernel.
  - Fix localized search plugins for 'es' and 'pt'
  - Fix live-boot's readahead, which caused an unnecessary pause
    during boot.
  - Factorize GCC wanted / available version numbers in VirtualBox
    modules building hook. This, incidentally, fixes a bug caused by
    duplication and not updating all instances.
  - Fix tordate vs. Tor 0.2.3.x. Since 0.2.3.x Tor doesn't download a
    consensus for clocks that are more than 30 days in the past or 2
    days in the future (see commits f4c1fa2 and 87622e4 in Tor's git
    repo). For such clock skews we set the time to the Tor authority's
    cert's valid-after date to ensure that a consensus can be
    downloaded.

  * Tor
  - Update to version 0.2.3.24-rc-1~~squeeze+1, a new major
    version. It's not a stable release, but we have been assured by
    the Tor developers that this is the right move.
  - Stop setting custom value for the Tor LongLivedPorts
    setting. Gobby's port was upstreamed in Tor 0.2.3.x.

  * Iceweasel
  - Update to 10.0.10esr-1+tails1, which has all the anonymity enhancing
    patches from the TorBrowser applied.
  - Install iceweasel from our own repo, http://deb.tails.boum.org.
  - Fix Iceweasel's file associations. No more should you be suggested
    to open a PDF in the GIMP.

  * htpdate
  - Use curl instead of wget, and add a --proxy option passed through
    to curl.
  - Remove the --fullrequest option, we don't need it anymore.
  - Remove --dns-timeout option, we don't need it anymore.
  - Change --proxy handling to support Debian Squeeze's curl.
  - Clarify what happens if --proxy is not used.
  - Compute the median of the diffs more correctly.

  * Hardware support
  - Update Linux to 3.2.32-1.

  * Software
  - Update vidalia to 0.2.20-1+tails1.
  - Update bundled WhisperBack package to 1.6.2:
    * Raise the socket library timeout to 120 seconds
    * Use smtplib's timeout parameter
    * Fix error output when calling send a 2nd time
  - Update liveusb-creator to 3.11.6-3.
  - Update i2p to 0.9.2.
  - Update tails-persistence-setup to 0.20-1, which should make it
    possible to install Tails on large (>= 32 GiB) USB drives.
  - Install console-setup and keyboard-configuration from unstable
    (required by new initramfs-tools).
  - Update tails-greeter to 0.7.3:
    * Import pt_BR translation.
    * Let langpanel usable during option selection stage
    * Print less debugging messages by default
    (below are changes in tails-greeter 0.7.2:)
    * Use correct test operators.
    * Generate language codes of available locales at package build
      time.
    * Read list of language codes from where we have saved it at
      package build time.
    * Drop tails-lang-helper, not used anymore.
    * Do not compile locales at login time anymore. Tails now ships
      locales-all.
  - Import live-config{,-sysvinit} 3.0.8-1. live-config >= 3.0.9-1
    has basically nothing useful for us, and it migrates to new paths
    brought by live-boot 3.0~b7, which we're not ready for yet (see:
    todo/newer_live-boot).

  * Localization
  - Fix Tails specific Iceweasel localization for pt-BR
  - Add Japanese input system: scim-anthy.
  - whisperback is now also translated into German, Hebrew, Hungarian,
    Italian and Korean.
  - tails-persistence-setup is now also translated into Arabic.
  - tails-greeter is now also translated into Arabic, Hebrew, Basque,
    Hungarian, Italian and Chinese.

  * Build system
  - Catch more errors in during build time:
    - Ensure that all local hooks start with 'set -e'.
    - Fail hard if adduser fails in local hooks.
    - Fail hard if 'rm' fails in local hooks.
  - vagrant: Ensure we have the set of Perl packages needed by our
    Ikiwiki
  - vagrant: Configure live-build to ship with ftp.us.debian.org.
    Using cdn.debian.net leads to bad interactions with Tor.
  - vagrant: Don't use gzip compression when building from a tag, i.e.
    a release.
  - vagrant: Optionally use bootstrap stage cache for faster builds
    via the 'cache' build option.
  - vagrant: Make sure release builds are clean, i.e. they don't use
    any potentially dangerous build options.
  - vagrant: Disable live-build package caching. This build system is
    meant to use an external caching proxy, so live-build's cache just
    wastes RAM (for in-memory builds) or disk space.
  - vagrant: use aufs magic instead of copying source into tmpfs.
    This reduces the amount of RAM required for building Tails in.
  - vagrant: Allow in-memory builds when a VM with enough memory is
    already started.

 -- Tails developers <amnesia@boum.org>  Sat, 10 Nov 2012 12:34:56 +0000

tails (0.13) unstable; urgency=low

  * Major new features
  - Use white-list/principle of least privelege approach for local services.
    Only users that need a certain local (i.e. hosted on loopback) service
    (according to our use cases) are granted access to it by our firewall;
    all other users are denied access.
  - Ship a first version of the incremental update system. Updates are not
    currently triggered automatically, but this will allow tests to be done
    on larger scales.

  * Minor improvements
  - Enable four workspaces in the Windows XP camouflage. This allows
    users to quickly switch to a more innocent looking workspace in case
    they are working on sensitive data and attract unwanted attention.
    The workspace switcher applet isn't there, though, since there's no
    such thing in Windows XP, so switching is only possible via keyboard
    shortcuts.
  - Ship with precompiled locales instead of generating them upon login.
  - Add support for wireless regulation.
  - Use color for Git output, not intended for machine consumption,
    written to the terminal.
  - Have ttdnsd use OpenDNS. Using Google's DNS servers was very
    glitchy, and rarely succeeded when it should. It can probably be
    attributed to Google's DNS, which is known to take issue with Tor
    exits.
  - Upgrade WhisperBack to 1.6, with many UI improvements and new translations.
  - Include GDM logs and dmidecode informations in the reports.
  - Allow to modify language and layout in the "Advanced options" screen
    of the greeter.
  - GnuPG: bump cert-digest-algo to SHA512.
  - Update torproject.org's APT repo key.

  * Bugfixes
  - Make Claws Mail save local/POP emails in its dot-directory. The
    default is to save them at ~/Mail, which isn't included in our
    current Claws Mail persistence preset.
  - Fix the System Monitor applet.
  - Remove broken ttdnsd from the default DNS resolution loop.
  - Hide the 'TailsData' partition in desktop applications.
  - Ship unrar-free again, so that the GNOME archive manager knows about
    it.
  - Ship with an empty whitelist for Noscript.
  - Disable FoxyProxy's advertisement on proxy error page.
  - Fix slow browsing experience for offline documentation.
  - Raise the socket timeout to 120 seconds in WhisperBack.
  - Enable the ikiwiki trail plugin for the locally built wiki too.

  * Iceweasel
  - Upgrade iceweasel to 10.0.6esr-1 (Extended Support Release) and install it
    and its dependencies from squeeze-backports.

  * Hardware support
  - Upgrade Linux to 3.2.23-1.

  * Software
  - Update tor to version 0.2.2.39.
  - Update Iceweasel to version 10.0.7esr-2.
  - Update i2p to version 0.9.1.

  * Build system
  - vagrant: Install Ikiwiki from Debian unstable. The 'mirrorlist'
    patches have finally been merged in upstream Ikiwiki. So instead of
    building Ikiwiki by hand, we can now install the package directly
    from Debian unstable.
  - Do not build the ikiwiki forum on the bundled static website copy.

 -- Tails developers <amnesia@boum.org>  Mon, 17 Sep 2012 15:19:25 +0200

tails (0.12.1) unstable; urgency=low

  This is a brown paper bag release to fix two major problems introduced in
  Tails 0.12.

  * Iceweasel
  - Upgrade Torbutton to 1.4.6.
  - Upgrade AdBlock Plus to 2.1.
  - Update AdBlock Plus patterns.

  * Hardware support
  - Upgrade Linux to 3.2.21-3 (linux-image-3.2.0-3-486).

  * Software
  - Install MAT from Debian backports, drop custom package.
  - Install python-pdfrw to re-add PDF support to the MAT.
  - Upgrade tails-greeter to 0.7.1, which fixes the race condition that
    broke administration password and locale settings on some systems.

  * Boot
  - Remove the Tails specific plymouth theme. The theme interfers heavily with
    the boot process on some hardware.

 -- Tails developers <amnesia@boum.org>  Mon, 17 Sep 2012 13:06:03 +0200

tails (0.12) unstable; urgency=low

  * Major new features
  - Add the Unsafe Web Browser, which has direct access to the Internet and
    can be used to login to captive portals.
  - The (previously experimental, now deemed stable) Windows camouflage can now
    be enabled via a check box in Tails greeter.

  * Tor
  - Upgrade to 0.2.2.37-1~~squeeze+1.

  * Iceweasel
  - Upgrade iceweasel to 10.0.5esr-1 (Extended Support Release) and install it
    and its dependencies from squeeze-backports.
  - Add a bookmark for the offline Tails documentation.
  - Update AdBlock patterns.

  * Persistence
  - Allow using larger USB drives by increasing the mkfs timeout to 10 minutes.
  - Tell the user what's going on when the Tails boot device cannot be found.

  * Hardware support
  - Upgrade Linux to 3.2.20-1 (linux-image-3.2.0-2-amd64).

  * Software
  - Install rfkill.
  - Install torsocks. Note that this makes `torify' use `torsocks' instead of
    `tsocks'. The `tsocks' binary is dropped to avoid problems, but remaining
    files (the library) are kept since ttdnsd depends on them.
  - Fetch live-config-sysvinit from sid so that it matches live-config version.
  - Update virtualbox backports to 4.1.10-dfsg-1~bpo60+1.
  - Install pciutils (needed by virtualbox-guest-utils).
  - Install mousetweaks. This is needed to use the mouse accessibility settings
    in System -> Preferences -> Mouse -> Accessibility.
  - Install the "hardlink" files deduplicator.
  - Do not install cryptkeeper anymore. See todo/remove_cryptkeeper for reason.
    Users of cryptkeeper are encouraged to install cryptkeeper via `apt-get
    update; apt-get install --yes cryptkeeper`, open their volume and move
    their to Tails' built-in persistence instead, as a one-time migration.
  - Upgrade I2P to version 0.9.
  - Don't install GParted. GNOME Disk Utility has been on par with GParted
    since Squeeze was released.
  - Upgrade live-boot to 3.0~a27-1+tails2~1.gbp319fe6.
  - Upgrade live-config to 3.0~a39-1 and install it from Debian experimental.
  - Upgrade tails-greeter to 0.7.
  - Upgrade tails-persistence-setup to 0.17-1.
  - Install libyaml-libyaml-perl.
  - Upgrade MAT, the metadata anonymisation toolkit, 0.3.2-1~bpo60+1.
  - Fetch python-pdfrw from backports, drop custom package.

  * Internationalization
  - The Tails website and documentation now has a (partial) Portuguese
    translation.

  * Build system
  - Tails can now be built without using a HTTP proxy.
  - Tails can now easily be built by using Vagrant. See the updated
    contribute/build page for instructions.

  * Boot
  - Remove obsolete noswap boot parameter. live-boot now handles swap on an
    opt-in basis.
  - The squashfs.sort files generated with boot-profile should now be ok which
    makes the generate images boot noticeably faster on optical media. See
    bugs/weird_squashfs.sort_entries for more information.
  - Set Tails specific syslinux and plymouth themes.
  - Add NVidia KMS video drivers to the initrd in order to show our shiny new
    plymouth theme on more systems.

 -- Tails developers <amnesia@boum.org>  Mon, 11 Jun 2012 13:37:00 +0200

tails (0.11) unstable; urgency=low

  * Major new features
  - Do not grant the desktop user root credentials by default.
  - A graphical boot menu (tails-greeter 0.6.3) allows choosing among
    many languages, and setting an optional sudoer password.
  - Support opt-in targeted persistence
    · tails-persistence-setup 0.14-1
    · live-boot 3.0~a25-1+tails1~5.gbp48d06c
    · live-config 3.0~a35-1
  - USB installer: liveusb-creator 3.11.6-1

  * iceweasel
  - Install iceweasel 10.0.4esr-1 (Extended Support Release).
    Let's stop tracking a too fast moving target.
    Debian Wheezy will ship ESR versions.
  - Install needed dependencies from squeeze-backports.
  - Search plugins:
    · Remove bing.
      bing appeared due to our upgrading iceweasel.
      Removing it makes things consistent with the way they have been
      until now, that is: let's keep only the general search engines
      we've been asked to add, plus Google, and a few specialized ones.
    · Replace Debian-provided DuckDuckGo search plugin with the "HTML SSL"
      one, version 20110219. This is the non-JavaScript, SSL, POST flavour.
    · Add ixquick.com.
    · Install localized search engines in the correct place.
      No need to copy them around at boot time anymore.
    · Remove Scroogle. RIP.
  - Enable TLS false start, like the TBB does since December.
  - Adblock Plus: don't count and save filter hits, supress first run dialog.
  - Install neither the GreaseMonkey add-on, nor any GreaseMonkey script.
    YouTube's HTML5 opt-in program is over.
    HTML5 video support is now autodetected and used.

  * Vidalia
  - Upgrade to 0.2.17-1+tails1: drop Do-not-warn-about-Tor-version.patch,
    applied upstream.
  - Set SkipVersionCheck=true.
    Thanks to chiiph for implementing this upstream (needs Vidalia 0.2.16+).

  * Internationalization
  - Install all available iceweasel l10n packages.
  - Remove syslinux language choosing menu.
    tails-greeter allows choosing a non-English language.
  - Add fonts for Hebrew, Thai, Khmer, Lao and Korean languages.
  - Add bidi support.
  - Setup text console at profile time.
    Context: Tails runs with text console autologin on.
    These consoles now wait, using a "Press enter to activate this console"
    message, for the user. When they press enter in there, they should have chosen
    their preferred keyboard layout in tails-greeter by now. Then, we run setupcon.
    As a result, the resulting shell is properly localized, and setupcon
    sets the correct keyboard layout, both according to the preferences expressed by
    the user in tails-greeter.
  - Don't use localepurge, don't remove any Scribus translations anymore,
    don't localize environment at live-config time:
    tails-greeter allows us to support many, many more languages.

  * Hardware support
  - Linux 3.2.15-1 (linux-image-3.2.0-2-amd64).
  - Fix low sound level on MacBook5,2.
  - Disable laptop-mode-tools automatic modules. This modules set often
    needs some amount of hardware-specific tweaking to work properly.
    This makes them rather not well suited for a Live system.

  * Software
  - Install GNOME keyring.
    This is needed so that NetworkManager remembers the WEP/WPA secrets
    for the time of a Tails session. Initialize GNOME keyring at user
    creation time.
  - Install usbutils to have the lsusb command.
  - Install the Traverso multitrack audio recorder and editor.

  * Miscellaneous
  - GNOME Terminal: keep 8192 scrollback lines instead of the smallish
    default.
  - Replaced tails-wifi initscript with laptop-mode-tools matching feature.
  - Disable gdomap service.
  - Fetch klibc-utils and libklibc from sid.
    The last initramfs-tools depends on these.
  - Set root password to "root" if debug=root is passed on the
    kernel cmdline. Allow setting root password on kernel cmdline via
    rootpw=. Looks like we implemented this feature twice.
  - Append a space on the kernel command line. This eases manually adding
    more options.
  - Rename sudoers.d snippets to match naming scheme.
    Sudo credentials that shall be unconditionally granted to the Tails
    default user are named zzz_*, to make sure they are applied.
  - WhisperBack: also include /var/log/live-persist and
    /var/lib/gdm3/tails.persistence.
  - Add a wrapper to torify whois.
  - Rework the VirtualBox guest modules building hook to support
    multiple kernels.
  - Consistently wait for nm-applet when waiting for user session to come up.
    Waiting for gnome-panel or notification-daemon worked worse.
  - Don't start the NetworkManager system service via init.
    Some Tails NM hooks need the user to be logged in to run properly.
    That's why tails-greeter starts NetworkManager at PostLogin time.
  - Also lock /bin/echo into memory. For some reason, kexec-load needs it.
  - Pidgin: don't use the OFTC hidden service anymore.
    It proved to be quite unreliable, being sometimes down for days.
  - Do not display storage volumes on Desktop, by disabling
    /apps/nautilus/desktop/volumes_visible GConf entry. Enabling that
    GConf setting avoids displaying the bind-mounted persistent
    directories on the Desktop, and reduces user confusion. It also is
    a first step towards a bigger UI change: GNOME3 does not manage the
    Desktop anymore, so volume icons and other Desktop icons are meant to
    disappear anyway. It implies we'll have to move all Desktop icons
    elsewhere. Let's start this move now: this will smooth the UI change
    Wheezy will carry for our users, by applying some of it progressively.

  * Build system
  - Don't build hybrid ISO images anymore. They boot less reliably on
    a variety of hardware, and are made less useful by us shipping
    a USB installer from now on.
  - Append .conf to live-config configuration filenames:
    live-config >3.0~a36-1 only takes into account files named *.conf
    in there. Accordingly update scripts that source these files.
  - Remove long-obsolete home-refresh script and its configuration.

  * Virtualization support
  - Support Spice and QXL: install the Spice agent from Debian sid,
    install xserver-xorg-video-qxl from squeeze-backports.

 -- Tails developers <amnesia@boum.org>  Tue, 17 Apr 2012 14:54:00 +0200

tails (0.10.2) unstable; urgency=low

  * Iceweasel
  - Update to 10.0.2-1.
  - Disable HTTPS-Everywhere's SSL Observatory (plus first-run pop-up).
  - Revert "FoxyProxy: don't enclose regexps between ^ and $."
    Currently "http://www.i2p2.de" (and everything similar) is captured by
    the I2P filter, which is incorrect. It seems isMultiLine="false" does
    *not* make RE into ^RE$ any longer.
  - Remove file:// from NoScript's exception lists.
    This will fix the JavaScript toggles in the local copy of the documentation.
  - Update AdBlock patterns.

  * Software
  - Upgrade I2P to 0.8.13.
  - Install libvpx0 from sid.
  - Fetch klibc-utils and libklibc from sid.
    The last initramfs-tools depends on these.

  * Hardware support
  - Upgrade Linux kernel to 3.2.7-1.
  - Install firmware-libertas.
    This adds support for wireless network cards with Marvell Libertas
    8xxx chips supported by the libertas_cs, libertas_sdio, libertas_spi,
    libertas_tf_usb, mwl8k and usb8xxx drivers.

  * Miscellaneous
  - Revert "Set time to middle of [valid-after, fresh-until] from consensus."
    This reverts commit 18d23a500b9412b4b0fbe4e38a9398eb1a3eadef.
    With this vmid clocks that are E minutes back in time may cause issues
    (temporary Tor outages) after consensus updates that happen at the
    (60-E):th minute or later during any hour. Full analysis:
    https://mailman.boum.org/pipermail/tails-dev/2012-January/000873.html
  - Add the default user to the vboxsf group.
    This will allow the user to get full access to automounted VirtualBox
    shared folders as they are mounted with guid vboxsf and rwx group
    permissions.

 -- Tails developers <amnesia@boum.org>  Thu, 01 Mar 2012 20:26:21 +0100

tails (0.10.1) unstable; urgency=low

  * Iceweasel
  - Make Startpage the default web search engine. Scroogle does not look
    reliable enough these days.

  * Software
  - Upgrade WhisperBack to 1.5.1 (update link to bug reporting documentation).
  - Update MAT to 0.2.2-2~bpo60+1 (fixes a critical bug in the GUI).

  * Hardware support
  - Upgrade Linux kernel to 3.2.1-2

  * Time synchronization
    Serious rework that should fix most, if not all, of the infamous
    time-sync' related bugs some Tails users have experienced recently.
    - Make htpdate more resilient by using three server pools, and
      allowing some failure ratio.
    - Set time from Tor's unverified-consensus if needed.
    - Set time to middle of [valid-after, fresh-until] from consensus.
    - Many robustness, performance and fingerprinting-resistance improvements.
    - Display time-sync' notification much earlier.

  * Miscellaneous
  - Fix access to "dumb" git:// protocol by using a connect-socks wrapper
    as GIT_PROXY_COMMAND.
  - SSH client: fix access to SSH servers on the Internet by correcting
    Host / ProxyCommand usage.
  - Pidgin: use OFTC hidden service to workaround Tor blocking.
  - Claws Mail: disable draft autosaving.
    When composing PGP encrypted email, drafts are saved back to
    the server in plaintext. This includes both autosaved and manually
    saved drafts.
  - tails-security-check-wrapper: avoid eating all memory when offline.

 -- Tails developers <amnesia@boum.org>  Sat, 28 Jan 2012 10:00:31 +0100

tails (0.10) unstable; urgency=low

  * Tor: upgrade to 0.2.2.35-1.

  * Iceweasel
  - Install Iceweasel 9.0 from the Debian Mozilla team's APT repository.
  - Update Torbutton to 1.4.5.1-1.
  - Support viewing any YouTube video that is available in HTML5 format:
    install xul-ext-greasemonkey and the "Permanently Enable HTML5 on
    YouTube" GreaseMonkey script.
  - Stop using Polipo in Iceweasel. Its SOCKS support was fixed.
  - Install from Debian sid the iceweasel extensions we ship,
    for compatibility with FF9.
  - Use Scroogle (any languages) instead of Scroogle (English only) when
    booted in English. Many users choose English because their own
    language is not supported yet; let's not hide them search results in
    their own language.
  - Install Iceweasel language packs from Debian unstable:
    unfortunately they are not shipped on the mozilla.debian.net repository.
  - Install the NoScript Firefox extension; configure it the same way as
    the TBB does.
  - Disable third-party cookies.
    They can be used to track users, which is bad. Besides, this is what
    TBB has been doing for years.
  - FoxyProxy: allow direct connections to RFC1918 IPs.

  * Do not transparent proxy outgoing Internet connections through Tor.
  - Torify the SSH client using connect-proxy to all IPs but RFC1918 ones.
  - Torify APT using Polipo HTTP.
  - Torify wget in wgetrc.
  - Torify gobby clients using torsocks. It does not support proxies yet.
  - Torify tails-security-check using LWP::UserAgent's SOCKS proxy support.
  - Fix enabling of GNOME's HTTP proxy.

  * Software
  - Upgrade Vidalia to 0.2.15-1+tails1.
    · New upstream release.
    · Do not warn about Tor version.
  - Upgrade MAT to 0.2.2-1~bpo60+1.
  - Upgrade VirtualBox guest software to 4.1.6-dfsg-2~bpo60+1,
    built against the ABI of X.Org backports.
  - Upgrade I2P to 0.8.11 using KillYourTV's Squeeze packages;
    additionally, fix its start script that was broken by the tordate merge.
  - Install unar (The Unarchiver) instead of the non-free unrar.
  - Install Nautilus Wipe instead of custom Nautilus scripts.

  * Hardware support
  - Upgrade Linux kernel to 3.1.6-1.
  - Upgrade to X.Org from squeeze-backports.
  - Install more, and more recent b43 firmwares.
  - Upgrade barry to 0.15-1.2~bpo60+1.

  * Internationalization
  - Add basic language support for Russian, Farsi and Vietnamese.
  - Install some Indic fonts.
  - Install some Russian fonts.
  - Add Alt+Shift shortcut to switch keyboard layout.

  * Miscellaneous
  - Support booting in "Windows XP -like camouflage mode":
    · Install homebrewn local .debs for a Windows XP look-alike Gnome theme.
    · Add the "Windows XP Bliss" desktop wallpaper.
    · Added a script that's sets up Gnome to look like Microsoft Windows XP.
    · Add Windows XP "camouflage" icons for some programs.
    · Make Iceweasel use the IE icon when Windows XP camouflage is enabled.
    · Add special launcher icons for the Windows XP theme so that they're
      not too big.
  - Decrease Florence focus zoom to 1.2.
  - Do not fetch APT translation files. Running apt-get update is heavy enough.
  - Add MSN support thanks to msn-pecan.
  - Add custom SSH client configuration:
    · Prefer strong ciphers and MACs.
    · Enable maximum compression level.
     · Explicitly disable X11 forwarding.
    · Connect as root by default, to prevent fingerprinting when username
      was not specified.
  - Replace flawed FireGPG with a home-made GnuPG encryption applet;
    install a feature-stripped FireGPG that redirects users to
    the documentation, and don't run Seahorse applet anymore.
  - Enable Seahorse's GnuPG agent.
  - Blank screen when lid is closed, rather than shutting down the system.
    The shutdown "feature" has caused data losses for too many people, it seems.
    There are many other ways a Tails system can be shut down in a hurry
    these days.
  - Import Tails signing key into the keyring.
  - Fix bug in the Pidgin nick generation that resulted in the nick
    "XXX_NICK_XXX" once out of twenty.
  - Pre-configure the #tor IRC discussion channel in Pidgin.
  - Fix "technology preview" of bridge support: it was broken by tordate merge.
  - Install dependencies of our USB installer to ease its development.
  - Make vidalia NM hook sleep only if Vidalia is already running.
  - Reintroduce the htpdate notification, telling users when it's safe
    to use Tor Hidden Services.
  - htpdate: omit -f argument to not download full pages.
  - htpdate: write success file even when not within {min,max}adjust.
    Otherwise htpdate will not "succeed" when the time diff is 0 (i.e.
    the clock was already correct) so the success file cannot be used
    as an indicator that the system time now is correct, which arguably
    is its most important purpose.

  * Build system
  - Name built images according to git tag.

 -- Tails developers <tails@boum.org>  Wed, 04 Jan 2012 09:56:38 +0100

tails (0.9) unstable; urgency=low

  * Tor
  - Upgrade to 0.2.2.34 (fixes CVE-2011-2768, CVE-2011-2769).

  * Iceweasel
  - Upgrade to 3.5.16-11 (fixes CVE-2011-3647, CVE-2011-3648, CVE-2011-3650).
  - Upgrade FireGPG to 0.8-1+tails2: notify users that the FireGPG Text
    Editor is the only safe place for performing cryptographic operations,
    and make it impossible to do otherwise. Other ways open up several
    severe attacks through JavaScript (e.g. leaking plaintext when
    decrypting, signing messages written by the attacker).
  - Install Cookie Monster extension instead of CS Lite.
  - Always ask where to save files.
  - Upgrade Torbutton to 1.4.4.1-1, which includes support for the in-browser
    "New identity" feature.

  * Software
  - Install MAT, the metadata anonymisation toolkit.
  - Upgrade TrueCrypt to 7.1.
  - Upgrade WhisperBack to 1.5~rc1 (leads the user by the hand if an error
    occurs while sending the bugreport, proposes to save it after 2 faild
    attempts, numerous bugfixes).
  - Linux: upgrade to linux-image-3.0.0-2-486 (version 3.0.0-6); fixes
    a great number of bugs and security issues.

  * Miscellaneous
  - Fully rework date and time setting system.
  - Remove the htp user firewall exception.
  - Saner keyboard layouts for Arabic and Russian.
  - Use Plymouth text-only splash screen at boot time.
  - Color the init scripts output.
  - Suppress Tor's warning about applications doing their own DNS lookups.
    This is totally safe due to our Tor enforcement.
  - Disable hdparm boot-time service.
    We only want hdparm so that laptop-mode-tools can use it.
  - Run Claws Mail using torify.
    It's not as good as if Claws Mail supported SOCKS proxies itself,
    but still better than relying on the transparent netfilter torification.
  - Install HPLIP and hpcups for better printing support.

  * Erase memory at shutdown
  - Run many sdmem instances at once.
    In hope of erasing more memory until we come up with a proper fix for
    [[bugs/sdmem_does_not_clear_all_memory]].
  - Kill gdm3 instead of using its initscript on brutal shutdown.
  - Use absolute path to eject for more robust memory wipe on boot medium removal.

  * Space savings
  - Exclude kernel and initramfs from being put into the SquashFS.
    Those files are already shipped where they are needed, that is in the ISO
    filesystem. Adapt kexec and memlockd bits.
  - Do not ship the GNOME icon theme cache.
  - Do not ship .pyc files.
  - Do not ship NEWS.Debian.gz files.

  * Build system
  - Re-implement hook that modifies syslinux config to make future
    development easier.

 -- Tails developers <amnesia@boum.org>  Tue, 01 Nov 2011 13:26:38 +0100

tails (0.8.1) unstable; urgency=low

  * Iceweasel
    - Update to 3.5.16-10 (fixes DSA-2313-1).
    - FireGPG: force crypto action results to appear in a new window, otherwise
      JavaScript can steal decrypted plaintext. Advice: always use FireGPG's
      text editor when writing text you want to encrypt. If you write it in a
      textbox the plaintext can be stolen through JavaScript before it is
      encrypted in the same way.
    - Update HTTPS Everywhere extension to 1.0.3-1.
    - Stop using the small version of the Tor check page. The small version
      incorrectly tells Tails users to upgrade their Torbrowser, which has
      confused some users.

  * Software
    - Update Linux to 3.0.0-2 (fixes DSA-2310-1, CVE-2011-2905, CVE-2011-2909,
      CVE-2011-2723, CVE-2011-2699, CVE-2011-1162, CVE-2011-1161).
    - Update usb-modeswitch to 1.1.9-2~bpo60+1 and usb-modeswitch-data to
      20110805-1~bpo60+1 from Debian backports. This adds support for a few
      devices such as Pantech UMW190 CDMA modem.
    - Install libregexp-common-perl 2011041701-3 from Debian unstable. This
      fixes the bug: [[bugs/msva_does_not_use_configured_keyserver]].
    - Install hdparm so the hard drives can be spinned down in order to save
      battery power.
    - Install barry-util for better BlackBerry integration.
    - Debian security upgrades: OpenOffice.org (DSA-2315-1), openjdk-6
      (DSA-2311-1), policykit-1 (DSA-2319-1)

   * Protecting against memory recovery
    - Set more appropriate Linux VM config before wiping memory. These
      parameters should make the wipe process more robust and efficient.

 -- Tails developers <amnesia@boum.org>  Sun, 16 Oct 2011 11:31:18 +0200

tails (0.8) unstable; urgency=low

  * Rebase on the Debian Squeeze 6.0.2.1 point-release.

  * Tor
    - Update to 0.2.2.33-1.
    - Disabled ControlPort in favour of ControlSocket.
    - Add port 6523 (Gobby) to Tor's LongLivedPorts list.

  * I2P
    - Update to 0.8.8.
    - Start script now depends on HTP since I2P breaks if the clock jumps or is
      too skewed during bootstrap.

  * Iceweasel
    - Update to 3.5.16-9 (fixes CVE-2011-2374, CVE-2011-2376, CVE-2011-2365,
      CVE-2011-2373, CVE-2011-2371, CVE-2011-0083, CVE-2011-2363, CVE-2011-0085,
      CVE-2011-2362, CVE-2011-2982, CVE-2011-2981, CVE-2011-2378, CVE-2011-2984,
      CVE-2011-2983).
    - Enable HTTP pipelining (like TBB).
    - Update HTTPS Everywhere extension to 1.0.1-1 from Debian unstable.
    - Suppress FoxyProxy update prompts.
    - Prevent FoxyProxy from "phoning home" after a detected upgrade.
    - Fixed a bunch of buggy regular expressions in FoxyProxy's configuration.
      See [[bugs/exploitable_typo_in_url_regex?]] for details. Note that none of
      these issues are critical due to the transparent proxy.
    - Add DuckDuckGo SSL search engine.

  * Torbutton
    - Update to torbutton 1.4.3-1 from Debian unstable.
    - Don't show Torbutton status in the status bar as it's now displayed in the
      toolbar instead.

  * Pidgin
    - More random looking nicks in pidgin.
    - Add IRC account on chat.wikileaks.de:9999.

  * HTP
    - Upgrade htpdate script (taken from Git 7797fe9) that allows setting wget's
      --dns-timeout option.

  * Software
    - Update Linux to 3.0.0-1. -686 is now deprecated in favour of -486 and
      -686-pae; the world is not ready for -pae yet, so we now ship -486.
    - Update OpenSSL to 0.9.8o-4squeeze2 (fixes CVE-2011-1945 (revoke
      compromised DigiNotar certificates), CVE-2011-1945).
    - Update Vidalia to 0.2.14-1+tails1 custom package.
    - Install accessibility tools:
      - gnome-mag: screen magnifier
      - gnome-orca: text-to-speech
    - Replace the onBoard virtual keyboard with Florence.
    - Install the PiTIVi non-linear audio/video editor.
    - Install ttdnsd.
    - Install tor-arm.
    - Install lzma.

  * Arbitrary DNS queries
    - Tor can not handle all types of DNS queries, so if the Tor resolver fails
      we fallback to ttdnsd. This is now possible with Tor 0.2.2.x, since we
      fixed Tor bug #3369.

  * Hardware support
    - Install ipheth-utils for iPhone tethering.
    - Install xserver-xorg-input-vmmouse (for mouse integration with the host OS
      in VMWare and KVM).
    - Install virtualbox-ose 4.x guest packages from Debian backports.

  * Miscellaneous
    - Switch gpg to use keys.indymedia.org's hidden service, without SSL.
      The keys.indymedia.org SSL certificate is now self-signed. The hidden
      service gives a good enough way to authenticate the server and encrypts
      the connection, and just removes the certificates management issue.
    - The squashfs is now compressed using XZ which reduces the image size quite
      drastically.
    - Remove Windows autorun.bat and autorun.inf. These files did open a static
      copy of our website, which is not accessible any longer.

  * Build system
    - Use the Git branch instead of the Debian version into the built image's
      filename.
    - Allow replacing efficient XZ compression with quicker gzip.
    - Build and install documentation into the chroot (-> filesystem.squashfs).
      Rationale: our static website cannot be copied to a FAT32 filesystem due
      to filenames being too long. This means the documentation cannot be
      browsed offline from outside Tails. However, our installer creates GPT
      hidden partitions, so the doc would not be browseable from outside Tails
      anyway. The only usecase we really break by doing so is browsing the
      documentation while running a non-Tails system, from a Tails CD.

 -- Tails developers <amnesia@boum.org>  Thu, 09 Sep 2011 11:31:18 +0200

tails (0.7.2) unstable; urgency=high

  * Iceweasel
  - Disable Torbutton's external application launch warning.
    ... which advises using Tails. Tails *is* running Tails.
  - FoxyProxy: install from Debian instead of the older one we previously
    shipped.

  * Software
  - haveged: install an official Debian backport instead of a custom backport.
  - unrar: install the version from Debian's non-free repository.
    Users report unrar-free does not work well enough.

 -- Tails developers <amnesia@boum.org>  Sun, 12 Jun 2011 15:34:56 +0200

tails (0.7.1) unstable; urgency=high

  * Vidalia: new 0.2.12-2+tails1 custom package.

  * Iceweasel
  - Don't show Foxyproxy's status / icon in FF statusbar to prevent users
    from accidentaly / unconsciously put their anonymity at risk.
  - "amnesia branding" extension: bump Iceweasel compatibility to 4.0 to ease
    development of future releases.

  * Software
  - Upgrade Linux kernel to Debian's 2.6.32-33: fixes tons of bugs,
    including the infamous missing mouse cursor one. Oh, and it closes
    a few security holes at well.
  - Install unrar-free.
  - Do not install pppoeconf (superseeded by NetworkManager).
  - Upgrade macchanger to Debian testing package to ease development of
    future Tails releases.
  - Debian security upgrades: x11-xserver-utils (DSA-2213-1), isc-dhcp
    (DSA-2216-1), libmodplug (DSA-2226-1), openjdk-6 (DSA-2224-1).

  * Protecting against memory recovery
  - Add Italian translation for tails-kexec. Thanks to Marco A. Calamari.
  - Make it clear what it may mean if the system does not power off
    automatically.
  - Use kexec's --reset-vga option that might fix display corruption issues
    on some hardware.

  * WhisperBack (encrypted bug reporting software)
  - Upgrade WhisperBack to 1.4.1:
    localizes the documentation wiki's URL,
    uses WebKit to display the bug reporting help page,
    now is usable on really small screens.
  - Extract wiki's supported languages at build time, save this
    information to /etc/amnesia/environment, source this file into the
    Live user's environment so that WhisperBack 1.4+ can make good use
    of it.

  * Miscellaneous
  - Fix boot in Chinese.
  - Install mobile-broadband-provider-info for better 3G support.
  - Add back GNOME system icons to menus.
  - tails-security-check: avoid generating double-slashes in the Atom
    feeds URL.
  - Remove "vga=788" boot parameter which breaks the boot on some hardware.
  - Remove now useless "splash" boot parameter.
  - Fix a bunch of i386-isms.
  - Pass the noswap option to the kernel. This does not change actual Tails
    behaviour but prevents users from unnecessarily worrying because of 
    the "Activating swap" boot message.
  - Make use of check.torproject.org's Arabic version.

  * Build system
  - Enable squeeze-backports. It is now ready and will be used soon.
  - Install eatmydata in the chroot.
  - Convert ikiwiki setup files to YAML.

 -- Tails developers <amnesia@boum.org>  Fri, 29 Apr 2011 17:14:53 +0200

tails (0.7) unstable; urgency=low

  * Hardware support
  - Install foomatic-filters-ppds to support more printers.
  - Give the default user the right to manage printers.

  * Software
  - Deinstall unwanted packages newly pulled by recent live-build.
  
 -- Tails developers <amnesia@boum.org>  Wed, 06 Apr 2011 22:58:51 +0200

tails (0.7~rc2) unstable; urgency=low

  ** SNAPSHOT build @824f39248a08f9e190146980fb1eb0e55d483d71 **

  * Rebase on Debian Squeeze 6.0.1 point-release.
  
  * Vidalia: new 0.2.10-3+tails5 custom package..

  * Hardware support
  - Install usb-modeswitch and modemmanager to support mobile broadband
    devices such as 3G USB dongles. Thanks to Marco A. Calamari for the
    suggestion.

  * Misc
  - Website relocated to https://tails.boum.org/ => adapt various places.
  - Configure keyboard layout accordingly to the chosen language for
    Italian and Portuguese.

 -- Tails developers <amnesia@boum.org>  Fri, 25 Mar 2011 15:44:25 +0100

tails (0.7~rc1) UNRELEASED; urgency=low

  ** SNAPSHOT build @98987f111fc097a699b526eeaef46bc75be5290a **

  * Rebase on Debian Squeeze.

  * T(A)ILS has been renamed to Tails.
  
  * Protecting against memory recovery
    New, safer way to wipe memory on shutdown which is now also used when
    the boot media is physically removed.

  * Tor
  - Update to 0.2.1.30-1.

  * Iceweasel
  - Add HTTPS Everywhere 0.9.4 extension.
  - Better preserve Anonymity Set: spoof US English Browser and timezone
    the same way as the Tor Browser Bundle, disable favicons and picture
    iconification.
  - Install AdBlock Plus extension from Debian.
  - Add Tor-related bookmarks.
  - Support FTP, thanks to FoxyProxy.
  - Update AdBlock patterns.
  - Disable geolocation and the offline cache.

  * Software
  - Update Vidalia to 0.2.10-3+tails4.
  - Install gnome-disk-utility (Palimpsest) and Seahorse plugins.
  - Add opt-in i2p support with Iceweasel integration through FoxyProxy.
  - onBoard: fix "really quits when clicking the close window icon" bug.
  - Optionally install TrueCrypt at boot time.
  - Install laptop-mode-tools for better use of battery-powered hardware.
  - Replace xsane with simple-scan which is part of GNOME and way easier
    to use.
  - Upgrade WhisperBack to 1.3.1 (bugfixes, French translation).
  - Install scribus-ng instead of scribus. It is far less buggy in Squeeze.
  
  * Firewall
  - Drop incoming packets by default.
  - Forbid queries to DNS resolvers on the LAN.
  - Set output policy to drop (defense-in-depth).

  * Hardware support
  - Install Atheros and Broadcom wireless firmwares.
  - Install libsane-hpaio and sane-utils, respectively needed for
    multi-function peripherals and some SCSI scanners.

  * live-boot 2.0.15-1+tails1.35f1a14
  - Cherry-pick our fromiso= bugfixes from upstream 3.x branch.

  * Miscellaneous
  - Many tiny user interface improvements.
  - More robust HTP time synchronization wrt. network failures.
    Also, display the logs when the clock synchronization fails.
  - Disable GNOME automatic media mounting and opening to protect against
    a class of attacks that was recently put under the spotlights.
    Also, this feature was breaking the "no trace is left on local
    storage devices unless explicitly asked" part of Tails specification.
  - Make configuration more similar to the Tor Browser Bundle's one.
  - GnuPG: default to stronger digest algorithms.
  - Many more or less proper hacks to get the built image size under 700MB.
  - Compress the initramfs using LZMA for faster boot.

  * Build system
  - Run lb build inside eatmydata fsync-less environment to greatly improve
    build time.

 -- Tails developers <amnesia@boum.org>  Fri, 11 Mar 2011 15:52:19 +0100

tails (0.6.2) unstable; urgency=high

  * Tor: upgrade to 0.2.1.29 (fixes CVE-2011-0427).
  * Software
  - Upgrade Linux kernel, dpkg, libc6, NSS, OpenSSL, libxml2 (fixes various
    security issues).
  - Upgrade Claws Mail to 3.7.6 (new backport).
  - Install Liferea, tcpdump and tcpflow.
  * Seahorse: use hkp:// transport as it does not support hkps://.
  * FireGPG: use hkps:// to connect to the configured keyserver.
  * Build system: take note of the Debian Live tools versions being used
    to make next point-release process faster.
  * APT: don't ship package indices.

 -- T(A)ILS developers <amnesia@boum.org>  Wed, 19 Jan 2011 16:59:43 +0100

tails (0.6.1) unstable; urgency=low

  * Tor: upgrade to 0.1.28 (fixes CVE-2010-1676)
  * Software: upgrade NSS, Xulrunner, glibc (fixes various security issues)
  * FireGPG: use the same keyserver as the one configured in gpg.conf.
  * Seahorse: use same keyserver as in gpg.conf.
  * HTP: display the logs when the clock synchronization fails.
  * Update HTP configuration: www.google.com now redirects to
    encrypted.google.com.
  * Use the light version of the "Are you using Tor?" webpage.
  * Update AdBlock patterns.

 -- T(A)ILS developers <amnesia@boum.org>  Fri, 24 Dec 2010 13:28:29 +0100

tails (0.6) unstable; urgency=low

  * Releasing 0.6.

  * New OpenPGP signing-only key. Details are on the website:
    https://amnesia.boum.org/GnuPG_key/

  * Iceweasel
  - Fixed torbutton has migrated to testing, remove custom package.

  * HTP
  - Query ssl.scroogle.org instead of lists.debian.org.
  - Don't run when the interface that has gone up is the loopback one.

  * Nautilus scripts
  - Add shortcut to securely erase free space in a partition.
  - The nautilus-wipe shortcut user interface is now translatable.

  * Misc
  - Really fix virtualization warning display.
  - More accurate APT pinning.
  - Disable Debian sid APT source again since a fixed live-config has
    migrated to Squeeze since then.

  * live-boot: upgrade to 2.0.8-1+tails1.13926a
  - Sometimes fixes the smem at shutdown bug.
  - Now possible to create a second partition on the USB stick T(A)ILS is
    running from.

  * Hardware support
  - Support RT2860 wireless chipsets by installing firmware-ralink from
    Debian Backports.
  - Install firmware-linux-nonfree from backports.
  - Fix b43 wireless chipsets by having b43-fwcutter extract firmwares at
    build time.

  * Build system
  - Install live-build and live-helper from Squeeze.
  - Update SquashFS sort file.

 -- T(A)ILS developers <amnesia@boum.org>  Wed, 20 Oct 2010 19:53:17 +0200

tails (0.6~rc3) UNRELEASED; urgency=low

  ** SNAPSHOT build @a3ebb6c775d83d1a1448bc917a9f0995df93e44d **

  * Iceweasel
  - Autostart Iceweasel with the GNOME session. This workarounds the
    "Iceweasel first page is not loaded" bug.
  
  * HTP
  - Upgrade htpdate script (taken from Git 7797fe9).

  * Misc
  - Disable ssh-agent auto-starting with X session: gnome-keyring is
    more user-friendly.
  - Fix virtualization warning display.
  - Boot profile hook: write desktop file to /etc/skel.

  * Build system
  - Convert build system to live-build 2.0.1.
  - APT: fetch live-build and live-helper from Debian Live snapshots.
  - Remove dependency on live-build functions in chroot_local-hooks.
    This makes the build environment more robust and less dependent on
    live-build internals.
  - Remove hand-made rcS.d/S41tails-wifi: a hook now does this.
  - Measure time used by the lh build command.
  - Fix boot profile hook.
  - Boot profiling: wait a bit more: the current list does not include
    /usr/sbin/tor.

 -- T(A)ILS developers <amnesia@boum.org>  Sat, 02 Oct 2010 23:06:46 +0200

tails (0.6~rc2) UNRELEASED; urgency=low

  ** SNAPSHOT build @c0ca0760ff577a1e797cdddf0e95c5d62a986ec8 **

  * Iceweasel
  - Refreshed AdBlock patterns (20100926).
  - Set network.dns.disableIPv6 to true (untested yet)
  - Torbutton: install patched 1.2.5-1+tails1 to fix the User-Agent bug,
    disable extensions.torbutton.spoof_english again.

  * Software
  - WhisperBack: upgrade to 1.3~beta3 (main change:  let the user provide
    optional email address and OpenPGP key).
  - Remove mc.
  - Update haveged backport to 0.9-3~amnesia+lenny1.
  - Update live-boot custom packages (2.0.6-1+tails1.6797e8): fixes bugs
    in persistency and smem-on-shutdown.
  - Update custom htpdate script. Taken from commit d778a6094cb3 in our
    custom Git repository:  fixes setting of date/time.

  * Build system
  - Bugfix: failed builds are now (hopefully) detected.
  - Fix permissions on files in /etc/apt/ that are preserved in the image.
  - Install version 2.0~a21-1 of live-build and live-helper in the image.
    We are too late in the release process to upgrade to current Squeeze
    version (2.0~a29-1).

  * Misc
  - Pidgin/OTR: disable the automatic OTR initiation and OTR requirement.

 -- T(A)ILS developers <amnesia@boum.org>  Wed, 29 Sep 2010 19:23:17 +0200

tails (0.6~1.gbpef2878) UNRELEASED; urgency=low

  ** SNAPSHOT build @ef28782a0bf58004397b5fd303f938cc7d11ddaa **

  * Hardware support
  - Use a 2.6.32 kernel: linux-image-2.6.32-bpo.5-686 (2.6.32-23~bpo50+1)
    from backports.org. This should support far more hardware and
    especially a lot of wireless adapters.
  - Add firmware for RTL8192 wireless adapters.
  - Enable power management on all wireless interfaces on boot.

  * Software
  - Install inkscape.
  - Install poedit.
  - Install gfshare and ssss: two complementary implementations
    of Shamir's Secret Sharing.
  - Install tor-geoipdb.
  - Remove dialog, mc and xterm.

  * Iceweasel
  - Set extensions.torbutton.spoof_english to its default true value
    in order to workaround a security issue:
    https://amnesia.boum.org/security/Iceweasel_exposes_a_rare_User-Agent/

  * Monkeysphere
  - Install the Iceweasel extension.
  - Use a hkps:// keyserver.

  * GnuPG
  - Install gnupg from backports.org so that hkps:// is supported.
  - Use a hkps:// keyserver.
  - Proxy traffic via polipo.
  - Prefer up-to-date digests and ciphers.

  * Vidalia: rebased our custom package against 0.2.10.

  * Build system
  - Built images are now named like this:
    tails-i386-lenny-0.5-20100925.iso
  - Use live-helper support for isohybrid options instead of doing the
    conversion ourselves. The default binary image type we build is now
    iso-hybrid.
  - Remove .deb built by m-a after they have been installed.
  - Setup custom GConf settings at build time rather than at boot time.
  - Move $HOME files to /etc/skel and let adduser deal with permissions.
  - Convert to live-boot / live-config / live-build 2.x branches.
  - Replaced our custom live-initramfs with a custom live-boot package;
    included version is 2.0.5-1+tails2.6797e8 from our Git repository:
    git clone git://git.immerda.ch/tails_live-boot.git
  - Install live-config* from the live-snapshots Lenny repository.
    Rationale: live-config binary packages differ depending on the target
    distribution, so that using Squeeze's live-config does not produce
    fully-working Lenny images.
  - Rename custom scripts, packages lists and syslinux menu entries from
    the amnesia-* namespace to the tails-* one.

  * HTP
  - Use (authenticated) HTP instead of NTP.
  - The htpdate script that is used comes from commit 43f5f83c0 in our
    custom repository:  git://git.immerda.ch/tails_htp.git
  - Start Tor and Vidalia only once HTP is done.

  * Misc
  - Fix IPv6 firewall restore file. It was previously not used at all.
  - Use ftp.us.debian.org instead of the buggy GeoIP-powered
    cdn.debian.net.
  - Gedit: don't autocreate backup copies.
  - Build images with syslinux>=4.01 that has better isohybrid support.
  - amnesia-security-check: got rid of the dependency on File::Slurp.
  - Take into account the migration of backports.org to backports.debian.org.
  - Make GnuPG key import errors fatal on boot.
  - Warn the user when T(A)ILS is running inside a virtual machine.
  - DNS cache: forget automapped .onion:s on Tor restart.

  * Documentation: imported Incognito's walkthrough, converted to
    Markdown, started the needed adaptation work.

 -- T(A)ILS developers <amnesia@boum.org>  Sun, 26 Sep 2010 11:06:50 +0200

tails (0.5) unstable; urgency=low

  * The project has merged efforts with Incognito.
    It is now to be called "The (Amnesic) Incognito Live System".
    In short: T(A)ILS.

  * Community
  - Created the amnesia-news mailing-list.
  - Added a forum to the website.
  - Created a chatroom on IRC: #tails on irc.oftc.net

  * Fixed bugs
  - Workaround nasty NetworkManager vs. Tor bug that often
    prevented the system to connect to the Tor network: restart Tor and Vidalia
    when a network interface goes up.
  - onBoard now autodetects the keyboard layout... at least once some
    keys have been pressed.
  - New windows don't open in background anymore, thanks to
    a patched Metacity.
  - Memory wiping at shutdown is now lightning fast, and does not prevent
    the computer to halt anymore.
  - GNOME panel icons are right-aligned again.
  - Fixed permissions on APT config files.
  - Repaired mouse integration when running inside VirtualBox.

  * Iceweasel
  - Torbutton: redirect to Scroogle when presented a Google captcha.
  - Revamped bookmarks
      . moved T(A)ILS own website to the personal toolbar
      . moved webmail links (that are expected to be more than 3 soon)
        to a dedicated folder.
  - Don't show AdBlock Plus icon in the toolbar.
  - Adblock Plus: updated patterns, configured to only update subscriptions
    once a year. Which means never, hopefully, as users do update their
    Live system on a regular basis, don't they?

  * Vidalia: rebased our custom package against 0.2.8.
  
  * Claws Mail
  - Install Claws Mail from backports.org to use the X.509 CA
    certificates provided by Debian.
  - Enable PGP modules with basic configuration:
      . Automatically check signatures.
      . Use gpg-agent to manage passwords.
      . Display warning on start-up if GnuPG doesn't work.
  - Set the IO timeout to 120s (i.e. the double of the default 60s).
  
  * Pidgin
  - Automatically connect to irc.oftc.net with a randomized nickname,
    so as not to advertize the use of T(A)ILS; this nickname is made of:
     . a random firstname picked from the 2000 most registered by the U.S.
       social security administration in the 70s;
     . two random digits.
    Good old irc.indymedia.org is still configured - with same nickname -
    but is not enabled by default anymore.
  - Disabled MSN support, that is far too often affected by security flaws.

  * Build $HOME programmatically
  - Migrated all GConf settings, including the GNOME panel configuration,
    to XML files that are loaded at boot time.
  - Configure iceweasel profile skeleton in /etc/iceweasel.
    A brand new profile is setup from this skeleton once iceweasel is
    started after boot.
      . build sqlite files at build time from plain SQL.
      . FireGPG: hard-code current firegpg version at build time to prevent
        the extension to think it was just updated.
      . stop shipping binary NSS files. These were here only to
        install CaCert's certificate, that is actually shipped by Debian's
        patched libnss.
  
  * Build system
  - Updated Debian Live snapshots APT repository URL.
  - Purge all devel packages at the end of the chroot configuration.
  - Make sure the hook that fixes permissions runs last.
  - Remove unwanted Iceweasel search plugins at build time.
  
  * Misc
  - Added a progress bar for boot time file readahead.
  - Readahead more (~37MB) stuff in foreground at boot time.
  - Make the APT pinning persist in the Live image.
  - localepurge: keep locales for all supported languages,
    don't bother when installing new packages.
  - Removed syslinux help menu: these help pages are either buggy or
    not understandable by non-geeks.
  - Fixed Windows autorun.
  - Disable a few live-initramfs scripts to improve boot time.
  - Firewall: forbid any IPv6 communication with the outside.
  - Virtualization support: install open-vm-tools.
  - WhisperBack: updated to 1.2.1, add a random bug ID to the sent
    mail subject.
  - Prompt for CD removal on shutdown, not for USB device.

  * live-initramfs: new package built from our Git (e2890a04ff) repository.
  - Merged upstream changes up to 1.177.2-1.
  - New noprompt=usb feature.
  - Fix buggy memory wiping and shutdown.
  - Really reboot when asked, rather than shutting down the system.

  * onBoard
  - Upgraded to a new custom, patched package (0.93.0-0ubuntu4~amnesia1).
  - Added an entry in the Applications menu.
  
  * Software
  - Install vim-nox with basic configuration
  - Install pwgen
  - Install monkeysphere and msva-perl
  - Replaced randomsound with haveged as an additional source of entropy.

  * Hardware support
  - Build ralink rt2570 wifi modules.
  - Build rt2860 wifi modules from Squeeze. This supports the RT2860
    wireless adapter, found particularly in the ASUS EeePC model 901
    and above.
  - Build broadcom-sta-source wifi modules.
  - Bugfix: cpufreq modules were not properly added to /etc/modules.
  - Use 800x600 mode on boot rather than 1024x768 for compatibility
    with smaller displays.

 -- amnesia <amnesia@boum.org>  Fri, 30 Apr 2010 16:14:13 +0200

amnesia (0.4.2) unstable; urgency=low

  New release, mainly aimed at fixing live-initramfs security issue
  (Debian bug #568750), with an additional set of small enhancements as
  a bonus.

  * live-initramfs: new custom package built from our own live-initramfs
    Git repository (commit 8b96e5a6cf8abc)
  - based on new 1.173.1-1 upstream release
  - fixed live-media=removable behaviour so that filesystem images found
    on non-removable storage are really never used (Debian bug #568750)

  * Vidalia: bring back our UI customizations (0.2.7-1~lenny+amnesia1)

  * APT: consistently use the GeoIP-powered cdn.debian.net

  * Software: make room so that {alpha, future} Squeeze images fit on
    700MB CD-ROM
  - only install OpenOffice.org's calc, draw, impress, math and writer
    components
  - removed OpenOffice.org's English hyphenation and thesaurus
  - removed hunspell, wonder why it was ever added

  * Boot
  - explicitly disable persistence, better safe than sorry
  - removed compulsory 15s timeout, live-initramfs knows how to wait for
    the Live media to be ready

  * Build system: don't cache rootfs anymore

 -- amnesia <amnesia@boum.org>  Sun, 07 Feb 2010 18:28:16 +0100

amnesia (0.4.1) unstable; urgency=low

  * Brown paper bag bugfix release: have amnesia-security-check use
    entries publication time, rather than update time... else tagging
    a security issue as fixed, after releasing a new version, make this
    issue be announced to every user of this new, fixed version.

 -- amnesia <amnesia@boum.org>  Sat, 06 Feb 2010 03:58:41 +0100

amnesia (0.4) unstable; urgency=low

  * We now only build and ship "Hybrid" ISO images, which can be either
    burnt on CD-ROM or dd'd to a USB stick or hard disk.

  * l10n: we now build and ship multilingual images; initially supported
    (or rather wanna-be-supported) languages are: ar, zh, de, en, fr, it,
    pt, es
  - install Iceweasel's and OpenOffice.org's l10n packages for every
    supported language
  - stop installing localized help for OpenOffice.org, we can't afford it
    for enough languages
  - when possible, Iceweasel's homepage and default search engine are localized
  - added Iceweasel's "any language" Scroogle SSL search engine
  - when the documentation icon is clicked, display the local wiki in
    currently used language, if available
  - the Nautilus wipe script is now translatable
  - added gnome-keyboard-applet to the Gnome panel

  * software
  - replaced Icedove with claws mail, in a bit rough way; see
    https://amnesia.boum.org/todo/replace_icedove_with_claws/ for best
    practices and configuration advices
  - virtual keyboard: install onBoard instead of kvkbd
  - Tor controller: install Vidalia instead of TorK
  - install only chosen parts of Gnome, rather than gnome-desktop-environment
  - do not install xdialog, which is unused and not in Squeeze
  - stop installing grub as it breaks Squeeze builds (see Debian bug #467620)
  - install live-helper from snapshots repository into the Live image

  * Iceweasel
  - do not install the NoScript extension anymore: it is not strictly
    necessary but bloodily annoying

  * Provide WhisperBack 1.2 for anonymous, GnuPG-encrypted bug reporting.
  - added dependency on python-gnutls
  - install the SMTP hidden relay's certificate

  * amnesia-security-check: new program that tells users that the amnesia
    version they are running is affected by security flaws, and which ones
    they are; this program is run at Gnome session startup, after sleeping
    2 minutes to let Tor a chance to initialize.
    Technical details:
  - Perl
  - uses the Desktop Notifications framework
  - fetches the security atom feed from the wiki
  - verifies the server certificate against its known CA
  - tries fetching the localized feed; if it fails, fetch the default
    (English) feed

  * live-initramfs: new custom package built from our own live-initramfs
    Git repository (commit 40e957c4b89099e06421)
  - at shutdown time, ask the user to unplug the CD / USB stick, then run
    smem, wait for it to finish, then attempt to immediately halt

  * build system
  - bumped dependency on live-helper to >= 2.0a6 and adapted our config
  - generate hybrid ISO images by default, when installed syslinux is
    recent enough
  - stop trying to support building several images in a row, it is still
    broken and less needed now that we ship hybrid ISO images
  - scripts/config: specify distribution when initializing defaults
  - updated Debian Live APT repository's signing key

  * PowerPC
  - disable virtualbox packages installing and module building on !i386
    && !amd64, as PowerPC is not a supported guest architecture
  - built and imported tor_0.2.1.20-1~~lenny+1_powerpc.deb

  * Squeeze
  - rough beginnings of a scratch Squeeze branch, currently unsupported
  - install gobby-infinote

  * misc
  - updated GnuPG key with up-to-date signatures
  - more improvements on boot time from CD
  - enhanced the wipe in Nautilus UI (now asks for confirmation and
    reports success or failure)
  - removed the "restart Tor" launcher from the Gnome panel

 -- amnesia <amnesia@boum.org>  Fri, 05 Feb 2010 22:28:04 +0100

amnesia (0.3) unstable; urgency=low

  * software: removed openvpn, added
  - Audacity
  - cups
  - Git
  - Gobby
  - GParted
  - lvm2 (with disabled initscript as it slows-down too much the boot in certain
    circumstances)
  - NetworkManager 0.7 (from backports.org) to support non-DHCP networking
  - ntfsprogs
  - randomsound to enhance the kernel's random pool
  * Tor
  - install the latest stable release from deb.torproject.org
  - ifupdown script now uses SIGHUP signal rather than a whole tor
    restart, so that in the middle of it vidalia won't start it's own
    tor
  - configure Gnome proxy to use Tor
  * iceweasel
  - adblockplus: upgraded to 1.0.2
  - adblockplus: subscribe to US and DE EasyList extensions, updated patterns
  - firegpg is now installed from Debian Squeeze rather than manually; current
    version is then 0.7.10
  - firegpg: use better keyserver ... namely pool.sks-keyservers.net
  - added bookmark to Amnesia's own website
  - use a custom "amnesiabranding" extension to localize the default search
    engine and homepage depending on the current locale
  - updated noscript whitelist
  - disable overriden homepage redirect on iceweasel upgrade
  * pidgin
  - nicer default configuration with verified irc.indymedia.org's SSL cert
  - do not parse incoming messages for formatting
  - hide formatting toolbar
  * hardware compatibility
  - b43-fwcutter
  - beginning of support for the ppc architecture
  - load acpi-cpufreq, cpufreq_ondemand and cpufreq_powersave kernel
    modules
  * live-initramfs: custom, updated package based on upstream's 1.157.4-1, built
    from commit b0a4265f9f30bad945da of amnesia's custom live-initramfs Git
    repository
  - securely erases RAM on shutdown using smem
  - fixes the noprompt bug when running from USB
  - disables local swap partitions usage, wrongly enabled by upstream
  * fully support for running as a guest system in VirtualBox
  - install guest utils and X11 drivers
  - build virtualbox-ose kernel modules at image build time
  * documentation
  - new (translatable) wiki, using ikiwiki, with integrated bugs and todo
    tracking system a static version of the wiki is included in generated
    images and linked from the Desktop
  * build system
  - adapt for live-helper 2.0, and depend on it
  - get amnesia version from debian/changelog
  - include the full version in ISO volume name
  - save .list, .packages and .buildlog
  - scripts/clean: cleanup any created dir in binary_local-includes
  - updated Debian Live snapshot packages repository URL and signing key
  - remove duplicated apt/preferences file, the live-helper bug has been
    fixed
  * l10n: beginning of support for --language=en
  * misc
  - improved boot time on CD by ordering files in the squashfs in the order they
    are used during boot
  - added a amnesia-version script to built images, that outputs the current
    image's version
  - added a amnesia-debug script that prepares a tarball with information that
    could be useful for developpers
  - updated Amnesia GnuPG key to a new 4096R one
  - set time with NTP when a network interface is brought up
  - import amnesia's GnuPG pubkey into the live session user's keyring
  - do not ask DHCP for a specific hostname
  - install localepurge, only keep en, fr, de and es locales, which reduces the
    generated images' size by 100MB
  - added a hook to replace /sbin/swapon with a script that only runs
    /bin/true
  - moved networking hooks responsibility from ifupdown to NetworkManager

 -- amnesia <amnesia@boum.org>  Thu, 26 Nov 2009 11:17:08 +0100

amnesia (0.2) unstable; urgency=low

  * imported /home/amnesia, then:
  - more user-friendly shell, umask 077
  - updated panel, added launcher to restart Tor
  - mv $HOME/bin/* /usr/local/bin/
  - removed metacity sessions
  - removed gstreamer's registry, better keep this dynamically updated
  - rm .qt/qt_plugins_3.3rc, better keep this dynamically updated
  - removed .gnome/gnome-vfs/.trash_entry_cache
  - removed kconf_update log
  - removed and excluded Epiphany configuration (not installed)
  - cleanup .kde
  * iceweasel
  - enable caching in RAM
  - explicitly disable ssl v2, and enable ssl v3 + tls
  - removed prefs for the non-installed webdeveloper
  - removed the SSL Blacklist extension (not so useful, licensing issues)
  - deep profile directory cleanup
  - extensions cleanup: prefer Debian-packaged ones, cleanly reinstalled
    AddBlock Plus and CS Lite to allow upgrading them
  - updated pluginreg.dat and localstore.rdf
  - moved some settings to user.js
  - made cookie/JavaScript whitelists more consistent
  - force httpS on whitelisted sites
  - NoScript: marked google and gmail as untrusted
  - some user interface tweaks, mainly for NoScript
  - FireGPG: disable the buggy auto-detection feature, the link to firegpg's
    homepage in generated pgp messages and the GMail interface (which won't
    work without JavaScript anyway)
  - updated blocklist.xml
  - removed and excluded a bunch of files in the profile directory
  * icedove: clean the profile directory up just like we did for iceweasel
  * software: install msmtp and mutt
  * home-refresh
  - use rsync rather than tar
  * documentation
  - various fixes
  - reviewed pidgin-otr security (see TODO)
  * build system
  - stop calling home-refresh in lh_build
  - include home-refresh in generated images
  - gitignore update
  - fix permissions on local includes at build time
  - updated scripts/{build,clean} wrt. new $HOME handling
  - scripts/{build,config}: stop guessing BASEDIR, we must be run from
    the root of the source directory anyway
  - stop storing /etc/amnesia/version in Git, delete it at clean time
  * release
  - converted Changelog to the Debian format and location, updated
    build scripts accordingly
  - added a README symlink at the root of the source directory
  - basic debian/ directory (not working for building packages yet,
    but at least we can now use git-dch)
  - added debian/gbp.conf with our custom options for git-dch
  - config/amnesia: introduce new $AMNESIA_DEV_* variables to be used
    by developpers' scripts
  - added ./release script: a wrapper around git-dch, git-commit and git-tag

 -- amnesia <amnesia@boum.org>  Tue, 23 Jun 2009 14:42:03 +0200

amnesia (0.1) UNRELEASED; urgency=low

  * Forked Privatix 9.03.15, by Markus Mandalka:
  http://mandalka.name/privatix/index.html.en
  Everything has since been rewritten or so heavily changed that nothing
  remains from the original code... apart of a bunch of Gnome settings.
  * hardware support:
  - install a bunch of non-free wifi firmwares
  - install xsane and add the live user to the scanner group
  - install aircrack-ng
  - install xserver-xorg-video-geode on i386 (eCafe support)
  - install xserver-xorg-video-all
  - install firmware-linux from backports.org
  - install system-config-printer
  - added instructions in README.eCAFE to support the Hercules eCAFE EC-800
    netbook
  * APT:
  - configure pinning to support installing chosen packages from
    squeeze; the APT source for testing is hardcoded in chroot_sources/,
    since there is no way to use $LH_CHROOT_MIRROR in chroot_local-hooks
  - give backports.org priority 200, so that we track upgrades of packages
    installed from there
  * release: include the Changelog and TODO in the generated images,
  in the   /usr/share/doc/amnesia/ directory
  * software: install gnomebaker when building Gnome-based live OS, to
  easily clone myself when running from CD
  * build system
  - build i386 images when the build host is amd64
  - added a version file: /etc/amnesia/version
  - use snapshot live-* packages inside the images
  - setup timezone depending on the chosen build locale
  - rely on standard live-initramfs adduser to do our user setup
    (including sudo vs. Gnome/KDE, etc.)
  - stop "supporting" KDE
  - allow building several images at once
  - migrated most of lh_config invocations to scripts/config
  - append "noprompt" so that halting/rebooting work with splashy
  - moved our own variables to config/amnesia, using the namespace
    $AMNESIA_*
  * iceweasel
  - default search engine is now Scroogle SSL, configured to search pages
    in French language; the English one is also installed
  - never ask to save passwords or forms content
  - configured the torbutton extension to use polipo
  - installed the CACert root certificate
  - installed the SSL Blacklist extension and the blacklist data
  - installed the FireGPG extension
  - installed the CS Lite extension
  - installed the NoScript extension
  - NoScript, CS Lite: replaced the default whitelists with a list of
    trusted, non-commercial Internet Service Providers
  - configure extensions (add to prefs.js):
    user_pref("extensions.torbutton.startup", true);
    user_pref("extensions.torbutton.startup_state", 1);
    user_pref("extensions.torbutton.tor_enabled", true);
    user_pref("noscript.notify.hide", true);
    user_pref("capability.policy.maonoscript.sites", "about:
      about:blank about:certerror about:config about:credits
      about:neterror about:plugins about:privatebrowsing
      about:sessionrestore chrome: resource:");
    user_pref("extensions.firegpg.no_updates", true);
  - install the NoScript plugin from Debian squeeze
  - delete urlclassifier3.sqlite on $HOME refresh: as we disabled
    "safebrowsing", this huge file is of no use
  - torbutton: install newer version from Squeeze
  * linux: removed non-686 kernel flavours when building i386 images
  * compatibility: append "live-media=removable live-media-timeout=15", to
    prevent blindly booting another debian-live installed on the hard disk
  * software: added
  - gnome-app-install
  - iwconfig
  - cryptkeeper: Gnome system tray applet to encrypt files with EncFS
  - kvkbd: virtual keyboard (installed from backports.org)
  - sshfs (and added live user to the fuse group)
  - less, secure-delete, wipe, seahorse, sshfs, ntfs-3g
  - scribus
  * Tor
  - enable the transparent proxy, the DNS resolver, and the control port
  - save authentication cookie to /tmp/control_auth_cookie, so that the
    live user can use Tork and co.
  - autostart Tork with Gnome
  - Tork: installed, disabled most notifications and startup tips
  - added a restart tor hook to if-up.d (used by Network Manager as well),
    so that Tor does work immediately even if the network cable was
    plugged late in/after the boot process
  * $HOME
  - added a nautilus-script to wipe files and directories
  - bash with working completion for the live user
  * polipo: install and configure this HTTP proxy to forward requests
  through Tor
  * DNS: install and configure pdnsd to forward any DNS request through
  the Tor resolver
  * firewall: force every outgoing TCP connection through the Tor
  transparent proxy, discard any outgoing UDP connection
  * misc
  - set syslinux timeout to 4 seconds
  - use splashy for more user-friendly boot/halt sequences

 -- amnesia <amnesia@boum.org>  Sat, 20 Jun 2009 21:09:15 +0200<|MERGE_RESOLUTION|>--- conflicted
+++ resolved
@@ -1,12 +1,3 @@
-<<<<<<< HEAD
-tails (1.7~rc1) unstable; urgency=medium
-
-  * Major new features and changes
-    - Add a technology preview of the Icedove Email client (a
-      rebranded version of Mozilla Thunderbird), including OpenPGP
-      support via the Enigmail add-on, general security and anonymity
-      improvements via the Torbirdy add-on, and complete persistence
-=======
 tails (1.7) unstable; urgency=medium
 
   * Major new features and changes
@@ -14,8 +5,7 @@
     - Add a technology preview of the Icedove Email client (a
       rebranded version of Mozilla Thunderbird), including OpenPGP
       support via the Enigmail add-on, general security and anonymity
-      improvements via the Torbirdy add-on, and complete persitence
->>>>>>> ac3bbe78
+      improvements via the Torbirdy add-on, and complete persistence
       support (which will be enabled automatically if you already have
       Claws Mail persistence enabled). Icedove will replace Claws Mail
       as the supported email client in Tails in a future
@@ -24,11 +14,7 @@
       improvement of this new Tor major release, the new
       KeepAliveIsolateSOCKSAuth option allows us to drop the
       bug15482.patch patch (taken from the Tor Browse bundle) that
-<<<<<<< HEAD
       enabled similar (but inferior) functionality for *all*
-=======
-      enabled similar (but inferiour) functionality for *all*
->>>>>>> ac3bbe78
       SocksPort:s -- now the same circuit is only kept alive for
       extended periods for the SocksPort used by the Tor
       Browser. (Closes: #10194, #10308)
@@ -39,16 +25,6 @@
   * Security fixes
     - Fix CVE-2015-7665, which could lead to a network interface's IP
       address being exposed through wget. (Closes: #10364)
-<<<<<<< HEAD
-
-  * Minor improvements
-    - Restart Tor if bootstrapping stalls for too long when not using
-      pluggable transports. (Closes: #9516)
-    - Install firmware-amd-graphics, and firmware-misc-nonfree instead
-      of firmware-ralink-nonfree, both from Debian Sid.
-    - Update the Tails signing key. (Closes: #10012)
-
-=======
     - Prevent a symlink attack on ~/.xsession-errors via
       tails-debugging-info which could be used by the amnesia user to
       read the contents of any file, no matter the
@@ -82,7 +58,6 @@
       partition as read-write. This might help with some issues we've
       seen, such as #10239, and possibly for #8449 as well.
 
->>>>>>> ac3bbe78
   * Test suite
     - Add initial automated tests for Icedove. (Closes: #10332)
     - Add automated tests of the MAC spoofing feature. (Closes: #6302)
@@ -104,10 +79,6 @@
     - Extract TBB languages from the Tails source code. This will
       ensure that valid locales are tested. As an added bonus, the
       code is greatly simplified. (Closes: #9897)
-<<<<<<< HEAD
-
- -- Tails developers <tails@boum.org>  Mon, 26 Oct 2015 23:06:59 +0100
-=======
     - Automatically test that tails-debugging-info is not susceptible
       to the type of symlink attacks fixed by #10333.
     - Save all test suite artifacts in a dedicated directory with more
@@ -127,7 +98,6 @@
       * x11-apps
 
  -- Tails developers <tails@boum.org>  Tue, 03 Nov 2015 01:09:41 +0100
->>>>>>> ac3bbe78
 
 tails (1.6) unstable; urgency=medium
 
