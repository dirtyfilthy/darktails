<<<<<<< HEAD
tails (3.17) UNRELEASED; urgency=medium

  * Dummy entry for next release.

 -- intrigeri <intrigeri@debian.org>  Sat, 23 Mar 2019 11:32:48 +0000
=======
tails (3.14) UNRELEASED; urgency=medium

  * Dummy entry for next release.

 -- anonym <anonym@riseup.net>  Mon, 06 May 2019 17:14:46 +0200
>>>>>>> 190b9681

tails (3.13.2) unstable; urgency=medium

  * Major changes
    - Replace all locale-specific fonts and standard X.Org fonts with
      the Noto fonts collection (Closes: #9956).
    - Install localization support packages for all tier-1 supported languages,
      and only those (Closes: #15807). Current tier-1 supported languages are:
      Arabic, German, English, Spanish, Farsi, French, Italian, Portuguese
      (Brazil), Russian, Turkish, Simplified Chinese, Hindi, Indonesian.
    - Disable the TopIcons GNOME Shell extension (Closes: #16608).
      This extension causes crashes (#11188), does not work on Wayland
      (#8309, #12213) so long-term, we need to remove it anyway.
      In order to learn how much our users rely on this extension and
      on OpenPGP Applet, let's disable this extension for one Tails release.
      While TopIcons is disabled (by default):
      · Users can still use OpenPGP Applet via the system tray in the bottom
        left corner of the desktop.
      · Users who do need TopIcons for other reasons can enable it again
        with 1 command line.

  * Security fixes
    - Upgrade Tor Browser to 8.0.9 (Closes: #16694).
    - Upgrade to Debian Stretch 9.9 (Closes: #16670).
    - Upgrade Thunderbird to 60.6.1 (Closes: #16641).

  * Bugfixes
    - Fix Thunderbird account setup wizard (Closes: #16573).
    - Display poweroff and reboot buttons even when locked (Closes: #15640).
    - Disable emergency shutdown during suspend (Closes: #11729).
    - Provide feedback while starting Onion Circuits (Closes: #16350).
    - Associate .key files with Seahorse (Closes: #15213).
      This partially fixes importing OpenPGP keys from GNOME Files.
    - Don't show spurious notification about "TailsData" while setting
      up a persistent volume (Closes: #16632).

  * Minor improvements and updates
    - Add a suspend button to status-menu-helper (Closes: #14556).
    - status-menu-helper: clean up and refactor.
    - Drop CSS hacks for the uBlock log window (Closes: #16206).
    - Polish 04-change-gids-and-uids code style (Closes: #16322).
    - Create persistence.conf backup in a more robust manner (Closes: #16568).
    - Make the WhisperBack .desktop file translatable in Transifex
      (Closes: #6486).

  * Build system
    - Don't fail the build if Tor Browser supports new locales that we don't ship
      a spellchecking dictionary for (#15807).
    - Fix apt-cacher-ng cache shrinking (Closes: #16020).
    - Remove obsolete usr.bin.onioncircuits AppArmor profile (Closes: #12170).
      All Tails current branches now install onioncircuits 0.6-0.0tails1,
      which ships a more current AppArmor profile than the one we
      have in our own Git tree.
    - Install Electrum from sid (Closes: #16642).
    - Avoid new "render" group stealing a GID we have already statically
      allocated to another group (Closes: #16649).

  * Test suite
    - Disable tests about notifications in case of MAC spoofing failure:
      we have a well-known bug here and these tests do nothing but confirm
      it again and again, which brings no value and has a cost (#10774).
    - Clarify what WebM scenarios are fragile (#10442).
    - Avoid zombies by waiting for killed child processes to exit (#14948).

 -- Tails developers <tails@boum.org>  Sun, 05 May 2019 19:32:22 +0000

tails (3.13.1) unstable; urgency=medium

  * Security fixes
    - Upgrade Tor Browser to 8.0.8 (Closes: #16606, MFSA-2019-10).
    - Upgrade NTFS-3G to 1:2016.2.22AR.1+dfsg-1+deb9u1 (DSA-4413-1).

 -- Tails developers <tails@boum.org>  Fri, 22 Mar 2019 20:54:03 +0000

tails (3.13) unstable; urgency=medium

  * Major changes
    - Upgrade Linux to 4.19.28-1 (Closes: #16390, #16469, #16552).
    - Upgrade Tor Browser to 8.0.7 (Closes: #16559).
    - Upgrade Thunderbird to 65.1.0 (Closes: #16422).

  * Security fixes
    - Upgrade LDB to 2:1.1.27-1+deb9u1 (DSA-4397-1).
    - Upgrade OpenJPEG to 2.1.2-1.1+deb9u3 (DSA-4405-1).
    - Upgrade OpenSSL 1.0 to 1.0.2r-1~deb9u1 (DSA-4400-1).
    - Upgrade OpenSSH to 1:7.4p1-10+deb9u6 (DSA-4387-2).

  * Bugfixes
    - Upgrade tor to 0.3.5.8-1~d90.stretch+1 (Closes: #16348).
    - Ensure Additional Software doesn't try to download packages that are
      in persistent cache (Closes: #15957).
    - Improve chances of recovering a lost persistence configuration
      (Closes: #10976).
    - Tor Launcher: add langpacks to enable localization again
      (Closes: #16338).
    - Migrate away from buggy Chinese input method: switch from ibus-pinyin
      to ibus-libpinyin + ibus-chewing (Closes: #11292).
    - Fix crash in Whisperback when additional persistent APT repositories
      are configured (Closes: #16563).
    - Give visual feedback while starting Whisperback (Closes: #16333).

  * Minor improvements and updates
    - Add feedback when opening VeraCrypt Mounter (Closes: #16334).
    - Improve consistency in Additional Software's accessibility
      (Closes: #16110).
    - Fix missing accessibility support when opening a browser from a
      notification (Closes: #16475).
    - Refresh ublock-origin patch to apply cleanly on top of 1.18.4+dfsg-1
      (Closes: #16451)
    - Upgrade intel-microcode to 3.20180807a.2~deb9u1.
      Fixes CVE-2018-3615, CVE-2018-3620, CVE-2018-3646, CVE-2018-3639,
      CVE-2018-3640, CVE-2017-5753, CVE-2017-5754.

  * Build system
    - Lower memory requirements when building Tails by limiting the memory
      used by mksquashfs to 512M (Closes: #16177).
    - Remove obsolete check on Thunderbird addons (Closes: #16045).
    - Update Tails' APT GnuPG key expiration (Closes: #16420).
    - Optimize Git operations (share resources, fetch only the needed
      objects).
    - Clone submodules from the host's local repositories (Closes: #16476).
    - Drop useless manual initramfs update (Closes: #16452).
    - Add a sanity check on the size of the initramfs (Closes: #16452).

  * Test suite
    - Add automated tests for Additional Software GUI (Closes: #14576,
      #14596).
    - Add automated tests on the backup persistence configuration
      (Closes: #16461).
    - Adjust test for Thunderbird 60.5.1 (Closes: #16555).

 -- Tails developers <tails@boum.org>  Mon, 18 Mar 2019 23:40:50 +0100

tails (3.12.1) unstable; urgency=medium

  * Security fixes
    - Upgrade Tor Browser to 8.0.6 (MFSA-2019-05; Closes: #16437).
    - Upgrade LibreOffice to 1:5.2.7-1+deb9u5 (DSA-4381).
    - Upgrade cURL to 7.52.1-5+deb9u9 (DSA-4386).
    - Upgrade Qt 5 to 5.7.1+dfsg-3+deb9u1 (DSA-4374).
    - Upgrade OpenSSH to 1:7.4p1-10+deb9u5 (DSA-4387).

 -- Tails developers <tails@boum.org>  Tue, 12 Feb 2019 21:25:14 +0100

tails (3.12) unstable; urgency=medium

  * Major changes
    - Make the USB image the main supported way to install Tails (refs: #15292).
      On first boot, grow the system partition to a size that's a factor
      of the size of the boot medium and randomize GUIDs (Closes: #15319).
    - Upgrade Linux to 4.19, version 4.19.13-1 (Closes: #16073, #16224).
      Fixes CVE-2018-19985, CVE-2018-19406, CVE-2018-16862, CVE-2018-18397,
      CVE-2018-18397, CVE-2018-18397, CVE-2018-18397, CVE-2018-19824,
      CVE-2018-14625.
    - Remove Liferea (Closes: #11082, #15776).
    - Upgrade to the Debian Stretch 9.6 point-release.

  * Security fixes
    - Upgrade Tor Browser to 8.0.5 (MFSA-2019-02; Closes: #16388).
    - Upgrade Thunderbird to 60.4.0 (DSA-4362-1; Closes: #16261).
    - Upgrade OpenSSL to 1.0.2q-1~deb9u1 (DSA-4355-1).
    - Upgrade libarchive to 3.2.2-2+deb9u1 (DSA-4360-1).
    - Upgrade GnuTLS to 3.5.8-5+deb9u4 (CVE-2018-10844, CVE-2018-10845).
    - Upgrade libgd3 to 2.2.4-2+deb9u3 (CVE-2018-1000222, CVE-2018-5711).
    - Upgrade libmspack to 0.5-1+deb9u3 (CVE-2018-18584, CVE-2018-18585).
    - Upgrade libopenmpt to 0.2.7386~beta20.3-3+deb9u3 (CVE-2018-10017).
    - Upgrade libx11 to 2:1.6.4-3+deb9u1 (CVE-2018-14598, CVE-2018-14599,
      CVE-2018-14600).
    - Upgrade libxcursor to 1:1.1.14-1+deb9u2 (CVE-2015-9262).
    - Upgrade NetworkManager to 1.6.2-3+deb9u2+0.tails1 (CVE-2018-15688).
    - Upgrade wpa to 2:2.4-1+deb9u2 (CVE-2018-14526).
    - Upgrade zeromq3 to 4.2.1-4+deb9u1 (CVE-2019-6250).
    - Upgrade APT to 1.4.9 (DSA-4371-1).
    - Upgrade GhostScript to 9.26a~dfsg-0+deb9u1 (DSA-4372-1).

  * Bugfixes
    - Fix Totem's access to the Internet when it's started from the Applications
      menu.
    - Rename HTP pools to avoid confusion (Closes: #15428).
    - Fix memory erasure on shutdown with systemd v239+, by mounting
      a dedicated tmpfs on /run/initramfs instead of trying to remount /run
      with the "exec" option (Closes: #16097).
    - Make the KeePassX wrapper dialog translatable.
    - Fix detection of first Thunderbird run.

  * Minor improvements and updates
    - Upgrade tor to 0.3.4.9-1~d90.stretch+1.
    - Upgrade Mesa to 18.2.6-1~bpo9+1, libdrm to 2.4.95-1~bpo9+1,
      and libglvnd to 1.1.0-1~bpo9+1.
    - Upgrade firmware-linux and firmware-nonfree to 20190114-1.
    - Upgrade amd64-microcode to 3.20181128.1.
    - Upgrade intel-microcode to 3.20180807a.2~bpo9+1.
    - Remove the boot readahead feature (Closes: #15915).
      In most supported use cases, it did not improve boot time anymore,
      or even increases it.
    - Require TLS 1.2 in our Upgrader and tails-security-check (Closes: 11815).
    - Enable O_CREAT restriction in /tmp directories for FIFOs and regular
      files (Closes: #16072).
    - Upgrade systemd to 240-4~bpo9+0tails1 (Closes: #16352).
      Fixes CVE-2018-16864, CVE-2018-16865, and CVE-2018-16866.
    - Upgrade Enigmail to 2.0.8-5~deb9u1 (Closes: #15657).
    - Upgrade Torbirdy to 0.2.6-1~bpo9+1 (Closes: #15661).
    - Modify Torbirdy configuration in a way that's easier to maintain.
    - Tell the user they need to use sudo when they attempt to use su
      (Closes: #15583).

  * Build system
    - Make the build of the USB image reproducible (Closes: #15985).
    - Allow specifying which set of APT snapshots shall be used during
      the build, with the APT_SNAPSHOTS_SERIALS build option (Closes: #15107).
    - Fix more GIDs and display more information when changing UIDs or GIDs
      fails (Closes: #16036).
    - Remove obsolete patches, refresh remaining ones to apply on top
      of currently installed packages version.
    - Disable irrelevant recurring jobs in Vagrant build box (refs: #16177)
      that increase the chance of FTBFS due to mksquashfs being reaped
      by the OOM killer.
    - Adjust for recent GnuPG error'ing out when it has no controlling terminal.

  * Test suite
    - Adjust test suite for USB image:
      - Add tests that exercise behavior on first boot from a device
        installed using the USB image (Closes: #16003).
      - Drop tests for use cases we don't support anymore with the introduction
        of the USB image (refs: #16004).
      - Adjust remaining tests to focus on main supported use cases,
        i.e. Tails installed from a USB image (refs: #16004.
    - In scenarios where we simulate MAC spoofing failure, test safety-critical
      properties even if the desktop notification is buggy (refs: #10774).
    - Update expected title for our Redmine (Closes: #16237).
    - Update expected image for OpenPGP key search.

 -- Tails developers <tails@boum.org>  Mon, 28 Jan 2019 13:26:26 +0100

tails (3.11) unstable; urgency=medium

  * Security fixes
    - Upgrade Tor Browser to 8.0.4-build2 (Closes: #16193).
    - Upgrade Thunderbird to 60.3.0-1~deb9u1.0tails1 (Closes: #16118).
    - Thunderbird: unconditionally disable Autocrypt, as it is not safe in
      its current state (See: #15923, Closes: #16186).
    - Upgrade Linux to 4.18.20 and aufs to 4.18.11+-20181119
      (Closes: #16145).
    - Upgrade cURL to 7.52.1-5+deb9u8 (DSA-4331).
    - Upgrade Ghostscript to 9.26~dfsg-0+deb9u1 (DSA-4336, DSA-4346).
    - Upgrade Perl to 5.24.1-3+deb9u5 (DSA-4347).
    - Upgrade Policykit to 0.105-18+deb9u1 (DSA-4350).
    - Upgrade Samba to 2:4.5.12+dfsg-2+deb9u4 (DSA-4345).
    - Upgrade OpenSSL to 1.1.0j-1~deb9u1 (DSA-4348).
    - Upgrade libtiff to 4.0.8-2+deb9u4 (DSA-4349).

  * Bugfixes
    - Tails Upgrader:
      · Improve support for incremental upgrades to avoid issues with
        partially applied upgrades (Closes: #14754).
      · Add a prompt after the IUK has been downloaded so the user can
        control when the network will be disabled; previously this was
        done without users having a say, possibly leading to confusion and
        lost work (Closes: #15282).
    - Thunderbird: always set locale according to environment (Closes: #16113).

  * Minor improvements and updates
    - Remove packages which were needed for getTorBrowserUserAgent
      (Closes: #16024).
    - Fix persistence configuration window opening on full screen
      (Closes: #15894).
    - Time sync: don't temporarily increase tor's log level when using
      bridges/PTs (Closes: #15743).
    - Warn about non-free software depending on the host operating system
      and/or virtualization stack (Closes: #16195).

  * Build system
    - Create USB image after building the ISO, and include it in build
      artifacts (Closes: #15984, #15985, #15990).
    - Release process: adapt to IDF v2 (Closes: #16171).

  * Test suite
    - Add new Using "VeraCrypt encrypted volumes" feature, with scenarios
      split into two parts: "Unlock VeraCrypt Volumes" and "GNOME Disks"
      (Closes: #14469, #14471, #15238, #15239).
    - Reintroduce "Clock is one day in the future in bridge mode" test
      (Closes: #15743).
    - Make starting apps via GNOME Activities Overview more robust
      (Closes: #13469).
    - Check for "Upgrading the system" and adjust to "Upgrade successfully
      downloaded" new UI (See: #14754, #15282).

 -- Tails developers <tails@boum.org>  Mon, 10 Dec 2018 20:37:06 +0100

tails (3.10.1) unstable; urgency=medium

  * Declare that Enigmail is compatible with Thunderbird 60.*.

 -- Tails developers <tails@boum.org>  Tue, 23 Oct 2018 01:30:00 +0200

tails (3.10) unstable; urgency=medium

  * Security fixes
    - Harden sudo config to avoid potential future privilege escalation
      (Closes: #15829).
    - Upgrade Linux to 4.18 and aufs to 4.18-20181008 (Closes: #15936).
    - Upgrade the snapshot of the Debian archive to 2018100901 accordingly.
    - Upgrade Tor Browser to 8.0.3-build1 (Closes: #16067).
    - Upgrade Thunderbird to 60.2.1 (Closes: #16037).

  * Bugfixes
    - Fix installation of mesa/stretch-backports by installing libwayland*
      from stretch-backports (Closes: #15846).
    - Tor Browser AppArmor profile patch: update to apply cleanly on top
      of torbrowser-launcher 0.2.9-5.
    - Additional Software: fix issues spotted during the code review
      (Closes: #15838).
    - Additional Software: make sure to offer persistence only for newly
      installed packages, avoiding inconsistency (Closes: #15983).
    - Improve button labels in confirmation dialogs of the Tails installer
      (Closes: #11501).
    - Hardcode User Agent in htpdate.user-agent (Closes: #15912), as the
      Tor Browser doesn't expose it anymore.
    - Fix encoding-related crashes in Tails Installer (Closes: #15166).
    - Set the Firefox preferences to spoof English, to avoid leaking
      information about locale settings (Closes: #16029).
    - VeraCrypt: Hide PIM entries in GNOME Shell and Disks, since a newer
      cryptsetup would be needed (Closes: #16031).
    - VeraCrypt: Fix support for multiple encryption, by iterating over
      all children in the device-mapper tree (Closes: #15967).
    - Update translations.

  * Minor improvements and updates
    - Add dmsetup and losetup output in WhisperBack reports to help debug
      VeraCrypt-related issues (Closes: #15966).
    - Let AppArmor allow access to /usr/local/share/mime, reducing noise
      in logs due to many DENIED entries (Closes: #15965).
    - Use proper stem.connection module in onion-grater instead of trying
      to read the auth cookie manually: that's fragile and breaks some use
      cases (e.g. custom auth cookie).
    - Unlock VeraCrypt Volumes: Improve internationalization support.

  * Test suite
    - Ensure the test suite doesn't break when changing the headline of
      /home (Closes: #12156).
    - Update test suite for updated button labels in confirmation dialogs
      of the Tails installer (Closes: #11501).

 -- Tails developers <tails@boum.org>  Tue, 23 Oct 2018 01:30:00 +0200

tails (3.9.1) unstable; urgency=medium

  * Security fixes
    - Upgrade Tor Browser to 8.0.2, based on Firefox 60.2.1 (Closes: #16017).
    - Upgrade Thunderbird to 60.0-3~deb9u1.0tails2 (Closes: #15959). Also
      imported the same security fixes that caused Tor Browser 8.0.2.
    - Upgrade curl to 7.52.1-5+deb9u7 (DSA-4286).
    - Upgrade Ghostscript to 9.20~dfsg-3.2+deb9u5 (DSA-4294).
    - Upgrade libarchive-zip-perl to 1.59-1+deb9u1 (DSA-4300).
    - Upgrade libkpathsea6 to 2016.20160513.41080.dfsg-2+deb9u1 (DSA-4299).
    - Upgrade LittleCMS 2, aka. liblcms2-2, to 2.8-4+deb9u1 (DSA-4284).
    - Upgrade Python 2.7 to 2.7.13-2+deb9u3 (DSA-4306).
    - Upgrade Python 3.5 to 3.5.3-1+deb9u1 (DSA-4307).

  * Bugfixes
    - Make Thunderbird translated in non-English locales via
      intl.locale.requested, which works correctly since 60.0-3
      (Closes: #15942).
    - Totem: backport AppArmor profile fix to allow opening the help
      (Closes: #15841)
    - Remove mutt, that was accidentally installed in 3.9 (Closes: #15904).
    - Fix VeraCrypt volumes not being opened in GNOME Files (Closes: #15954).
    - Fix displaying the "General" section in the Tor Browser preferences
      (Closes: #15917).
    - Fix APT pinning at Tails runtime for our custom APT repository
      and for Debian backports (Closes: #15837, #15973).

  * Minor improvements and updates
    - Upgrade tor to 0.3.4.8-1~d90.stretch+1 (Closes: #15889).

 -- Tails developers <tails@boum.org>  Wed, 03 Oct 2018 12:12:33 +0200

tails (3.9) unstable; urgency=medium

  * Major changes
    - Upgrade Tor Browser to 8.0 (Closes: #15803, #15907).
      Notable user-visible changes and relevant details:
      · Adjust to the fact Tor Browser 8.0a10 replaces firefox with a wrapper.
      · Don't use the bundled copy of libstdc++.so.6, ours is recent enough.
      · Drop obsolete Torbutton prefs (Closes: #15706).
      · Switch back to 128px icons (Closes: #15081).
      · AppArmor profile: take into account new Firefox binary path.
    - Upgrade Thunderbird to 60.0 (Closes: #15792).
      Notable user-visible changes and relevant details:
      · AppArmor profile: patch to avoid conflicting x modifiers for ps(1).
    - Upgrade tor to 0.3.4.7-rc (Closes: #15772).

  * Security fixes
    - Upgrade Linux to 4.17.17-1 and intel-microcode to 3.20180807a.1
      This fixes CVE-2018-3620 aka. Foreshadow aka. L1 Terminal Fault
      (Closes: #15796).
    - Upgrade OpenSSH to 1:7.4p1-10+deb9u4 (DSA-4280).

  * Bugfixes
    - Fix Totem on Intel graphics cards by inlining the backported mesa
      and dri-enumerate abstractions into its AppArmor profile: they are needed
      with recent Mesa and libdrm (Closes: #15821). Regression introduced
      in 3.9~rc1.
    - Fix unlocking "hidden" TrueCrypt/VeraCrypt volumes via GNOME Shell
      (Closes: #15843).
    - Fix confusing error message when unlocking TrueCrypt/VeraCrypt volumes
      (Closes: #15733).
    - Revert to Stretch's X.Org nouveau video driver (Closes: #15833).
      It seems that the regression brought by the upgraded one
      is worse than the improvements reported after our call for testing.
      Regression introduced in 3.9~rc1.
    - Use the intel X.Org driver for Intel Corporation UHD Graphics 620.
    - Fix regressions introduced in 3.9~rc1 in/by Additional Software Packages:
      · Don't break new empty persistence configuration files creation when
        permissions are incorrect (Closes: #15802).
      · Fix UX when the user has specified a distribution or version
        for a given package in their live-additional-software.conf
        (Closes: #15822).
      · Don't show installation notifications on upgrade (Closes: #15879).
    - Make more Additional Software Packages strings translatable in the
      configuration dialog and PolicyKit messages.

  * Minor improvements and updates
    - Upgrade firmware-nonfree to 20180825-1.
    - Update the deb.torproject.org APT repository signing key.
    - Unlock VeraCrypt Volumes: add disclaimer (Closes: #15849).

  * Test suite
    - Update Thunderbird test suite for 60.0 (Closes: #15791).
    - Fix various robustness issues.
    - Make the Chutney nodes use a higher V3AuthVotingInterval to make client
      bootstrap more robust (Closes: #15799).
    - Update the Tor Launcher binary path.
    - Adjust to the fact "New Circuit for this Site" is now in the site
      information and not under the Torbutton anymore.
    - Delete unused images.

 -- Tails developers <tails@boum.org>  Tue, 04 Sep 2018 12:15:43 +0000

tails (3.9~rc1) unstable; urgency=medium

  * Major changes
    - Integrate the Additional Software Packages feature into the desktop
      and revamp the interface of "Configure Persistent Volume".
    - Support TrueCrypt/VeraCrypt encrypted volumes on the desktop.
    - Upgrade Tor Browser to 8.0a9, based on Firefox 60 ESR (Closes: #15023).
      Notable user-visible changes and relevant details:
      · Drop search engine customization and stick to Tor Browser's defaults.
      · Upgrade uBlock Origin to its WebExtension version and now rely
        on the filter lists shipped in the Debian package.
      · Tweak the number of web content processes to work better with 2 GiB
        of RAM (Closes: #15716).
      · Revamp how we're handling our custom prefs, drop obsolete ones,
        reduce our delta with pristine Tor Browser.
    - Upgrade Thunderbird to 60.0b10 (Closes: #15091). Notable details:
      · Install Torbirdy 0.2.5 from stretch-backports and drop our patches
        that were merged upstream.
      · Enable the optional part of the fixes for EFAIL (Closes: #15602).
    - Upgrade Linux to 4.17 (Closes: #15763).
    - Upgrade tor to 0.3.4.6-rc (Closes: #15770).
    - Upgrade to Debian Stretch 9.5.

  * Security fixes
    - Upgrade CUPS to 2.2.1-8+deb9u2 (DSA-4243).
    - Upgrade Exiv2 to 0.25-3.1+deb9u1 (DSA-4238).
    - Upgrade FUSE to 2.9.7-1+deb9u1 (DSA-4257).
    - Upgrade GDM to 3.22.3-3+deb9u2 (DSA-4270).
    - Upgrade libsoup to 2.56.0-2+deb9u2 (DSA-4241).
    - Upgrade Imagemagick to 8:6.9.7.4+dfsg-11+deb9u5 (DSA-4245).
    - Upgrade ffmpeg to 7:3.2.12-1~deb9u1 (DSA-4258, DSA-4249).
    - Upgrade libmspack to 0.5-1+deb9u2 (DSA-4260).
    - Upgrade Samba to 2:4.5.12+dfsg-2+deb9u3 (DSA-4271).
    - Upgrade the Apache XML Security for C++ library to 1.7.3-4+deb9u1
      (DSA-4265).

  * Bugfixes
    - Don't display the Enigmail configuration wizard in every Tails session
      (Closes: #15693, #15746). Fix against Tails 3.8.
    - Make the torstatus GNOME Shell extension actually translatable
      (Closes: #15715). Fix against the first Tails release that included
      this extension.
    - Drop Icedove → Thunderbird migration code which started causing trouble.
    - Tails Installer:
      · Link to upgrade documentation when upgrading (Closes: #7904).
      · Show the reinstall option only when the device is big enough to make
        a full reinstallation (Closes: #14810).
      · Make the main window fit in a 600px-high screen (Closes: #14849).
      · Show the correct device size in the reinstall confirmation dialog
        (Closes: #15590).
    - Tails Greeter: don't display file:/// URLs to users (Closes: #15582).

  * Minor improvements and updates
    - Install Mesa and libdrm* from stretch-backports and upgrade the Nouveau
      X.Org video driver to 1.0.15. This improves support for some graphics
      cards such as NVIDIA Pascal series (Closes: #14910)
    - htpdate: improve diagnostics output when the date header can't be fetched.
    - Onion Grater: support named AppArmor profiles.
    - Update Onion Grater's config for new Tor Browser AppArmor profile name.
    - Enable e10s in the Unsafe Browser.
    - Delete all search plugins for the Unsafe Browser (Closes: #15708).
    - Display a deprecation warning when starting Liferea (#11082).
    - Upgrade VirtualBox guest modules to 5.2.16-dfsg-3~bpo9+2.
    - Use Tor Browser for browsing the documentation even when offline
      (Closes: #15720).
    - Provide feedback while Tor Browser, "Tails documentation"
      or "Report an error" are starting (Closes: #15101).
    - WhisperBack: remove the right pane (Closes: #7180).
    - tails-debugging-info: return machine-readable, structured data.
      Adjust WhisperBack accordingly (Closes: #8514). This paves the way
      towards more usable bug reports (#8722).
    - Port lots of our Perl code to more lightweight libraries.
      This decreases the amount of memory used by the persistence
      configuration interface.
    - Do not hide applications that require an admin password (Closes: #11013).
    - Try unlocking every persistent volume when multiple ones are
      available (Closes: #15653).
    - Upgrade Electrum to 3.1.3-1~bpo9+1.
    - Upgrade most firmware to 20180518-1.
    - Upgrade Intel microcode to 3.20180703.2~bpo9+1.
    - Upgrade AMD microcode to 3.20180524.1.

  * Build system
    - Drop AppArmor feature set pinning: this is now done in Debian Stretch
      (Closes: #15341).
    - Remove the now unused deb.torproject.org sid APT source (Closes: #15638).
    - Install OnionShare from our custom APT repo instead of from sid.
      We've mistakenly tracked sid for a while and it has become a problem,
      so stick to the version that works for us until Tails 4.0.
    - Fix building the ISO on zfs by dropping the cache=none setting for
      vmproxy's storage (Closes: #14404).
    - Update the Vagrant basebox for any change under vagrant/.
      Previously, some relevant changes were not effective until something under
      vagrant/definitions/tails-builder/ was changed.
    - Make intltool ignore .py files: `intltool-update --maintain` seems to be
      buggy with .py files.
    - Refresh our CUPS AppArmor profile patch to apply on 2.2.1-8+deb9u2.
    - Make it more obvious that the .orig file check is fatal (Closes: #15727).
    - Delete baseboxes once they're 6 months old instead of 4.
      This is more in line with the delay between our major releases these days.
    - Rename /usr/share/amnesia to /usr/share/tails. It was about time.
    - Abort the build if /etc/{passwd,group} has changed (Closes: #15419).
      Such changes can break Tails after an automatic upgrade was applied
      so let's detect it ASAP. Consequently, ensure a few GIDs — that wanted
      to play musical chairs — are the same as in Tails 3.8 (Closes: #15695).
    - Don't fail the build if the APT lists don't include any package
      whose name matches ^geoclue.

  * Test suite
    - Adjust to the new tails-persistence-setup API.
    - Update the Tor Browser's AppArmor profile name.
    - Re-enable the "I can print the current page […]" test.
    - Update tests wrt. the fact tails-upgrade-frontend-wrapper was ported
      to Python (Closes: #15379).
    - Make a test more robust by waiting for the page to have loaded.
    - Adjust to the fact the WhisperBack debugging info is now configured
      in a machine-readable file.
    - Remove test for tails-debugging-info, that has been a no-op for a while.
    - Adjust for Tor Browser 8.
    - Make the "I open the address" step more robust and accordingly
      stop marking the tests that use it in the Unsafe Browser
      as fragile (refs: #14771).
    - De-duplicate a number of images of standard GTK+ 3 widgets.
    - Make the audio and WebM tests more robust.
    - Make the "I start the Tor Browser in offline mode" step more robust.
    - Make the "AppArmor has (not )? denied" step more robust.
    - Don't try and use XVFB_PID if it's not set (Closes: #15730).
    - Adjust Pidgin test to use a certificate that's still in Debian
      (Closes: #15762).
    - Use a hopefully more reliable public GnuPG key and make tests
      more robust against new subkeys being added (Closes: #15771).
    - Stop hard-coding the list of RTL Tor Browser locales.
    - Fix the "Unsafe Browser can be used in all languages supported in Tails"
      test for locales that have a translated homepage (Closes: #11711).
    - Take into account that apt(8) won't return when run in the remote shell
      with the ASP hooks enabled.

 -- Tails developers <tails@boum.org>  Thu, 16 Aug 2018 18:37:47 +0000

tails (3.8) unstable; urgency=medium

  * Security fixes
    - Upgrade Tor Browser to 7.5.6 (MFSA 2018-17; Closes: #15683).
    - Upgrade Enigmail to 2.0.7 (partly fixes #15602 aka. EFAIL).
    - Upgrade libgcrypt to 1.7.6-2+deb9u3 (DSA-4231-1).
    - Upgrade perl to 5.24.1-3+deb9u4 (DSA-4226-1).

  * Bugfixes
    - Thunderbird: fix importing public OpenPGP keys from email attachments
      (Closes: #15610).
    - Make the Unsafe Browser home page translatable again (Closes: #15461).

  * Minor improvements
    - Don't display the "Know your rights" message on Thunderbird first run.
    - Move Thunderbird's default userChrome.css to /etc/thunderbird, just like
      we do for Tor Browser, for easier upgrade handling.

 -- Tails developers <tails@boum.org>  Mon, 25 Jun 2018 09:59:22 +0000

tails (3.7.1) unstable; urgency=medium

  * Security fixes
    - Upgrade Tor Browser to 7.5.5 (MFSA 2018-14; closes: #15643).
    - Upgrade Thunderbird to 52.8.0 (DSA-4209-1; Closes: #15607).
      - Partially fixes EFAIL.
      - Fixes importing OpenPGP keys from keyservers with Enigmail.
      - Accordingly refresh our Thunderbird AppArmor profile patch.
    - Upgrade cURL to 7.52.1-5+deb9u6 (DSA-4202-1).
    - Upgrade GnuPG (modern) 2.1.18-8~deb9u2 (DSA-4222-1).
    - Upgrade GnuPG (legacy) to 1.4.21-4+deb9u1 (DSA-4223-1).
    - Upgrade Git to 1:2.11.0-3+deb9u3 (DSA-4212-1).
    - Upgrade PackageKit to 1.1.5-2+deb9u1 (DSA-4207-1).
    - Upgrade procps to 2:3.3.12-3+deb9u1 (DSA-4208-1).
    - Upgrade wavpack to 5.0.0-2+deb9u2 (DSA-4197-1).
    - Upgrade wget to 1.18-5+deb9u2 (DSA-4195-1).
    - Upgrade xdg-utils to 1.1.1-1+deb9u1 (DSA-4211-1).

  * Bugfixes
    - Fix setting a screen locker password with non-ASCII characters
      (Closes: #15636).
    - WhisperBack:
      - Rename the WhisperBack launcher to "WhisperBack Error Reporting"
        so that users have a better chance to understand what it does
        (Closes: #6432)
      - Ensure debugging info in Whisperback reports don't contain email
        signature markers so that email clients forward it in full
        (Closes: #15468).
      - Wrap text written by the user to 70 chars (Closes: #11689).

  * Minor improvements
    - The "Tails documentation" desktop launcher now opens /doc instead of
      the aging /getting_started that confused people during user testing
      (Closes: #15575).

  * Test suite
    - Update to match "Tails documentation" behaviour change.

 -- Tails developers <tails@boum.org>  Sat, 09 Jun 2018 19:53:51 +0000

tails (3.7) unstable; urgency=medium

  * Security fixes
    - Upgrade Tor Browser to 7.5.4 (MFSA 2018-12, Closes: #15588).
    - Upgrade OpenSSL to 1.1.0f-3+deb9u2 (DSA-4157).
    - Upgrade Perl to 5.24.1-3+deb9u3 (DSA-4172).
    - Upgrade Libre Office to 1:5.2.7-1+deb9u4 (DSA-4178).
    - Upgrade libmad to 0.15.1b-8+deb9u1 (DSA-4192).

  * Bugfixes
    - Enable the removal of OpenPGP keyblock in Whisperback (closes: #7797).
    - Show the logo in Whisperback's About menu (closes: #13198).
    - Use the same font in all the Whisperback report (Closes: #11272).
    - Update tails-bugs@tails.boum OpenPGP key (Closes: #15534).

  * Minor improvements
    - Stop installing python-qt4 and python-trezor (Closes: #15391).
    - Make WhisperBack easier to find in the GNOME Overview (Closes: #13299).

 -- Tails developers <tails@boum.org>  Tue, 08 May 2018 01:47:22 +0200

tails (3.6.2) unstable; urgency=medium

  * Security fixes
    - Upgrade Tor Browser to 7.5.3 (MFSA 2018-10, Closes: #15459).
    - Upgrade Thunderbird to 1:52.7.0-1~deb9u1.0tails1 (DSA-4155,
      Closes: #15471).
    - Upgrade libicu to 57.1-6+deb9u2 (DSA-4150).
    - Upgrade intel-microcode to 3.20180312.1~bpo9+1. Implements
      IBRS/IBPB/STIPB support, Spectre-v2 mitigation for: Sandybridge,
      Ivy Bridge, Haswell, Broadwell, Skylake, Kaby Lake, Coffee Lake
      (Closes: #15173).

  * Bugfixes
    - Tor Browser AppArmor profile:
     * Grant the main Firefox process access to machine-id: needed for
       IBus support (Closes: #15437).
     * Allow access to extensions installed by the user such as Tails
       Verification (Closes: #15434).
    - Remove packages needed to support Video Acceleration API
      (VA-API) because they breaks opening GNOME Settings and Totem in
      Tails 3.6 on some computers (only NVIDIA for now but perhaps
      other hardware is affected). (Closes: #15433, #15449)
    - Upgrade Linux to 4.15.11-1 and bump the aufs submodule (Closes:
      #15456, #15457).
    - tails-documentation script:
      * open translated documentation page in Tor Browser when online
        (Closes: #15371).
      * use documented syntax for os.execv (Refs: #15332)
      * re-add support for passing a HTML anchor as the second
        argument.
    - Fix issue where the tails-persistence-setup user's guid would be
      changed when it was the uid that was intended (Closes: #15422).

 -- Tails developers <tails@boum.org>  Thu, 29 Mar 2018 17:49:42 +0200

tails (3.6.1) unstable; urgency=medium

  * Security fixes
    - Upgrade Tor Browser to 7.5.2 (MFSA 2018-08 i.e. CVE-2018-5146).
    - Upgrade libvorbis to 1.3.5-4+deb9u2 (DSA 4140-1 aka. CVE-2018-5146).
    - Upgrade curl to 7.52.1-5+deb9u5 (DSA 4136-1).
    - Upgrade samba to 2:4.5.12+dfsg-2+deb9u2 (DSA 4135-1).

  * Bugfixes
    - Fix ISO build reproducibility (Closes: #15400)
    - Disable Selfrando: Tor Browser upstream currently enables it only
      in non-release builds
      (https://trac.torproject.org/projects/tor/ticket/24912#comment:8).

 -- Tails developers <tails@boum.org>  Fri, 16 Mar 2018 22:42:00 +0000

tails (3.6) unstable; urgency=medium

  * Major changes
    - Upgrade Tor Browser to 7.5.1.
    - Upgrade Tor to 0.3.2.10. (Closes: #15158)
    - Add ability to lock the screen. (Closes: #5684)
    - Add initial support for Meek bridges. (Closes: #8243)
    - Upgrade to Thunderbird 52.6.0. (Closes: #15298)
    - Enable Thunderbird AppArmor profile. (Closes: 11973)
    - Upgrade Linux to 4.15.0-1. (Closes: #15309).
    - Upgrade systemd to 237.
    - Upgrade Electrum to 3.0.6. (Closes: #15022)
    - Upgrade the base system to the Debian Stretch 9.4 point-release
      (Closes: #15341)
    - Port a few shell scripts to Python thanks to GoodCrypto. (Closes: #11198)

  * Security fixes
    - Upgrade Intel processor microcode firmware. (Closes: #15173).
    - Upgrade poppler to 0.48.0-2+deb9u1. (CVE-2017-14929, CVE-2017-1000456)
    - Upgrade tiff to 4.0.8-2+deb9u2 (CVE-2017-9935, CVE-2017-11335,
      CVE-2017-12944, CVE-2017-13726, CVE-2017-13727, CVE-2017-18013)
    - Upgrade ffmpeg to 7:3.2.10-1~deb9u1. (CVE-2017-17081)
    - Upgrade libtasn1-6 to 4.10-1.1+deb9u1. (CVE-2017-10790, CVE-2018-6003)
    - Upgrade Libre Office to 1:5.2.7-1+deb9u2. (CVE-2018-6871)
    - Upgrade libvorbis to 1.3.5-4+deb9u1. (CVE-2017-14632, CVE-2017-14633)
    - Upgrade gcc to 6.3.0-18+deb9u1.
    - Upgrade util-linux to 2.29.2-1+deb9u1. (CVE-2018-7738)
    - Upgrade isc-dhcp to 4.3.5-3+deb9u1 (CVE-2017-3144, CVE-2018-5732,
      CVE-2018-5733)

  * Minor improvements
    - Avoid noisy warning at boot time by creating tails-upgrade-frontend's
      trusted GnuPG homedir with stricter permissions, then making it looser.
      (Closes: #7037)
    - Drop (broken) Thunderbird dedicated SocksPort. (Closes: #12460)
    - Drop customized update-ca-certificates.service. (Closes: #14756)
    - Update AppArmor cupsd profile. (Closes: #15029)
    - Improve UX when GDM does not start. (Closes: #14521)
    - Install packages needed to support Video Acceleration API.
      (Closes: #14580)
    - Upgrade aufs-dkms for Linux 4.15. (Closes: #15132).
    - Ship pdf-redact-tools, thanks to dachary <loic@dachary.org>.
      (Closes: #15052)
    - Additional Software Packages: convert to python3 and PEP-8.
      (Closes: #15198)
    - Additional Software Packages: do not check for updates every time the
      network gets reconnected. (Closes: #9819)
    - Revert to xorg-xserver from Stretch. (Closes: #15232)
    - Open Tails documentation in Tor Browser when online. (Closes: #15332)
    - Disable Enigmail's Memory Hole feature. (Closes: #15201)
    - Persistence Setup: stop depending on Synaptic. (Closes: #15263)

  * Bugfixes
    - Additional Software Packages: fix the "incomplete online upgrade
      process" bug in offline mode (Closes: #14570)
    - Additional Software Packages: do not block Desktop opening.
      (Closes: #9059)
    - Install OpenPGP Applet 1.1. (Closes: #6398).
    - Repair rng-tools using a real start-stop-daemon program.
      (Closes: #15344)
    - Tails installer: fix bug with unicode status messages. (Closes: #15254)

  * Build system
    - Abort if tails-custom-apt-sources failed.
    - Abort the ISO build when DKMS modules are not built. (Closes: #14789).
    - Improve how we track dependencies in build hooks. (Closes: #14818)
    - Fix (potential) rare race condition during build.
    - Ensure the SquashFS has /etc/hostname properly configured.
      (Closes: #15322)
    - Bump builder VM's RAM. (Closes: #15310)

  * Test suite
    - Log the list of systemd jobs when systemctl is-system-running fails.
      (Closes: #14772).
    - Allow more time for 'systemctl is-system-running' to succeed.
    - Only support SikuliX, not Sikuli.
    - Disable SPICE clipboard sharing.
    - Don't flood the debug logger with the journal contents.
    - Rescue exception.
    - Enter a name into the Thunderbird account configuration.
      (Closes: #11256)
    - Fix the "I do not see ..." step's case. (Closes: #14929)
    - Mark scenarios that use the "The Report an Error launcher will…" step
      as fragile (Closes: #15321)
    - Test that Tor Browser opens docs when online. (Closes: #15332)
    - Adapt test after warning moved to after Unsafe Browser verification
      dialog. (Closes: #8775)
    - Dogtailify electrum.feature.
    - Add additional software packages feature. (Closes: #14572)
    - Disable test that is broken due to a Tor Browser bug. (refs: #15336)

 -- Tails developers <tails@boum.org>  Mon, 12 Mar 2018 21:28:29 +0100

tails (3.5) unstable; urgency=medium

  * Security fixes
    - Upgrade amd64-microcode to 3.20171205.1, for the mitigation
      against Spectre (CVE-2017-5715) (Closes: #15148).
    - Upgrade Tor Browser to 7.5-build3 (Closes:  #15197).
    - Upgrade Thunderbird to 1:52.5.2-2~deb9u1.0tails1 (Closes: #15033)
    - Upgrade gdk-pixbuf to 2.36.5-2+deb9u2.0tails1 (Closes: #15177).
    - Upgrade bind9 to 1:9.10.3.dfsg.P4-12.3+deb9u4.
    - Upgrade libxml2 to 2.9.4+dfsg1-2.2+deb9u2.

  * Minor improvements
    - Upgrade Linux to 4.14.13, which is the first kernel that has the
      "[x86] microcode/AMD: Add support for fam17h microcode loading"
      commit, that's needed to load the AMD fam17h microcode for
      mitigating the Spectre vulnerability (CVE-2017-5715).

  * Bugfixes
    - Drop Claws Mail persistence setting migration. Whenever
      persistent Claws Mail setting is enabled, this creates an empty
      ~/.icedove/ directory, that prevents Thunderbird from starting
      (Closes: #12734).
    - Don't prevent the GNOME Applications button from opening its menu if
      time syncing resulted in a shift back in time (Closes: #14250).
    - Tails Installer: when cloning Tails to another USB drive, check
      if the target device has enough space *before* any destructive
      actions are made (Closes: #14622).
    - Tor Browser: make "Print to file" work again, for all locales
      (Closes: #13403, #15024).

  * Build system
    - Fix option passed to cmp: -q is not supported but --quiet is.
      Spotted on feature/buster that's the first branch that exercises
      this code, but there's no reason to fix it only there.

  * Test suite
    - Adapt tests for Tor Launcher 0.2.14.3, i.e. the one shipped with
      Tor Browser 7.5 in Tails 3.5 (Closes: #15064).
    - Add support for creating arbitrarily sized partitions.
    - Add a "Try cloning Tails to a too small partition" scenario
      (regression test for #14622).

 -- Tails developers <tails@boum.org>  Tue, 23 Jan 2018 00:57:58 +0100

tails (3.4) unstable; urgency=medium

  * Security fixes
    - Install Linux 4.14.0-3 from sid (Closes: #14976). This enables
      the kernel-side mitigations for Meltdown.
    - Upgrade curl to 7.52.1-5+deb9u3.
    - Upgrade enigmail to 2:1.9.9-1~deb9u1.
    - Upgrade gimp to 2.8.18-1+deb9u1.
    - Upgrade imagemagick to 8:6.9.7.4+dfsg-11+deb9u4.
    - Upgrade libav (ffmpeg) to 7:3.2.9-1~deb9u1.
    - Upgrade libxcursor to 1:1.1.14-1+deb9u1.
    - Upgrade libxml-libxml-perl to 2.0128+dfsg-1+deb9u1.
    - Upgrade poppler to 0.48.0-2+deb9u1.
    - Upgrade rsync to 3.1.2-1 3.1.2-1+deb9u1.
    - Upgrade samba to 2:4.5.12+dfsg-2+deb9u1.
    - Upgrade sensible-utils to 0.0.9+deb9u1.
    - Upgrade tor to 0.3.1.9-1~d90.stretch+1.

  * Minor improvements
    - Display TopIcons systray on the left of the system menu. This
      fixes #14796 (on Buster, it is displayed in the middle of the
      screen, on the left of the clock) and an annoying UX problem we
      have on Stretch: OpenPGP applet is in the middle of icons that
      share the exact same (modern, GNOME Shell-like) behaviour, which
      is disturbing when opening one of the modern menus and moving
      the mouse left/right to the others, because in the middle one
      icon won't react as expected, and the nice blue bottom border
      continuity is broken.
    - Use the "intel" X.Org driver for integrated graphics in Intel
      i5-7300HQ (Closes: #14990).
    - Enable HashKnownHosts in the OpenSSH client (Closes: #14995).
      Debian enables HashKnownHosts by default via /etc/ssh/ssh_config
      for good reasons, let's not revert to the upstream default.
    - Pin the AppArmor feature set to the Stretch's kernel one. Linux
      4.14 brings new AppArmor mediation features and the policy
      shipped in Stretch may not be ready for it. So let's disable
      these new features to avoid breaking stuff: it's too hard to
      check if all the policy for apps we ship (and that users install
      themselves) has the right rules to cope with these new mediation
      features.

  * Bugfixes
    - Don't delete downloaded debs after install (Closes: #10958).
    - Install xul-ext-ublock-origin from sid to make the dashboard
      work again(Closes: #14993). Thanks to cacahuatl
      <cacahuatl@autistici.org> for the patch!
    - Additional software feature: use debconf priority critical to
      prevent failure when installing packages otherwise requiring
      manual configuration (Closes: #6038)
    - Don't include anything under /lib/live/mount/medium/ in the
      readahead list (Closes: #14964). This fixes the boot time
      regression introduced in Tails 3.3.

  * Build system
    - Display a more helpful error message when the 'origin' remote
      does not point to the official Tails Git repository. This task
      calls git_base_branch_head() which relies on the fact 'origin'
      points to our official repo.
    - Vagrant: never build the wiki early. This has caused several
      issues throughout the years, the lastest instance being the
      reopening of #14933. (Closes: #14933)
    - Install libelf-dev during the time we need it for building DKMS modules.
    - Make the DKMS build hook verbose, and display DKMS modules build
      logs on failure. This hook is a recurring cause of headaches,
      let's simplify debugging.
    - Remove obsolete duplicate build of the virtualbox-guest DKMS
      module.

  * Test suite
    - Log the list of systemd jobs when systemctl is-system-running
      fails (Closes: #14772). Listing the units is not enough: in most
      cases I've seen, is-system-running returns "starting" which
      means the job queue is not empty, and to debug that we need the
      list of jobs.
    - Only support SikuliX; drop support for Sikuli.
    - Disable SPICE clipboard sharing in the guest. It could only mess
      things up, and in fact has confused me by suddenly setting my
      *host's* clipboard to "ATTACK AT DAWN"... :)
    - Decode Base64.decode64 return value appropriately; it returns
      strings encoded in ASCII-8bit.
    - Don't flood the debug logger with the journal contents.
    - Handle case where $vm is undefined during an extremely early
      scenario failure.
    - Allow more time for 'systemctl is-system-running' to
      succeed. (Refs: #14772)
    - Make Sikuli attempt to find replacements on FindFailed by
      employing fuzz, or "lowering the similarity factor". The
      replacements (if found) are saved among the artifacts, and
      serves as potential drop-in-replacements for outdated
      images. The main use case for this is when the font
      configuration in Tails changes, which normally invalidates a
      large part of our images given that our default high similarity
      factor. We also add the `--fuzzy-image-matching` where the
      replacements are used in case of FindFailed, so the tests can
      proceed beyond the first FindFailed. The idea is that a full
      test suite run will produce replacements for potentially *all*
      outdated images.
    - Fix our findAny() vs findfailed_hook. For findAny() it might be
      expected that some images won't be found, so we shouldn't use
      our findfailed_hook, which is about dealing with the situation
      where images need to be updated.
    - Make sure Pidgin's D-Bus policy changes are applied (Closes:
      #15007). Without the HUP there's a race that we sometimes lose.
    - Nump the Unsafe Browser's start page image (Closes: #15006).
    - Hot-plug a 'pcnet' network device instead of 'virtio' on Sid,
      since the latter is not detected on Sid (Closes: #14819).

 -- Tails developers <tails@boum.org>  Mon, 08 Jan 2018 16:57:07 +0100

tails (3.3) unstable; urgency=medium

  * Major changes
    - Upgrade the base system to the Debian Stretch 9.2 point-release
      which gives us tons of bugfixes (Closes: #14714).
    - Install Linux 4.13.0-1 (Closes: #14789).

  * Security fixes
    - Upgrade Thunderbird to 52.4.0 (Closes: #14963).
    - Upgrade Tor Browser to 7.0.10 (Closes: #14940).
    - Upgrade gdk-pixbuf to 2.36.5-2+deb9u1.0tails1 (Closes: #14729).

  * Minor improvements
    - Upgrade to Tor 0.3.1.8-2~d90.stretch+1, a new stable Tor series.
    - tails-documentation: rewrite in Python + use WebKit for display
      instead of the Tor Browser. Since Tor Browser 7.0.8 rendering of
      local pages (like our docs) fail (#14962) so this is probably a
      temporary workaround of that.
    - Replace the Unsafe Browser's warning pages with static,
      pure-HTML versions. This is truly a *temporary* workaround for
      #14962.
    - Update deb.tails.boum.org APT repo key (Closes: #14927)
    - Refresh Tor Browser AppArmor profile patch to apply on top of
      torbrowser-launcher 0.2.8-4's (Closes: #14923).
    - Drop obsolete manual enabling of AppArmor on the kernel
      command-line: it's now enabled by default, so the (Tails -
      Debian) delta gets smaller. :)

  * Bugfixes
    - Install Tails Installer 5.0.2. Fixes:
      * Most notably, fix an issue preventing Tails Installer from
        installing to drives containing a non-Tails partition that
        (obviously) has affected a lot of users. (Closes: #14755).
      * Fix an issue that made the resulting installations unbootable
        if Tails Installer was using a too recent udisks2, e.g. the
        one currently in Debian Sid (Closes: #14809).
      * Code clean-ups (Closes: #14721, #14722, #14723).
    - Fix UEFI boot for USB sticks installed with Universal USB
      Installer (Closes: #8992).
    - Force Tor Browser and Thunderbird to enable accessibility
      support even if no a11y feature is enabled in GNOME yet (Closes:
      #14752, #9260).
    - Mark our custom Desktop launchers as trusted (Closes: #14793,
      Refs: 14584).
    - Add a systemd --user target for bits of GNOME
      EarlyInitialization managed by systemd, and make the keyboard
      layout configuration as part of it. This fixes an issue where
      the layout chosen in the Greeter sometimes wasn't applied in the
      GNOME session (Closes: #12543).

  * Build system
    - auto/{build,clean,config}: run with `set -eu`.
    - Add script to sanity check the website. Currently it ensures all
      blog posts and security advisories have valid Ikiwiki 'meta
      date' directives, since we depend on it for reproducibility.
      Also make passing this sanity check a pre-condition for building
      the website (Closes: #12726, #14767).
    - Abort the ISO build when DKMS modules were not built.
    - Take into account where DKMS modules get installed nowadays.
    - auto/build: normalize file timestamps in wiki/src before
      building. The copy of the website included in the ISO image has
      "Posted" timestamps that apparently match when we cloned the Git
      repository, which affects reproducibility. (Closes: #14933).
    - Fix reproducibility of builds of topic branches that lag behind
      their base branch with the mergebasebranch build option enabled.
      Two otherwise identical merge commits done at different times
      get different IDs, and we happen to embed in the ISO the ID of
      the commit we're building from. (Closes: #14946)

  * Test suite
    - Bump timeout for "I can save the current page as", otherwise the
      "The Tor Browser directory is usable" scenario fails randomly
      when the system is under load.
    - New scenario: installing Tails to an eligible drive with an
      existing filesystem. This is a regression test for #14755.
    - New scenario: re-installing over an existing Tails installation.

 -- Tails developers <tails@boum.org>  Tue, 14 Nov 2017 04:53:27 +0100

tails (3.2) unstable; urgency=medium

  * Major changes
    - Upgrade Linux packages to the Debian kernel 4.12.0-2, based on
      mainline Linux 4.12.12 (Closes: #11831, #12732, #14673).

  * Security fixes
    - Upgrade Tor Browser to 7.0.6-build3 (Closes: #14696).
    - Upgrade to Thunderbird 52.3.0 (Closes: #12639).
    - Deny access to Pidgin's D-Bus service (Closes: #14612). That D-Bus
      interface is dangerous because it allows _any_ application running
      as `amnesia' that has access to the session bus to extract
      basically any information from Pidgin and to reconfigure it:
      https://developer.pidgin.im/wiki/DbusHowto
    - Block loading of Bluetooth kernel modules (Closes: #14655) and
      block Bluetooth devices with rfkill (Closes: #14655).
    - Add localhost.localdomain to the hosts file to prevent loopback
      leaks to Tor circuits (Closes: #13574). Thanks to tailshark for
      the patch!

  * Minor improvements
    - Upgrade to Tails Installer 5.0.1 (Closes: #8859, #8860, #12707). This
      version gets rid of the splash screen, detects when Tails is already
      installed on the target device (and then proposes to upgrade),
      and generally improves the UX. It also increases the Tails partition
      size and refuses to install to devices smaller than 8 GB.
    - Deprecate Thunderbird's preferences/0000tails.js (Closes: #12680).
    - Install the BookletImposer PDF imposition toolkit (Closes: #12686).
    - Tor Browser:
      * Fallback to ~/Tor Browser for uploads (Closes: #8917).
      * Silence some common operations that always are denied and
        otherwise would spam the journal (Closes: #14606)
    - Shell library: remove now unused functions (Closes: #12685).
    - Add pppoe to the installed packages (Closes #13463). Thanks to geb
      for the patch!
    - Replace syslinux:i386 with syslinux:amd64 in the ISO9660
      filesystem (Closes: #13513).
    - htpdate: fix date header regexp (Closes: #10495). It seems that
      some servers (sometimes) do not send their headers with first
      letter uppercased, hence a lot of failures to find the date in it.
    - Install aufs-dkms from Debian unstable (Closes: #12732).
    - Install vim-tiny instead of vim-nox (Closes: #12687). On Stretch,
      vim-nox started pulling ruby and rake in the ISO. I think vim-tiny
      would be good enough, and would save a few MiB in the ISO. Those
      who use vim more intensively and want another flavour of vim are
      likely to need persistence anyway, and can thus install a more
      featureful vim with the additional software packages feature.
    - Remove gksu and its and gconf's dependencies (Closes: #12738). We
      use pkexec instead of gksudo. gksu is unmaintained, buggy
      (e.g. #12000), and it is the only reason we ship GConf, which we
      want to remove. The other removals are:
      * libgnomevfs2-extra, which was previously used for SSH/FTP support in
        Nautilus, but isn't needed for that any more.
      * libgnome2-bin which provides gnome-open, which isn't required by
        any application in Tails (as far as we know).
      * Configurations and scripts that become obsolete because of these
        removals.
    - Refresh torbrowser-AppArmor-profile.patch to apply cleanly on top
      of torbrowser-launcher 0.2.8-1 (Closes: #14602).
    - Switch from Florence to GNOME's on-screen keyboard (Closes: #8281)
      and incidentally improve accessibility in GTK+ 2.0 and Qt
      applications. This drops Florence and the corresponding GNOME
      Shell extension.
    - Make ./HACKING.mdwn a symlink again (Closes: #13600).
    - Implement refresh-translations --force .
    - Rework how we handle the individual POT files of our applications.
      Comparing the new temporary POT files we generate with the
      temporary POT files we generated last time (if ever, and if we
      did, for which branch?) is not relevant; these POT files are only
      used for merging into a new tails.pot and *that* one is relevant
      to diff against the old tails.pot.
    - Update the Tails signing key. (Closes: #11747)
    - Reproducibility:
      * Ensure reproducible permissions for /etc/hostname (Closes:
        #13623).
      * Patch desktop-file-utils to make its mimeinfo.cache reproducible
        (Closes: #13439).
      * Patch glib2.0 to make its giomodule.cache reproducible (Closes:
        #13441).
      * Patch gdk-pixbuf to make its loaders.cache reproducible (Closes:
        #13442).
      * Patch gtk2.0 and gtk3.0 to make their immodules.cache
        reproducible (Closes: #13440).
      * Remove GCconf: it is a source of non-determinism in the
        filesystem (element order in /var/lib/gconf/defaults/%gconf-tree-*.xml)
        which made Tails unreproducible.
      * Ignore comment updates in POT files, which was a source of
        non-determinism and therefore prevented Tails from being
        reproducible (Closes: #12641).
    - Kernel hardening:
      * Increase mmap randomization to the maximum supported value
        (Closes: #11840). This improves ASLR effectiveness, and makes
        address-space fragmentation a bit worse.
      * Stop explicitly enabling kaslr: it's enabled by default in
        Debian, and this kernel parameter is not supported anymore.
      * Disable kexec, to make our attack surface a bit smaller.

  * Bugfixes
    - Start Nautilus silently in the background when run as root
      (Closes: #12034). Otherwise, after closing Nautilus one gets the
      prompt back only after 5-15 seconds, which confuses users and makes
      our doc more complicated than it should.
    - Ensure pinentry-gtk2 run by Seahorse has the correct $DISPLAY set
      (Closes: #12733).

  * Build system
    - build-manifest-extra-packages.yml: remove squashfs-tools version
      we don't use anymore (Closes: #12684). Apparently our
      apt-get/debootstrap wrapper tricks are enough to detect the
      version of squashfs-tools we actually install and use.
    - Merge base branch earlier, i.e. in auto/config instead of
      auto/build (Closes: #14459). Previously, a given build from a topic
      branch would mix inconsistent versions of things.
    - Fail builds started before SOURCE_DATE_EPOCH (Closes:
      #12352). Such builds would not be reproducible, and this is an
      assumption (a reasonable one!) that we do all over the place, so
      let's fail early. While we're at it, let's fail if
      SOURCE_DATE_EPOCH is not set as well. Actually we would fail any
      way if that was the case when reaching our
      99-zzzzzz_reproducible-builds-post-processing build hook, but
      let's fail early.

  * Test suite
    - Test the GNOME Root Terminal.
    - Take into account that Tails Installer 5.0.1 refuses to install
      Tails to devices smaller than 8 GiB. It'll still allow *upgrading*
      such sticks though.
    - Use 7200 MiB virtual USB drives when we really mean 8 GiB. In the
      real world, USB sticks labeled "8 GB" can be much smaller, so
      Tails Installer will accept anything that's at least 7200 MiB.
      This commit makes us exercise something closer to what happens in
      the real world, and incidentally it'll save storage space on our
      isotesters and improve test suite performance a bit. :)
    - Have unclutter poll every 0.1s instead of continuously. On current
      sid, virt-viewer eats a full CPU and doesn't do its job when
      "unclutter -idle 0" is running.
    - Adapt tests for Tails Installer 5.0.1.
    - Workaround Pidgin's DBus interface being blocked since we actually
      depend on it for some tests.
    - Test that Pidgin's DBus interface is blocked.
    - Save more data on test suite failures (Refs: #13541):
      * When Tor fails to bootstrap, save Tor logs and chutney nodes
        data.
      * When Htpdate fails to synchronize the clock, save its logs.
      * Always save the systemd journal on failure.
    - When testing emergency shutdown, wait longer for Tails to tell
      us it has finished wiping the memory. The goal here is to help
      us understand whether (Refs: #13462) is a bug in the emergency
      shutdown feature or in our test suite.
    - Restart nautilus-desktop if Desktop icons are not visible
      (Closes: #13461).
    - Test suite: fix assert_raise() when using ruby-test-unit >=
      3.2.5 (Closes: #14654). ruby-test-unit 3.2.5 added native Java
      exception support for JRuby. The fact we defined the :Java
      constant was enough to trigger that JRuby-specific code, which
      failed.
    - Test suite: take into account that click-to-play is not required
      anymore for WebM videos in Tor Browser (Closes: #14586).

 -- Tails developers <tails@boum.org>  Mon, 25 Sep 2017 22:23:01 +0200

tails (3.1) unstable; urgency=medium

  * Security fixes
    - Upgrade Tor Browser to 7.0.4-build1 (Closes: #13577).
    - Upgrade Linux to 4.9.30-2+deb9u3.
    - Upgrade libtiff to 4.0.8-2+deb9u1.
    - Upgrade bind9 to 1:9.10.3.dfsg.P4-12.3+deb9u2.
    - Upgrate evince to 3.22.1-3+deb9u1.
    - Upgrade imagemagick 8:6.9.7.4+dfsg-11+deb9u1.
    - Ensure Thunderbird cleans its temporary directory. (Closes: #13340).

  * Minor improvements
    - Patch gconf to produce reproducible XML output (refs: #12738). This is
      the temporary solution for #12738 in Tails 3.1 which will be reverted
      (and fixed permanently by removing gconf) in Tails 3.2.
    - Apply Debian bts patch to cracklib to produce reproducible dictionnaries
      (Closes: #12909).
    - Upgrade to Debian 9.1 (Closes: #13178).

  * Bugfixes
    - Replace faulty URL in htpdate neutral pool (Closes: #13472).
    - Keep installing a version of Enigmail compatible with Thunderbird 45.x
      (Closes: #13530).
    - Fix the time syncing and Tor notifications translations (Closes: #13437).

  * Build system
    - Upgrade the Vagrant basebox for building ISO images to Stretch
      (Closes: #11738).
    - Fix on-disk build by bumping Vagrant build VM memory to 768M
      (Closes: #13480).
    - Fix rescue build option by exporting TAILS_BUILD_FAILURE_RESCUE
      (Closes: #13476).

  * Test suite
    - mark gnome screenshot scenario as fragile (refs: #13458)
    - mark UEFI scenario as fragile (refs: #13459).

 -- Tails developers <tails@boum.org>  Sat, 05 Aug 2017 15:25:51 +0200

tails (3.0.1) unstable; urgency=medium

  * Security fixes
    - Upgrade tor to 0.3.0.9-1~d90.stretch+1 (Closes: #13253).
    - Upgrade Linux to 4.9.30-2+deb9u2.
    - Upgrade libc to 2.24-11+deb9u1.
    - Upgrade libexpat1 to 2.2.0-2+deb9u1.
    - Upgrade libgcrypt20 to 1.7.6-2+deb9u1.
    - Upgrade libgnutls30 to 3.5.8-5+deb9u1.
    - Enable Debian security APT sources (Closes: #12309).

  * Minor improvements
    - Use a higher resolution image in Tails persistence setup
      (Closes: #12510).

  * Bugfixes
    - Forcibly set $SSH_AUTH_SOCK before starting GNOME
      Shell. Apparently, due to a race condition, GNOME keyring
      sometimes fails to tell the session manager about the correct
      SSH_AUTH_SOCK, and thus GNOME Terminal hasn't this variable set
      and any ssh process started in there won't use the (perfectly
      working) SSH agent (Closes: #12481).
    - Fix issue that made Tails Installer rejects working USB drives,
      pretending they're not "removable" (Closes: #12696).
    - Make behavior of the power button and lid close actions in the Greeter
      consistent with the regular GNOME session (Closes: #13000).

  * Build system
    - Track the latest debian-security archive for the corresponding
      APT sources, and not for the unrelated jessie-updates (Closes:
      #12829).
    - Print APT sources used in the build VM, to help debugging issues
      such as #12829.

 -- Tails developers <tails@boum.org>  Tue, 04 Jul 2017 15:59:18 +0200

tails (3.0) unstable; urgency=medium

  * Major changes
    - Upgrade Tor Browser to 7.0.1 (Closes: #12635, #12657).
    - Upgrade to a new snapshot of the Debian and Torproject
      APT repositories: respectively 2017060904 and 2017060903
      (Closes: #12609).

  * Minor improvements
    - Tor Browser: enable Electrolysis (e10s), i.e. render content in a separate
      child process, which will allow to improve performance and security
      further along the road. This required us to drop our branding add-on
      and re-implement its functionality in our Tor Browser wrapper
      (Closes: #12569).
    - Clean obsolete cached packages when using the Additional Software Packages
      feature (Closes: #12400).
    - Improve KeePassX database migration handling (Closes: #12375).
    - Upgrade OnionShare to 0.9.2, from Debian sid as it has been removed
      from Stretch (Closes: #12610).
    - Upgrade Tor to 0.3.0.8 (Closes: #12656).
    - Drop obsolete bilibop patch, that was applied in 0.5.2.1.
    - Include disk space usage information in the WhisperBack bug reports.
    - Reorder technical details in WhisperBack bug reports in way that makes
      more sense when reading them.
    - Convert lc.py to Python 3.
    - Simplify some Python code thanks to subprocess.check_ouput.
    - Set the initial keyboard focus on the "Start Tails" button
      in Tails Greeter (Closes: #12509).
    - Convert Tails Greeter's Debian packaging to current best practices.

  * Bugfixes
    - Fix persistent Thunderbird configuration migration when there is
      a mimeTypes.rdf, that doesn't contain any associations to "icedove"
      or "/usr/bin/iceweasel" (Closes: #12580).
    - Fix persistent browser bookmarks, by generating them from an sqlite dump
      (Closes: #12568).
    - Use the "intel" X.Org driver for Intel Atom/Celeron/Pentium Processor
      x5-E8000/J3xxx/N3xxx Integrated Graphics Controller.
    - `exec' from our Thunderbird wrapper so it doesn't remain running.
    - Tails Installer: don't allow installing on non-removable drives
      (Closes: #10731).
    - Fetch the torbrowser-launcher sources from Debian sid:
      it's been removed from Debian testing.
      Refresh torbrowser-AppArmor-profile.patch accordingly.
    - Unsafe Browser: remove the search bar, that's currently buggy
      and its presence only encourages unsupported usage (Closes: #12573).
    - Unsafe Browser: disable searching in the address bar. It can result
      in leaking hostnames and credentials to the default search
      engine operator (Closes: #12540).
    - Make our omni.ja modifications reproducible (Closes: #12620).
    - Generate the fontconfig cache in a reproducible manner (Closes: #12567).
    - Don't include torrents/rss.html in the ISO. It's not generated
      in a deterministic manner and is worthless in the ISO (Closes: #12619).
    - Improve the language → default keyboard layout mapping
      in Tails Greeter (Closes: #12547).
    - Don't close Tails Greeter's main window when Alt-F4 is pressed
      (Closes: #12462).

  * Test suite
    - Run emergency_shutdown.feature after usb_*.feature, to reduce disk
      space requirements (Closes: #12565).
    - Deal with server messages in Pidgin.
    - Improve Pidgin connectivity check robustness.
    - Flag the Synaptic test as fragile (i.e. #12586).
    - Optimization: only test once that Tails, booted on DVD, eventually
      shuts down after wiping memory.
    - Move tests about the shutdown applet to a dedicated feature,
      as they have nothing to do with Tails' "emergency" shutdown feature.
    - Adapt the network connectivity check to Stretch, and improve it to check
      both link and IP connectivity (Closes: #12602).
    - Apply a fix from upstream Git to mutter, to fix some of its interactions
      with dogtail (Closes: #11718).
    - Mark "Scenario: Watching a WebM video" as fragile (i.e. #10442).

  * Build system
    - Set create_box -e, to make the vagrant box generation a bit more robust.
      (Closes: #12578).
    - Install kernel from backports and Tails build deps before performing
      APT upgrade, to avoid useless bandwidth usage (Closes: #12529).
    - Update submodules after merging the base branch (Closes: #12556).
    - Rakefile: fix date comparison in basebox:clean_old (Closes: #12575).
    - Rakefile: have basebox:clean_old delete baseboxes more than 4 months old
      (refs: #12576).
    - Also check for fuzzy patches' .orig files at the end of our build hooks,
      so we detect any fuzzy patches applied by hooks (Closes: #12617).
    - Remove .orig files for patches we allow to be fuzzy.
    - Don't pre-build the wiki when mergebasebranch is enabled.
      When pre-building the wiki, we modify the PO files which results in a
      conflict from the base branch merge in case it modifies the same
      files, which breaks the build (Closes: #12611).
    - Rakefile: add a task that removes all tails-builder-* libvirt volumes
      (Closes: #12599).

 -- Tails developers <tails@boum.org>  Sat, 10 Jun 2017 14:39:10 +0000

tails (3.0~rc1) unstable; urgency=medium

  * Major changes
    - Install Thunderbird 1:45.8.0-3+tails2 and handle the Icedove → Thunderbird
      migration, including wrt. persistent data (Closes: #11712, #12242).
      This package also has the patch from
      https://bugzilla.mozilla.org/show_bug.cgi?id=1281959 applied,
      to ease future integration of the Thunderbird AppArmor profile.
      Also, drop the Claws → Icedove migration path.
    - Upgrade to a new snapshot of the Debian and Torproject
      APT repositories: 2017051803 (Closes: #12554).
    - Upgrade Linux packages to the Debian kernel 4.9.0-3, based on
      mainline Linux 4.9.25.
    - Replace the kexec-based memory erasure feature with the Linux kernel's
      memory poisoning (Closes: #12354, #12428). The kexec-based implementation
      was not reliable enough and provided a poor UX. Instead, we now return
      to the initramfs on shutdown and unmount all filesystems there, so their
      content and corresponding caches are erased.
    - Upgrade Tor Browser to 7.0a4 based on Firefox 52.1.1esr (Closes:
      #12115, #12464):
      * Unfortunately e10s (multi-process Firefox) is disabled (#12569).
      * Unfortunately persistent bookmarks created for the first time
        in Tails 3.0~rc1 is broken (#12568).
      * Adds exceptions for the extensions Tails installs on top of
        the vanilla Tor Browser (Closes: #11419).
    - Upgrade tor to 0.3.0.7-1 (Closes: #12485) and log both to the
      usual file and the journal (Closes: #12412).
    - Merge the code that makes Tails almost build reproducibly (Refs:
      #5630); we still have issues with the fontconfig cache (Refs:
      #12567).

  * Minor improvements
    - Add a HACKING document for new code contributors (Closes:
      #12164).
    - Rename tor-controlport-filter to onion-grater (Closes: #12394)
      and import patches killing the delta against Whonix version
      (Closes: #12173).
    - Improve onion-grater; thanks to Joy SN <joysn1980@yahoo.com>
      for the original patches (Closes: #12173):
      · add --listen-interface
      · make stdout/stderr unbuffered to ensure Python exceptions are logged
      · use yaml.safe_load()
    - Improve KeePassX database migration handling (refs: #12375).
    - Electrum: set coin selection strategy to 'Privacy' (Closes: #12177).
    - Allow Onion Circuits to access /proc/pid/status.
    - Make gdm-shell-tails.desktop more similar to the one shipped
      in gnome-shell 3.22.3-3 (refs: #12364).
    - Greeter: have the help window point to updated documentation,
      use WebKit2 instead of the deprecated WebKit, and hide the sidebar
      and banner.
    - Use exec to start KeePassX, i.e. avoid leaving the wrapper running.

  * Bugfixes
    - Install xserver-xorg-legacy, to fix support for various graphics
      adapters that still don't work with rootless X.Org (Closes: #12542).
    - Use the "intel" X.Org driver for Intel Q35 and Intel Atom
      D4xx/D5xx/N4xx/N5xx graphics controllers (refs: #12219).
    - Give UEFI bootloaders upper-case filenames (Closes: #12511).
      Some UEFI firmware, such as the one in the ThinkPad X220, only recognize
      them if they have an upper-case name.
    - KeePassX: enable "Automatically save after each change" again,
      like we did in Tails 2.x (fixes a regression introduced
      in 3.0~beta3).
    - Install packages needed by the "Test speakers" functionality
      (Closes: #12549).
    - Fix automatic upgrades when one is already applied (Closed:
      #12501).
    - When generating the network device blacklist, also blacklist
      network drivers from the staging directory (Closes: #12362).
    - htpdate pool: replace www.sarava.org with leap.se. The former
      has been down for a while and it's not clear when it's going to
      be stable again. The latter should be reliable.

  * Test suite
    - Check that dirmngr used the configured keyserver (Closes: #12371).
    - Sanity check that Chutney starts all nodes in the network.
    - Disable the Sandbox option for all nodes, until Tor#21943
      is fixed (Closes: #12512).
    - Wait for the desktop icons to be displayed in the "Tails desktop is ready"
      step. Let's not try interacting with the desktop earlier.
    - Add tests for memory erasure on "normal" shutdown (refs: #12428).
    - Add tests for memory erasure on "emergency" shutdown, and run some
      with network enabled (refs: #12354).
    - Have eject_cdrom run eject(1) like it used to do in the past.
      Otherwise the machine is immediately halted and we cannot test
      whether memory has been erased.
    - Pass mount_USB_drive structured data instead of free-form text.
    - Test that MAC spoofing and "Disable network" works for
      hotplugged networking devices (Refs: #12362).

  * Build system
    - Generate the Vagrant base box locally as part of the build process,
      instead of downloading it: one less binary blob as input in the build
      process (refs: #12409).
    - Use Vagrant for builds on Jenkins too (Closes: #11972).
    - Tell build script to be more verbose.
    - Respect the 'ARTIFACTS' environment variable if set.
    - Add a second disk to handle the apt-cacher-ng cache, and store
      the corresponding logs in there (Closes: #11979).
    - Use APT snapshots in Vagrant build VMs, create/use a basebox that matches
      the branch/tag/commit being tested, and provision a new VM for each build
      (Closes: #11980, #11981).
    - Ship all build dependencies in the Vagrant basebox, to save some
      time when building ISOs.
    - Make basebox generation compatible with both GnuPG 1.x and 2.x.
    - Set LC_ALL=C, mostly to suppress some warnings.
    - Support forcing VM cleanup before/after build.
    - Add tasks for cleaning up old or all base boxes (refs: #12409).
    - Add build option useful for debugging build failures.
    - Remove obsolete build options.
    - Make auto/scripts/utils.sh more reusable, use it in Rakefile,
      auto/build and setup-tails-builder.
    - Add an option controlling whether to merge the base branch.
    - Add "rake test" target and import logics from puppet-tails'
      wrap_test_suite script.
    - Build Tails as a release simply when HEAD is tagged, i.e. we do not
      require building from a detached head any more.
    - Sanity check compression choice when building a release.
    - Use the host's resolv.conf when building the Vagrant base box.
      Since systemd-networkd is used to manage resolv.conf inside the base box,
      and it hasn't been initialized yet (we are not booting it, just chrooting
      into it) DNS is broken otherwise.
    - Release process: "release" a new base box when freezing.
    - Chown/scp artifacts with a single command to limit overhead and warnings
      noise caused by repeated SSH calls.
    - Add a build options to use a custom CPU model, and custom
      machine type, for reproducibility testing (refs: #12345).
    - Add support for installing Tor Browser nightly builds.

 -- Tails developers <tails@boum.org>  Sat, 20 May 2017 16:48:45 +0200

tails (3.0~beta4) unstable; urgency=medium

  * Major changes
    - All changes brought by Tails 2.12.
    - Upgrade to a new snapshot of the Debian and Torproject
      APT repositories (2017041704).

  * Security improvements
    - Enable the buddy page allocator free poisoning (Closes: #12089).
    - Enable slub/slab allocator free poisoning (Closes: #12090).
    - Create IUKs (automatic upgrades) in a reproducible manner
      (Closes: #11974).

  * Minor improvements
    - Firewall: forbid the _apt user to talk to DNS ports. APT works very well
      without DNS access since we only have Onion APT sources, so let's silence
      the logs.
    - Replace Pidgin's "systray" icon with the guifications plugin
      (Closes: #11741). We're trying to remove as much as we can from
      the set of icons managed by TopIcons extension flavours, in the hope
      it's enough to cancel the problems we've seen with them (#10576, #11737).
    - Disable apt-daily.timer, that can only cause problems in our context
      (Closes: #12390).
    - Do not let pppd-dns manage /etc/resolv.conf (Closes: #12401).
    - Ensure rootless X.Org can access /dev/fb0 when started by GDM.
    - Include the amdgpu module in the initramfs (refs: #12218).
    - Tails Greeter: don't mention 'firewall' anymore (#12382).
    - Tails Greeter: avoid the popover menu for Formats being cut,
      in most cases (Closes: #12249).
    - Tails Greeter: disable the screensaver (Closes: #12370).
    - Tails Greeter: fix behavior when pressing Enter in the language selection
      menu (Closes: #12359).

  * Bugfixes
    - Install speech-dispatcher-espeak-ng to fix the Orca screen reader
      (Closes: #12389).
    - Install xserver-xorg-video-intel and use it on a few graphics adapters
      that are not supported correctly by the modesetting driver (refs: #12219).
      More PCI IDs will be added as new affected hardware is reported.

  * Test suite
    - Run on a Q35 2.8 machine (Closes: #11605).
    - Deprecate xtightvncviewer in favor of tigervnc-viewer.
    - Test the Unsafe Browser in 3 random supported languages, not all.
      This should be enough to identify most future regressions in this area,
      and will be much faster than testing them all.
    - Pidgin tests: switch to an image that doesn't depend on the
      topic of tails@conference.riseup.net.
    - Fix a problematic use of try_for.
    - Fix VM.select_virtual_desktop() and VM.do_focus().
    - Random Gherkin improvements.
    - Fix a focus issue for GNOME Terminal vs. Tails Installer.
    - Adjust to kernel memory poisoning being enabled, which breaks the way
      we used to test memory erasure (refs: #12354):
      · Drop "no memory erasure" and "memory erasure" tests, that can't work
        anymore.
      · Test erasure of memory freed by a killed userspace process.
      · Test that memory poisoning applies to unmounted tmpfs.
      · Test that memory poisoning applies to read and write cache
        for unmounted vfat and LUKS-encrypted ext4.
      · Run erase_memory a bit later, it requires less disk space nowadays.

 -- Tails developers <tails@boum.org>  Tue, 18 Apr 2017 13:01:25 +0000

tails (2.12) unstable; urgency=medium

  * Major changes
    - Completely remove I2P. :( We have decided to remove I2P (see
      #11276) due to our failure of finding someone interested in
      maintaining it in Tails (Closes: #12263).
    - Upgrade the Linux kernel to 4.9.13-1~bpo8+1 (Closes: #12122).

  * Security fixes
    - Upgrade Tor Browser to 6.5.2 based on Firefox 45.9. (Closes:
      #12444)
    - Mount a dedicated filesystem on /var/tmp, to mitigate the
      hardlinks permissions open by the user-tmp abstraction. See
      https://labs.riseup.net/code/issues/9949#note-23 for details
      (Closes: #12125).
    - Protect against CVE-2017-2636 by disabling the n-hdlc kernel
      module (Closes: #12315).
    - Ensure /etc/resolv.conf is owned by root:root in the SquashFS.
      lb_chroot_resolv will "cp -a" it from the source tree, so it
      inherits its ownership from the whoever cloned the Git
      repository. This has two problems. First, this results in unsafe
      permissions on this file (e.g. a Vagrant build results in the
      'amnesia' user having write access to it).
    - Upgrade libjasper1 to 1.900.1-debian1-2.4+deb8u3
    - Upgrade gstreamer and its plugins to 1.4.4-2+deb8u1.
    - Upgrade eject to 2.1.5+deb1+cvs20081104-13.1+deb8u1.
    - Upgrade imagemagick to 8:6.8.9.9-5+deb8u8.
    - Upgrade pidgin to 2.11.0-0+deb8u2.
    - Upgrade samba to 2:4.2.14+dfsg-0+deb8u5.


  * Minor improvements
    - Don't add the live user to the "audio" group. This should not be
      needed on a modern Linux desktop system anymore (Closes:
      #12209).
    - Install virtualbox-* 5.1.14-dfsg-3~bpo8+1 from our custom APT
      repository (Closes: #12307).
    - Install virtualbox-guest-* from sid. The version currently in
      jessie-backports is not compatible with Linux 4.9, and there's
      basically no chance that it gets updated (the maintainer asked
      for them to be *removed* from jessie-backports) (Closes:
      #12298).
    - Pull ttdnsd from our custom APT repository. It's gone from the
      TorProject one. We removed ttdnsd on feature/stretch already, so
      we'll need to pull it from our custom APT repository only for
      the next 3 months.
    - Clean up libdvd-pkg build files, again.  This cleanup operation
      was mistakenly removed in commit c4e8744 (Closes: #11273).
    - Install gnome-sound-recorder (Closes #10950). Thanks to Austin
      English <austinenglish@gmail.com> for the patch!
    - Stop restarting tor if bootstrapping stalls. It seems tor might
      have fixed the issues we used (see: #10238, #9516) to experience
      with the bootstrap process stalling and requiring a restart to
      kickstart it (Closes: #12411).
    - tor.sh: communicate via the UNIX socket instead of TCP port.
      This makes the library usable when run inside systemd units that
      have `PrivateNetwork=yes` set.
    - Get tor's bootstrap progress via GETINFO instead of log
      grep:ing.
    - Upgrade tor to 0.2.9.10-1~d80.jessie+1

  * Bugfixes
    - mirror-pool-dispatcher: bump maximum expected mirrors.json size
      to 32 KiB. This fixes an error where Tails Upgrader would
      complain with "cannot choose a download server" (Closes:
      #11735).

  * Build system
    - Retry curl and APT operations up to 20 times to make the ISO
      build more robust wrt. unreliable Internet connectivity. Thanks
      to Arnaud <arnaud@preev.io> for the patch!
    - Install ikiwiki from jessie-backports, instead of our patched
      one. Our changes were merged in 3.20161219, and jessie-backports
      now has 3.20170111~bpo8+1 (Closes: #12051).
    - Fix FTBFS when installing a .deb via config/chroot_local-packages
      by being more flexible when matching local packages in the apt
      list file (Closes: #12374). Thanks to Arnaud <arnaud@preev.io>
      for the patch!
    - auto/build: support Stretch's GnuPG v2 keyring filename.

  * Test suite
    - Try possible fix for #11508. IPv6Packet:s' source is accessed by
      `.ipv6_saddr`, not `ip_saddr` (that's for IPv4Packet). So, let's
      just try and see which one of the two each packet has, because
      one of them must be there! Also, given that UDPPacket can be
      either IPv4 or IPv6 it seems safest to try to parse each packet
      as IPv6Packet first -- that way we keep looking at transport
      layer protocols for IPv4 only, and treat everything IPv6 as the
      same, which makes sense, since we should block all IPv6, so
      everything should be treated the same at all times.
    - Changes due to #12411:
      * Raise special exception for Tor bootstrap failures.
      * Remove obsolete debug logging now that we don't log anything
        interesting for `restart-tor` any more.

 -- Tails developers <tails@boum.org>  Tue, 18 Apr 2017 17:41:46 +0200

tails (3.0~beta3) unstable; urgency=medium

  * Major new features and changes
    - Make the "Formats" settings in Tails Greeter take effect (Closes: #12079,
      new feature that was broken since it was introduced in 3.0~alpha1).
    - Upgrade to a new snapshot of the Debian and Torproject
      APT repositories (2017031702).

  * Removed features
    - Stop including I2P: we decided (#11276) to remove I2P, due to our failure
      at finding someone to maintain it in Tails (Closes: #12263).

  * Security fixes
    - Upgrade MAT to 0.6.1-4: fixes silent failure of the Nautilus
      contextual menu extension.
    - Ensure /etc/resolv.conf is owned by root:root in the SquashFS
      (Closes: #12343).
    - Protect against CVE-2017-2636 by disabling the n-hdlc kernel module
      (Closes: #12315).

  * Minor improvements
    - Reintroduce the X11 guest utilities for VirtualBox (regression
      introduced in 3.0~beta2).
    - Upgrade X.Org server and the modesetting driver (hopefully helps
      fixing #12219).
    - Automate the migration from KeePassX databases generated on Tails 2.x
      to the format required by KeePassX 2.0.x (Closes: #10956, #12369).
    - Add keyboard shortcuts in Tails Greeter (Closes: #12186, #12063).
    - Install dbus-user-session (regression introduced in 3.0~beta2).
    - Manage temporary directories in a declarative way (tmpfiles.d).
    - Replace references to the /var/run compatibility symlink
      with the canonical /run.
    - Update our Torbirdy patchset to the latest one sent upstream.
    - Install mesa-utils, so that Qt 5 can detect whether software based
      rendering is needed.
    - Have Tails Greeter honor the "debug" kernel command-line option,
      for easier debugging (Closes: #12373).
    - Refactor Tails Greeter to reduce code duplication (Closes: #12247).

  * Bugfixes
    - Fix sizing of zenity dialogs (Closes: #12313, regression introduced
      in 3.0~alpha1).
    - Fix confusing, spurious error messages in command-line applications
      wrapped with torsocks:
      · Ship a /etc/mailname file with content "localhost".
        Otherwise something (Git? libc6?) tries to resolve the "amnesia" host
        name, which fails, and a confusing error message is displayed
        (Closes: #12205, regression introduced in 3.0~alpha1).
      · Have torsocks allow UDP connections to the loopback interface,
        with AllowOutboundLocalhost 2 (Closes: #11736).

  * Test suite
    - Improve debugging info logging for PacketFu parsing issues,
      and implement a plausible fix (refs: #11508).
    - Try to make "double-click on desktop launcher" more reliable.
    - Fix selection of ISO in Tails Installer.
    - Re-enable the GnuPG tests that require a keyserver, pointing them
      to an Onion service we run on Chutney, that redirects all TCP traffic
      to a real, clearnet keyserver (Closes: #12211).
    - Implement a workaround for checking the configured keyserver in GnuPG,
      until a better fix is implemented (refs: #12371).
    - Fix the "Report an Error launcher" scenario in German.

  * Build system
    - Retry curl and APT operations up to 20 times to make the ISO build
      more robust wrt. unreliable Internet connectivity.
      Thanks to Arnaud <arnaud@preev.io> for the patch!
    - Install ikiwiki from jessie-backports, instead of our patched one
      (Closes: #12051).
    - Clean up libdvd-pkg build files, again (Closes: #11273).
    - Rakefile: fix TAILS_OFFLINE_BUILD exported variable name.
    - Adjust apt-mirror to support branches based on feature/stretch
      that don't use frozen APT snapshots.

 -- Tails developers <tails@boum.org>  Sun, 19 Mar 2017 15:10:28 +0100

tails (3.0~beta2) unstable; urgency=medium

  * All changes brought by Tails 2.11, except:
    - the test suite changes, that are not all compatible with this branch;
    - the "Tails 3.0 will require a 64-bit processor" notification:
      this advance warning is not useful on a release series
      that's 64-bit only.

  * Major new features and changes
    - Upgrade to a new snapshot of the Debian APT repositories (2017030802),
      and of the Torproject ones (2017030801).
    - Upgrade Linux to 4.9.0-2 (version 4.9.13-1).

  * Minor improvements
    - Improve GNOME Shell Window List styling. (Closes: #12233)

  * Bugfixes
    - Make it possible to start graphical applications in the Root Terminal.
      (part of #12000)

  * Test suite
    - Improve robustness when dealing with notifications. (Closes: #11464)
    - Bump timeout when waiting for 'Tor is ready' notification.
    - Fix the incremental upgrade test.
    - Drop a few obsolete test cases, update a number of images.
    - Adapt firewall leak test to new DHCP source IP address.
    - Adjust Seahorse and Enigmail tests to the keyserver that is now used.

 -- Tails developers <tails@boum.org>  Wed, 08 Mar 2017 16:29:44 +0000

tails (2.11) unstable; urgency=medium

  * Security fixes
    - Upgrade Tor Browser to 6.5.1 based on Firefox 45.8. (Closes:
      #12283)
    - Fix CVE-2017-6074 (local root privilege escalation) by disabling
      the 'dccp' module. (Closes: #12280)
    - Disable kernel modules for some uncommon network protocol. These
      are the ones recommended by CIS. (Part of: #6457)
    - Disable modules we blacklist for security reasons. Blacklisted
      (via `blacklist MODULENAME`) modules are only blocked from being
      loaded during the boot process, but are still loadable with an
      explicit `modprobe MODULENAME`, and (worse!) via kernel module
      auto-loading.
    - Upgrade linux-image-4.8.0-0.bpo.2-686-unsigned to 4.8.15-2~bpo8+2.
    - Upgrade bind9 to 1:9.9.5.dfsg-9+deb8u10.
    - Upgrade imagemagick to 8:6.8.9.9-5+deb8u7.
    - Upgrade libevent-2.0-5 to 2.0.21-stable-2+deb8u1.
    - Upgrade libgd3 to 2.1.0-5+deb8u9.
    - Upgrade libjasper1 to 1.900.1-debian1-2.4+deb8u2.
    - Upgrade liblcms2-2 to 2.6-3+deb8u1.
    - Upgrade libxpm4 to 1:3.5.12-0+deb8u1.
    - Upgrade login to 1:4.2-3+deb8u3.
    - Upgrade ntfs-3g to 1:2014.2.15AR.2-1+deb8u3.
    - Upgrade openjdk-7-jre to 7u121-2.6.8-2~deb8u1.
    - Upgrade openssl to 1.0.1t-1+deb8u6.
    - Upgrade tcpdump to 4.9.0-1~deb8u1.
    - Upgrade vim to 2:7.4.488-7+deb8u2.
    - Upgrade libreoffice to 1:4.3.3-2+deb8u6.

  * Minor improvements
    - import-translations: also import PO files for French from
      Transifex. The translation team for French switched to Transifex
      even for our custom programs:
      https://mailman.boum.org/pipermail/tails-l10n/2016-November/004312.html
    - Notify the user, if running on a 32-bit processor, that it won't
      be supported in Tails 3.0 anymore. (Closes: #12193)
    - Notify I2P users that I2P will be removed in Tails
      2.12. (Closes: #12271)

  * Bugfixes
    - Disable -proposed-updates at boot time. If a Debian point
      release happens right after a freeze but we have decided to
      enable it before the freeze to get (at least most of) it, then
      we get in the situation where -proposed-updates is enabled in
      the final release, which we don't want. We only want it enabled
      at build time. (Closes: #12169)
    - Ferm: Use the variable when referring to the Live user. The
      firewall will fail to start during early boot otherwise since
      the "amnesia" user hasn't been created yet. (Closes: #12208)
    - Tor Browser: Don't show offline warning when opening local
      documentation. (Closes: #12269)
    - tails-virt-notify-user: use the tails-documentation helper to
      improve UX when one is not connected to Tor yet, and display
      localized doc when available.
    - Fix rare issue causing automatic upgrades to not apply properly
      (Closes: #8449, and hopefully #11839 as well):
      * Allow the tails-install-iuk user to run "/usr/bin/nocache
        /bin/cp *" as root.
      * Install tails-iuk 2.8, which will use nocache for various file
        operations, and sync writes to the installation medium.
    - Install Linux 4.8.15 to prevent GNOME from freezing with Intel
      GM965/GL960 Integrated Graphics. (Closes: #12217, but fixes tons
      of other small bugs)

  * Build system
    - Add 'offline' option, making it possible to build Tails offline
      (if all needed resources are present in your cache). (Closes:
      #12272)

  * Test suite
    - Encapsulate exec_helper's class to not "pollute" the global
      namespace with all our helpers. This is an example of how we can
      work towards #9030.
    - Extend remote shell with *safe* file operations. Now we can
      read/write/append *any* characters without worrying that it will
      do crazy things by being passed through the shell, as was the
      case before.  This commit also:
      * adds some better reporting of errors happening on the server
        side by communicating back the exception thrown.
      * removes the `user` parameter from the VM.file_* methods. They
        were not used, any way, and simply do not feel like they
        fit. I think the only reason we had it initially was because
        it was implemented via the command interface, where a user
        concept makes a lot of sense.
    - debug_log() Dogtail script content on failure.
    - Add a very precise timestamp to each debug_log().
    - Make robust_notification_wait() ensure the applet is closed. In
      robust_notification_wait() when we close the notification
      applet, other windows may change position, creating a racy
      situation for any immediately following action aimed at one such
      window. (Closes: #10381)
    - Fix I2P's Pidgin test. The initial conversation (that determines
      the title of the conversation window) is now made by a different
      IRC service than before.
    - Use lossless compression for the VNC viewer with --view.
      Otherwise the VNC viewer is not a good place to extract test
      suite images from, at least with xtigervncviewer.
    - Add optional pause() notification feature to the test suite. It
      will run a user-configurable arbitrary shell command when
      pause() is called, e.g. on failure when --interactive-debugging
      is used. This is pretty useful when multitasking with long test
      suite runs, so you immediately are notified when a test fails
      (or when you reached a temporary pause() breakpoint).  (Closes:
      #12175)
    - Add the possibility to run Python code in a persistent session
      in the remote shell and use this for Dogtail to significantly
      improve its performance by saving state and reusing it between
      commands. This changes the semantics of the creation of Dogtail
      objects. Previously they just created the code that then would
      be run once an actionable method was called (.wait, .click etc),
      but now it works like in Python, that Dogtail will try to find
      the graphical element upon object creation. (Closes: #12059)
    - Test that we don't ship any -proposed-updates APT sources.
      (Closes: #12169)
    - Make force_new_tor_circuit() respect NEWNYM rate limiting.
    - Add retry magic for lost click when opening Tails' documentation
      from the desktop launcher. (Closes: #12131)

 -- Tails developers <tails@boum.org>  Mon, 06 Mar 2017 17:14:52 +0100

tails (3.0~beta1) experimental; urgency=medium

  * All changes brought by Tails 2.7.1, 2.9.1 and 2.10.

  * Major new features and changes
    - Redesigned Tails Greeter.
    - Upgrade to a new snapshot (2017013002) of the Debian and Torproject
      APT repositories.
    - Upgrade Linux to 4.9.0-1.

  * Security fixes
    - Reject packets sent on the LAN to the NetBIOS name service
      (Closes: #11944).
    - Seahorse: use the Tor OnionBalance hidden service pool,
      which provides transport encryption and authentication of the keyserver.

  * Minor improvements
    - Include adwaita-qt* and enable it by default, so that Qt applications
      integrate nicely into a GNOME environment (Closes: #11790).
    - Add support for the TREZOR hardware wallet in Electrum (Closes: #10964).
    - AppArmor: allow all programs to read /etc/tor/torsocks.conf via
      abstractions/base, to ease maintenance.
    - Don't (try to) bind the Power button to the shutdown action
      (Closes: #12004).
    - Enable natural scrolling (Closes: #11969).
    - Update uBlock Origin patterns + settings file.
    - live-persist: remove Squeeze → Wheezy migration code.
    - Update pre-existing persistent GnuPG configuration on login
      (Closes: #12201).
    - Upgrader: use the alpha channel when the next version will be an
      alpha, beta, or RC. This will allow users of 3.0~betaN to upgrade to
      the next beta or RC, without having to type any command-line
      (Closes: #12206).

  * Bugfixes
    - Fix "upgrade from ISO" when run from a 32-bit system,
      such as Tails 2.x (Closes: #11873).
    - Fix ability to read videos over HTTPS with Totem (Closes: #11963).
    - Re-introduce default directories in $HOME, which fixes
      Spice file transfers (Closes: #11968).
    - Re-enable tap-to-click (Closes: #11993).
    - Lower systemd's DefaultTimeoutStopSec, to get rid of a long delay
      before memory wiping starts. This also prevents shutdown from ever
      being blocked by any buggy service that takes a while to stop
      (Closes: #12061).
    - Drop Jessie APT sources.
    - Re-add VirtualBox DKMS modules.
    - Fix GnuPG communication with keyservers, by using the Tor OnionBalance
      hidden service pool (Closes: #12202).
    - Fix Enigmail communication with keyservers, by teaching Torbirdy
      not to break it (Closes: #11948):
      · Patch Torbirdy to allow not breaking keyserver communication when
        using GnuPG v2.1+, and to use a better default keyserver.
      · Torbirdy: enable the new behaviour made possible by the aforementioned
        patch (extensions.enigmail.already_torified).
      · Torbirdy: drop our custom keyserver configuration, since the
        aforementioned patch makes it the default.

  * Removed features
    - Don't install gnome-system-log anymore (Closes: #12133).
      It's deprecated in GNOME, and mostly useless anyway as it's not
      Journal-aware. It's replacement (gnome-logs) is not usable
      enough in the context of Tails, and most users who can read logs
      should manage to do it with journalctl, so don't install it either.
    - Drop multiarch handling: Tails 3.0 will be amd64-only (Closes: #11961).

  * Build system
    - Disable eatmydata usage and caching: in current Stretch, debootstrap fails
      if we use eatmydata + the operation mode picked by live-build when caching
      is enabled (Closes: #12052).
    - Bump disk space (and memory for in-RAM builds) requirements.
    - Follow replacement of python-reportbug with python3-reportbug.
    - Don't try to deinstall packages that are unknown on Stretch.
    - Move AppArmor aliases to a dedicated file, and include it.
      This will avoid maintaining these settings as a patch.
    - Don't attempt to remove the usr.bin.chromium-browser AppArmor profile:
      it's not shipped in Debian anymore.

  * Test suite
    - Add optional pause() notification (Closes: #12175).
    - Make the remote shell's file operations robust (Closes: #11887).
    - Update a number of test cases for Stretch, sometimes by converting
      them to Dogtail.
    - Drop usage and tests of read-only persistence.
      We won't have this option anymore, and it's not even sure we'll
      reintroduce it (Refs: #12093, Closes: #12055).
    - Adjust CONFIGURED_KEYSERVER_HOSTNAME to match current settings.
    - Test suite: clean up disks between features.

  * Adjustments for Debian 9 (Stretch) with no or very little user-visible impact
    - Adjust dpkg-divert path: it has moved.
    - Replace xfonts-wqy with fonts-wqy-microhei + fonts-wqy-zenhei.
      The former was removed from Debian testing, and the latter are recommended
      by task-chinese-s-desktop and task-chinese-t-desktop.
    - Install virtualbox* from sid.
      It was removed from testing due to https://bugs.debian.org/794466.
    - Drop deprecated settings from org/gnome/settings-daemon/plugins/power.
    - Update settings name in org/gnome/desktop/peripherals/touchpad, and drop
      deprecated ones.
    - Adjust to changed Liferea's .desktop filename.
    - Also torify Liferea when started via its (new) D-Bus service.
    - Install hunspell-pt-br instead of hunspell-pt-pt.
      Tor Browser 6.5 moved from pt-PT to pt-BR, which is fine vs
      spellcheckers in Jessie since its hunspell-pt provides both -pt and
      -br, but in Stretch they are separate packages.
    - AppArmor: adjust usr.sbin.cupsd profile so it loads successfully
      (Closes: #12116).
    - Migrate from netstat to ss.
    - Update extensions.enigmail.configuredVersion.
    - Remove the jessie-proposed-updates APT sources.

 -- Tails developers <tails@boum.org>  Wed, 01 Feb 2017 19:23:03 +0000

tails (2.10) unstable; urgency=medium

  * Major new features and changes
    - Upgrade the Linux kernel to 4.8.0-0.bpo.2 (Closes: #11886).
    - Install OnionShare from jessie-backports. Also install
      python3-stem from jessie-backports to allow the use of ephemeral
      onion services (Closes: #7870).
    - Completely rewrite tor-controlport-filter. Now we can safely
      support OnionShare, Tor Browser's per-tab circuit view and
      similar.
      * Port to python3.
      * Handle multiple sessions simultaneously.
      * Separate data (filters) from code.
      * Use python3-stem to allow our filter to be a lot more
        oblivious of the control language (Closes: #6788).
      * Allow restricting STREAM events to only those generated by the
        subscribed client application.
      * Allow rewriting commands and responses arbitrarily.
      * Make tor-controlport-filter reusable for others by e.g. making
        it possible to pass the listen port, and Tor control
        cookie/socket paths as arguments (Closes: #6742). We hear
        Whonix plan to use it! :)
    - Upgrade Tor to 0.2.9.9-1~d80.jessie+1, the new stable series
      (Closes: #12012).

  * Security fixes
    - Upgrade Tor Browser to 6.5 based on Firefox 45.7 (Closes: #12159)
    - Upgrade Icedove to 1:45.6.0-1~deb8u1+tail1s.
    - Upgrade bind9-packages to 1:9.9.5.dfsg-9+deb8u9.
    - Upgrade pcscd to 1.8.13-1+deb8u1.
    - Upgrade libgd3 to 2.1.0-5+deb8u8.
    - Upgrade libxml2 to 2.9.1+dfsg1-5+deb8u4.
    - Upgrade tor to 0.2.9.9-1~d80.jessie+1.
    - Upgrade samba-libs to 2:4.2.14+dfsg-0+deb8u2.

  * Minor improvements
    - Enable and use the Debian Jessie proposed-updates APT
      repository, anticipating on the Jessie 8.7 point-release
      (Closes: #12124).
    - Enable the per-tab circuit view in Tor Browser (Closes: #9365).
    - Change syslinux menu entries from "Live" to "Tails" (Closes:
      #11975). Also replace the confusing "failsafe" wording with
      "Troubleshooting Mode" (Closes: #11365).
    - Make OnionCircuits use the filtered control port (Closes:
      #9001).
    - Make  tor-launcher use the filtered control port.
    - Run OnionCircuits directly as the Live user, instead of a
      separate user. This will make it compatible with the Orca screen
      reader (Closes: #11197).
    - Run tor-controlport-filter on port 9051, and the unfiltered one
      on 9052. This simplifies client configurations and assumptions
      made in many applications that use Tor's ControlPort. It's the
      exception that we connect to the unfiltered version, so this
      seems like the more sane approach.
    - Remove tor-arm (Nyx) (Closes: #9811).
    - Remove AddTrust_External_Root.pem from our website CA bundle. We
      now only use Let's Encrypt (Closes: #11811).
    - Configure APT to use Debian's Onion services instead of the
      clearnet ones (Closes: #11556).
    - Replaced AdBlock Plus with uBlock Origin (Closes: #9833). This
      incidentally also makes our filter lists lighter by
      de-duplicating common patterns among the EasyList filters
      (Closes: #6908). Thanks to spriver for this first major code
      contribution!
    - Install OpenPGP Applet 1.0 (and libgtk3-simplelist-perl) from
      Jessie backports (Closes: #11899).
    - Add support for exFAT (Closes: #9659).
    - Disable unprivileged BPF. Since upgrading to kernel 4.6,
      unprivileged users can use the bpf() syscall, which is a
      security concern, even with JIT disabled. So we disable that.
      This feature wasn't available before Linux 4.6, so disabling it
      should not cause any regressions (Closes: #11827).
    - Add and enable AppArmor profiles for OnionCircuits and OnoinShare.
    - Raise the maximum number of loop devices to 32 (Closes: #12065).
    - Drop kernel.dmesg_restrict customization: it's enabled by
      default since 4.8.4-1~exp1 (Closes: #11886).
    - Upgrade Electrum to 2.7.9-1.
    - Make the Electrum proxy configuration apply after upgrading to
      2.7.9-1. These changes incidentally makes Electrum behave nicer:
      users will now not be presented the network configuration part
      of the setup wizard -- a server will be picked randomly, and
      Electrum will auto-connect. The automated test suite is adjusted
      accordingly (Closes: #12140).
    - Remove unused Browser profile seed file localstore.rdf which was
      made obsolete in Firefox 34.
    - Tor Browser: switch from pt-PT to pt-BR langpack. The upstream
      Tor Browser did this in version 6.5 (Refs: #12159).

  * Bugfixes
    - Tails Greeter:
      * use gdm-password instead of gdm-autologin, to fix switching to
        the VT where the desktop session lives on Stretch (Closes:
        #11694)
      * Fix more options scrolledwindow size in Stretch (Closes:
        #11919)
    - Tails Installer: remove unused code warning about missing
      extlinux in Tails Installer (Closes: #11196).
    - Update APT pinning to cover all binary packages built from
      src:mesa so we ensure installing mesa from jessie-backports
      (Closes: #11853).
    - Install xserver-xorg-video-amdgpu. This should help supporting
      newer AMD graphics adapters. (Closes #11850)
    - Fix firewall startup during early boot, by referring to the
      "amnesia" user via its UID (Closes: #7018).
    - Include all amd64-microcodes.
    - refresh-translations: ignore
      config/chroot_local-includes/usr/share/doc/tails/website/.
      Otherwise, if the website has been built already, PO tools
      complain that there are files with translatable strings in
      there, which are not listed in POTFILES.in.
    - Make uBlock Origin's button appear on first run. Otherwise it
      will only appear on browser runs after the first one. This bug
      also affected Adblock Plus (Closes: #12145).

  * Build system
    - Be more careful when unmounting the tmpfs used as workspace
      during builds, fixing an issue that made Jenkins' ISO builders
      prone to failures (Closes: #12009).
    - Upgrade the Vagrant basebox to 20170105. The only big change is
      that we now install the backported kernel in the builder VM, to
      make building possible on Debian Sid (Closes: #12081).
    - Ensure the VirtualBox guest DKMS modules are built for the
      kernel we want them for. In some situations, depending on the
      version of the running kernel, the modules would not be built
      for the 686 kernel, which is the one that needs the VirtualBox
      guest modules.  This commit ensures the VirtualBox guest modules
      are built and installed regardless of the how the build
      environment looks like (Closes: #12139).

  * Test suite
    - Replace the filesystem shares support with a helper for easily
      sharing files from the host to the guest using virtual disks
      (Closes: #5571).
    - Do not test sending email when testing POP3. We cannot clean
      that email up (easily) since when we use POP3 deletions won't
      affect the remote inbox, only our local one, resulting in the
      quota being reached eventually (Closes: #12006).
    - Have APT tests configure APT to use non-onion sources. Our test
      suite uses Chutney to create a virtual, private Tor network, and
      thus doesn't support connections to Onion services running in
      the real Tor network (Refs: #11556).
    - Allow connections to Tor's control port during stream isolation
      tests, but only for those applications where we expect that.
    - Fix Electrum tests after upgrading to 2.7.9-1.
    - Make encryption.feature pass for Tails 2.10~rc1.
    - Adapt tests after the Donation campaign was disabled (Refs:
      #12134).
    - Fix 'The "Tails documentation" link on the Desktop works'
      scenario. The TailsOfflineDocHomepage.png image doesn't match
      what we see any more (I have no clue why), so let's use Dogtail
      and solve this once and for all, hopefully.
    - Work around Tails freezing during memory wiping. These
      workarounds should be reverted once #11786 is fixed
      properly. (Refs: #10776, #11786)
    - Support both xtigervncviewer and xtightvncviewer for --view.
      xtightvncviewer is a transitional package in Sid, which depends
      on tigervnc-viewer (which ships xtigervncviewer), so by keeping
      the dep and supporting both binaries, --view will work on both
      Sid and Jessie (Closes: #12129).
    - Test suite: bump image after upgrading to Tor Browser 6.5 (Refs:
      #12159).
    - Add debugging info for when PacketFu misbehaves, and be more
      careful when to save pcap artifacts (Refs: #11508).

 -- Tails developers <tails@boum.org>  Mon, 23 Jan 2017 11:38:37 +0100

tails (2.9.1) unstable; urgency=medium

  * Security fixes
    - Upgrade Tor Browser to 6.0.8 based on Firefox 45.6. If you pay
      close attention you'll see that we import -build1 but there was
      a -build2. The only change is Tor Button 1.9.5.13 which makes
      some changes to the donation campaign banner in `about:tor`,
      which we safely can skip. (Closes: #12028)
    - Upgrade Icedove to 45.5.1-1~deb8u1+tails1. (Closes: #12029)
    - Upgrade APT-related packages to 1.0.9.8.4.

  * Minor improvements
    - Switch to DuckDuckGo as the default search engine in the tor
      Browser. This is what Tor Browser has, and Disconnect.me (the
      previous default) has been re-directing to DDG for some time,
      which has been confusing users. In addition, we localize the DDG
      user interface for the locales with availablelangpacks. (Closes:
      #11913)
    - Improve the display name for the Wikipedia search plugin.
    - Enable contrib and non-free for our own APT repos.
    - Upgrade Tor to 0.2.8.10. (Closes: #12015)
    - Upgrade obfs4proxy to 0.0.7-1~tpo1.

  * Bugfixes
    - AppArmor Totem profile: add permissions needed to avoid warning
      on startup. (Closes: #11984)
    - Upgrade the VirtualBox Guest additions and modules to version
      5.1.8. This should prevent Xorg from crashing unless the video
      memory for the VMs are significantly bumped. (Closes: #11965)
      Users will still have to enable I/O APIC due to a bug in Linux.
    - Drop unwanted search plugins from the Tor Browser langpacks.
      Otherwise they are only removed from English locales. Note that
      the langpacks contain copies of the English plugins, not
      localized versions, so we actually lose nothing.

  * Test suite
    - Add support for SikuliX, which recently hit Debian Unstable,
      while still supporting Sikuli for Jessie users. (Closes: #11991)
    - Fix some instances where we were trying to use the mouse outside
      of the Sikuli screen.
    - Use "TorBirdy" instead of "amnesia branding" as the "anchor"
      addon.  I.e. the addon that we use to find the other ones. The
      "amnesia branding" addon has been removed, so we must use
      something else. (Fixup: #11906)
    - Dogtailify "the support documentation page opens in Tor Browser"
      step. We previously relied on Sikuli, and the image was made
      outdated thanks to our donation campaign. No more! (Closes:
      #11911)
    - Resolve dl.amnesia.boum.org instead of picking a static address.
      Just hours after updating the dustri.org IP address, its web
      server went down => test suite failures. Let's make this test as
      robust as actually downloading the Tails ISO image -- if that
      fails, we probably have more serious problems on our hands than
      a failing test suite. (Closes: #11960)
    - Switch MAT scenario from testing PDFs to PNGs. Also add
      anti-test and test using using a tool *different* from MAT, the
      tool being tested here. (Closes: #11901)

 -- Tails Developers <tails@boum.org>  Wed, 14 Dec 2016 13:19:16 +0100

tails (2.7.1) unstable; urgency=medium

  * Security fixes
    - Upgrade Tor Browser to 6.0.7 (build3) based on Firefox 45.5.1.
    - Upgrade gstreamer0.10-based packages to 0.10.31-3+nmu4+deb8u2.
    - Upgrade imagemagick-based packages to 8:6.8.9.9-5+deb8u6.
    - Upgrade libicu52 to 52.1-8+deb8u4.
    - Upgrade vim-based packages to 2:7.4.488-7+deb8u1.

  * Minor improvements
    - Reserve 64 MiB for the kernel and 128 MiB for privileged
      processes before the memory is wiped. We hope that this might
      help (but not solve, sadly) some crashes experienced while
      wiping the memory.

  * Build system
    - Make the wiki shipped inside Tails build deterministically
      (Closes: #11966):
      * Enable ikiwiki's "deterministic" option, and require it when
        building.
      * Use our custom backport of discount (2.2.1-1~bpo8+1~0.tails1),
        to fix reproducibility issues (Debian#782315). This can be
        dropped once our ISO builders use Stretch.
      * Install ikiwiki from our builder-jessie APT suite, to make the
        pagestats plugin output deterministic.
    - refresh-translations: don't update PO files unless something
      other than POT-Creation-Date was changed. (Closes: #11967)
    - Fix Vagrant's is_release? check. Per auto/build, we consider it
      a release when we build from detached head, and HEAD is tagged.
    - Enforce `cleanall` when building a release. I.e. don't allow the
      user supplied options to override this behaviour. This is
      important since Vagrant caches wiki builds, and we do not want
      leftovers from a previous builds ending up in a release. Also,
      this is required for making Tails images build reproducibly.
    - Make the build system's `cleanall` option really clean
      everything.  At the moment it doesn't clean the cached wiki
      build (which basically was its only job).
    - import-package: support contrib and non-free sections.

  * Test suite
    - Wait a bit between opening the shutdown applet menu, and
      clicking one of its widgets. (Closes: #11616).
    - Adapt Icedove test after removing the amnesia branding add-on.
      (Closes: #11906)
    - Replace --pause-on-fail with --interactive-debugging. It does
      the same thing, but also offers an interactive Ruby shell, via
      pry, with the Cucumber world context.

 -- Tails developers <tails@boum.org>  Wed, 30 Nov 2016 17:27:37 +0100

tails (3.0~alpha1) experimental; urgency=medium

  * Major new features and changes
    - Upgrade to a snapshot of Debian 9 (Stretch) from 2016-11-15.
    - Switch userpace from 32-bit to 64-bit (Closes: #8183), and accordingly:
      · Memory erasure: drop the "one instance of sdmem per 2 GiB of RAM" tweak,
        that is not needed on x86-64.
      · Display a "sorry!" message when trying to boot on a 32-bit BIOS system
        (refs: #11638).
    - Switch GNOME Shell to its default black theme (Closes: #11789).

  * Minor improvements
    - Install the cirrus and modesetting X.Org drivers (Closes: #10962).
    - Install the 'amdgpu' driver for the AMD Radeon cards (refs: #11850).
    - Stop disabling kernel modesetting for QXL (refs: #11518).
    - Replace TopIcons with gnome-shell-extension-top-icons-plus.
      The former causes plenty of trouble and is apparently abandoned
      upstream. The latter is actively maintained upstream, and packaged
      in Debian. (refs: #10576)
    - Use torsocks to torify Git, and drop tsocks entirely. tsocks has been
      unmaintained for years in Debian, and was removed from testing
      for a while (Closes: #10955).
    - Replace Florence's "systray" icon with the Florence Indicator GNOME Shell
      extension (refs: #8312). And then, don't automatically start Florence:
      the Florence Indicator GNOME Shell extension will start it the first time
      one tries to display it. This should save a tiny bit of RAM.
    - Harden AppArmor Totem profiles.
    - Switch to the Debian-packaged aufs kernel module (Closes: #11829).
    - Configure the firewall to not allow root to connect to Tor at all,
      which is possible now that APT uses a dedicated user for network
      operations.
    - Fix firewall startup during early boot, by referring to the "amnesia"
      user via its UID (refs: #7018).
    - Install hunspell dictionaries instead of myspell ones, for a few more
      languages: Spanish, Italian, Portuguese and Russian. Only Farsi keeps
      using a myspell dictionary for now.

  * Removed features
    - Stop installing BookletImposer PDF imposition toolkit.
      It's unmaintained upstream and thus won't be part of Debian Stretch.
    - Stop installing ekeyd:  it's unmaintained, very rarely used, poorly
      designed (dedicated daemon), and security sensitive (Closes: #7687).
    - Stop shipping ttdnsd. It was only useful for developers and power-users
      who can install it themselves as needed. It's been unmaintained upstream
      for many years. It's very buggy so we had to remove it from the DNS
      resolution loop years ago. It's not in Debian. And it's one of the only
      two bits of Tails that still relied on tsocks, that is RC-buggy,
      unmaintained in Debian, and not in Stretch at the moment. So it has
      become clear that the cost of keeping ttdnsd now outweighs the benefits
      it brought (refs: #10959).

  * Build system
    - Bump disk space (and memory for in-RAM builds) requirements.
    - Support new live-config configuration directory naming, again and again.
    - Use the lowest compression level for the SquashFS when compressing it
      with gzip. This makes our development builds faster, and the resulting
      ISO image only a little bit bigger (Closes: #9788).
    - Configure initramfs compression later, to make the build faster.

  * Test suite
    - Various refactoring while we were at it.
    - Port tests to Dogtail: installation, upgrade, notification detection,
      Synaptic, Gobby, and some of Tor Browser.
    - Workaround GNOME Shell being buggy for Dogtail (refs: #11718).
    - Update a bunch of test suite images for Stretch.
    - Mark created disk as temporary when we don't need to keep it around.
    - Simplify adding NetworkManager connections, and rely more on the defaults.
      Not providing the complete configuration file makes us test something
      closer to what happens when a user adds a Wi-Fi connection themselves.
    - Adjust the minimum allowed memory pattern coverage before wiping.
    - Always sync the time from the host when restoring from a snapshot.
      Previously we wouldn't do it when the network was plugged but Tor wasn't
      running, which can cause issues if we *then* start Tor since the time
      may be off.
    - Adjust to the fact that we now support running as a 64-bit guest
      in VirtualBox, and simplify code since we now include a 64-bit userland.
    - Improve how we restart Tor/I2P after restoring from a snapshot.
    - Adjust PolicyKit tests for Stretch.
    - Work around Tails stopping on shut down due to #11730.
      This should be reverted once #11730 is fixed properly.
    - Update the screenshot scenario.
    - Fix pcap file saving on MAC spoofing failure (Closes: #11698).
    - Test that notifications are actually shown.
    - Drop obsolete workaround for Florence sometimes not being hidden
      on startup (#11398).
    - Avoid remote shell deadlock.
    - Install at-spi2-core from Debian Sid.
      With the current version in Stretch, at-spi-bus-launcher crashes on
      start, breaking parts of GNOME's accessibility, and Dogtail.
      For details, see https://bugs.debian.org/840618.
    - Check that the MAC address is spoofed for manually added persistent
      NetworkManager connections created on Jessie and Stretch (refs: #11931).
    - Use nc.traditional in tests that rely on its behaviour.
    - Adjust expected notification text to cope with #11941.

  * Adjustments for Debian 9 (Stretch) with no or very little user-visible impact
    - Adjust APT sources and pinning for Stretch.
    - Don't install gnome-media, which is not part of testing/sid anymore.
      We already install the only bits it was providing or depending on.
    - Don't install gnome-themes: it's gone in Stretch.
    - Stop installing GStreamer 0.10 explicitly: it won't be in Stretch,
      and some bits are gone already.
    - Refresh and unfuzzy patches for Stretch. Replace some of them with
      programmatic patching, as patches break the build whenever
      they become fuzzy.
    - Drop start_AppArmor_earlier.diff: on Stretch, AppArmor starts much earlier
      already.
    - Accept iceweasel-l10n-* that don't provide any search engine:
      on Stretch, at least iceweasel-l10n-ar_1%3a43.0.4-1_all.deb doesn't.
    - Stop deleting 75-persistent-net-generator.rules: obsolete in Stretch.
      It was removed in systemd (220-7).
    - Tell live-boot we're still using aufs: recent live-boot defaults
      to overlayfs, which we don't use yet.
    - Don't remove imagemagick in 11-localize_browser: cups-filters depends on it
      (Closes: #10960).
    - Explicitly install bc: needed by our 2010-pidgin live-config hook.
    - Remove gcc-4.9-base and gcc-5 via a chroot hook, taking into account
      that GCC 5 is the default on Stretch.
    - Switch to openjdk-8-jre: openjdk-7-jre is not in Stretch anymore.
    - gcalctool was renamed to gnome-calculator.
    - Don't try to delete non-existing AppArmor profile for ntpd: it was moved
      to the ntp package in Stretch.
    - Build DKMS modules with GCC 5: Stretch hasn't 4.8 anymore.
    - Don't try to reload or disable an initscript that we don't patch,
      and that doesn't exist anymore.
    - Support the case when /usr/src/libdvd-pkg does not exist.
      Apparently this can happen on Stretch.
    - Adjust to the move of /etc/gnome/defaults.list in Stretch
      (Closes: #11440).
    - Stop installing xserver-xorg-input-vmmouse. It's obsolete and conflicts
      with recent kernels: https://bugs.debian.org/831420
    - Install open-vm-tools from sid: it's been removed from testing.
    - Install the gobby package, instead of the (now gone) transitional
      gobby-0.5 one.
    - apparmor-adjust-tor-profile.diff: drop bits that are useless, and
      prevent Tor from starting, on Stretch.
    - Tor Daemon Status: declare compatibility with GNOME Shell 3.20.
    - Shutdown helper: declare compatibility with GNOME Shell 3.20.
    - Drop 43-adjust_path_to_ibus-unikey_binaries hook: it was a workaround
      for a bug (Debian#714932) that was fixed.
    - Use netcat-openbsd instead of connect-proxy for torifying SSH.
      connect-proxy seems barely maintained in Debian and was removed from
      testing due to https://bugs.debian.org/830423.
    - Don't disable gdomap service: we don't include it anymore.
      unar in Jessie depended on gnustep-base-runtime (that ships gdomap),
      but this is not the case in Stretch anymore.
    - Install system-config-printer-common instead of system-config-printer,
      and drop customization that were needed only for the latter:
      system-config-printer (1.5.7-2) extracts into a new -common package
      the bits needed by gnome-control-center (Closes: #11505).
    - Adjust haveged AppArmor profile to work with Linux 4.x on Stretch.
    - cupsd AppArmor profile: update list of backends, and add aufs-specific
      tweak that Stretch needs (refs: #11699).
    - Revert to GNOME's default font antialiasing/hinting.
      We fixed on rgba/slight when converting some manual fontconfig stuff
      to GNOME's layer on top of it, but at least from a fresh Stretch
      install (2016-08-24) we got grayscale/slight. It could be that some
      auto-detection is involved, so the values would be different depending
      on the actual hardware. Any way, let's try to decrease our delta here.
    - Adjust haveged arguments customization for Stretch (Closes: 11522).
    - Display the date in the desktop top bar, as we did in Jessie and older.
      (Closes: #11696)
    - Drop patch to keep haveged, saned, spice-vdagent and laptop-mode running
      on shutdown. These patches are no-ops on Stretch, where these services
      have native systemd unit files. It's not worth porting these patches:
      saned is socket-activated so in most cases it does not have to be shut
      down, and we expect that the other ones can be stopped pretty quickly.
      Let's bring back this kind of optimization if, and only if, we identify
      an actual problem to fix in this area :)
    - Don't delete downloaded debs after install: apt(8) >= 1.2~exp1 deletes
      them by default, which is not nice for users who use it to preseed
      their persistent APT cache. (Closes: #10958)
    - Hide "OpenJDK Java 8 Policy Tool" from the Applications menu.
    - Don't ship GCC 6: we don't ship compilers in Tails usually.
    - Don't ship gcc-5-base: on Stretch we ship gcc-6-base instead.
    - Don't start shipping libdvdcss2-dbgsym nor paxctld.
    - Adjust default web browser customization: GNOME in Debian now defaults
      to Firefox ESR (refs: #11440).
    - Install libreoffice-gtk3: on Stretch this is needed to have Gtk+ 3 widgets
      and a Gtk/GNOMEish print dialog.
    - Explicitly install gtk2-engines-pixbuf, as it's not pulled automatically
      on Stretch, and it's needed to theme GTK+ 2 applications in a nice way
      (Closes: #11715).
    - AppArmor gnome abstraction: allow reading /etc/xdg/*-mimeapps.list
      (refs: #11440).
    - Drop obsolete disabling of GNOME Keyring's GnuPG agent feature.
      That feature was removed upstream.
    - Explicitly select pinentry-gtk2 as our preferred pinentry program.
      On Stretch, gnome-keyring depends on pinentry-gnome3, and then that one
      is selected by default. It does not feel worth it to introduce a hackish
      solution such as a fake pinentry-gnome3 package, so let's ignore it and
      just make sure we are using the pinentry program we prefer
      (Closes: #11713).
    - Drop keep_memlockd_on_shutdown.diff: it's been a no-op since Tails 2.0
      (Closes: #11708).
    - Drop custom NetworkManager plugin configuration: these tweaks are not
      needed on Stretch anymore.
    - Disable new style network interface naming scheme.
      It has little value for a live system, so let's stick to what we are
      used to, and avoid having to adjust code/config/test suite
      (Closes: #11721).
    - Drop obsolete NM configuration wrt. sending hostname in DHCP requests
      (Closes: #11720).
    - Update APT pinning to cover all binary packages built from src:mesa
      (refs: #11853).
    - Don't try to install gnupg-curl: it doesn't exist anymore in Stretch.
    - Install seahorse-nautilus from sid. It's been removed from testing.
    - Drop workaround for Debian bug #645466, that was fixed in 2014
      (Closes: #11534).
    - Allow the "_apt" user to use Tor: in Stretch, APT network operations
      are performed with the "_apt" user and not root.
    - Make sure that 'localhost' points to the IPv4 loopback address.
    - Make desktop launchers executable (Closes: #11927).
    - Disable Wayland usage in GDM (Closes: #11923).
    - Fix AppArmor profile for gst-plugin-scanner (Closes: #11928).
    - Change Nautilus' default zoom level to 'small' (Closes: #11716).
      The icons in GNOME Files and on the desktop are too huge otherwise. With
      this new setting, they are similar in size to what we had in Jessie.
    - Fix broken symlink preventing Enigmail from being enabled.
    - Configure NetworkManager to not touch MAC addresses (refs: #11931).
      Its default behaviour on Debian Stretch is to reset the MAC address to the
      permanent one, and we did not make up our mind yet wrt. replacing
      our custom MAC spoofing system with NM's own one (refs: #11293).
    - Patch NetworkManager so that it does not leak the hostname in DHCP
      requests (Closes: #11720).
    - Deal with the fact that the NetworkManager dispatcher scripts are now
      sometimes called with an empty first argument (Closes: #11938).
    - Upgrade to GnuPG 2.1.15-9, and accordingly:
      · Remove the CA certificate for sks-keyservers.net, that we installed
        in the system-wide CAs directory: it is now included in the dirmngr
        package. Stop trusting it for non-GnuPG operations.
      · Make dirmngr use the sks-keyservers.net CA certificate from Debian.
      · Move keyserver proxy configuration to dirmngr.conf, and drop the
        keyserver-options that are obsolete or now the default.

 -- intrigeri <intrigeri@boum.org>  Thu, 17 Nov 2016 16:19:21 +0000

tails (2.7) unstable; urgency=medium

  * Security fixes
    - Upgrade to Linux 4.7. (Closes: #11885, #11818)
    - Upgrade to Tor 0.2.8.9. (Closes: #11832, #11891)
    - Upgrade Tor Browser to 6.0.6 based on Firefox 45.5. (Closes: #11910)
    - Upgrade Icedove to 1:45.4.0-1~deb8u1+tails1. (Closes: #11854,
      #11860)
    - Upgrade imagemagick to 8:6.8.9.9-5+deb8u5.
    - Upgrade openssl to 1.0.1t-1+deb8u5.
    - Upgrade libarchive to 3.1.2-11+deb8u3.
    - Upgrade bind9 to 1:9.9.5.dfsg-9+deb8u8.
    - Upgrade libav to 6:11.8-1~deb8u1.
    - Upgrade ghostscript to 9.06~dfsg-2+deb8u3.
    - Upgrade c-ares to 1.10.0-2+deb8u1.
    - Upgrade nspr to 2:4.12-1+debu8u1.
    - Upgrade nss to 2:3.26-1+debu8u1.
    - Upgrade tar to 1.27.1-2+deb8u1.
    - Upgrade curl to 7.38.0-4+deb8u5.
    - Upgrade libgd3 to 2.1.0-5+deb8u7.
    - Upgrade opendjk-7 to 7u111-2.6.7-2~deb8u1.
    - Upgrade mat to 0.5.2-3+deb8u1.
    - Upgrade libxslt to 1.1.28-2+deb8u2.
    - Upgrade pillow to 2.6.1-2+deb8u3.

  * Minor improvements
    - Ship Let's encrypt intermediate certificate to prepare the
      the next certificate renewal of our website. Also unify the
      way our upgrades and security checkers verify this SSL
      certificate using our dedicated perl lib code. (Closes: #11810)

  * Bugfixes
    - Fix multiarch support in Synaptic. (Closes: #11820)
    - Set default spelling language to en_US in Icedove. (Closes: #11037)

  * Build system
    - Disable debootstrap merged-usr option. (Closes: #11903)

  * Test suite
    - Add test for incremental upgrades. (Closes: #6309)
    - Add tests for Icedove. (Closes: #6304)
    - Decrease timeout to Tails Greeter to speed up testing of branches
      where it is broken. (Closes: #11449)
    - Add a ID field to the remote shell responses to filter out
      unrelated ones. (Closes: #11846)
    - Reliabily wait for the Greeter PostLogin script. (Closes: #5666)
    - Reliabily type the kernel command line in the prompt at the boot
      menu to ensure the remote shell is started. (Closes: #10777)
    - Remove DVDROM device when not used, to workaround QEMU/Libvirt
      compatibility issue. (Closes: #11874)

 -- Tails developers <tails@boum.org>  Sun, 13 Nov 2016 14:46:04 +0100

tails (2.6) unstable; urgency=medium

  * Major new features and changes
    - Install Tor 0.2.8.7. (Closes: #11351)
    - Enable kASLR in the Linux kernel. (Closes: #11281)
    - Upgrade Icedove to 1:45.2.0-1~deb8u1+tails1: (Closes: #11714)
      · Drop auto-fetched configurations using Oauth2.  They do not
        work together with Torbirdy since it disables needed
        functionality (like JavaScript and cookies) in the embedded
        browser. This should make auto-configuration work for GMail
        again, for instance.  (Closes: ##11536)
      · Pin Icedove to be installed from our APT repo. Debian's
        Icedove packages still do not have our secure Icedove
        autoconfig wizard patches applied, so installing them would be
        a serious security regression. (Closes: #11613)
      · Add missing icedove-l10n-* packages to our custom APT
        repository (Closes: #11550)
    - Upgrade to Linux 4.6: (Closes: #10298)
      · Install the 686 kernel flavour instead of the obsolete 586
        one.
      · APT, dpkg: add amd64 architecture. The amd64 kernel flavour is
        not built anymore for the i386 architecture, so we need to use
        multiarch now.
      · Build and install the out-of-tree aufs4 module. (Closes: #10298)
      · Disable kernel modesetting for QXL: it's not compatible with
        Jessie's QXL X.Org driver.

  * Security fixes
    - Hopefully fixed an issue which would sometimes make the Greeter
      ignore the "disable networking" or "bridge mode"
      options. (Closes: #11593)

  * Minor improvements
    - Install firmware-intel-sound and firmware-ti-connectivity.  This
      adds support for some sound cards and Wi-Fi adapters.  (Closes:
      #11502)
    - Install OpenPGP Applet from Debian. (Closes: #10190)
    - Port the "About Tails" dialog to python3.
    - Run our initramfs memory erasure hook earlier (Closes:
      #10733). The goal here is to:
      · save a few seconds on shutdown (it might matter especially for
        the emergency one);
      · work in a less heavily multitasking / event-driven
        environment, for more robust operation.
    - Install rngd, and make rng-tools initscript return success when
      it can't find any hardware RNG device. Most Tails systems around
      probably have no such device, and we don't want systemd to
      believe they failed to boot properly. (Closes: #5650)
    - Don't force using the vboxvideo X.Org driver. According to our
      tests, this forced setting is:
       · harmful: it breaks X startup when the vboxvideo *kernel*
         driver is loaded;
       · useless: X.Org now autodetects the vboxvideo X.Org driver and
         uses it when running in VirtualBox and the vboxvideo kernel
         is not present.
    - Port boot-profile to python3 (Closes: #10083). Thanks to
      heartsucker <heartsucker@autistici.org> for the patch!
    - Include /proc/cmdline and the content of persistent APT sources
      in WhisperBack bug reports. (Closes: #11675, #11635)
    - Disable non-free APT sources at boot time. (Closes: #10130)
    - Have a dedicated page for the homepage of Tor Browser in
      Tails. (Closes: # 11725)
    - Only build the VirtualBox kernel modules for the 32-bit kernel.
      It's both hard and useless to build it for 64-bit in the current
      state of things, as long as we're shipping a 32-bit userspace.
      Also, install virtualbox-* from jessie-backports, since the
      version in Jessie is not compatible with Linux 4.x.

  * Build system
    - Don't install+remove dpatch during the build. It's not been
      needed in this hook for ages.
    - Bump BUILD_SPACE_REQUIREMENT: at least one of us needed that to
      build feature/10298-linux-4.x-aufs with the gzipcomp option.

  * Test suite
    - Send Tails Installer's debug log to the Cucumber debug log on
      failure. This is meant to debug #10720 since I can't
      reproduce it locally.
    - Give the system under testing 2 vCPUs. (Closes: #6729)
    - Split scenarios from checks.feature. (Closes: #5707)
    - Add retry-logic to the Synaptic tests. (Closes: #10412, #10441,
      #10991)
    - Run usb_upgrade.feature earlier, when there is enough free disk
      space left. (Closes: #11582)
    - Use more recent virtual hardware in the system under test,
      i.e. USB 3.0 (nec-xhci) on a pc-i440fx-2.5 machine. Switching
      USB controllers has helped with problems we see on Jenkins when
      booting from USB (#11588). Also, there are chances that more
      recent virtual hardware sees more testing these days, so it
      sounds potentially useful to "upgrade".
    - Add support for Cucumber 2.4. (Closes: #11690)
    - Always write {pretty,debug} logs and JSON output to the artifact
      directory.
    - Disable info level logging on Chutney nodes to save disk
      space. For our network all these add up to > 1 GiB and we didn't
      take this into account when budgeting RAM to the isotesters on
      Jenkins.

 -- Tails developers <tails@boum.org>  Tue, 20 Sep 2016 04:16:33 +0200

tails (2.5) unstable; urgency=medium

  * Major new features and changes
    - Upgrade Icedove to 1:45.1.0-1~deb8u1+tails2. (Closes: #11530)
      · Fix long delay causing bad UX in the autoconfig wizard,
        when it does not manage to guess proper settings on some domains.
        (Closes: #11486)
      · Better support sending email through some ISPs, such as Riseup.
        (Closes: #10933)
      · Fix spurious error message when creating an account and providing
        its password. (Closes: #11550)

  * Security fixes
    - Upgrade Tor Browser to 6.0.3 based on Firefox 45.3. (Closes: #11611)
    - Upgrade GIMP to 2.8.14-1+deb8u1.
    - Upgrade libav to 6:11.7-1~deb8u1.
    - Upgrade expat to 2.1.0-6+deb8u3.
    - Upgrade libgd3 to 2.1.0-5+deb8u6.
    - Upgrade libmodule-build-perl to 0.421000-2+deb8u1.
    - Upgrade perl to 5.20.2-3+deb8u6.
    - Upgrade Pidgin to 2.11.0-0+deb8u1.
    - Upgrade LibreOffice to 1:4.3.3-2+deb8u5.
    - Upgrade libxslt1.1 to 1.1.28-2+deb8u1.
    - Upgrade Linux to 3.16.7-ckt25-2+deb8u3.
    - Upgrade OpenSSH to 1:6.7p1-5+deb8u3.
    - Upgrade p7zip to 9.20.1~dfsg.1-4.1+deb8u2.

  * Minor improvements
    - htpdate: replace obsolete and unreliable URIs in HTP pools, and decrease
      timeout for HTTP operations for more robust time synchronization.
      (Closes: #11577)
    - Hide settings panel for the Online Accounts component of GNOME,
      that we don't support. (Closes: #11545)
    - Vastly improve graphics performance in KVM guest with QXL driver.
      (Closes: #11500)
    - Fix graphics artifacts in Tor Browser in KVM guest with QXL driver.
      (Closes: #11489)

  * Build system
    - Wrap Pidgin in a more maintainable way. (Closes: #11567)

  * Test suite
    - Add a test scenario for the persistence "dotfiles" feature.
      (Closes: #10840)
    - Improve robustness of most APT, Git, SFTP and SSH scenarios,
      enough to enable them on Jenkins. (Closes: #10444, #10496, #10498)
    - Improve robustness of checking for persistence partition. (Closes: #11558)
    - Treat Tails booting from /dev/sda as OK, to support all cases
      including a weird one caused by hybrid ISO images. (Closes: #10504)
    - Bump a bunch of timeouts to cope with the occasional slowness on Jenkins.
    - Only query A records when exercising DNS lookups, to improve robustness.

 -- Tails developers <tails@boum.org>  Sun, 31 Jul 2016 16:50:35 +0000

tails (2.4) unstable; urgency=medium

  * Major new features and changes
    - Upgrade Tor Browser to 6.0.1 based on Firefox 45.2. (Closes:
      #11403, #11513).
    - Enable Icedove's automatic configuration wizard. We patch the
      wizard to only use secure protocols when probing, and only
      accept secure protocols, while keeping the improvements done by
      TorBirdy in its own non-automatic configuration wizard. (Closes:
      #6158, #11204)

  * Security fixes
    - Upgrade bsdtar and libarchive13 to 3.1.2-11+deb8u1.
    - Upgrade icedove to 38.8.0-1~deb8u1+tails3.
    - Upgrade imagemagick to 8:6.8.9.9-5+deb8u3.
    - Upgrade libexpat1 to 2.1.0-6+deb8u2.
    - Upgrade libgd3 to 2.1.0-5+deb8u3.
    - Upgrade gdk-pixbuf-based packages to 2.31.1-2+deb8u5.
    - Upgrade libidn11 to 1.29-1+deb8u1.
    - Upgrade libndp0 to 1.4-2+deb8u1.
    - Upgrade poppler-based packages to 0.26.5-2+deb8u1.
    - Upgrade librsvg2-2 to 2.40.5-1+deb8u2.
    - Upgrade libsmbclient to 2:4.2.10+dfsg-0+deb8u3.
    - Upgrade OpenSSL to 1.0.1k-3+deb8u5.
    - Upgrade libtasn1-6 to 4.2-3+deb8u2.
    - Upgrade libxml2 to 2.9.1+dfsg1-5+deb8u2.
    - Upgrade openjdk-7-jre to 7u101-2.6.6-1~deb8u1.

  * Bugfixes
    - Enable Packetization Layer Path MTU Discovery for IPv4. If any
      system on the path to the remote host has a MTU smaller than the
      standard Ethernet one, then Tails will receive an ICMP packet
      asking it to send smaller packets. Our firewall will drop such
      ICMP packets to the floor, and then the TCP connection won't
      work properly. This can happen to any TCP connection, but so far
      it's been reported as breaking obfs4 for actual users. Thanks to
      Yawning for the help! (Closes: #9268)
    - Make Tails Upgrader ship other locales than English. (Closes:
      #10221)
    - Make it possible to add local USB printers again. Bugfix on
      Tails 2.0. (Closes #10965).

  * Minor improvements
    - Remove custom SSH ciphers and MACs settings. (Closes: #7315)
    - Bring back "minimize" and "maximize" buttons in titlebars by
      default. (Closes: #11270)
    - Icedove improvements:
      * Stop patching in our default into Torbirdy. We've upstreamed
        some parts, and the rest we set with pref branch overrides in
        /etc/xul-ext/torbirdy.js. (Closes: #10905)
      * Use hkps keyserver in Enigmail. (Closes: #10906)
      * Default to POP if persistence is enabled, IMAP is
        not. (Closes: #10574)
      * Disable remote email account creation in Icedove. (Closes:
        #10464)
    - Firewall hardening (Closes: #11391):
      * Don't accept RELATED packets. This enables quite a lot of code
        in the kernel that we don't need. Let's reduce the attack
        surface a bit.
      * Restrict debian-tor user to NEW TCP syn packets. It doesn't
        need to do more, so let's do a little bit of security in
        depth.
      * Disable netfilter's nf_conntrack_helper.
      * Fix disabling of automatic conntrack helper assignment.
    - Kernel hardening:
      * Set various kernel boot options: slab_nomerge slub_debug=FZ
        mce=0 vsyscall=none. (Closes: #11143)
      * Remove the kernel .map files. These are only useful for kernel
        debugging and slightly make things easier for malware, perhaps
        and otherwise just occupy disk space. Also stop exposing
        kernel memory addresses through /proc etc. (Closes: #10951)
    - Drop zenity hacks to "focus" the negative answer. Jessie's
      zenity introduced the --default-cancel option, finally!
      (Closes: #11229)
    - Drop useless APT pinning for Linux.
    - Remove gnome-tweak-tool. (Closes: #11237)
    - Install python-dogtail, to enable accessibility technologies in
      our automated test suite (see below). (Part of: #10721)
    - Install libdrm and mesa from jessie-backports. (Closes: #11303)
    - Remove hledger. (Closes: #11346)
    - Don't pre-configure the #tails chan on the default OFTC account.
      (Part of: #11306)
    - Install onioncircuits from jessie-backports. (Closes: #11443)
    - Remove nmh. (Closes: #10477)
    - Drop Debian experimental APT source: we don't use it.
    - Use APT codenames (e.g. "stretch") instead of suites, to be
      compatible with our tagged APT snapshots.
    - Drop module-assistant hook and its cleanup. We've not been using
      it since 2010.
    - Remove 'Reboot' and 'Power Off' entries from Applications →
      System Tools. (Closes: #11075)
    - Pin our custom APT repo to the same level as Debian ones, and
      explicitly pin higher the packages we want to pull from our custom
      APT repo, when needed.
    - config/chroot_local-hooks/59-libdvd-pkg: verify libdvdcss
      package installation. (Closes: #11420)
    - Make Tails Upgrader use our new mirror pool design. (Closes:
      #11123)
    - Drop custom OpenSSH client ciphers and MACs settings. We did a
      pretty bad job at maintaining them compared to the Debian
      upstream. (Closes: #7315)
    - Install jessie-backports version of all binary packages built
      from src:hplip. This adds support for quite a few new
      printers.
    - Install printer-driver-postscript-hp, which adds support for
      some more printers.

  * Build system
    - Use a freezable APT repo when building Tails. This is a first
      step towards reproducible builds, and improves our QA and
      development processes by making our builds more predictable. For
      details, see: https://tails.boum.org/contribute/APT_repository/
    - There has been a massive amount of improvements to the
      Vagrant-based build system, and now it could be considered the
      de-facto build system for Tails! Improvements and fixes include:
      * Migrate Vagrant to use libvirt/KVM instead of
        Virtualbox. (Closes: #6354)
      * Make apt-get stuff non-interactive while provisioning.
        Because there is no interaction, so that will results in
        errors.
      * Bump disk space (=> RAM for RAM builds) needed to build with
        Vagrant. Since the Jessie migration it seems impossible to
        keep this low enough to fit in 8 GiB or RAM. For this reason
        we also drop the space optimization where we build inside a
        crazy aufs stack; now we just build in a tmpfs.
      * Clean up apt-cacher-ng cache on vm:provision to save disk
        space on the builder.
      * Add convenient Rake task for SSH:ing into the builder VM:
        `rake vm:ssh`.
      * Add rake task for generating a new Vagrant base box.
      * Automatically provision the VM on build to keep things up-to-date.
      * Don't enable extproxy unless explicitly given as an
        option. Previously it would automatically be enabled when
        `http_proxy` is set in the environment, unlike what is
        documented. This will hopefully lead to fewer surprises for users
        who e.g. point http_proxy to a torified polipo, or similar.
      * Re-fetch tags when running build-tails with Vagrant. That
        should fix an annoyance related to #7182 that I frequently
        encounter: when I, as the RM, rebuild the release image the
        second time from the force-updated tag, the build system would
        not have the force-updated tag. (Closes: #7182)
      * Make sure we use the intended locale in the Tails builder VM.
        Since we communicate via SSH, and e.g. Debian forward the
        locale env vars by default, we have to take some steps
        ensuring we do not do that.
    - Pull monkeysphere from stretch to avoid failing to install under
      eatmydata. Patch submitted by Cyril Brulebois <cyril@debamax.com>.

  * Test suite
    - Add wrapper around dogtail (inside Tails) for "remote" usage in
      the automated test suite. This provides a simple interface for
      generating dogtail python code, sending it to the guest, and
      executing it, and should allow us to write more robust tests
      leveraging assistive technologies. (Closes: #10721)
    - A few previously sikuli-based tests has been migrated to use
      dogtail instead, e.g. GNOME Applications menu interaction.
    - Add a test for re-configuring an existing persistent volume.
      This is a regression test for #10809. (Closes: #10834)
    - Use a simulated Tor network provided by Chutney in the automated
      test suite. The main motivation here is improved robustness --
      since the "Tor network" we now use will exit from the host
      running the automated test suite, we won't have to deal with Tor
      network blocking, or unreliable circuits. Performance should
      also be improved. (Closes: #9521)
    - Drop the usage of Tor Check in our tests. It doesn't make sense
      now when we use Chutney since that always means it will report
      that Tor is not being used.
    - Stop testing obsolete pluggable transports.
    - Completely rewrite the firewall leak detector to something more
      flexible and expressive.
    - Run tcpdump with --immediate-mode for the network sniffer. With
      this option, "packets are delivered to tcpdump as soon as they
      arrive, rather than being buffered for efficiency" which is
      required to make the sniffing work reliable the way we use it.
    - Remove most scenarios testing "tordate". It just isn't working
      well in Tails, so we shouldn't expect the tests to actually work
      all of the time. (Closes: #10440)
    - Close Pidgin before we inspect or persist its accounts.xml.
      I've seen a case when that file is _not_ saved (and thus, not
      persisted) if we shut down the system while Pidgin is still
      running. (Closes: #11413)
    - Close the GNOME Notification bar by pressing ESC, instead of
      opening the Applications menu. The Applications menu often
      covers other elements that we're looking for on the
      screen. (Closes #11401)
    - Hide Florence keyboard window when it doesn't vanish by itself
      (Closes: #11398) and wait a bit less for Florence to disappear
      (Closes: #11464).

 -- Tails developers <tails@boum.org>  Mon, 06 Jun 2016 20:10:56 +0200

tails (2.3) unstable; urgency=medium

  * Security fixes
    - Upgrade Tor Browser to 5.5.5. (Fixes: #11362)
    - Upgrade icedove to 38.7.0-1~deb8u1
    - Upgrade git to 1:2.1.4-2.1+deb8u2
    - Upgrade libgd3 to 2.1.0-5+deb8u1
    - Upgrade pidgin-otr to 4.0.1-1+deb8u1
    - Upgrade srtp to 1.4.5~20130609~dfsg-1.1+deb8u1
    - Upgrade imagemagick to 8:6.8.9.9-5+deb8u1
    - Upgrade samba to 2:4.2.10+dfsg-0+deb8u2
    - Upgrade openssh to 1:6.7p1-5+deb8u2

  * Bugfixes
    - Refresh Tor Browser's AppArmor profile patch against the one from
      torbrowser-launcher 0.2.4-1. (Fixes: #11264)
    - Pull monkeysphere from stretch to avoid failing to install under
      eatmydata. (Fixes: #11170)
    - Start gpg-agent with no-grab option due to issues with pinentry and
      GNOME's top bar. (Fixes: #11038)
    - Tails Installer: Update error message to match new name of 'Clone
      & Install'. (Fixes: #11238)
    - Onion Circuits:
      * Cope with a missing geoipdb. (Fixes: #11203)
      * Make both panes of the window scrollable. (Fixes #11192)
    - WhisperBack: Workaround socks bug. When the Tor fails to connect to
      the host, WisperBack used to display a ValueError.  This is caused by
      a socks bug that is solved in upstream's master but not in Tails.
      This commit workarounds this bug Unclear error message in WhisperBack
      when failing to connect to the server. (Fixes: #11136)

  * Minor improvements
    - Upgrade to Debian 8.4, a Debian point release with many minor upgrades
      and fixes to various packages . (Fixes: #11232)
    - Upgrade I2P to 0.9.25. (Fixes: #11363)
    - Pin pinentry-gtk2 to jessie-backports. The new version allows pasting
      passwords from the clipboard. (Fixes: #11239)
    - config/chroot_local-hooks/59-libdvd-pkg: cleanup /usr/src/libdvd-pkg.
      (Fixes: #11273)
    - Make the Tor Status "disconnected" icon more contrasted with the
      "connected" one. (Fixes: #11199)

  * Test suite
    - Add UTF-8 support to OTR Bot. (Fixes: #10866)
    - Don't explicitly depend on openjdk-7-jre or any JRE for that
      matter. Sikuli will pull in a suitable one, so depending on one
      ourselves is only risks causing trouble. (Fixes: #11335)

 -- Tails developers <tails@boum.org>  Mon, 25 Apr 2016 14:12:22 +0200

tails (2.2.1) unstable; urgency=medium

  * Security fixes
    - Upgrade Tor Browser to 5.5.4. (Closes: #11254)
    - Upgrade bind9-related packages to 1:9.9.5.dfsg-9+deb8u6
    - Upgrade libotr to 4.1.0-2+deb8u1
    - Upgrade samba-related packages to 2:4.1.17+dfsg-2+deb8u2.
    - Upgrade libgraphite2 to 1.3.6-1~deb8u1.

 -- Tails developers <tails@boum.org>  Thu, 17 Mar 2016 15:03:52 +0100

tails (2.2) unstable; urgency=medium

  * Major new features and changes
    - Replace Vidalia (which has been unmaintained for years) with:
      (Closes: #6841)
      * the Tor Status GNOME Shell extension, which adds a System Status
        icon indicating whether Tor is ready or not.
      * Onion Circuits, a simple Tor circuit monitoring tool.

  * Security fixes
    - Upgrade Tor Browser to 5.5.3 (Closes: #11189).
    - Upgrade Linux to 3.16.7-ckt20-1+deb8u4.
    - Upgrade cpio to 2.11+dfsg-4.1+deb8u1.
    - Upgrade glibc to 2.19-18+deb8u3.
    - Upgrade libav to 6:11.6-1~deb8u1.
    - Upgrade libgraphite2 to 1.3.5-1~deb8u1.
    - Upgrade libjasper1 to 1.900.1-debian1-2.4+deb8u1.
    - Upgrade libreoffice to 4.3.3-2+deb8u3.
    - Upgrade libssh2 to 1.4.3-4.1+deb8u1.
    - Upgrade openssl to 1.0.1k-3+deb8u4.
    - Upgrade perl to 5.20.2-3+deb8u4.
    - Upgrade python-imaging, python-pil to 2.6.1-2 2.6.1-2+deb8u2.

  * Bugfixes
    - Hide "Laptop Mode Tools Configuration" menu entry. We don't
      support configuring l-m-t in Tails, and it doesn't work out of
      the box. (Closes: #11074)
    - WhisperBack:
      * Actually write a string when saving bug report to
        disk. (Closes: #11133)
      * Add missing argument to OpenPGP dialog so the optional OpenPGP
        key can be added again. (Closes: #11033)

  * Minor improvements
    - Upgrade I2P to 0.9.24-1~deb8u+1.
    - Add support for viewing DRM protected DVD videos using
      libdvdcss2. Patch series submitted by Austin English
      <austinenglish@gmail.com>. (Closes: #7674)
    - Automatically save KeePassX database after every change by default.
      (Closes: #11147)
    - Implement Tor stream isolation for WhisperBack
    - Delete unused tor-tsocks-mua.conf previously used by Claws
      Mail. (Closes: #10904)
    - Add set -u to all gettext:ized shell scripts. In gettext-base <
      1.8.2, like the one we had in Wheezy, gettext.sh references the
      environment variable ZSH_VERSION, which we do not set. This has
      prevented us from doing `set -u` without various hacks. (Closes:
      #9371)
    - Also set -e in some shell scripts which lacked it for no good
      reason.
    - Make Git verify the integrity of transferred objects. (Closes:
      #11107)
    - Remove LAlt+Shift and LShift+RShift keyboard layout toggling
      shortcuts. (Closes: #10913, #11042)

  * Test suite
    - Reorder the execution of feature to decrease peak disk
      usage. (Closes: #10503)
    - Paste into the GTK file chooser, instead of typing. (Closes:
      #10775)
    - Pidgin: wait a bit for text to have stopped scrolling before we
      click on it. (Closes: #10783)
    - Fix step that runs commands in GNOME Terminal, that was broken
      on Jessie when a Terminal is running already. (Closes: #11176)
    - Let ruby-rjb guess JAVA_HOME instead fixing on one jvm
      version. (Closes: #11190)

  * Build system
    - Upgrade build system to Debian Jessie. This includes migrating to a
      new Vagrant basebox based on Debian Jessie.
    - Rakefile: print git status when there are uncommitted
      changes. Patch submitted by Austin English
      <austinenglish@gmail.com>. (Closes: #11108)
    - .gitignore: add .rake_tasks~. Patch submitted by Austin English
      <austinenglish@gmail.com>. (Closes: #11134)
    - config/amnesia: use --show-field over sed filtering. Patch
      submitted by Chris Lamb <lamby@debian.org>.
    - Umount and clean up leftover temporary directories from old
      builds. (Closes: #10772)

 -- Tails developers <tails@boum.org>  Mon, 07 Mar 2016 18:09:50 +0100

tails (2.0.1) unstable; urgency=medium

  * Major new features and changes
    - Enable the Tor Browser's font fingerprinting protection
      (Closes: #11000). We do it for all browsers (including
      the Unsafe Browser and I2P Browser mainly to avoid making our
      automated test suite overly complex. This implied to set an appropriate
      working directory when launching the Tor Browser, to accommodate for
      the assumptions it makes about this.

  * Security fixes
    - Upgrade Tor Browser to 5.5.2 (Closes: #11105).

  * Bugfixes
    - Repair 32-bit UEFI support (Closes: #11007); bugfix on 2.0.
    - Add libgnome2-bin to installed packages list to provide gnome-open,
      which fixes URL handling at least in KeePassX, Electrum and Icedove
      (Closes: #11031); bugfix on 2.0. Thanks to segfault for the patch!

  * Minor improvements
    - Refactor and de-duplicate the chrooted browsers' configuration:
      prefs.js, userChrome.css (Closes: #9896).
    - Make the -profile Tor Launcher workaround simpler (Closes: #7943).
    - Move Torbutton environment configuration to the tor-browser script,
      instead of polluting the default system environment with it.
    - Refresh patch against the Tor Browser AppArmor profile
      (Closes: #11078).
    - Propagate Tor Launcher options via the wrapper.
    - Move tor-launcher script to /usr/local/bin.
    - Move tor-launcher-standalone to /usr/local/lib.
    - Move Tor Launcher env configuration closer to the place where it is used,
      for simplicity's sake.

  * Test suite
    - Mass update browser and Tor Launcher related images due to font change,
      caused by Tor Browser 5.5's font fingerprinting protection
      (Closes: #11097). And then, use separate PrintToFile.png for the browsers,
      and Evince, since it cannot be shared anymore.
    - Adjust to the refactored chrooted browsers configuration handling.
    - Test that Tor Launcher uses the correct Tor Browser libraries.
    - Allow more slack when verifying that the date that was set.
    - Bump a bit the timeout used when waiting for the remote shell.
    - Bump timeout for the process to disappear, when closing Evince.
    - Bump timeout when saving persistence configuration.
    - Bump timeout for bootstrapping I2P.

  * Build system
    - Remove no longer relevant places.sqlite cleanup procedure.

 -- Tails developers <tails@boum.org>  Fri, 12 Feb 2016 13:00:15 +0000

tails (2.0) unstable; urgency=medium

  * Major new features and changes
    - Upgrade to Debian 8 (Jessie).
    - Migrate to GNOME Shell in Classic mode.
    - Use systemd as PID 1, and convert all custom initscripts to systemd units.
    - Remove the Windows camouflage feature: our call for help to port
      it to GNOME Shell (issued in January, 2015) was unsuccessful.
    - Remove Claws Mail: Icedove is now the default email client
      (Closes: #10167).
    - Upgrade Tor Browser to 5.5 (Closes: #10858, #10983).

  * Security fixes
    - Minimally sandbox many services with systemd's namespacing features.
    - Upgrade Linux to 3.16.7-ckt20-1+deb8u3.
    - Upgrade Git to 1:2.1.4-2.1+deb8u1.
    - Upgrade Perl to 5.20.2-3+deb8u3.
    - Upgrade bind9-related packages to 1:9.9.5.dfsg-9+deb8u5.
    - Upgrade FUSE to 2.9.3-15+deb8u2.
    - Upgrade isc-dhcp-client tot 4.3.1-6+deb8u2.
    - Upgrade libpng12-0 to 1.2.50-2+deb8u2.
    - Upgrade OpenSSH client to 1:6.7p1-5+deb8u1.

  * Bugfixes
    - Restore the logo in the "About Tails" dialog.
    - Don't tell the user that "Tor is ready" before htpdate is done
      (Closes: #7721).
    - Upgrader wrapper: make the check for free memory more accurate
      (Closes: #10540, #8263).
    - Allow the desktop user, when active, to configure printers;
      fixes regression introduced in Tails 1.1 (Closes: #8443).
    - Close Vidalia before we restart Tor. Otherwise Vidalia will be running
      and showing errors while we make sure that Tor bootstraps, which could
      take a while.
    - Allow Totem to read DVDs, by installing apparmor-profiles-extra
      from jessie-backports (Closes: #9990).
    - Make memory erasure on shutdown more robust (Closes: #9707, #10487):
      · don't forcefully overcommit memory
      · don't kill the allocating task
      · make sure the kernel doesn't starve from memory
      · make parallel sdmem handling faster and more robust
    - Don't offer the option, in Tor Browser, to open a downloaded file with
      an external application (Closes: #9285). Our AppArmor confinement was
      blocking most such actions anyway, resulting in poor UX; bugfix on 1.3.
      Accordingly, remove the now-obsolete exception we had in the Tor
      Browser AppArmor profile, that allowed executing seahorse-tool.
    - Fix performance issue in Tails Upgrader, that made it very slow to apply
      an automatic upgrade; bugfix on 1.7 (Closes: #10757).
    - Use our wrapper script to start Icedove from the GNOME menus.
    - Make it possible to localize our Icedove wrapper script.
    - List Icedove persistence option in the same position where Claws Mail
      used to be, in the persistent volume assistant (Closes: #10832).
    - Fix Electrum by installing the version from Debian Testing
      (Closes: #10754). We need version >=2.5.4-2, see #9713;
      bugfix on 2.0~beta1. And, explicitly install python-qt4 to enable
      Electrum's GUI: it's a Recommends, and we're not pulling it ourselves
      via other means anymore.
    - Restore default file associations (Closes: #10798);
      bugfix on 2.0~beta1.
    - Update 'nopersistent' boot parameter to 'nopersistence'; bugfix on 0.12
      (Closes: #10831). Thanks to live-media=removable, this had no security
      impact in practice.
    - Repair dotfiles persistence feature, by adding a symlink from
      /lib/live/mount/persistence to /live/persistence; bugfix on 2.0~beta1
      (Closes: #10784).
    - Fix ability to re-configure an existing persistent volume using
      the GUI; bugfix on 2.0~beta1 (Closes: #10809).
    - Associate armored OpenPGP public keys named *.key with Seahorse,
      to workaround https://bugs.freedesktop.org/show_bug.cgi?id=93656;
      bugfix on 1.1 (Closes: #10889).
    - Update the list of enabled GNOME Shell extensions, which might fix
      the "GNOME Shell sometimes leaves Classic mode" bug seen in 2.0~beta1:
      · Remove obsolete "Alternative Status Menu", that is not shipped
        in Debian anymore.
      · Explicitly enable the GNOME Shell extensions that build
        the Classic mode.
    - Make _get_tg_setting() compatible with set -u (Closes: #10785).
    - laptop-mode-tools: don't control autosuspend. Some USB input
      devices don't support autosuspend. This change might help fix
      #10850, but even if it doesn't, it makes sense to me that we
      don't let laptop-mode-tools fiddle with this on a Live system
      (Closes (for now): #10850).

  * Minor improvements
    - Remove obsolete code from various places.
    - Tails Greeter:
      · hide all windows while logging in
      · resize and re-position the panel when the screen size grows
      · PostLogin: log into the Journal instead of a dedicated log file
      · use localectl to set the system locale and keyboard mapping
      · delete the Live user's password if no administration password is set
        (Closes: #5589)
      · port to GDBus greeter interface, and adjust to other GDM
        and GNOME changes
    - Tails Installer:
      · port to UDisks2, and from Qt4 to GTK3
      · adapt to work on other GNU/Linux operating systems than Tails
      · clean up enough upstream code and packaging bits to make it
        deserve being uploaded to Debian
      · rename everything from liveusb-creator to tails-installer
    - Port tails-perl5lib to GTK3 and UDisks2. In passing, do some minor
      refactoring and a GUI improvement.
    - Persistent Volume Assistant:
      · port to GTK3 and UDisks2
      · handle errors when deleting persistent volume (Closes: #8435)
      · remove obsolete workarounds
    - Don't install UDisks v1.
    - Adapt custom udev and polkit rules to UDisks v2 (Closes: #9054, #9270).
    - Adjust import-translations' post-import step for Tails Installer,
      to match how its i18n system works nowadays.
    - Use socket activation for CUPS, to save some boot time.
    - Set memlockd.service's OOMScoreAdjust to -1000.
    - Don't bother creating /var/lib/live in tails-detect-virtualization.
      If it does not exist at this point, we have bigger and more
      noticeable problems.
    - Simplify the virtualization detection & reporting system, and do it
      as a non-root user with systemd-detect-virt rather than virt-what.
    - Replace rsyslog with the systemd Journal (Closes: #8320), and adjust
      WhisperBack's logs handling accordingly.
    - Drop tails-save-im-environment.
      It's not been used since we stopped automatically starting the web browser.
    - Add a hook that aborts the build if any *.orig file is found. Such files
      appear mainly when a patch of ours is fuzzy. In most cases they are no big
      deal, but in some cases they end up being taken into account
      and break things.
    - Replace the tor+http shim with apt-transport-tor (Closes: #8198).
    - Install gnome-tweak-tool.
    - Don't bother testing if we're using dependency based boot.
    - Drop workaround to start spice-vdagent in GDM (Closes: #8025).
      This has been fixed in Jessie proper.
    - Don't install ipheth-utils anymore. It seems to be obsolete
      in current desktop environments.
    - Stop installing the buggy unrar-free, superseded in Jessie (Closes: #5838)
    - Drop all custom fontconfig configuration, and configure fonts rendering
      via dconf.
    - Drop zenity patch (zenity-fix-whitespacing-box-sizes.diff),
      that was applied upstream.
    - Install libnet-dbus-perl (currently 1.1.0) from jessie-backports,
      it brings new features we need.
    - Have the security check and the upgrader wait for Tor having bootstrapped
      with systemd unit ordering.
    - Get rid of tails-security-check's wrapper.
      Its only purpose was to wait for Tor to have bootstrapped,
      which is now done via systemd.
    - Don't allow the amnesia and tails-upgrade-frontend users to run
      tor-has-bootstrapped as root with sudo. They don't need it anymore,
      thanks to using systemd for starting relevant units only once Tor
      has bootstrapped.
    - Install python-nautilus, that enables MAT's context menu item in Nautilus.
      (Closes: #9151).
    - Configure GDM with a snippet file instead of patching its
      greeter.dconf-defaults.
    - WhisperBack:
      · port to Python 3 and GObject Introspection (Closes: #7755)
      · migrate from the gnutls module to the ssl one
      · use PGP/MIME for better attachments handling
      · migrate from the gnupginterface module to the gnupg one
      · natively support SOCKS ⇒ don't wrap with torsocks anymore
        (Closes: #9412)
      · don't try to include the obsolete .xession-errors in bug reports
        (Closes: #9966)
    - chroot-browser.sh: don't use static DISPLAY.
    - Simplify debugging:
      · don't hide the emergency shutdown's stdout
      · tails-unblock-network: trace commands so that they end up in the Journal
    - Configure the console codeset at ISO build time, instead of setting it
      to a constant via the Greeter's PostLogin.default.
    - Order the AppArmor policy compiling in a way that is less of a blocker
      during boot.
    - Include the major KMS modules in the initramfs. This helps seamless
      transition to X.Org when booting, and back to text mode on shutdown,
      can help for proper graphics hardware reinitialization post-kexec,
      and should improve GNOME Shell support in some virtual machines.
    - Always show the Universal Access menu icon in the GNOME panel.
    - Drop notification for not-migrated-yet persistence configuration,
      and persistence settings disabled due to wrong access rights.
      That migration happened more two years ago.
    - Remove the restricted network detector, that has been broken for too long;
      see #10560 for next steps (Closes: #8328).
    - Remove unsupported, never completed kiosk mode support.
    - clock_gettime_monotonic: use Perl's own function to get the integer part,
      instead of forking out to sed.
    - Don't (try to) disable lvm2 initscripts anymore. Both the original reason
      and the implementation are obsolete on Jessie.
    - Lower potential for confusion (#8443), by removing system-config-printer.
      One GUI to configure printers is enough (Closes: #8505).
    - Add "set -u" to tails-unblock-network.
    - Add a systemd target whose completion indicates that Tor has bootstrapped,
      and use it everywhere sensible (Closes: #9393).
    - Disable udev's 75-persistent-net-generator.rules, to preventing races
      between MAC spoofing and interface naming.
    - Replace patch against NetworkManager.conf with drop-in files.
    - Replace resolvconf with simpler NetworkManager and dhclient configuration.
      (Closes: #7708)
    - Replace patching of the gdomap, i2p, hdparm, tor and ttdnsd initscripts
      with 'systemctl disable' (Closes: #9881).
    - Replace patches that wrapped apps with torsocks with dynamic patching with
      a hook, to ease maintenance. Also, patch D-Bus services as needed
      (Closes: #10603).
    - Notify the user if running Tails inside non-free virtualization software
      that does not try to hide its nature (Closes: #5315).
      Thanks to Austin English <austinenglish@gmail.com> for the patch.
    - Declare htpdate.service as being needed for time-sync.target, to ensure
      that "services where correct time is essential should be ordered after
      this unit".
    - Convert some of the X session startup programs to `systemd --user' units.
    - Let the Pidgin wrapper pass through additional command-line arguments
      (Closes: #10383)
    - Move out of the $PATH a bunch of programs that users should generally
      not run directly: connect-socks, end-profile, getTorBrowserUserAgent,
      generate-tor-browser-profile, kill-boot-profile, tails-spoof-mac,
      tails-set-wireless-devices-state, tails-configure-keyboard,
      do_not_ever_run_me, boot-profile, tails-unblock-network,
      tor-controlport-filter, tails-virt-notify-user, tails-htp-notify-user,
      udev-watchdog-wrapper (Closes: #10658)
    - Upgrade I2P to 0.9.23-2~deb8u+1.
    - Disable I2P's time syncing support.
    - Install Torbirdy from official Jessie backports, instead of from
      our own APT repository (Closes: #10804).
    - Make GNOME Disks' passphrase strength checking new feature work,
      by installing cracklib-runtime (Closes: #10862).
    - Add support for Japanese in Tor Browser.
    - Install xserver-xorg-video-intel from Jessie Backports (currently:
      2.99.917-2~bpo8+1). This adds support for recent chips such as
      Intel Broadwell's HD Graphics (Closes: #10841).
    - Improve a little bit post-Greeter network unblocking:
      · Sleep a bit longer between deleting the blacklist, and triggering udev;
        this might help cure #9012.
      · Increase logging, so that we get more information next time someone
        sees #9012.
      · Touch /etc/modprobe.d/ after deleting the blacklist; this might help,
        in case all this is caused by some aufs bug.
    - Enable and use the Debian jessie-proposed-updates APT repository,
      anticipating on the Jessie 8.3 point-release (Closes: #10897).
    - Upgrade most firmware packages to 20160110-1.
    - Upgrade Intel CPU microcodes to 3.20151106.1~deb8u1.
    - Disable IPv6 for the default wired connection, so that
      NetworkManager does not spam the logs with IPv6 router
      solicitation failure. Note that this does not fix the problem
      for other connections (Partially closes: #10939).

  * Test suite
    - Adapt to the new desktop environment and applications' look.
    - Adapt new changed nmcli syntax and output.
    - New NetworkManager connection files must be manually loaded in Jessie.
    - Adapt to new pkexec behavior.
    - Adapt to how we now disable networking.
    - Use sysctl instead of echo:ing into /proc/sys.
    - Use oom_score_adj instead of the older oom_adj.
    - Adapt everything depending on logs to the use of the Journal.
    - Port to UDisks v2.
    - Check that the system partition is an EFI System Partition.
    - Add ldlinux.c32 to the list of bootloader files that are expected
      to be modified when we run syslinux (Closes: #9053).
    - Use apt(8) instead of apt-get(8).
    - Don't hide the cursor after opening the GNOME apps menu.
    - Convert the remote shell to into a systemd native service and a Python 3,
      script that uses the sd_notify facility (Closes: #9057). Also, set its
      OOM score adjustment value via its unit file, and not from the test suite.
    - Adjust to match where screenshots are saved nowadays.
    - Check that all system units have started (Closes: #8262)
    - Simplify the "too small device" test.
    - Spawn `poweroff' and `halt' in the background, and don't wait for them
      to return: anything else would be racy vs. the remote shell's stopping.
    - Bump video memory allocated to the system under test, to fix out of video
      memory errors.
    - When configuring the CPU to lack PAE support, use a qemu32 CPU instead
      of a Pentium one: the latter makes GNOME Shell crash.
      See #8778 for details about how Mesa's CPU features detection has
      room for improvement.
    - Adjust free(1) output parsing for Jessie.
    - vm-execute: rename --type option to --spawn.
    - Add method to set the X.Org clipboard, and install its dependency
      (xsel) in the ISO.
    - Paste URLs in one go, to work around issue with lost key presses
      in the browser (Closes: #10467).
    - Reliably wait for Synaptic's search button to fade in.
    - Take into account that the sticky bit is not set on block devices
      on Jessie anymore.
    - Ensure that we can use a NetworkManager connection stored in persistence
      (Closes: #7966).
    - Use a stricter regexp when extracting logs for dropped packets.
    - Clone the host CPU for the test suite guests (Closes: #8778).
    - Run ping as root (aufs does not support file capabilities so we don't
      get cap_net_raw+ep, and if built on a filesystem that does support
      file capabilities, then /bin/ping is not setupd root).
    - Escape regexp special characters when constructing the firewall log
      parsing regexp, and pass -P to grep, since Ruby uses PCRE.
    - Adjust is_persistent?() helper to findmnt changes in Jessie.
    - Rework in depth how we measure pattern coverage in memory, with more
      reliable Linux OOM and VM settings, fundamental improvements
      in what exactly we measure, and custom OOM adjutments for fillram
      processes (Closes: #9705).
    - Use blkid instead of parted to determine the filesystem type.
    - Use --kiosk mode instead of --fullscreen in virt-viewer, to remove
      the tiny border of the in-viewer menu.
    - Remove now redundant desktop screenshot directory scenario.
    - Adapt GNOME notification handling for Debian Jessie (Closes: #8782)
    - Disable screen blanking in the automated test suite, which occasionally
      breaks some test cases (Closes: #10403).
    - Move upgrade scenarios to the feature dedicated to them.
    - Don't make libvirt storage volumes executable.
    - Refactor the PAUSE_ON_FAIL functionality, so that we can use `pause()`
      as a breakpoint when debugging.
    - Drop non-essential Totem test that is mostly a duplicate, and too painful
      to be worth automating on Jessie.
    - Retry Totem HTTPS test with a new Tor circuit on failure.
    - Replace iptables status regexp-based parser with a new XML-based
      status analyzer: the previous implementation could not be adjusted
      to the new ip6tables' output (Closes: #9704).
    - Don't reboot in one instance when it is not needed.
    - Optimize memory erasure anti-test: block the boot to save CPU on the host.
    - Update I2P tests for Jessie, and generally make them more robust.
    - Update Electrum tests for 2.5.4-2 (Closes: #10758).
    - Add workaround for libvirt vs. guestfs permissions issue, to allow
      running the test suite on current Debian sid.
    - Fix buggy code, that happened to work by mistake, in the Seahorse
      test cases; bugfix on 1.8.
    - Update test suite images due to CSS change on Tails' website.
    - Adapt Tor Browser tests to work with the 5.5 series.
    - Automatically test downloading files in Tor Browser.
    - Remove obsolete scenario, that tested opening a downloaded file with
      an external application, which we do not support anymore.
    - Improve robustness of the "Tails OpenPGP keys" scenario (Closes: #10378).
    - Automatically test the "Diable all networking" feature (Closes: #10430).
    - Automatically test that SSH works over LAN (Closes: #9087).
    - Bump some statuc sleeps to fix a few race conditions (Closes: #5330).
    - Automatically test that an emergency shutdown triggers on boot
      medium removal (Closes: #5472).
    - Make the AppArmor checks actually detect errors (Closes: #10926).

  * Build system
    - Bump amount of disk space needed to build Tails with Vagrant.
      The addition of the Japanese Tor Browser tarball made us reach
      the limit of the previous value.

  * Adjustments for Debian 8 (Jessie) with no or very little user-visible impact
    - Free the fixed UIDs/GIDs we need before creating the corresponding users.
    - Replace the real gnome-backgrounds with a fake, equivs generated one
      (Closes: #8055). Jessie's gnome-shell depends on gnome-backgrounds,
      which is too fat to ship considering we're not using it.
    - AppArmor: adjust CUPS profile to support our Live system environment
      (Closes: #8261):
      · Mangle lib/live/mount/overlay/... as usual for aufs.
      · Pass the the attach_disconnected flag, that's needed for compatibility
        with PrivateTmp.
    - Make sure we don't ship geoclue* (Closes: #7949).
    - Drop deprecated GDM configuration file.
    - Don't add the Live user to the deprecated 'fuse' group.
    - Drop hidepid mount option for /proc (Closes: #8256). In its current,
      simplistic form it cannot be supported by systemd.
    - Don't manually load acpi-cpufreq at boot time. It fails to load
      whenever no device it supports is present, which makes the
      systemd-modules-load.service fail. These days, the kernel
      should just automatically load such modules when they are needed.
    - Drop sysvinit-specific (sensigs.omit.d) tweaks for memlockd.
    - Disable the GDM unit file's Restart=always, that breaks our "emergency
      shutdown on boot medium removal" feature.
    - Update the implementation of the memory erasure on shutdown feature:
      · check for rebooting state using systemctl, instead of the obsolete
        $RUNLEVEL (Closes: #8306)
      · the kexec-load initscript normally silently exits unless systemd is
        currently running a reboot job. This is not the case when the emergency
        shutdown has been triggered, so we removed this check
      · migrate tails-kexec to the /lib/systemd/system-shutdown/ facility
      · don't (try to) switch to tty1 on emergency shutdown: it apparently
        requires data that we haven't locked into memory, and then it blocks
        the whole emergency shutdown process
    - Display a slightly darker version of the desktop wallpaper on the screen
      saver, instead of the default flashy "Debian 8" branding (Closes: #9038).
    - Disable software autorun from external media.
    - Disable a few unneeded D-Bus services. Some of these services are
      automatically started (via D-Bus activation) when GNOME Shell tries
      to use them. The only "use" I've seen for them, except eating
      precious RAM, is to display "No appointment today" in the calendar pop-up.
      (Closes: #9037)
    - Prevent NetworkManager services from starting at boot time
      (Closes: #8313). We start them ourselves after changing the MAC address.
    - Unfuzzy all patches (Closes: #8268) and drop a few obsolete ones.
    - Adapt IBus configuration for Jessie (Closes: #8270), i.e. merge the two
      places where we configure keyboard layout and input methods: both are now
      configured in the same place in Jessie's GNOME.
    - Migrate panel launchers to the favorite apps list (Closes: #7992).
    - Drop pre-GNOME Shell menu tweaks.
    - Hide "Log out" button in the GNOME Shell menu (Closes: #8364).
    - Add a custom shutdown-helper GNOME Shell extension (Closes: #8302, #5684
      and #5878) that removes the press-Alt-to-turn-shutdown-button-into-Suspend
      functionality from the GNOME user menu, and makes Restart and Shutdown
      immediate, without further user interaction. Accordingly remove our custom
      Shutdown Helper panel applet (#8302).
    - Drop GNOME Panel configuration, now deprecated.
    - Disable GNOME Shell's screen lock feature.
      We're not there yet (see #5684).
    - Disable GNOME Shell screen locker's user switch feature.
    - Explicitly install libany-moose-perl (Closes: #8051).
      It's needed by our OpenPGP applet. On Wheezy, this package was pulled
      by some other dependency. This is not the case anymore on Jessie.
    - Don't install notification-daemon nor gnome-mag: GNOME Shell has taken
      over this functionality (Closes: #7481).
    - Don't install ntfsprogs: superseded on Jessie.
    - Don't install barry-util: not part of Jessie.
    - Link udev-watchdog dynamically, and lock it plus its dependencies
      in memory.
    - Migrate from gdm-simple-greeter to a custom gdm-tails session
      (Closes: #7599).
    - Update Plymouth installation and configuration:
      · install the plymouth packages via chroot_local-hooks: lb 2.x's "standard"
        packages list pulls console-common in, which plymouth now conflicts with
      · don't patch the plymouth initscript anymore, that was superseded
        by native systemd unit files
      · mask the plymouth-{halt,kexec,poweroff,reboot,shutdown} services,
        to prevent them from occupying the active TTY with an (empty) splash
        screen on shutdown/reboot, that would hide the messages we want to show
        to the user via tails-kexec (Closes: #9032)
    - Migrate GNOME keyboard layout settings from libgnomekbd to input-sources
      (Closes: #7898).
    - Explicitly install syslinux-efi, that we need and is not automatically
      pulled by anything else anymore.
    - Workaround #7248 for GDM: use a solid blue background picture,
      instead of a solid color fill, in the Greeter session.
    - De-install gcc-4.8-base and gcc-4.9 at the end of the ISO build process.
    - Revert the "Wrap syndaemon to always use -t" Wheezy-specific workaround.
    - htpdate: run date(1) in a Jessie-compatible (and nicer) way.
    - Remove obsolete dconf screenshot settings and the corresponding test.
    - Drop our patched python-dbus{,-dev} package (Closes: #9177).
    - live-persist: stop overriding live-boot's functions, we now have
      a recent enough blkid.
    - Adjust sdmem initramfs bits for Jessie:
      · Directly call poweroff instead of halt -p.
      · Don't pass -n to poweroff and reboot, it's not supported anymore.
    - Wrap text in the Unsafe Browser startup warning dialog
      (Jessie's zenity does not wrap it itself).
    - Associate application/pgp-keys with Seahorse's "Import Key" application
      (Closes: #10571).
    - Install topIcons GNOME Shell extension (v28), to work around the fact
      that a few of the applets we use hijack the notification area.
    - "cd /" to fix permissions issue at tails-persistence-setup startup
      (Closes: #8097).
    - Install gstreamer1.0-libav, so that Totem can play H264-encoded videos.
    - Adjust APT sources configuration:
      · remove explicit jessie and jessie-updates sources:
        automatically added by live-build
      · add Debian testing
      · add jessie-backports
    - Firewall: white-list access to the accessibility daemon (Closes: #8075).
    - Adjust to changed desktop notification behavior and supported feature set
      (Closes: #7989):
      · pass the DBUS_SESSION_BUS_ADDRESS used by the GNOME session
        to notify-send
      · update waiting for a notification handler: gnome-panel and nm-applet
        are obsolete, GNOME Shell is now providing this facility, so instead
        wait for a process that starts once GNOME Shell is ready, namely
        ibus-daemon (Closes: #8685)
      · port tails-warn-about-disabled-persistence and tails-virt-notify-user
        to notification actions (instead of hyperlinks), and make the latter
        transient; to this end, add support to Desktop::Notify for "hints"
        and notification actions
      · tails-security-check: use a dialog box instead of desktop notifications
      · MAC spoofing failure notification: remove the link to the documentation;
        it was broken on Tails/Wheezy already, see #10559 for next steps
    - Don't explicitly install gnome-panel nor gnome-menus, so that they go away
      whenever the Greeter does not pull them in anymore.
    - Install gkbd-capplet, that provides gkbd-keyboard-display (Closes: #8363).
    - Install Tor 0.2.7 from deb.torproject.org: we don't need to rebuild it
      ourselves for seccomp support anymore.
    - Wrap Seahorse with torsocks when it is started as a D-Bus service too
      (Closes: #9792).
    - Rename the AppArmor profile for Tor, so it applies to the system-wide
      Tor service we run (Closes: #10528).
    - Essentially revert ALSA state handling to how it was pre-Jessie, so that
      mixer levels are unmuted and sanitized at boot time (Closes: #7591).
    - Pass --yes to apt-get when installing imagemagick.
    - Make removable devices, that we support installing Tails to, user writable:
      Tails Installer requires raw block device access to such devices
      (Closes: #8273). Similarly, allow the amnesia user, when active, to open
      non-system devices for writing with udisks2. This is roughly udisks2's
      equivalent of having direct write access to raw block storage devices.
      Here too, Tails Installer uses this functionality.
    - Disable networkd to prevent any risk of DNS leaks it might cause; and
      disable timesyncd, as we have our own time synchronization mechanism.
      They are not enabled by default in Jessie, but may be in Stretch,
      so let's be explicit about it.
    - Mask hwclock-save.service, to avoid sync'ing the system clock
      to the hardware clock on shutdown (Closes: #9363).
    - apparmor-adjust-cupsd-profile.diff: adjust to parse fine on Jessie
      (Closes: #9963)
    - Explicitly use tor@default.service when it's the one we mean.
    - Refactor GNOME/X env exporting to Tails' shell library, and grab
      more of useful bits of the desktop session environment.
      Then, use the result in the test suite's remote shell.
    - Stop tweaking /etc/modules. It's 2015, the kernel should load these things
      automatically (Closes: #10609).
    - Have systemd hardening let Tor modify its configuration (needed by Tor
      Launcher), and start obfs4proy (Closes: #10696, #10724).
    - Bump extensions.adblockplus.currentVersion and
      extensions.enigmail.configuredVersion to match what we currently get
      on Jessie.
    - I2P: switch from 'service' to 'systemctl' where possible.

 -- Tails developers <tails@boum.org>  Mon, 25 Jan 2016 18:06:33 +0100

tails (1.8.2) unstable; urgency=medium

  * Security fixes
    - Upgrade Tor Browser to 5.0.7.
    - Upgrade Linux to 3.16.7-ckt20-1+deb8u2.
    - Upgrade foomatic-filters to 4.0.17-1+deb7u1.
    - Upgrade git to 1:1.7.10.4-1+wheezy2.
    - Upgrade Icedove to 38.5.0-1~deb7u1.
    - Upgrade libxml2-related packages to 2.8.0+dfsg1-7+wheezy5.
    - Upgrade OpenSSL-related packages to 1.0.1e-2+deb7u19.
    - Upgrade libsmbclient to 2:3.6.6-6+deb7u6.

 -- Tails developers <tails@boum.org>  Sat, 09 Jan 2016 16:27:27 +0100

tails (1.8.1) unstable; urgency=medium

  * Security fixes
    - Upgrade Tor Browser to 5.0.6.
    - Upgrade Linux to 3.16.7-ckt20-1+deb8u1
    - Upgrade gdkpixbuf to 2.26.1-1+deb7u3
    - Upgrade bind9 tools to 1:9.8.4.dfsg.P1-6+nmu2+deb7u8

  * Bugfixes
    - Fix time synchronization in bridge mode by refreshing our patch
      against Tor's AppArmor profile.

 -- Tails developers <tails@boum.org>  Fri, 18 Dec 2015 19:05:18 +0000

tails (1.8) unstable; urgency=medium

  * Security fixes
    - Upgrade Tor to 0.2.7.6-1~d70.wheezy+1+tails1.
    - Upgrade Tor Browser to 5.0.5. (Closes: #10751)
    - Upgrade LibreOffice to 1:3.5.4+dfsg2-0+deb7u5.
    - Upgrade krb5-based packages to 1.10.1+dfsg-5+deb7u6.
    - Upgrade Linux to 3.16.7-ckt11-1+deb8u6.
    - Upgrade wpasupplicant to 1.0-3+deb7u3.
    - Upgrade libpng12-0 to 1.2.49-1+deb7u1.
    - Upgrade openjdk-7 to 7u91-2.6.3-1~deb7u1.
    - Upgrade libnspr4 to 2:4.9.2-1+deb7u3
    - Upgrade dpkg to 1.16.17.
    - Upgrade gnutls26 to 2.12.20-8+deb7u4.
    - Upgrade Icedove to 1:38.0.1-1~deb7u1.
    - Upgrade OpenSSL to 1.0.1e-2+deb7u18.

  * Bugfixes
    - Upgrade to Electrum 2.5.4-2~d70.wheezy+1+tails1. Now Electrum
      should work again. Note that the documentation has not been
      adapted to the slight changes in the Electrum account setup
      wizard yet.

  * Minor improvements
    - Upgrade I2P to 0.9.23-2~deb7u+1.
    - Rebase our patch against the Tor Browser AppArmor profile on top
      of the one shipped in torbrowser-launcher 0.2.1-2.
    - Warn if the claws-mail persistence is enabled and contains a
      Claws Mail configuration when starting icedove. (Closes: #10458)
    - Replace the Claws Mail GNOME launcher with Icedove. (Closes:
      #10739)
    - Remove the Claws Mail persistence feature from the Persistence
      Assistant. (Closes: #10742)

  * Build system
    - Simplify ISO image naming rules by using the base rule we use
      for Jenkins all the time, except when building from a tag
      (i.e. building a release).  (Closes: #10349)

  * Test suite
    - Lower the waiting time for USB installation in the test suite.
      So far we were waiting up to one hour, which is just the same as
      our Jenkins inactivity timeout, so in practice when Tails
      Installer fails and displays an error message, instead of
      reporting that the job failed (which is the point of the
      exercise) we abort the job due to this timeout which
      communicates less clearly that there's probably a bug. (Closes:
      #10718)
    - Remove the check for the sound icon in the systray in the
      Windows Camouflage tests. (Closes: #10493)
    - Retry running whois when "LIMIT EXCEEDED" is in its output for
      increased robustness. (Closes: #10523)
    - Make Seahorse tests more robust. (Closes: #9095, #10501)
    - Make the handling of Pidgin's account manager more robust.
      (Closes: #10506)

 -- Tails developers <tails@boum.org>  Mon, 14 Dec 2015 23:07:19 +0100

tails (1.7) unstable; urgency=medium

  * Major new features and changes
    - Upgrade Tor Browser to 5.0.4. (Closes: #10456)
    - Add a technology preview of the Icedove Email client (a
      rebranded version of Mozilla Thunderbird), including OpenPGP
      support via the Enigmail add-on, general security and anonymity
      improvements via the Torbirdy add-on, and complete persistence
      support (which will be enabled automatically if you already have
      Claws Mail persistence enabled). Icedove will replace Claws Mail
      as the supported email client in Tails in a future
      release. (Closes: #6151, #9498, #10285)
    - Upgrade Tor to 0.2.7.4-rc-1~d70.wheezy+1+tails1. Among the many
      improvement of this new Tor major release, the new
      KeepAliveIsolateSOCKSAuth option allows us to drop the
      bug15482.patch patch (taken from the Tor Browse bundle) that
      enabled similar (but inferior) functionality for *all*
      SocksPort:s -- now the same circuit is only kept alive for
      extended periods for the SocksPort used by the Tor
      Browser. (Closes: #10194, #10308)
    - Add an option to Tails Greeter which disables networking
      completely. This is useful when intending to use Tails for
      offline work only. (Closes: #6811)

  * Security fixes
    - Fix CVE-2015-7665, which could lead to a network interface's IP
      address being exposed through wget. (Closes: #10364)
    - Prevent a symlink attack on ~/.xsession-errors via
      tails-debugging-info which could be used by the amnesia user to
      read the contents of any file, no matter the
      permissions. (Closes: #10333)
    - Upgrade libfreetype6 to 2.4.9-1.1+deb7u2.
    - Upgrade gdk-pixbuf packages to 2.26.1-1+deb7u2.
    - Upgrade Linux to 3.16.7-ckt11-1+deb8u5.
    - Upgrade openjdk-7 packages to 7u85-2.6.1-6~deb7u1.
    - Upgrade unzip to 6.0-8+deb7u4.

  * Bugfixes
    - Add a temporary workaround for an issue in our code which checks
      whether i2p has bootstrapped, which (due to some recent change
      in either I2P or Java) could make it appear it had finished
      prematurely. (Closes: #10185)
    - Fix a logical bug in the persistence preset migration code while
      real-only persistence is enabled. (Closes: #10431)

  * Minor improvements
    - Rework the wordings of the various installation and upgrade
      options available in Tails installer in Wheezy. (Closes: #9672)
    - Restart Tor if bootstrapping stalls for too long when not using
      pluggable transports. (Closes: #9516)
    - Install firmware-amd-graphics, and firmware-misc-nonfree instead
      of firmware-ralink-nonfree, both from Debian Sid.
    - Update the Tails signing key. (Closes: #10012)
    - Update the Tails APT repo signing key. (Closes: #10419)
    - Install the nmh package. (Closes: #10457)
    - Explicitly run "sync" at the end of the Tails Upgrader's upgrade
      process, and pass the "sync" option when remounting the system
      partition as read-write. This might help with some issues we've
      seen, such as #10239, and possibly for #8449 as well.

  * Test suite
    - Add initial automated tests for Icedove. (Closes: #10332)
    - Add automated tests of the MAC spoofing feature. (Closes: #6302)
    - Drop the concept of "background snapshots" and introduce a general
      system for generating snapshots that can be shared between
      features. This removes all silly hacks we previously used to
      "skip" steps, and greatly improves performance and reliability
      of the whole test suite. (Closes: #6094, #8008)
    - Flush to the log file in debug_log() so the debugging info can
      be viewed in real time when monitoring the debug log
      file. (Closes: #10323)
    - Force UTF-8 locale in automated test suite. Ruby will default to
      the system locale, and if it is non-UTF-8, some String-methods
      will fail when operating on non-ASCII strings. (Closes: #10359)
    - Escape regexp used to match nick in CTCP replies. Our Pidgin
      nick's have a 10% chance to include a ^, which will break that
      regexp. We need to escape all characters in the nick. (Closes:
      #10219)
    - Extract TBB languages from the Tails source code. This will
      ensure that valid locales are tested. As an added bonus, the
      code is greatly simplified. (Closes: #9897)
    - Automatically test that tails-debugging-info is not susceptible
      to the type of symlink attacks fixed by #10333.
    - Save all test suite artifacts in a dedicated directory with more
      useful infromation encoded in the path. This makes it easier to
      see which artifacts belongs to which failed scenario and which
      run. (Closes: #10151)
    - Log all useful information via Cucumber's formatters instead of
      printing to stderr, which is not included when logging to file
      via `--out`. (Closes: #10342)
    - Continue running the automated test suite's vnc server even if
      the client disconnects. (Closes: #10345)
    - Add more automatic tests for I2P. (Closes: #6406)
    - Bump the Tor circuit retry count to 10. (Closes: #10375)
    - Clean up dependencies: (Closes: #10208)
      * libxslt1-dev
      * radvd
      * x11-apps

 -- Tails developers <tails@boum.org>  Tue, 03 Nov 2015 01:09:41 +0100

tails (1.6) unstable; urgency=medium

  * Security fixes
    - Upgrade Tor Browser to 5.0.3. (Closes: #10223)
    - Upgrade bind9-based packages to 1:9.8.4.dfsg.P1-6+nmu2+deb7u7.
    - Upgrade liblcms1 to 1.19.dfsg2-1.2+deb7u1.
    - Upgrade libldap-2.4-2 to 2.4.31-2+deb7u1.
    - Upgrade libslp1 to 1.2.1-9+deb7u1.
    - Upgrade ssl-cert to 1.0.32+deb7u1.

  * Bugfixes
    - Fix a corner case for the MAC spoofing panic mode. If panic mode
      failed to disable the specific device that couldn't be spoofed
      (by unloading the module) we disable networking. Previously we
      only stopped NetworkManager. The problem is that NM isn't even
      started at this time, but will specifically be started when
      we're done with MAC spoofing. Therefore, let's completely
      disable NetworkManager so it cannot possibly be
      started. (Closes: #10160)
    - Avoid use of uninitialized value in restricted-network-detector.
      If NetworkManager decides that a wireless connection has timed
      out before "supplicant connection state" has occued, our idea of
      the state is `undef`, so it cannot be used in a string
      comparison. Hence, let's initialize the state to the empty
      string instead of `undef`. Also fix the state
      recording. Apparently NetworkManager can say a few different
      things when it logs the device state transitions. (Closes:
      #7689)

  * Minor improvements
    - Remove workaround for localizing search engine plugins. The
      workaround has recently become unnecessary, possibly due to the
      changes made for the seach bar after the Tor Browser was rebased
      on Firefox 38esr. (Closes: #9146)
    - Refer to the I2P Browser in the I2P notifications. Instead of
      some obscure links that won't work in the Tor Browser, where
      users likely will try them, and which I believe will open them
      by default. (Closes: #10182)
    - Upgrade I2P to 0.9.22. Also set the I2P apparmor profile to
      enforce mode. (Closes: #9830)

  * Test suite
    - Test that udev-watchdog is monitoring the correct device when
      booted from USB. (Closes: #9890)
    - Remove unused 'gksu' step. This causes a false-positive to be
      found for #5330. (Closes: #9877)
    - Make --capture capture individual videos for failed scenarios
      only, and --capture-all to capture videos for all scenarios.
      (Closes: #10148)
    - Use the more efficient x264 encoding when capturing videos using
      the --capture* options. (Closes: #10001)
    - Make --old-iso default to --iso if omitted. Using the same ISO
      for the USB upgrade tests most often still does what we want,
      e.g. test that the current version of Tails being tested has a
      working Tails installer. Hence this seems like a reasonable
      default. (Closes: #10147)
    - Avoid nested FindFailed exceptions in waitAny()/findAny(), and
      throw a new dedicated FindAnyFailed exception if these fail
      instead. Rjb::throw doesn't block Ruby's execution until the
      Java exception has been received by Ruby, so strange things can
      happen and we must avoid it. (Closes: #9633)
    - Fix the Download Management page in our browsers. Without the
      browser.download.panel.shown pref set, the progress being made
      will not update until after the browser has been restarted.
      (Closes: #8159)
    - Add a 'pretty_debug' (with an alias: 'debug') Cucumber formatter
      that deals with debugging instead of printing it to STDERR via
      the `--debug` option (which now has been removed). This gives us
      the full flexibility of Cucumber's formatter system, e.g. one
      easy-to-read formatter can print to the terminal, while we get
      the full debug log printed to a file. (Closes: #9491)
    - Import logging module in otr-bot.py. Our otr-bot.py does not use
      logging but the jabberbot library makes logging calls, causing a
      one-off message “No handlers could be found for logger
      "jabberbot"” to be printed to the console. This commit
      effectively prevents logging/outputting anything to the terminal
      which is at a level lower than CRITICAL. (Closes: 9375)
    - Force new Tor circuit and reload web site on browser
      timeouts. (Closes: #10116)
    - Focus Pidgin's buddy list before trying to access the tools
      menu. (Closes: #10217)
    - Optimize IRC test using waitAny. If connecting to IRC fails,
      such as when OFTC is blocking Tor, waiting 60 seconds to connect
      while a a Reconnect button is visible is sub-optimal. It would
      be better to try forcing a new Tor circuit and clicking the
      reconnect button. (Closes: #9653)
    - Wait for (and focus if necessary) Pidgin's Certificate windows.
      (Closes: #10222)

 -- Tails developers <tails@boum.org>  Sun, 20 Sep 2015 17:47:26 +0000

tails (1.5.1) unstable; urgency=medium

  * Security fixes
    - Upgrade Tor Browser to 5.0.2. (Closes: #10112)
    - Upgrade gdk-pixbuf packages to 2.26.1-1+deb7u1.
    - Upgrade libnss3 to 2:3.14.5-1+deb7u5.

  * Bugfixes
    - Refresh Tor Browser AppArmor profile patch. The old one doesn't
      apply on top of testing's torbrowser-launcher anymore.

  * Build system
    - Make sure Jenkins creates new jobs to build the testing branch
      after freezes. (Closes: #9925)

 -- Tails developers <tails@boum.org>  Fri, 28 Aug 2015 01:52:14 +0200

tails (1.5) unstable; urgency=medium

  * Major new features and changes
    - Move LAN web browsing from Tor Browser to the Unsafe Browser,
      and forbid access to the LAN from the former. (Closes: #7976)
    - Install a 32-bit GRUB EFI boot loader. This at least works
      on some Intel Baytrail systems. (Closes: #8471)

  * Security fixes
    - Upgrade Tor Browser to 5.0, and integrate it:
      · Disable Tiles in all browsers' new tab page.
      · Don't use geo-specific search engine prefs in our browsers.
      · Hide Tools -> Set Up Sync, Tools -> Apps (that links to the Firefox
        Marketplace), and the "Share this page" button in the Tool bar.
      · Generate localized Wikipedia search engine plugin icons so the
        English and localized versions can be distinguished in the new
        search bar. (Closes: #9955)
    - Fix panic mode on MAC spoofing failure. (Closes: #9531)
    - Deny Tor Browser access to global tmp directories with AppArmor,
      and give it its own $TMPDIR. (Closes: #9558)
    - Tails Installer: don't use a predictable file name for the subprocess
      error log. (Closes: #9349)
    - Pidgin AppArmor profile: disable the launchpad-integration abstraction,
      which is too wide-open.
    - Use aliases so that our AppArmor policy applies to
      /lib/live/mount/overlay/ and /lib/live/mount/rootfs/*.squashfs/ as well as
      it applies to /. And accordingly:
      · Upgrade AppArmor packages to 2.9.0-3~bpo70+1.
      · Install rsyslog from wheezy-backports, since the version from Wheezy
        conflicts with AppArmor 2.9.
      · Stop installing systemd for now: the migration work is being done in
        the feature/jessie branch, and it conflicts with rsyslog from
        wheezy-backports.
      · Drop apparmor-adjust-user-tmp-abstraction.diff: obsoleted.
      · apparmor-adjust-tor-profile.diff: simplify and de-duplicate rules.
      · Take into account aufs whiteouts in the system_tor profile.
      · Adjust the Vidalia profile to take into account Live-specific paths.
    - Upgrade Linux to 3.16.7-ckt11-1+deb8u3.
    - Upgrade bind9-host, dnsutils and friends to 1:9.8.4.dfsg.P1-6+nmu2+deb7u6.
    - Upgrade cups-filters to 1.0.18-2.1+deb7u2.
    - Upgrade ghostscript to 9.05~dfsg-6.3+deb7u2.
    - Upgrade libexpat1 to 2.1.0-1+deb7u2.
    - Upgrade libicu48 to 4.8.1.1-12+deb7u3.
    - Upgrade libwmf0.2-7 to 0.2.8.4-10.3+deb7u1.
    - Upgrade openjdk-7 to 7u79-2.5.6-1~deb7u1.

  * Bugfixes
    - Upgrade Tor to 0.2.6.10-1~d70.wheezy+1+tails1.

  * Minor improvements
    - Tails Installer: let the user know when it has rejected a candidate
      destination device because it is too small. (Closes: #9130)
    - Tails Installer: prevent users from trying to "upgrade" a device
      that contains no Tails, or that was not installed with Tails Installer.
      (Closes: #5623)
    - Install libotr5 and pidgin-otr 4.x from wheezy-backports. This adds
      support for the OTRv3 protocol and for multiple concurrent connections
      to the same account. (Closes: #9513)
    - Skip warning dialog when starting Tor Browser while being offline,
      in case it is already running. Thanks to Austin English for the patch!
      (Closes: #7525)
    - Install the apparmor-profiles package (Closes: #9539), but don't ship
      a bunch of AppArmor profiles we don't use, to avoid increasing
      boot time. (Closes: #9757)
    - Ship a /etc/apparmor.d/tunables/home.d/tails snippet, instead
      of patching /etc/apparmor.d/tunables/home.
    - live-boot: don't mount tmpfs twice on /live/overlay, so that the one which
      is actually used as the read-write branch of the root filesystem's union
      mount, is visible. As a consequence:
      · One can now inspect how much space is used, at a given time, in the
        read-write branch of the root filesystem's union mount.
      · We can make sure our AppArmor policy works fine when that filesystem
        is visible, which is safer in case e.g. live-boot's behavior changes
        under our feet in the future... or in case these "hidden" files are
        actually accessible somehow already.

  * Build system
    - Add our jenkins-tools repository as a Git submodule, and replace
      check_po.sh with a symlink pointing to the same script in that submodule.
      Adjust the automated test suite accordingly. (Closes: #9567)
    - Bump amount of RAM needed for Vagrant RAM builds to 7.5 GiB. In
      particular the inclusion of the Tor Browser 5.0 series has recently
      increased the amount of space needed to build Tails. (Closes: #9901)

  * Test suite
    - Test that the Tor Browser cannot access LAN resources.
    - Test that the Unsafe Browser can access the LAN.
    - Installer: test new behavior when trying to upgrade an empty device, and
      when attempting to upgrade a non-Tails FAT partition on GPT; also, take
      into account that all unsupported upgrade scenarios now trigger
      the same behavior.
    - Request a new Tor circuit and re-run the Seahorse and GnuPG CLI tests
      on failure. (Closes: #9518, #9709)
    - run_test_suite: remove control chars from log file even when cucumber
      exits with non-zero. (Closes: #9376)
    - Add compatibility with cucumber 2.0 and Debian Stretch. (Closes: #9667)
    - Use custom exception when 'execute_successfully' fails.
    - Retry looking up whois info on transient failure. (Closes: #9668)
    - Retry wget on transient failure. (Closes: #9715)
    - Test that Tor Browser cannot access files in /tmp.
    - Allow running the test suite without ntp installed. There are other means
      to have an accurate host system clock, e.g. systemd-timesyncd and tlsdate.
      (Closes: #9651)
    - Bump timeout in the Totem feature.
    - Grep memory dump using the --text option. This is necessary with recent
      versions of grep, such as the one in current Debian sid, otherwise it
      will count only one occurrence of the pattern we're looking for.
      (Closes: #9759)
    - Include execute_successfully's error in the exception, instead
      of writing it to stdout via puts. (Closes: #9795)
    - Test that udev-watchdog is actually monitoring the correct device.
      (Closes: #5560)
    - IUK: workaround weird Archive::Tar behaviour on current sid.
    - Test the SocksPort:s given in torrc in the Unsafe Browser.
      This way we don't get any sneaky errors in case we change them and
      forget to update this test.
    - Directly verify AppArmor blocking of the Tor Browser by looking in
      the audit log: Firefox 38 does no longer provide any graphical feedback
      when the kernel blocks its access to files the user wants to access.
    - Update browser-related automated test suite images, and workaround
      weirdness introduced by the new Tor Browser fonts.
    - Test that Pidgin, Tor Browser, Totem and Evince cannot access ~/.gnupg
      via alternate, live-boot generated paths.
    - Adjust tests to cope with our new AppArmor aliases.
    - Bump memory allocated to the system under test to 2 GB. (Closes: #9883)

 -- Tails developers <tails@boum.org>  Mon, 10 Aug 2015 19:12:58 +0200

tails (1.4.1) unstable; urgency=medium

  * Security fixes
    - Upgrade Tor Browser to 4.5.3, based on Firefox 31.8.0 ESR. (Closes: #9649)
    - Upgrade Tor to 0.2.6.9-1~d70.wheezy+1+tails2, which includes a circuit
      isolation bugfix. (Closes: #9560)
    - AppArmor: deny Tor Browser access to the list of recently used files.
      (Closes: #9126)
    - Upgrade OpenSSL to 1.0.1e-2+deb7u17.
    - Upgrade Linux to 3.16.7-ckt11-1.
    - Upgrade CUPS to 1.5.3-5+deb7u6.
    - Upgrade FUSE to 2.9.0-2+deb7u2.
    - Upgrade libsqlite3-0 to 3.7.13-1+deb7u2.
    - Upgrade ntfs-3g and ntfsprogs to 1:2012.1.15AR.5-2.1+deb7u2.
    - Upgrade p7zip-full to 9.20.1~dfsg.1-4+deb7u1.

  * Bugfixes
    - Fix automatic upgrades in Windows Camouflage mode. (Closes: #9413)
    - Don't ship the snakeoil SSL key pair generated by ssl-cert in the ISO.
      (Closes: #9416)
    - Partially fix the truncated notifications issue. (#7249)

  * Minor improvements
    - Disable the hwclock.sh initscript at reboot/shutdown time.
      This is an additional safety measure to ensure that the hardware clock
      is not modified. (Closes: #9364)
    - Stop shipping /var/cache/man/*, to make ISOs and IUKs smaller.
      (Closes: #9417)
    - Update torbrowser-AppArmor-profile.patch to apply cleanly on top of the
      profile shipped with torbrowser-launcher 0.2.0-1.
    - Add the jessie/updates APT repo and set appropriate pinning.
    - Upgrade Electrum to 1.9.8-4~bpo70+1.
    - Upgrade kernel firmware packages to 0.44.

  * Build system
    - Install the Linux kernel from Debian Jessie. (Closes: #9341)
    - Remove files that are not under version control when building in Jenkins.
      (Closes: #9406)
    - Don't modify files in the source tree before having possibly merged
      the base branch into it. (Closes: #9406)
    - Make it so eatmydata is actually used during a greater part of the build
      process. This includes using eatmydata from wheezy-backports.
      (Closes: #9419, #9523)
    - release script: adjust to support current Debian sid.

  * Test suite
    - Test the system clock sanity check we do at boot. (Closes: #9377)
    - Remove the impossible "Clock way in the past" scenarios.
      Thanks to config/chroot_local-includes/lib/live/config/0001-sane-clock,
      these scenarios cannot happen, and since we test that it works they
      can be safely removed.
    - Test that the hardware clock is not modified at shutdown. (Closes: #9557)
    - Pidgin: retry looking for the roadmap URL in the topic.
    - Avoid showing Pidgin's tooltips during test, potentially confusing Sikuli.
      (Closes: #9317)
    - Test all OpenPGP keys shipped with Tails. (Closes: #9402)
    - Check that notification-daemon is running when looking for notifications
      fails. (Closes: #9332)
    - Allow using the cucumber formatters however we want. (Closes: #9424)
    - Enable Spice in the guest, and blacklist the psmouse kernel module,
      to help with lost mouse events. (Closes: #9425)
    - Automate testing Torbutton's 'New Identity' feature. (Closes: #9286)
    - Test that Seahorse is configured to use the correct keyserver.
      (Closes: #9339)
    - Always export TMPDIR back to the test suite's shell environment.
      (Closes: #9479)
    - Make OpenPGP tests more reliable:
      · Retry accessing the OpenPGP applet menus on failure. (Closes: #9355)
      · Retry accessing menus in Seahorse on failure. (Closes: #9344)
    - Focus the Pidgin conversation window before any attempt to interact
      with it. (Closes: #9317)
    - Use convertkey from the (backported to Jessie) Debian package,
      instead of our own copy of that script. (Closes: #9066)
    - Make the memory erasure tests more robust (Closes: #9329):
      · Bump /proc/sys/vm/min_free_kbytes when running fillram.
      · Actually set oom_adj for the remote shell when running fillram.
      · Try to be more sure that we OOM kill fillram.
      · Run fillram as non-root.
    - Only try to build the storage pool if TailsToasterStorage isn't found.
      (Closes: #9568)

 -- Tails developers <tails@boum.org>  Sun, 28 Jun 2015 19:46:25 +0200

tails (1.4) unstable; urgency=medium

  * Major new features
    - Upgrade Tor Browser to 4.5.1, based on Firefox 31.7.0 ESR, which
      introduces many major new features for usability, security and
      privacy. Unfortunately its per-tab circuit view did not make it
      into Tails yet since it requires exposing more Tor state to the
      user running the Tor Browser than we are currently comfortable
      with. (Closes: #9031, #9369)
    - Upgrade Tor to 0.2.6.7-1~d70.wheezy+1+tails2. Like in the Tor
      bundled with the Tor Browser, we patch it so that circuits used
      for SOCKSAuth streams have their lifetime increased indefinitely
      while in active use. This currently only affects the Tor Browser
      in Tails, and should improve the experience on certain web sites
      that otherwise would switch language or log you out every ten
      minutes or so when Tor switches circuit. (Closes: #7934)

  * Security fixes
    - tor-browser wrapper script: avoid offering avenues to arbitrary
      code execution to e.g. an exploited Pidgin. AppArmor Ux rules
      don't sanitize $PATH, which can lead to an exploited application
      (that's allowed to run this script unconfined, e.g. Pidgin)
      having this script run arbitrary code, violating that
      application's confinement. Let's prevent that by setting PATH to
      a list of directories where only root can write. (Closes: #9370)
    - Upgrade Linux to 3.16.7-ckt9-3.
    - Upgrade curl to 7.26.0-1+wheezy13.
    - Upgrade dpkg to 1.16.16.
    - Upgrade gstreamer0.10-plugins-bad to 0.10.23-7.1+deb7u2.
    - Upgrade libgd2-xpm to 2.0.36~rc1~dfsg-6.1+deb7u1.
    - Upgrade openldap to 2.4.31-2.
    - Upgrade LibreOffice to 1:3.5.4+dfsg2-0+deb7u4.
    - Upgrade libruby1.9.1 to 1.9.3.194-8.1+deb7u5.
    - Upgrade libtasn1-3 to 2.13-2+deb7u2.
    - Upgrade libx11 to 2:1.5.0-1+deb7u2.
    - Upgrade libxml-libxml-perl to 2.0001+dfsg-1+deb7u1.
    - Upgrade libxml2 to 2.8.0+dfsg1-7+wheezy4.
    - Upgrade OpenJDK to 7u79-2.5.5-1~deb7u1.
    - Upgrade ppp to 2.4.5-5.1+deb7u2.

  * Bugfixes
    - Disable security warnings when connecting to POP3 and IMAP ports.
      (Closes: #9327)
    - Make the Windows 8 browser theme compatible with the Unsafe and I2P
      browsers. (Closes: #9138)
    - Hide Torbutton's "Tor Network Settings..." context menu entry.
      (Closes: #7647)
    - Upgrade the syslinux packages to support booting Tails on
      Chromebook C720-2800. (Closes: #9044)
    - Enable localization in Tails Upgrader. (Closes: #9190)
    - Make sure the system clock isn't before the build date during
      early boot. Our live-config hook that imports our signing keys
      depend on that the system clock isn't before the date when the
      keys where created. (Closes: #9149)
    - Set GNOME's OpenPGP keys via desktop.gnome.crypto.pgp to prevent
      us from getting GNOME's default keyserver in addition to our
      own. (Closes: #9233)
    - Prevent Firefox from crashing when Orca is enabled: grant
      it access to assistive technologies in its Apparmor
      profile. (Closes: #9261)
    - Add Jessie APT source. (Closes: #9278)
    - Fix set_simple_config_key(). If the key already existed in the
      config file before the call, all other lines would be removed
      due to the sed option -n and p combo. (Closes: #9122)
    - Remove illegal instance of local outside of function definition.
      Together with `set -e` that error has prevented this script from
      restarting Vidalia, like it should. (Closes: #9328)

  * Minor improvements
    - Upgrade I2P to 0.9.19-3~deb7u+1.
    - Install Tor Browser's bundled Torbutton instead of custom .deb.
      As of Torbutton 1.9.1.0 everything we need has been upstreamed.
    - Install Tor Browser's bundled Tor Launcher instead of our
      in-tree version. With Tor 0.2.6.x our custom patches for the
      ClientTransportPlugin hacks are not needed any more. (Closes:
      #7283)
    - Don't install msmtp and mutt. (Closes: #8727)
    - Install fonts-linuxlibertine for improved Vietnamese support in
      LibreOffice. (Closes: #8996)
    - Remove obsoletete #i2p-help IRC channel from the Pidgin
      configuration (Closes: #9137)
    - Add Gedit shortcut to gpgApplet's context menu. Thanks to Ivan
      Bliminse for the patch. (Closes: #9069).
    - Install printer-driver-gutenprint to support more printer
      models. (Closes: #8994).
    - Install paperkey for off-line OpenPGP key backup. (Closes: #8957)
    - Hide the Tor logo in Tor Launcher. (Closes: #8696)
    - Remove useless log() instance in tails-unblock-network. (Closes:
      #9034)
    - Install cdrdao: this enables Brasero to burn combined data/audio
      CDs and to do byte-to-byte disc copy.
    - Hide access to the Add-ons manager in the Unsafe Browser. It's
      currently broken (#9307) but we any way do not want users to
      install add-ons in the Unsafe Browser. (Closes: #9305)
    - Disable warnings on StartTLS for POP3 and IMAP (Will-fix: #9327)
      The default value of this option activates warnings on ports
      23,109,110,143. This commit disables the warnings for POP3 and
      IMAP as these could be equally used in encrypted StartTLS
      connections. (Closes: #9327)
    - Completely rework how we localize our browser by generating our
      branding add-on, and search plugins programatically. This
      improves the localization for the ar, es, fa, ko, nl, pl, ru,
      tr, vi and zh_CN locales by localizing the Startpage and
      Disconnect.me search plugins. Following Tor Browser 4.5's recent
      switch, we now use Disconnect.me as the default search
      engine. (Closes: #9309)
    * Actively set Google as the Unsafe Browser's default search
      engine.

  * Build system
    - Encode in Git which APT suites to include when building Tails.
      (Closes: #8654)
    - Clean up the list of packages we install. (Closes: #6073)
    - Run auto/{build,clean,config} under `set -x' for improved
      debugging.
    - Zero-pad our ISO images so their size is divisible by 2048.
      The data part of an ISO image's sectors is 2048 bytes, which
      implies that ISO images should always have a size divisible
      by 2048. Some applications, e.g. VirtualBox, use this as a sanity
      check, treating ISO images for which this isn't true as garbage.
      Our isohybrid post-processing does not ensure this,
      however. Also Output ISO size before/after isohybrid'ing and
      truncate'ing it. This will help detect if/when truncate is
      needed at all, so that we can report back to syslinux
      maintainers more useful information. (Closes: #8891)
    - Vagrant: raise apt-cacher-ng's ExTreshold preference to 50. The
      goal here is to avoid Tor Browser tarballs being deleted by
      apt-cacher-ng's daily expiration cronjob: they're not listed in
      any APT repo's index file, so acng will be quite eager to clean
      them up.

  * Test suite
    - Bring dependency checks up-to-date (Closes: #8988).
    - Adapt test suite to be run on Debian Jessie, which includes
      removing various Wheezy-specific workarounds, adding a few
      specific to Jessie, migrating from ffmpeg to libav, and
      more. (Closes: #8165)
    - Test that MAT can see that a PDF is dirty (Closes: #9136).
    - Allow throwing Timeout::Error in try_for() blocks, as well as
      nested try_for() (Closes: #9189, #9290).
    - Read test suite configuration files from the features/config/local.d
      directory. (Closes: #9220)
    - Kill virt-viewer with SIGTERM, not SIGINT, to prevent hordes of
      zombie processes from appearing. (Closes: #9139)
    - Kill Xvfb with SIGTERM, not SIGKILL, on test suite exit to allow
      it to properly clean up. (Closes: #8707)
    - Split SSH & SFTP configs in the test suite. (Closes: #9257)
    - Improve how we start subprocesses in the test suite, mostly by
      bypassing the shell for greater security and robustness (Closes:
      #9253)
    - Add Electrum test feature. (Closes #8963)
    - Test that Tails Installer detects when USB devices are
      removed. (Closes: #9131)
    - Test Tails Installer with devices which are too small. (Closes:
      #9129)
    - Test that the Report an Error launcher works in German. (Closes:
      #9143)
    - Verify that no extensions are installed in the Unsafe Browser
      using about:support instead of about:addons, which is broken
      (#9307). (Closes: #9306)
    - Retry GNOME application menu actions when they glitch. The
      GNOME application menus seem to have issues with clicks or
      hovering actions not registering, and hence sometimes submenus
      are not opened when they should, and sometimes clicks on the
      final application shortcut are lost. There seems to be a
      correlation between this and CPU load on the host running the
      test suite. We workaround this by simply re-trying the last
      action when it seems to fail. (Closes: #8928)
    - Work around Seahorse GUI glitchiness (Closes: #9343):
      * When Seahorse appears to be frozen--apparently due to network
        issues--it can often be worked around by refreshing the screen
        or activating a new window.
      * Open Seahorse's preferences dialog using the mouse.
      * Access menu entries with the mouse.
    - Wait for systray icons to finish loading before interacting with
      the systray. (Closes: #9258)
    - Test suite configuration: generalize local.d support to *.d. We
      now load features/config/*.d/*.yml.
    - Use code blocks in "After Scenario" hooks. This is much simpler
      to use (and more readable!) compared to hooking functions and
      arguments like we used to do.
    - Create filesystem share sources in the temporary directory and
      make them world-readable. (Closes: #8950)

 -- Tails developers <tails@boum.org>  Mon, 11 May 2015 16:45:04 +0200

tails (1.3.2) unstable; urgency=medium

  * Security fixes
    - Upgrade Tor Browser to 4.0.6, based on Firefox 31.6.0 ESR.
    - Upgrade OpenSSL to 1.0.1e-2+deb7u16.

  * Bugfixes
    - Make Florence usable with touchpads by forcing syndaemon to
      always use the `-t` option, which only disables tapping and
      scrolling and not mouse movements (Closes: #9011).
    - Make tails-spoof-mac log the correct macchanger exit code on
      failure (Closes: #8687).
    - Tails Installer:
      · Ignore devices with less than 3.5 GB of storage since they
        do not fit a Tails installation (Closes: #6538).
      · Remove devices from the device list as they are unplugged
        (Closes: #8691).

  * Minor improvements
    - Install obfs4proxy 0.0.4-1~tpo1, which adds support for
      client-mode ScrambleSuit.
    - Don't start Vidalia if Windows Camouflage is enabled. (Closes:
      #7400)
    - I2P Browser:
      · Remove "Add-ons" from the Tools menu, and hide "Keyboard
        Shortcuts" and "Take a Tour" since they point to resources on
        the open Internet (Closes: #7970).
      · Hide TorButton button from the customize toolbar options, and
        remove configs whose only purpose was to make Torbutton "green"
        (Closes: #8893).

  * Test suite
    - New tests:
      · Test non-LAN SSH, and SFTP via GNOME's "Connect to Server"
        (Closes: #6308).
      · Verify that Tails' Tor binary has the expected Tor authorities
        hard coded (Closes: #8960).
    - Improvements:
      · Programmatically determine the supported languages when testing
        the Unsafe Browser (Closes: #8918).
      · Rename --temp-dir to --tmpdir and make it behave more like
        mktemp, and honour TMPDIR if set in the environment. (Closes:
        #8709).
    - Bugfixes:
      · Make --temp-dir (now --tmpdir) actually work.

 -- Tails developers <tails@boum.org>  Mon, 30 Mar 2015 16:54:20 +0200

tails (1.3.1) unstable; urgency=medium

  * Security fixes
    - Upgrade Tor Browser to 4.0.5, based on Firefox 31.5.3 ESR. This addresses:
      · https://www.mozilla.org/en-US/security/advisories/mfsa2015-28/
      · https://www.mozilla.org/en-US/security/advisories/mfsa2015-29/
    - Upgrade Linux to 3.16.7-ckt7-1.
    - Upgrade libxfont to 1:1.4.5-5.
    - Upgrade OpenSSL to 1.0.1e-2+deb7u15.
    - Upgrade tcpdump to 4.3.0-1+deb7u2.
    - Upgrade bsdtar to 3.0.4-3+wheezy1.
    - Upgrade CUPS to 1.5.3-5+deb7u5.
    - Upgrade file and libmagic to 5.11-2+deb7u8.
    - Upgrade GnuPG to 1.4.12-7+deb7u7.
    - Upgrade libarchive to 3.0.4-3+wheezy1.
    - Upgrade libav to 6:0.8.17-1.
    - Upgrade FreeType 2 to 2.4.9-1.1+deb7u1.
    - Upgrade libgcrypt11 1.5.0-5+deb7u3.
    - Upgrade libgnutls26 to 2.12.20-8+deb7u3.
    - Upgrade libgtk2-perl to 2:1.244-1+deb7u1.
    - Upgrade ICU to 4.8.1.1-12+deb7u2.
    - Upgrade NSS to 2:3.14.5-1+deb7u4.
    - Upgrade libssh2 to 1.4.2-1.1+deb7u1.

  * Bugfixes
    - Upgrade Tor to 0.2.5.11-1~d70.wheezy+1+tails1. Changes include:
      · Directory authority changes.
      · Fix assertion errors that may trigger under high DNS load.
      · No longer break on HUP with seccomp2 enabled.
      · and more - please consult the upstream changelog.
    - Upgrade Tor Launcher to 0.2.7.2, and update the test suite accordingly
      (Closes: #8964, #6985). Changes include:
      · Ask about bridges before proxy in wizard.
      · Hide logo if TOR_HIDE_BROWSER_LOGO set.
      · Remove firewall prompt from wizard.
      · Feedback when “Copy Tor Log” is clicked.
      · Improve behavior if tor exits.
      · Add option to hide TBB's logo
      · Change "Tor Browser Bundle" to "Tor Browser"
      · Update translations from Transifex.
    - Fix the Tor Launcher killer. (Closes: #9067)
    - Allow Seahorse to communicate with keyservers when run from Tails
      OpenPGP Applet. (Closes: #6394)
    - SSH client: don't proxy connections to 172.17.* to 172.31.*.
      (Closes: #6558)
    - Repair config/chroot_local-packages feature, that was broken in Tails 1.3
      by 19-install-tor-browser-AppArmor-profile. (Closes: #8910)
    - language_statistics.sh: count original words instead of translated words.
      Otherwise we get >100% translation if translated strings are longer than
      original strings. (Closes: #9016)

  * Minor improvements
    - Only ship the new Tails signing key, and have Tails Upgrader stop trusting
      the old one. Update the documentation and test suite accordingly.
      (Closes: #8735, #8736, #8882, #8769, #8951)
    - Polish and harden a bit the WhisperBack configuration (Closes: #8991):
      · Only allow the `amnesia' user to run tails-debugging info as root
        with no arguments.
      · Fix spelling and grammar mistakes, improve phrasing a bit.
      · Quote variables consistently.

  * Test suite
    - New tests:
      · Chatting over XMPP in Pidgin, both peer-to-peer and in a multi-user
        chatroom. (Closes: #8002)
      · Chatting with OTR enabled over XMPP in Pidgin. (Closes: #8001)
      · Check that Pidgin only responds to the expected CTCP requests.
        (Closes: #8966)
      · Fetching keys using Seahorse started via the OpenPGP Applet.
      · Sync'ing keys using Seahorse.
    - Bugfixes:
      · Fix a race condition between the remote shell's and Tails Greeter's
        startup, by making sure the remote shell is ready before we start
        GDM. (Closes: #8941)
      · Kill virt-viewer properly. (Closes: #9070)
      · Make sure the display is stopped on destroy_and_undefine().
        Where we had it earlier, it could be skipped if anything else in the
        block threw an exception.
      · Fix wrong use of "$@". (Closes: #9071)
      · Enable the pipefail option in run_test_suite.
      · Improve the GNOME screenshot test's robustness. (Closes: #8952)
    - Refactoring:
      · turn the focus_pidgin_window() helper into a more generic
        VM.focus_xorg_window() one.
      · Reorganize the Display class.
      · Use clearer method to check process status in the Display class.
    - New developer-oriented features:
      · Add a --log-to-file option to run_test_suite. (Closes: #8894)
      · Add helpers for generating random strings.
      · Make it possible to hook arbitrary calls on scenario end. This is useful
        for dynamically adding cleanup functions, instead of having
        to explicitly deal with them in some After hook.

 -- Tails developers <tails@boum.org>  Mon, 23 Mar 2015 12:34:56 +0000

tails (1.3) unstable; urgency=medium

  * Major new features
    - Produce the Tails image in hybrid mode (again) so that the same
      image can be installed both on DVD *and* "hard disks" like USB
      storage and similar. (Closes: #8510)
    - Confine the Tor Browser using AppArmor. (Closes: #5525)
    - Install the Electrum bitcoin client from wheezy-backports, and
      add a persistence preset for the Live user's bitcoin wallet. If
      electrum is started without the persistence preset enabled, a
      warning is shown. (Closes: #6739)

  * Security fixes
    - Upgrade Tor Browser to 4.0.4 (based on Firefox 31.5.0esr)
      (Closes: #8938).

  * Bugfixes
    - Have tor_bootstrap_progress echo 0 if no matching log line is
      found. (Closes: #8257)
    - Always pass arguments through wrappers (connect-socks, totem,
      wget, whois) with "$@". $* doesn't handle arguments with
      e.g. embedded spaces correctly. (Closes: #8603, #8830)
    - Upgrade Linux to 3.16.7-ckt4-3.

  * Minor improvements
    - Install a custom-built Tor package with Seccomp enabled;
      enable the Seccomp sandbox when no pluggable transport is used.
      (Closes: #8174)
    - Install obfs4proxy instead of obfsproxy, which adds support for
      the obfs4 Tor pluggable transport. (Closes: #7980)
    - Install GnuPG v2 and associated tools from wheezy-backports,
      primarily for its improved support for OpenPGP smartcards. It
      lives side-by-side with GnuPG v1, which still is the
      default. (Closes: #6241)
    - Install ibus-unikey, a Vietnamese input method for IBus. (Closes:
      #7999)
    - Install torsocks (2.x) from wheezy-backports. (Closes: #8220)
    - Install keyringer from Debian Jessie. (Closes: #7752)
    - Install pulseaudio-utils.
    - Remove all traces of Polipo: we don't use it anymore. This
      closes #5379 and #6115 because:
      * Have APT directly use the Tor SOCKS proxy. (Closes: #8194)
      * Wrap wget with torsocks. (Closes: #6623)
      * Wrap Totem to torify it with torsocks. (Closes: #8219)
      * Torify Git with tsocks, instead of setting GIT_PROXY_COMMAND.
        (Closes: #8680)
    - Use torsocks for whois and Gobby, instead of torify.
    - Upgrade I2P to 0.9.18-1~deb7u+1.
    - Refactor the Unsafe and I2P browser code into a common shell
      library. A lot of duplicated code is now shared, and the code
      has been cleaned up and made more reliable. Several
      optimizations of memory usage and startup time were also
      implemented. (Closes: #7951)
    - Invert Exit and About in gpgApplet context menu. This is a
      short-term workaround for making it harder to exit the
      application by mistake (e.g. a double right-click). (Closes:
      #7450)
    - Implement new touchpad settings. This enables tap-to-click,
      2-fingers scrolling, and disable while typing. We don't enable
      reverse scrolling nor horizontal scrolling. (Closes: #7779)
    - Include the mount(8) output and live-additional-software.conf in
      WhisperBack bug reports (Closes: #8719, #8491).
    - Reduce brightness and saturation of background color. (Closes:
      #7963)
    - Have ALSA output sound via PulseAudio by default. This gives us
      centralized sound volume controls, and... allows to easily, and
      automatically, test that audio output works from Tor Browser,
      thanks to the PulseAudio integration into the GNOME sound
      control center.
    - Import the new Tails signing key, which we will use for Tails
      1.3.1, and have Tails Upgrader trust both it and the "old"
      (current) Tails signing key. (Closes: #8732)
    - tails-security-check: error out when passed an invalid CA file.
      Unfortunately, the underlying HTTPS stack we use here fails open
      in those case, so we have to check it ourselves. Currently, we
      check that the file exists, is readable, is a plain file and is
      not empty. Also support specifying the CA file via an
      environment variable. This will ease development and bug-fixing
      quite a bit.
    - Fix racy code in Tails Installer that sometimes made the
      automated test suite stall for scenarios installing Tails
      to USB disks. (Closes: #6092)
    - Make it possible to use Tails Upgrader to upgrade a Tails
      installation that has cruft files on the system partition.
      (Closes: #7678)

  * Build system
    - Install syslinux-utils from our builder-wheezy APT repository in
      Vagrant. We need version 6.03~pre20 to make the Tails ISO image
      in hybrid mode
    - Update deb.tails.boum.org apt repo signing key. (Closes: #8747)
    - Revert "Workaround build failure in lb_source, after creating
      the ISO." This is not needed anymore given the move to the Tor
      SOCKS proxy. (Closes: #5307)
    - Remove the bootstrap stage usage option and disable all
      live-build caching in Vagrant. It introduces complexity and
      potential for strange build inconsistencies for a meager
      reduction in build time. (Closes: #8725)
    - Hardcode the mirrors used at build and boot time in auto/config.
      Our stuff will be more consistent, easier to reproduce, and our
      QA process will be more reliable if we all use the same mirrors
      at build time as the ones we configure in the ISO. E.g. we won't
      have issues such as #8715 again. (Closes: #8726)
    - Don't attempt to retrieve source packages from local-packages so
      local packages can be installed via
      config/chroot_local-packages. (Closes: #8756)
    - Use our own Tor Browser archive when building an ISO. (Closes:
      #8125)

  * Test suite
    - Use libguestfs instead of parted when creating partitions and
      filsystems, and to check that only the expected files
      persist. We also switch to qcow2 as the default disk image
      format everywhere to reduce disk usage, enable us to use
      snapshots that includes the disks (in the future), and to use
      the same steps for creating disks in all tests. (Closes: #8673)
    - Automatically test that Tails ignores persistence volumes stored
      on non-removable media, and doesn't enable swaps. (Closes:
      #7822)
    - Actually make sure that Tails can boot from live systems stored
      on a hard drive. Running the 'I start Tails from DVD ...' step
      will override the earlier 'the computer is set to boot from ide
      drive "live_hd"' step, so let's make the "from DVD" part
      optional; it will be the default any way.
    - Make it possible to use an old iso with different persistence
      presets. (Closes: #8091)
    - Hide the cursor between steps when navigating the GNOME
      applications menu. This makes it a bit more robust, again:
      sometimes the cursor is partially hiding the menu entry we're
      looking for, hence preventing Sikuli from finding it (in
      particular when it's "Accessories", since we've just clicked on
      "Applications" which is nearby). (Closes: #8875)
    - Ensure that the test will fail if "apt-get X" commands fail.
    - Test 'Tor is ready' notification in a separate scenario. (Closes:
      #8714)
    - Add automated tests for torified wget and whois. This should
      help us identify future regressions such as #8603 in their
      torifying wrappers.
    - Add automated test for opening an URL from Pidgin.
    - And add automated tests for the Tor Browser's AppArmor
      sandboxing.
    - Test that "Report an Error Launcher" opens the support
      documentation.
    - Test that the Unsafe Browser:
      * starts in various locales.
      * complains when DNS isn't configured.
      * tears down its chroot on shutdown.
      * runs as the correct user.
      * has no plugins or add-ons installed.
      * has no unexpected bookmarks.
      * has no proxy configured.
    - Bump the "I2P router console is ready" timeout in its test to
      deal with slow Internet connections.
    - Make the automatic tests of gpgApplet more robust by relying
      more on graphical elements instead of keyboard shortcuts and
      static sleep():s. (Closes: #5632)
    - Make sure that enough disk space is available when creating
      virtual storage media. (Closes: #8907)
    - Test that the Unsafe Browser doesn't generate any non-user
      initiated traffic, and in particular that it doesn't check for
      upgrades, which is a regression test for #8694. (Closes: #8702)
    - Various robustness improvements to the Synaptic tests. (Closes:
      #8742)
    - Automatically test Git. (Closes: #6307)
    - Automatically test GNOME Screenshot, which is a regression test
      for #8087. (Closes: #8688)
    - Fix a quoting issue with `tails_persistence_enabled?`. (Closes:
      #8919)
    - Introduce an improved configuration system that also can store
      local secrets, like user credentials needed for some
      tests. (Closes: #6301, #8188)
    - Actually verify that we successfully set the time in our time
      syncing tests. (Closes: #5836)
    - Automatically test Tor. This includes normal functionality and
      the use pluggable transports, that our Tor enforcement is
      effective (e.g. only the Tor network or configured bridges are
      contacted) and that our stream isolation configuration is
      working. (Closes: #5644, #6305, #7821)

 -- Tails developers <tails@boum.org>  Mon, 23 Feb 2015 17:14:00 +0100

tails (1.2.3) unstable; urgency=medium

  * Security fixes
    - Upgrade Linux to 3.16.7-ckt2-1.
    - Upgrade Tor Browser to 4.0.3 (based on Firefox 31.4.0esr)
      (Closes: #8700).
    - Fail safe by entering panic mode if macchanger exits with an
      error, since in this situation we have to treat the
      driver/device state as undefined. Also, we previously just
      exited the script in this case, not triggering the panic mode
      and potentially leaking the real MAC address (Closes: #8571).
    - Disable upgrade checking in the Unsafe Browser. Until now the
      Unsafe Browser has checked for upgrades of the Tor Browser in
      the clear (Closes: #8694).

  * Bugfixes
    - Fix startup of the Unsafe Browser in some locales (Closes: #8693).
    - Wait for notification-daemon to run before showing the MAC
      spoofing panic mode notifications. Without this, the "Network
      card disabled" notification is sometimes lost when MAC spoofing
      fails. Unfortunately this only improves the situation, but
      doesn't fix it completely (see #8685).
    - Log that we're going to stop NetworkManager before trying to do
      it in the MAC spoofing scripts. Without this we wouldn't get the
      log message in case stopping NetworkManager fails (thanks to
      `set -e`).
    - Set GNOME Screenshot preferences to save the screenshots in
      /home/amnesia (Closes: #8087).
    - Do not suspend to RAM when closing the lid on battery power
      (Closes: #8071).
    - Properly update the Tails Installer's status when plugging in a
      USB drive after it has started (Closes: #8353).
    - Make rsync compare file contents by using --checksum for more
      reliable generation of the squashfs filesystem in
      IUKs. Previously it used the default, which is checking
      timestamps and file size, but that doesn't play well with the
      Tor browser files, that have a fixed mtime, which could result
      in updated files not ending up in the IUK.

  * Minor improvements
    - Finish migrating tails-security-check's and tails-iuk's pinning
      to our website's new X.509 certificate authority (Closes: #8404).

  * Build system
    - Update to Vagrant build box tails-builder-20141201. The only
      change is the removal of a reference to an ISO image which
      doesn't exist (except on the system that generated the build
      box) which causes an error for some users (Closes: #7644).
    - Generate the list of packages used during build, after building
      with Jenkins (Closes: #8518). This allows tracking their status
      on the Debian reproducible build front:
      https://reproducible.debian.net/index_pkg_sets.html#tails

  * Automated test suite
    - Check PO files with i18nspector (Closes: #8359).
    - Fix the expected image of a check.tp.o failure. Previously we
      looked for the "Sorry. You are not using Tor." text, but it
      seems it recently changed enough for Sikuli to not find it. To
      prevent future errors of the same kind we'll look for the
      crossed-over onion icon instead (Closes: #8533).
    - Bump timeout when waiting for Tor to re-bootstrap. We have a
      dreaded issue with timeouts that are multiple of 2 minutes, and
      then Tor succeeds soon after, so in order to allow for this
      timeout to be reached twice, and then possibly succeed, let's
      use N*2 minutes + 30 seconds, with N=2.

 -- Tails developers <tails@boum.org>  Wed, 14 Jan 2015 16:12:26 +0100

tails (1.2.2) unstable; urgency=medium

  * Bugfixes
    - Create a CA bundle for Tails Upgrader at ISO build time, and
      patch Tails Upgrader to use it. Specifically this will make it
      possible to check for Tails upgrades after our website changes
      certificate around the 2014 to 2015 transition (Partially fixes
      #8404).

 -- Tails developers <tails@boum.org>  Mon, 15 Dec 2014 10:05:17 +0100

tails (1.2.1) unstable; urgency=low

  * Security fixes
    - Upgrade Linux to 3.16.0-4, i.e. 3.16.7-1.
    - Install Tor Browser 4.0.2 (based on Firefox 31.3.0esr).

  * Bugfixes
    - Install syslinux-utils, to get isohybrid back (Closes: #8155).
    - Update xserver-xorg-input-evdev to 1:2.7.0-1+tails1 which
      includes a patch that restores mouse scrolling in KVM/Spice
      (Closes: 7426).
    - Set Torbutton logging preferences to the defaults (Closes:
      #8160). With the default settings, no site-specific information is
      logged.
    - Use the correct stack of rootfs:s for the chroot browsers (Closes:
      #8152, #8158). After installing incremental upgrades Tails' root
      filesystem consists of a stack squashfs:s, not only
      filesystem.squashfs. When not stacking them correct we may end up
      using the Tor Browser (Firefox) from an older version of Tails, or
      with no Tor Browser at all, as in the upgrade from Tails 1.1.2 to
      1.2, when we migrated from Iceweasel to the Tor Browser. Based on
      a patch contributed by sanic.
    - Use the Tor Browser for MIME type that GNOME associates with
      Iceweasel (Closes: #8153). Open URLs from Claws Mail, KeePassX
      etc. should be possible again.
    - Update patch to include all Intel CPU microcodes (Closes: #8189).
    - AppArmor: allow Pidgin to run Tor Browser unconfined, with
      scrubbed environment (Closes: #8186). Links opened in Pidgin are
      now handled by the Tor Browser.
    - Install all localized Iceweasel search plugins (Closes: #8139).
    - When generating the boot profile, ignore directories in
      process_IN_ACCESS as well (Closes: #7925). This allows ut to
      update the squashfs-ordering again in Tails 1.2.1.
    - gpgApplet: Don't pass already encoded data to GTK2 (Closes:
      #7968). It's now possible to clearsign text including non-ASCII
      characters.
    - Do not run the PulseAudio initscript, neither at startup nor
      shutdown (Closes: #8082).

  * Minor improvements
    - Upgrade I2P to 0.9.17-1~deb7u+1.
    - Make GnuPG configuration closer to the best practices one
      (Closes: #7512).
    - Have GnuPG directly use the Tor SOCKS port (Closes: #7416).
    - Remove TrueCrypt support and documentat how to open TrueCrypt
      volumes using cryptsetup (Closes: #5373).
    - Install hopenpgp-tools from Debian Jessie.

  * Build system
    - Add gettext >= 0.18.3 as a Tails build dependency. We need it for
      xgettext JavaScript support in feature/jessie.

  * Automated test suite
    - Don't click to open a sub-menu in the GNOME applications menu
      (Closes: #8140).
    - When testing the Windows camouflage, look for individual systray
      applets, to avoid relying on their ordering (Closes: #8059).
    - Focus the Pidgin Buddy List before looking for something
      happening in it (Closes: #8161).
    - Remove workaround for showing the TBB's menu bar (Closes #8028).

 -- Tails developers <tails@boum.org>  Tue, 02 Dec 2014 11:34:03 +0100

tails (1.2) unstable; urgency=medium

  * Major new features
    - Migrate from Iceweasel to the Tor Browser from the Tor Browser
      Bundle 4.0 (based on Firefox 31.2.0esr). This fixes the POODLE
      vulnerability.
      The installation in Tails is made global (multi-profile), uses
      the system-wide Tor instance, disables the Tor Browser updater,
      and keeps the desired deviations previously present in Iceweasel,
      e.g. we install the AdBlock Plus add-on, but not Tor Launcher (since
      we run it as a standalone XUL application), among other things.
    - Install AppArmor's userspace tools and apparmor-profiles-extra
      from Wheezy Backports, and enable the AppArmor Linux Security
      Module. This adds Mandatory Access Control for several critical
      applications in Tails, including Tor, Vidalia, Pidgin, Evince
      and Totem.
    - Isolate I2P traffic from the Tor Browser by adding a dedicated
      I2P Browser. It is set up similarly to the Unsafe Browser,
      but further disables features that are irrelevant for I2P, like
      search plugins and the AdBlock Plus addon, while keeping Tor Browser
      security features like the NoScript and Torbutton addons.
    - Upgrade Tor to 0.2.5.8-rc-1~d70.wheezy+1.

  * Security fixes
    - Disable TCP timestamps (Closes: #6579).

  * Bugfixes
    - Remove expired Pidgin certificates (Closes: #7730).
    - Use sudo instead of gksudo for running tails-upgrade-frontend to
      make stderr more easily accessible (Closes: #7431).
    - Run tails-persistence-setup with sudo instead of gksudo to make
      stderr more easily accessible, and allow the desktop user to
      pass the --verbose parameter (Closes: #7623).
    - Disable CUPS in the Unsafe Browser. This will prevent the
      browser from hanging for several minutes when accidentally
      pressing CTRL+P or trying to go to File -> Print (Closes: #7771).

  * Minor improvements
    - Install Linux 3.16-3 (version 3.16.5-1) from Debian
      unstable (Closes: #7886, #8100).
    - Transition away from TrueCrypt: install cryptsetup and friends
      from wheezy-backports (Closes: #5932), and make it clear that
      TrueCrypt will be removed in Tails 1.2.1 (Closes: #7739).
    - Install Monkeysign dependencies for qrcodes scanning.
    - Upgrade syslinux to 3:6.03~pre20+dfsg-2~bpo70+1, and install
      the new syslinux-efi package.
    - Upgrade I2P to 0.9.15-1~deb7u+1
    - Enable Wheezy proposed-updates APT repository and setup APT
      pinnings to install packages from it.
    - Enable Tor's syscall sandbox. This feature (new in 0.2.5.x)
      should make Tor a bit harder to exploit. It is only be enabled
      when when no special Tor configuration is requested in Tails
      Greeter due to incompatibility with pluggable transports.
    - Start I2P automatically when the network connects via a
      NetworkManager hook, and "i2p" is present on the kernel command
      line. The router console is no longer opened automatically, but
      can be accessed through the I2P Browser (Closes: #7732).
    - Simplify the IPv6 ferm rules (Closes: #7668).
    - Include persistence.conf in WhisperBack reports (Closes: #7461)
    - Pin packages from testing to 500, so that they can be upgraded.
    - Don't set Torbutton environment vars globally (Closes: #5648).
    - Enable VirtualBox guest additions by default (Closes: #5730). In
      particular this enables VirtualBox's display management service.
    - In the Unsafe Browser, hide option for "Tor Browser Health
      report", and the "Get Addons" section in the Addon manager
      (Closes: #7952).
    - Show Pidgin's formatting toolbar (Closes: #7356). Having the
      formatting toolbar displayed in Pidgin makes the OTR status more
      explicit by displaying it with words.

  * Automated test suite
    - Add --pause-on-fail to ease VM state debugging when tests
      misbehave.
    - Add execute_successfully() and assert_vmcommand_success() for
      added robustness when executing some command in the testing VM.
    - Use Test::Unit::Assertions instead of our home-made assert().
    - Add test for persistent browser bookmarks.
    - Add basic tests for Pidgin, Totem and Evince, including their
      AppArmor enforcement.
    - Factorize some common step pattern into single steps.
    - Factorize running a command in GNOME Terminal.
    - Add common steps to copy a file and test for its existence.
    - Add a wait_and_double_click Sikuli helper method.
    - Add a VM.file_content method, to avoid repeating ourselves, and
      use it whenever easily doable.
    - Drop test that diffs syslinux' exithelp.cfg: we don't ship this
      file anymore.
    - In the Unsafe Browser tests, rely on subtle timing less (Closes:
      #8009).
    - Use the same logic to determine when Tor is working in the test
      suite as in Tails itself. The idea is to avoid spamming the Tor
      control port during bootstrap, since we've seen problems with
      that already.

 -- Tails developers <tails@boum.org>  Wed, 15 Oct 2014 18:34:50 +0200

tails (1.1.2) unstable; urgency=medium

  * Security fixes
    - Upgrade the web browser to 24.8.0esr-0+tails3~bpo70+1
      (fixes Mozilla#1064636).
    - Install Linux 3.16-1 from sid (Closes: #7886).
    - Upgrade file to 5.11-2+deb7u5 (fixes CVE-2014-0207,
      CVE-2014-0237, CVE-2014-0238, CVE-2014-3478, CVE-2014-3479,
      CVE-2014-3480, CVE-2014-3487, CVE-2014-3538 and CVE-2014-3587).
    - Upgrade curl to 7.26.0-1+wheezy10 (fixes CVE-2014-3613 and
      CVE-2014-3620).
    - Upgrade bind9-based packages to 1:9.8.4.dfsg.P1-6+nmu2+deb7u2
      (fixes CVE-2014-0591).
    - Upgrade gnupg to 1.4.12-7+deb7u6 (fixes CVE-2014-5270).
    - Upgrade apt to 0.9.7.9+deb7u5 (fixes CVE-2014-0487,
      CVE-2014-0488, CVE-2014-0489, CVE-2014-0490, and
      CVE-2014-6273.).
    - Upgrade dbus to 1.6.8-1+deb7u4 (fixes CVE-2014-3635,
      CVE-2014-3636, CVE-2014-3637, CVE-2014-3638 and CVE-2014-3639).
    - Upgrade libav-based pacakges to 6:0.8.16-1 (fixes
      CVE-2013-7020).
    - Upgrade bash to 4.2+dfsg-0.1+deb7u1 (fixes CVE-2014-6271).

 -- Tails developers <tails@boum.org>  Tue, 23 Sep 2014 23:01:40 -0700

tails (1.1.1) unstable; urgency=medium

  * Security fixes
    - Upgrade the web browser to 24.8.0esr-0+tails1~bpo70+1
      (Firefox 24.8.0esr + Iceweasel patches + Torbrowser patches).
      Also import the Tor Browser profile at commit
      271b64b889e5c549196c3ee91c888de88148560f from
      ttp/tor-browser-24.8.0esr-3.x-1.
    - Upgrade Tor to 0.2.4.23-2~d70.wheezy+1 (fixes CVE-2014-5117).
    - Upgrade I2P to 0.9.14.1-1~deb7u+1.
    - Upgrade Linux to 3.14.15-2 (fixes CVE-2014-3534, CVE-2014-4667
      and CVE-2014-4943).
    - Upgrade CUPS-based packages to 1.5.3-5+deb7u4 (fixes
      CVE-2014-3537, CVE-2014-5029, CVE-2014-5030 and CVE-2014-5031).
    - Upgrade libnss3 to 2:3.14.5-1+deb7u1 (fixes CVE-2013-1741,
      CVE-2013-5606, CVE-2014-1491 and CVE-2014-1492).
    - Upgrade openssl to 1.0.1e-2+deb7u12 (fixes CVE-2014-3505,
      CVE-2014-3506, CVE-2014-3507, CVE-2014-3508, CVE-2014-3509,
      CVE-2014-3510, CVE-2014-3511, CVE-2014-3512 and CVE-2014-5139).
    - Upgrade krb5-based packages to 1.10.1+dfsg-5+deb7u2 (fixes
      CVE-2014-4341, CVE-2014-4342, CVE-2014-4343, CVE-2014-4344 and
      CVE-2014-4345).
    - Upgrade libav-based packages to 6:0.8.15-1 (fixes CVE-2011-3934,
      CVE-2011-3935, CVE-2011-3946, CVE-2013-0848, CVE-2013-0851,
      CVE-2013-0852, CVE-2013-0860, CVE-2013-0868, CVE-2013-3672,
      CVE-2013-3674 and CVE-2014-2263.
    - Upgrade libgpgme11 to 1.2.0-1.4+deb7u1 (fixes CVE-2014-5117).
    - Upgrade python-imaging to 1.1.7-4+deb7u1 (fixes CVE-2014-3589).
    - Prevent dhclient from sending the hostname over the network
      (Closes: #7688).
    - Override the hostname provided by the DHCP server (Closes: #7769).
    - Add an I2P boot parameter. Without adding "i2p" to the kernel
      command line, I2P will not be accessible for the Live user.
    - Stricter I2P firewall rules:
      * deny I2P from accessing the LAN
      * deny I2P from accessing the loopback device, except for select
        whitelisted services
      * allow I2P access to the Internet
      The ACCEPT rules will only be enabled when the string 'i2p' is
      passed at the boot prompt. The rules which DENY or REJECT
      access for the 'i2psvc' user will always be applied.
    - Disable I2P plugins, since it doesn't make much sense without
      persistence, and should eliminate some attack vectors.
    - Disable I2P's BOB port. No maintained I2P application uses it.

  * Bugfixes
    - Fix condition clause in tails-security-check (Closes: #7657).
    - Don't ship OpenJDK 6: I2P prefers v7, and we don't need both.
    - Prevent Tails Installer from updating the system partition
      properties on MBR partitions (Closes: #7716).

  * Minor improvements
    - Upgrade to Torbutton 1.6.12.1.
    - Install gnome-user-guide (Closes: #7618).
    - Install cups-pk-helper (Closes: #7636).
    - Update the SquashFS sort file.
    - Compress the SquashFS more aggressively (Closes: #7706).
    - I2P: Keep POP3 email on server. The default in the I2P webmail
      app was to keep mail on the server, but that setting was changed
      recently. This configuration setting (susimail.config) will only
      be copied over in I2P 0.9.14 and newer.
    - Add a Close button to the Tails Installer launcher window.

  * Build system
    - Migrate Vagrant basebox to Debian Wheezy (Closes #7133, #6736).
    - Consistently use the same Debian mirror.
    - Disable runtime APT proxy configuration when using APT in
      binary_local-hooks (Closes: #7691).

  * Automated test suite
    - Automatically test hostname leaks (Closes: #7712).
    - Move autotest live-config hook to be run last. This way we'll
      notice if some earlier live-config hook cancels all hooks by
      running the automated test suite since the remote shell won't be
      running in that case.
    - Test that the I2P boot parameter does what it's supposed to do
      (Closes: #7760).
    - Start applications by using the GNOME Applications menu instead
      of the GNOME Run Dialog (Closes: #5550, #7060).

 -- Tails developers <tails@boum.org>  Sun, 31 Aug 2014 20:49:28 +0000

tails (1.1) unstable; urgency=medium

  * Rebase on Debian Wheezy
    - Upgrade literally thousands of packages.
    - Migrate to GNOME3 fallback mode.
    - Install LibreOffice instead of OpenOffice.
    - Remove custom LSB logging: Wheezy has fancy colored init
      logging.

  * Major new features
    - UEFI boot support.
    - Replace the Windows XP camouflage with an experimental Windows 8
      camouflage.
    - Install Linux 3.14.12-1 from Debian unstable.
    - Bring back VirtualBox guest modules, installed from Wheezy
      backports. Full functionality is only available when using the
      32-bit kernel.

  * Security fixes
    - Fix write access to boot medium via udisks (#6172).
    - Don't allow the desktop user to pass arguments to
      tails-upgrade-frontend (Closes: #7410).
    - Make persistent file permissions safer (Closes #7443):
      * Make the content of /etc/skel non-world-readable. Otherwise,
        such files may be copied to /home/amnesia, and in turn to the
        persistent volume, with unsafe permissions. That's no big deal
        in /home/amnesia (that is itself not world-readable), *but*
        the root of the persistent volume has to be world-readable.
      * Have activate_custom_mounts create new directories with safe
        permissions.
      * Set strict permissions on /home/amnesia (Closes: #7463).
      * Fix permissions on persistent directories that were created
        with unsafe permissions (Closes: #7458).
      * Fix files ownership while copying persistence (Closes: #7216).
        The previous instructions to copy the persistent data were
        creating personal files that belong to root. I don't think
        there is a way of preserving the original ownership using
        Nautilus (unless doing a "move" instead of a "copy" but that's
        not what we are trying to do here).
    - Disable FoxyProxy's proxy:// protocol handler (Closes: #7479).
      FoxyProxy adds the proxy:// protocol handler, which can be used
      to configure the proxy via an URI. A malicious web page can
      include (or a malicious exit node can inject) some JavaScript
      code to visit such an URI and disable or otherwise change
      Iceweasel's proxy settings. While using this to disable
      proxying will be dealt with safely by our firewall, this could
      be used to defeat stream isolation, although the user must be
      tricked into accepting the new proxy settings.
    - Upgrade the web browser to 24.7.0esr-0+tails1~bpo70+1
      (Firefox 24.7.0esr + Iceweasel patches + Torbrowser patches).
    - Upgrade to Linux 3.14.12-1 (fixes CVE-2014-4699).
    - Upgrade libav-based packages to 0.8.13-1 (fixes CVE-2014-4609).
    - Upgrade to libxml2 2.8.0+dfsg1-7+wheezy1 (fixes CVE-2014-0191).
    - Upgrade to dbus 1.6.8-1+deb7u3 (fixes CVE-2014-3477,
      CVE-2014-3532 and CVE-2014-3533).

  * Bugfixes
    - Disable GNOME keyring's GnuPG functionality. (Closes: #7330) In
      feature/regular-gnupg-agent, we installed the regular GnuPG
      agent so that it is used instead of GNOME keyring's one. This is
      not enough on Wheezy, so let's disable the starting of the "gpg"
      component of GNOME keyring.
    - Make sure /etc/default/locale exists, with a sensible default
      value (Closes: #7333). Before Tails Greeter's PostLogin script
      are run, /etc/default/locale does not exist on Wheezy. Our
      tails-kexec initscript (and quite a few other scripts we run)
      depends on this file to exist. So, let's make sure it exists,
      with a sensible default value.
    - Create the tails-persistence-setup user with the same UID/GID it
      had on Tails/Squeeze. (Closes: #7343) Else, our various checks
      for safe access rights on persistence.conf fail.
    - Revert back to browsing the offline documentation using Iceweasel
      instead of Yelp (Closes: #7390, #7285).
    - Make the new NetworkManager configuration directory persistent,
      when the old one was, but disable the old one (Closes: #7338).
    - Before running tails-upgrade-frontend, chdir to a world-readable
      place (Closes: #7641). In particular, Archive::Tar::Wrapper,
      when called by tails-install-iuk, wants to chdir back to the
      original cwd after it has chdir'd elsewhere to do its job.

  * Minor improvements
    - Install seahorse-nautilus, replacing seahorse-plugins (Closes #5516).
    - Install hledger (custom backport, for now): our accountants need this.
    - Install stable Scribus instead of scribus-ng.
    - Install the printer driver for Epson Inkjet that use ESC/P-R.
    - Install the BookletImposer PDF imposition toolkit. It's tiny,
      and really helpful e.g. when producing booklets.
    - Install gtkhash and nautilus-gtkhash (Closes #6763).
    - Import new version of Tor Launcher:
      · Now based on upstream Tor Launcher 0.2.5.4.
      · Tor bug #11772: Proxy Type menu not set correctly
      · Tor bug #11699: Change &amp;#160 to &#160; in network-settings.dtd
      · Correctly handle startup paths that contain dot.
    - Upgrade to Torbutton 1.6.9.0.
    - Avoid shipping python2.6 in addition to python2.7.
    - Don't install Gobby 0.4 anymore. Gobby 0.5 has been available in
      Debian since Squeeze, now is a good time to drop the obsolete
      0.4 implementation.
    - Require a bit less free memory before checking for upgrades with
      Tails Upgrader. The general goal is to avoid displaying "Not
      enough memory available to check for upgrades" too often due to
      over-cautious memory requirements checked in the wrapper.
    - Make Tails Greeter's help window resolution-aware. Previously it
      used a static 800x600 which was problematic on lower resolutions,
      and sub-optimal on higher resolutions. Now it adapts itself
      according to the screen resolution.
    - Whisperback now sanitizes attached logs better with respect to
      DMI data, IPv6 addresses, and serial numbers (Closes #6797,
      #6798, #6804).
    - Integrate the new logo in Tails Installer (Closes #7095)
    - Also install linux-base and linux-compiler-gcc-4.8-x86 from
      sid. This way, we can get rid of our linux-compiler-gcc-4.8-x86
      3.12, and it makes things a bit more consistent.
    - Include the syslinux binary, and its MBR, in the ISO filesystem.
      This in turn allows Tails Installer to use this binary and MBR,
      which is critical for avoiding problems (such as #7345) on
      "Upgrade from ISO".
    - Include syslinux.exe for win32 in utils/win32/ on the ISO
      filesystem (Closes: #7425).
    - Tails Installer:
      * Add consistent margins in GUI.
      * Always reset the target drive's MBR, without asking for
        confirmation, after installing or upgrading.
      * Install the bootloader using the syslinux binary found on the
        target device, once the Live OS has been extracted/copied
        there.
    - Enable double-clicking to pick entries in the language or
      keyboard layout lists in Tails Greeter.
    - Install backport of shared-mime-info 1.3 (Closes: #7079).
    - Make sanity-check prompts closable in Tails Persistence Setup
      (Closes: #7119).
    - Fix quick search in Tails Greeter's Other languages window
      (Closes: #5387).
    - Install systemd. It is not enabled by default, but having it
      around will help doing the migration work.
    - Enable AppArmor on the kernel command-line. This is a no-op
      without the userspace tools and with no profile shipped, but it
      will make it easier to fix this part of the situation.

  * Build system
    - Bump Vagrant builder's memory for RAM builds. Wheezy requires
      more space to build, and the resulting image is larger.
    - Fix Vagrant compatibility issue. Some classes' methods/fields
      have been renamed between Vagrant versions, so we need a simple
      compatibility layer to support all versions. Without this, it's
      not possible to issue e.g. a `build` command to an already
      running (i.e. `vm:up`:ed) Vagrant instance.
    - Move cpu and mem checks to the `build` task. Previously, when
      they were checked in `vm:up` *only* when issued while the VM
      already is up, so these checks weren't run if one issues a
      `build` when the VM is off. Now we'll fail earlier with a more
      informative error message, and it looks like a more logical home
      for them too.
    - Fix buggy memory checks for RAM building. We have to take into
      account which state the Vagrant VM is in for determining *where*
      we check if enough memory is available for a RAM build. If it's
      off, we check the host; if it's on we check the VM. Previously
      we always checked the host, which doesn't make sense when the VM
      is already started.

  * Automated test suite
    - Bump the tester VM's RAM by 256 MiB. There is not enough free
      RAM to run Tails Upgrader with just 1 GiB of RAM after the
      migration to Wheezy.
    - Always adjust OOM and memory overcommit settings. The kernel
      freezes seem to also happen for the amd64 kernel when filling
      the memory.
    - Add option to make Sikuli rety on FindFailed. This makes it
      possible to update manu images for Sikuli in just *one* test
      suite run, by continuously updating outdated pictures as we go.
    - Actually run "Upgrade from ISO" from a USB drive running the old
      version. That's what users do, and is buggy.
    - Automatically test persistent directories permissions (Closes: #7560).
    - Use read-write persistence when testing upgraded USB
      installations.  Otherwise e.g. the permission fixes won't get
      applied, and the subsequent steps testing the permissions will
      fail.
    - Actually check that the ISO's Tails is installed. The step
      "Tails is installed on USB drive $TARGET" only checks that the
      *running* Tails is installed on $TARGET, which obviously fails
      when doing an upgrade from ISO running an old Tails. That it
      worked for the same scenario running the current Tails is just
      coincidental.
    - Use OpenJDK 7 to run our test suite (Closes #7175).
    - Use qemu-system-x86_64 directly, instead of kvm, for running the
      automated test suite (Closes: #7605).

 -- Tails developers <tails@boum.org>  Sun, 20 Jul 2014 23:16:13 +0200

tails (1.0.1) unstable; urgency=medium

  * Security fixes
    - Upgrade the web browser to 24.6.0esr-0+tails1~bpo60+1
      (Firefox 24.6.0esr + Iceweasel patches + Torbrowser patches).
      Also import the Tor Browser profile at commit
      90ba8fbaf6f23494f1a0e38d63153b3b7e65d3d3 from
      ttp/tor-browser-24.6.0esr-3.x-1.
    - Install Linux 3.14 from Debian unstable (fixes CVE-2014-3153 and
      others).
    - Install openssl from Squeeze LTS (fixes CVE-2014-0076,
      CVE-2014-0195, CVE-2014-0221, CVE-2014-3470 and CVE-2014-0224).
    - Install GnuTLS from Squeeze LTS (fixes CVE-2014-3466.).

  * Minor improvements
    - Add Squeeze LTS APT sources. It has been given a low pinning
      priority so explicit pinning must be used to actually install
      anything from it.
    - Upgrade Tor to 0.2.4.22-1~d60.squeeze+1.
    - Upgrade I2P to 0.9.13-1~deb6u+1.

 -- Tails developers <tails@boum.org>  Sun, 08 Jun 2014 19:14:00 +0200

tails (1.0) unstable; urgency=medium

  * Security fixes
    - Upgrade the web browser to 24.5.0esr-0+tails1~bpo60+1
      (Firefox 24.5.0esr + Iceweasel patches + Torbrowser patches).
    - Upgrade Tor to 0.2.4.21-1+tails1~d60.squeeze+1:
      * Based on 0.2.4.21-1~d60.squeeze+1.
      * Backport the fix for Tor bug #11464. It adds client-side blacklists for
        all Tor directory authority keys that was vulnerable to Heartbleed.
        This protects clients in case attackers were able to compromise a
        majority of the authority signing and identity keys.

   * Bugfixes
    - Disable inbound I2P connections. Tails already restricts incoming
      connections, but this change tells I2P about it.
    - Fix link to the system requirements documentation page in the Tails
      Upgrader error shown when too little RAM is available.

  * Minor improvements
    - Upgrade I2P to 0.9.12-2~deb6u+1.
    - Import TorBrowser profile. This was forgotten in Tails 0.23 and even
      though we didn't explicitly set those preferences in that release
      they defaulted to the same values. This future-proofs us in case the
      defaults would ever change.
    - Import new custom version of tor-launcher:
      * Based on upstream Tor Launcher 0.2.5.3.
      * Improve how Tor Launcher handles incomplete translation.
        (Tor bug #11483; more future-proof fix for Tails bug #6885)
      * Remove the bridge settings prompt. (Tor bug #11482; closes Tails
        bug #6934,)
      * Always show bridge help button. (Tor bug #11484)
    - Integrate the new Tails logo into various places:
      * The website
      * The boot splash
      * The "About Tails" dialog

  * Build system
    - Use the stable APT suite when building from the stable Git branch
      (Closes: #7022).

  * Test suite
    - Add test for the #7022 fix.

 -- Tails developers <tails@boum.org>  Sun, 27 Apr 2014 19:34:01 +0200

tails (0.23) unstable; urgency=medium

  * Security fixes
    - Upgrade the web browser to 24.4.0esr-0+tails1~bpo60+1
      (Firefox 24.4.0esr + Iceweasel patches + Torbrowser patches).

  * Major new features
    - Spoof the network interfaces' MAC address by default (Closes: #5421),
      as designed on https://tails.boum.org/contribute/design/MAC_address/.
    - Rework the way to configure how Tor connects to the network
      (bridges, proxy, fascist firewall): add an option to Tails Greeter,
      start Tor Launcher when needed (Closes: #5920, #5343).

  * Bugfixes
    - Additional software: do not crash when persistence is disabled
      (Closes: #6440).
    - Upgrade Pidgin to 2.10.9, that fixes some regressions introduced
      in the 2.10.8 security update (Closes: #6661).
    - Wait for Tor to have fully bootstrapped, plus a bit more time,
      before checking for upgrades (Closes: #6728) and unfixed known
      security issues.
    - Disable the Intel Management Engine Interface driver (Closes: #6460).
      We don't need it in Tails, it might be dangerous, and it causes bugs
      on various hardware such as systems that reboot when asked to shut down
    - Add a launcher for the Tails documentation. This makes it available
      in Windows Camouflage mode (Closes: #5374, #6767).
    - Remove the obsolete wikileaks.de account from Pidgin (Closes: #6807).

  * Minor improvements
    - Upgrade Tor to 0.2.4.21-1~d60.squeeze+1.
    - Upgrade obfsproxy to 0.2.6-2~~squeeze+1.
    - Upgrade I2P to 0.9.11-1deb6u1.
    - Install 64-bit kernel instead of the 686-pae one (Closes: #5456).
      This is a necessary first step towards UEFI boot support.
    - Install Monkeysign (in a not-so-functional shape yet).
    - Disable the autologin text consoles (Closes: #5588). This was one of
      the blockers before a screen saver can be installed
      in a meaningful way (#5684).
    - Don't localize the text consoles anymore: it is broken on Wheezy,
      the intended users can as well use loadkeys, and we now do not have
      to trust setupcon to be safe for being run as root by the desktop user.
    - Make it possible to manually start IBus.
    - Reintroduce the possibility to switch identities in the Tor Browser,
      using a filtering proxy in front of the Tor ControlPort to avoid giving
      full control over Tor to the desktop user (Closes: #6383).
    - Incremental upgrades improvements:
      · Drop the Tails Upgrader launcher, to limit users' confusion
        (Closes: #6513).
      · Lock down sudo credentials a bit.
      · Hide debugging information (Closes: #6505).
      · Include ~/.xsession-errors in WhisperBack bug reports.
        This captures the Tails Upgrader errors and debugging information.
      · Report more precisely why an incremental upgrade cannot be done
        (Closes: #6575).
      · Various user interface and phrasing improvements.
    - Don't install the Cookie Monster browser extension (Closes: #6790).
    - Add a browser bookmark pointing to Tor's Stack Exchange (Closes: #6632).
    - Remove the preconfigured #tor channel from the Pidgin: apparently,
      too many Tails users go ask Tails questions there, without making
      it clear that they are running Tails, hence creating a user-support
      nightmare (Closes: #6679).
    - Use (most of) Tor Browser's mozconfig (Closes: #6474).
    - Rebase the browser on top of iceweasel 24.3.0esr-1, to get
      the certificate authorities added by Debian back (Closes: #6704).
    - Give access to the relevant documentation pages from Tails Greeter.
    - Hide Tails Greeter's password mismatch warning when entry is changed.
    - Persistent Volume Assistant:
      · Take into account our installer is now called Tails Installer.
      · Optimize window height (Closes: #5458).
      · Display device paths in a more user-friendly way (Closes: #5311).

  * Build system
    - Ease updating POT and PO files at release time, and importing translations
      from Transifex (Closes: #6288, #6207).
    - Drop custom poedit backport, install it from squeeze-backports-sloppy.
    - Make ISO and IUK smaller (Closes: #6390, #6425):
      · Exclude more files from being included in the ISO.
      · Remove *.pyc later so that they are not recreated.
      · Truncate log files later so that they are not filled again.
      · At ISO build time, set mtime to the epoch for large files whose content
        generally does not change between releases. This forces rsync
        to compare the actual content of these files, when preparing an IUK,
        instead of blindly adding it to the IUK merely because the mtime
        has changed, while the content is the same.
    - Make local hooks logging consistent.

  * Test suite
    - Migrate from JRuby to native Ruby + rjb.
    - The test suite can now be run on Debian Wheezy + backports.
    - Fix buggy "persistence is not enabled" step (Closes: #5465).
    - Use IPv6 private address as of RFC 4193 for the test suite's virtual
      network. Otherwise dnsmasq from Wheezy complains, as it is not capable
      of handling public IPv6 addresses.
    - Delete volumes after each scenario unless tagged @keep_volumes.
    - Add an anti-test to make sure the memory erasure test works fine.
    - A *lot* of bugfixes, simplifications and robustness improvements.

 -- Tails developers <tails@boum.org>  Tue, 18 Mar 2014 00:58:50 +0100

tails (0.22.1) unstable; urgency=medium

  * Security fixes
    - Upgrade the web browser to 24.3.0esr-0+tails1~bpo60+2
      (Firefox 24.3.0esr + Iceweasel patches + Torbrowser patches).
    - Upgrade NSS to 3.14.5-1~bpo60+1.
    - Upgrade Pidgin to 2.10.8.
    - Workaround browser size fingerprinting issue by using small icons
      in the web browser's navigation toolbar (Closes: #6377).
      We're actually hit by Tor#9268, and this is the best workaround gk
      and I were able to find when discussing this on Tor#10095.

  * Major new features
    - Check for upgrades availability using Tails Upgrader, and propose
      to apply an incremental upgrade whenever possible (Closes: #6014).
      · Run tails-update-frontend at session login time.
      · Have tails-security-check only report unfixed security issues.
      · Greatly improve the Tails Upgrader UI and strings phrasing.
      · Enable startup notification for Tails Upgrader.
    - Install Linux 3.12 (3.12.6-2) from Debian testing. Unfortunately,
      this breaks the memory wipe feature on some hardware (#6460), but
      it fixes quite a few security issues, and improves hardware support.
    - Update the build system to be compatible with Vagrant 1.2 and 1.3,
      in addition to the already supported versions (Closes: #6221).
      Thanks to David Isaac Wolinsky <isaac.wolinsky@gmail.com>.

  * Bugfixes
    - Do not start IBus for languages that don't need it. This fixes
      the keybindings problems introduced in 0.22 (Closes: #6478).
      Thanks to WinterFairy.
    - Disable network.proxy.socks_remote_dns in the Unsafe Browser.
      Bugfix against 0.22 (Closes: #6479).
    - Fetch Tor Browser User-Agent from its own prefs, rather than from
      the obsolete Torbutton ones. Bugfix against 0.22 (Closes: #6477).
    - Upgrade Vagrant basebox to include up-to-date Debian archive keys
      (Closes: #6515, #6527).
    - Do not use a non-working proxy for downloading the Vagrant basebox
      (Closes: #6514).
    - Use IE's icon in Windows camouflage mode.
      Bugfix against 0.22 (Closes: #6536).
    - Support "upgrading" a partial Tails installation (Closes: #6438)
      and fix missing confirmation dialog in Tails Installer (Closes: #6437).
      Thanks to Andres Gomez Ramirez <andres.gomez@cern.ch>.
    - Fix browser homepage in Spanish locales (Closes: #6612).

  * Minor improvements
    - Tor 0.2.4 is stable! Adapt APT sources accordingly.
    - Update Tor Browser to 24.2.0esr-1+tails1, that uses its own NSS
      library instead of the system one.
    - Update Torbutton to 1.6.5.3.
    - Do not start Tor Browser automatically, but notify when Tor is ready.
      Warn the user when they attempt to start Tor Browser before Tor is ready.
    - Import Tor Browser profile at
      3ed5d9511e783deb86835803a6f40e7d5a182a12 from ttp/tor-browser-24.2.0esr-1.
    - Use http.debian.net for Vagrant builds, instead of the mostly broken
      (and soon obsolete) cdn.debian.net.
    - Phrasing and UI improvements in tails-upgrade-frontend.
    - Style and robustness improvements in tails-security-check.
    - Make room for upcoming UEFI support in Tails Installer.

 -- Tails developers <tails@boum.org>  Wed, 29 Jan 2014 15:08:13 +0100

tails (0.22) unstable; urgency=medium

  [Tails developers]
  * Security fixes
    - Upgrade to Iceweasel 24.2.0esr that fixes a few serious security issues.
    - Stop migrating persistence configuration and access rights. Instead,
      disable all persistence configuration files if the mountpoint has wrong
      access rights (Closes: #6413).
    - Upgrade to NSS 3.15.3 that fixes a few serious security issues affecting
      the browser, such as CVE-2013-1741, CVE-2013-5605 and CVE-2013-5606.

  * Major improvements
    - Switch to Iceweasel 24 (Closes: #6370).
      · Resync' (most) Iceweasel prefs with TBB 3.0-beta-1 and get rid
        of many obsolete or default settings.
      · Disable WebRTC (Closes: #6468).
      · Import TorBrowser profile at commit
        51bf06502c46ee6c1f587459e8370aef11a3422d from the tor-browser-24.2.0esr-1
        branch at https://git.torproject.org/tor-browser.git.
    - Switch to Torbutton 1.6.5 (Closes: #6371).
      · Prevent Torbutton from asking users to "upgrade TBB".
      · Use the same Tor SOCKS port as the TBB (9151) for our web browser.
        This should be enough to avoid being affected by Tor#8511.
      · Disable Torbutton 1.6's check for Tor.
        Unfortunately, the new check.torproject.org breaks the remote Tor
        check. We cannot use the local Tor check with the control port. So,
        the shortest and sanest path to fixing the check issue, because the
        remote Tor check is broken" seems to simply disable this check.
        Patch submitted upstream as Tor#10216.
    - Prepare incremental upgrades to be the next default way to upgrade Tails,
      on point-releases at least.

  * Bugfixes
    - Deny X authentication only after Vidalia exits (Closes: #6389).
    - Disable DPMS screen blanking (Closes: #5617).
    - Fix checking of the persistent volume's ACL.
    - Sanitize more IP and MAC addresses in bug reports (Closes: #6391).
    - Do not fail USB upgrade when the "tmp" directory exists on the
      destination device.
    - Tails Installer: list devices with isohybrid Tails installed
      (Closes: #6462).

  * Minor improvements
    - Create a configuration file for additional software if needed
      (Closes: #6436).
    - Translations all over the place.
    - Enable favicons in Iceweasel.
    - Do not propose to make permanent NoScript exceptions.
      In Tails, every such thing is temporary, so better only display the menu
      entry that's about temporarily allowing something.
    - Clearer warning when deleting persistent volume (thanks to Andres Gomez
      Ramirez <andres.gomez@cern.ch> for the patch).
    - Make wording in Tails Installer more consistent.

  [ WinterFairy ]
  * Use IBus instead of SCIM (Closes: #5624, #6206).
    It makes it possible to input passwords in pinentry for at least Japanese,
    Chinese and Korean languages.
  * Add an import-translation script.
    This automates the importation process of completed translations
    from Transifex.
  * Always list optimal keyboard layout in the greeter (Closes: #5741).
  * Fix on-the-fly translation of the greeter in various languages
    (Closes: #5469).

  [ Kytv]
  * Update I2P to 0.9.8.1 (Closes: #6080, #5889).
  * Improve I2P configuration:
    - Disable IPv6 support in a nicer way.
    - Disable i2cp (allows java clients to communicate from outside the JVM). If
      this is unset an exception for port 7654 would need to be added to ferm.
    - Disable "in-network" updates (this is also done in the regular I2P
      packages).
    - Disable the outproxies. Access to the Internet is already routed through
      Tor so these are unnecessary. If end-users have a good reason to go
      through one of the I2P outproxies they can turn them back on.
  * Add a couple of default I2P IRC channels to Pidgin.
  * Allow access to the local 'eepsite' through FoxyProxy.
  * Add firewall exceptions for the standard I2P ports.

 -- Tails developers <tails@boum.org>  Sat, 30 Nov 2013 16:47:18 +0100

tails (0.21) unstable; urgency=low

  * Security fixes
    - Don't grant access to the Tor control port for the desktop user
      (amnesia). Else, an attacker able to run arbitrary code as this user
      could obtain the public IP with a get_info command.
      · Vidalia is now run as a dedicated user.
      · Remove the amnesia user from the debian-tor group.
      · Remove the Vidalia launcher in the Applications menu.
        The Vidalia instance it starts is useless, since it can't connect
        to the Tor control port.
    - Don't allow the desktop user to directly change persistence settings.
      Else, an attacker able to run arbitrary code as this user could
      leverage this feature to gain persistent root access, as long as
      persistence is enabled.
      · Fully rework the persistent filesystem and files ownership
        and permissions.
      · Run the Persistent Volume Assistant as a dedicated user, that is
        granted the relevant udisks and filesystem -level credentials.
      · At persistence activation time, don't trust existing persistence
        configuration files, migrate to the new ownership and permissions,
        migrate every known-safe existing settings and backup what's left.
        Warn the user when not all persistence settings could be migrated.
      · Persistent Volume Assistant uses the new ownership and permissions
        scheme when initializing a new persistent volume, and refuses to
        read persistence.conf if it, or the parent directory, hasn't the
        expected permissions.
      · Make boot medium 'system internal' for udisks with bilibop.
        Once Tails is based on Wheezy, this will further complete the
        protection (see #6172 for details).
    - Update Iceweasel to 17.0.10esr-0+tails2~bpo60+1.
    - Update Torbutton to 1.5.2-2, including a patch cherry-picked from
      upstream to make window resizing closer to what the design says.

  * Major new features
    - Add a persistence preset for printing settings (Closes: #5686).
      Reload CUPS configuration after persistence activation.
    - Support SD card connected through a SDIO host adapter (Closes: #6324).
      · Rebrand Tails USB installer to Tails installer.
      · Display devices brand, model and size in the Installer
        (Closes: #6292).
      · Ask for confirmation before installing Tails onto a device
        (Closes: #6293).
      · Add support for SDIO and MMC block devices to the Tails Installer
        (Closes: #5744) and the Persistent Volume Assistant (Closes: #6325).
      · Arm the udev watchdog when booted from SD (plugged in SDIO) too
        (Closes: #6327).

  * Minor improvements
    - Provide a consistent path to the persistent volume mountpoint
      (Closes: #5854).
    - Add a KeePassX launcher to the top GNOME panel (Closes: #6290).
    - Rework bug reporting workflow: point the desktop launcher to
      the troubleshooting page.
    - Make /home world-readable at build time, regardless of the Git
      working copy permissions. This makes the build process more robust
      against strict umasks.
    - Add signing capabilities to the tails-build script (Closes: #6267).
      This is in turn used to sign ISO images built by our Jenkins setup
      (Closes: #6193).
    - Simplify the ikiwiki setup and make more pages translatable.
    - Exclude the version string in GnuPG's ASCII armored output.
    - Prefer stronger ciphers (AES256,AES192,AES,CAST5) when encrypting
      data with GnuPG.
    - Use the same custom Startpage search URL than the TBB.
      This apparently disables the new broken "family" filter.
    - Update AdBlock Plus patterns.
    - Install Linux from Debian testing.
      (That is, the same version that was shipped in 0.20.1.)

  * Test suite
    - Look for "/tmp/.X11-unix/X${1#:}" too when detecting displays in use.
    - Adapt tests to match the Control Port access security fix:
      · Take into account that the amnesia user isn't part of the debian-tor
        group anymore.
      · Run as root the checks to see if a process is running: this
        is required to see other users' processes.

 -- Tails developers <tails@boum.org>  Sat, 26 Oct 2013 23:42:46 +0200

tails (0.20.1) unstable; urgency=low

  * Major new features
  - Install Tor 0.2.4.17-rc-1~d60.squeeze+1 from the Tor project's repository.
  - Install Iceweasel 17.0.9esr with Torbrowser patches.
  - Install Linux kernel 3.10-3 (version 3.10.11-1) from sid.

  * Bugfixes
  - Remount persistence devices read-only at shutdown/reboot time
    (Closes: #6228).
  - Greeter: display a warning icon on admin password mismatch and on
    persistence unlocking failure. Thanks to Andres Gomez Ramirez
    <andres.gomez@cern.ch> for the fix!
  - Don't torsocksify Pidgin.
    Instead we disable Pidgin's GNOME integration to get the "Global proxy
    configuration", which we set to use Tor. This fixes the I2P IRC account.
  - Additional software: fix typo in notification.
  - Allow installing "Priority: standard" packages that we do not install
    by default: remove them late in the build process instead of assigning
    them a -1 APT pinning level.

  * Minor improvements
  - Update AdBlock Plus patterns.
  - Use more unique ISO file name when building from Jenkins.
  - Additional software: point to the system log on upgrade failure.
  - Set SOCKS5_USER and SOCKS5_PASSWORD in the connect-socks wrapper (used
    by Git). Else, Tor 0.2.4's IsolateSOCKSAuth and connect-proxy
    sometimes play together in some way that makes connect-proxy ask for
    a password to connect to the SocksPort. SOCKS5_USER and
    SOCKS5_PASSWORD are passed through unchanged if they were manually set
    by the user already.
  - Use our custom connect-socks wrapper for SSH. Else, Tor 0.2.4's
    IsolateSOCKSAuth and connect-proxy sometimes play together in some way
    that makes connect-proxy ask for a password to connect to the
    SocksPort. Note that connect-socks uses the default SocksPort too, so
    no change here wrt. our connection isolation design.

  * Localization
  - Import new translations from Transifex.

  * Test suite
  - Fix old ISO checking for consistent error reporting.
  - Remove custom persistence test from manual test suite.
    It was removed for the GUI in t-p-s 0.33.

 -- Tails developers <tails@boum.org>  Sun, 15 Sep 2013 15:49:36 +0200

tails (0.20) unstable; urgency=low

  * Major new features
  - Install Linux kernel 3.10.3-1 from Debian unstable.
  - Iceweasel 17.0.8esr + Torbrowser patches.

  * Bugfixes
  - Prevent Iceweasel from displaying a warning when leaving HTTPS web sites.
  - Make Iceweasel use the correct, localized search engine.
  - Fix Git access to https:// repositories.

  * Minor improvements
  - Install Dasher, a predictive text entry tool.
  - Add a wrapper around TrueCrypt which displays a warning about it soon
    being deprecated in Tails.
  - Remove Pidgin libraries for all protocols but IRC and Jabber/XMPP.
    Many of the other protocols Pidgin support are broken in Tails and
    haven't got any security auditting.
  - Disable the pre-defined Pidgin accounts so they do not auto-connect
    on Pidgin start.
  - Include information about Alsa in WhisperBack reports.
  - Explicitly restrict access to ptrace. While this setting was enabled
    by default in Debian's Linux 3.9.6-1, it will later disabled in 3.9.7-1.
    It's unclear what will happen next, so let's explicitly enable it ourselves.
  - Do not display dialog when a message is sent in Claws Mail.
  - Sync iceweasel preferences with the Torbrowser's.

  * Localization
  - Many translation updates all over the place.
  - Merge all Tails-related POT files into one, and make use of intltoolize
    for better integration with Transifex.

 -- Tails developers <tails@boum.org>  Tue, 30 Jul 2013 14:19:57 +0200

tails (0.19) unstable; urgency=low

  * Major new features
  - Install Linux kernel 3.9.5-1 from Debian unstable.
    Features of particular interest for Tails are the Yama LSM
    (ptrace scope restrictions) and improved hardware support.
    As a corollary, install initramfs-tools from there too.
  - Iceweasel 17.0.7esr + Torbrowser patches.
  - Unblock Bluetooth, Wi-Fi, WWAN and WiMAX; block every other type of
    wireless device. Next steps are described on the
    todo/protect_against_external_bus_memory_forensics ticket.

  * Bugfixes
  - Fix write access to boot medium at the block device level,
    by installing bilibop-udev. Thanks to quidame for his support.
  - tails-greeter l10n-related fixes, thanks to winterfairy:
    · Fix so translations is applied on password mismatch messages.
    · Separate forward and login buttons and make them translatable.
  - Fix link to documentation when no sudo password is set.
  - gpgApplet: partial fix for clipboard emptying after a wrong passphrase
    was entered.
  - Workaround aufs bug in Unsafe Browser script.

  * Minor improvements
  - Drop GNOME proxy settings: we did not find any use of it we were keen
    to support, other than two programs (Seahorse, Pidgin) that are now run
    with torsocks.
  - Format newly created persistent volumes as ext4.
  - GnuPG: don't connect to the keyserver specified by the key owner.
    This feature opens the door to a variety of subtle attacks.
  - GnuPG: locate keys only from local keyrings.
    This is probably the default, but better safe than sorry.
  - Install virt-what from Wheezy.
    The version from Squeeze does not detect at least Parallels for Mac v.8.
  - Upgrade live-boot and live-config to the 3.0.x final version from Wheezy.
    · Remove /live and /lib/live/image compatibility symlinks.
    · Add /live/overlay -> /lib/live/mount/overlay symlink.
      The live-boot changes (commit d2b2a461) brought to fix Debian bug
      #696495 revert some of our previous changes (commit 77dab1cb), and as
      a result, at the time live-persist runs, no tmpfs is mounted on
      /live/overlay, which breaks the aufs mount. So, let's just ensure
      /live/overlay points to a tmpfs.
    · Really disable policykit and sudo live-config hooks.
      ... by making it believe they've already been run.
      This workarounds new live-config's default behavior.

  * Localization
  - Many translation updates all over the place.

  * Test suite
  - Re-enable previously disabled boot device permissions test.

 -- Tails developers <tails@boum.org>  Wed, 26 Jun 2013 12:36:20 +0200

tails (0.18) unstable; urgency=low

  * New features
  - Support obfs3 bridges.
  - Automatically install a custom list of additional packages chosen by
    the user at the beginning of every working session, and upgrade them
    once a network connection is established (technology preview).

  * Iceweasel
  - Upgrade to Iceweasel 17.0.6esr-0+tails1~bpo60+1.
  - Update Torbrowser patches to current maint-2.4 branch (567682b).
  - Isolate DOM storage to first party URI, and enable DOM storage:
    don't set dom.storage.enabled anymore, and set Torbutton's
    disable_domstorage to false.
  - Isolate the image cache per url bar domain.
  - Torbutton 1.5.2, and various prefs hacks to fix breakage:
    · Add .saved version of the Torbutton preferences the TBB also sets.
    · Set TOR_SOCKS_HOST and TOR_SOCKS_PORT.
    · Move some prefs (network.proxy.*, extensions.autoDisableScopes,
      extensions.foxyproxy.last-version) to user.js.
      Else, with Torbutton 1.5.x, these ones are not taken into account.
    · Set network.proxy.socks_version.
      Else we get the meaningless user_pref("network.proxy.socks_version", 9063);
      in prefs.js after the initial startup.
    · Set extensions.foxyproxy.socks_remote_dns to true.
      Else, it overrides the various ways we set network.proxy.socks_remote_dns,
      which in turn makes Torbutton think it should start in non-Tor mode.
    · Also pass the TOR_SOCKS_* environment variables to iceweasel when
      generating the profile: Torbutton behaves differently depending on
      these variables, so we don't want the initial profile generation to be
      done without them. In practice, this has no implication that we could
      see right now, but better safe than sorry.
    · Import all version overrides from the TBB prefs.
      Else, the User-Agent sent in the HTTP headers is fine, but real
      values leak with JavaScript, as demonstrated by ip-check's "Browser
      type" test.
    · Move a bunch of settings to user_pref(), that are not applied otherwise.
      For some, this fixes a regression in 0.18~rc1.
      For other, the  bug was already present in Tails 0.17.2.
  - HTTPS Everywhere 3.2.
  - Update prefs to match the TBB's, fix bugs, and take advantage of the latest
    Torbrowser patches:
    · Increase pipeline randomization.
    · Fix @font-face handling of local() fonts.
      Also disable fallback font rendering.
    · Explicitly disable SPDY v2 and v3.
    · Update http pipelining prefs.
  - Make prefs organization closer to the TBB's:
    · Remove Torbutton prefs that we set at their default value.
    · Import Torbutton preferences from the TBB.
    · Organize iceweasel config files in sections the same way as the TBB.
  - Cleanup prefs:
    · Don't set extensions.torbutton.clear_cookies nor
      extensions.torbutton.saved.share_proxy_settings:
      we don't care about toggling anymore.
    · Don't set extensions.torbutton.saved.download_retention nor
      extensions.torbutton.saved.search_suggest:
      these settings are not used in Torbutton anymore.
  - Update unsafe browser prefs mangling accordingly.
  - Move network.protocol-handler.warn-external.* to user_pref().
    Else they're not applied.
    These prefs are actually ignored by Firefox these days -- the TBB
    design doc reads "They are set still anyway out of respect for the
    dead". Let's go on doing the same.
  - Update extensions.adblockplus.currentVersion.
  - Fetch xul-ext-https-everywhere (3.2-2) and xul-ext-noscript (2.6.6.1-1)
    from Debian unstable. They were uploaded there, and accordingly removed
    from experimental.

  * Bugfixes
  - Linux 3.2.41-2+deb7u2.
  - Fixed swapped filenames of tails-{reboot,shutdown}.desktop.
    Thanks to Mikko Harhanen for the patch.
  - Only add ClientTransportPlugin to torrc when bridge mode is enabled.
    This should bring back support for proxies of type other than obfsproxy.

  * Minor improvements
  - Set kernel.dmesg_restrict=1, and make /proc/<pid>/ invisible
    and restricted for other users. It makes it slightly harder for an attacker
    to gather information that may allow them to escalate privileges.
  - Install gnome-screenshot.
  - Don't disable IPv6 on all network interfaces anymore.
    It turns out the IPv6 leaks we wanted to fix actually don't exist.
  - Add a "About Tails" launcher in the System menu.
  - Install GNOME accessibility themes.
  - Use 'Getting started...' as the homepage for Tails documentation button.
  - Stop relying on the obsolete /live/image compatibility symlink.
  - Disable audio preview in Nautilus.
  - Wheezy was released => Squeeze is now oldstable.
  - Pick Tor from deb.torproject.org regardless of the release name they
    advertise. At some point we needed it, their APT repository still thought
    that stable == Squeeze.
  - Add Wheezy APT sources.
  - Install Linux and related packages from Wheezy.
    Debian sid just got Linux 3.8, and we don't want to switch to a new kernel
    yet.
  - Fetch laptop-mode-tools from Wheezy.
    Wheezy has the version we've been installing in 0.18~rc1,
    while a newer one was uploaded to sid in the meantime.
  - Fetch a few packages from Wheezy instead of unstable.
    Namely: spice-vdagent, libregexp-common-perl, macchanger, service-wrapper,
    libservice-wrapper-java and libservice-wrapper-jni.
    Wheezy has the versions we've been installing for a while, so let's
    avoid having unstable push a newer one to us uselessly at some point.
    Note that at the time of this writing, the versions in sid and in Wheezy
    are the same, so this commit is effectively a no-op as of today: it is
    merely a safeguard for the future.

  * Localization
  - Many translation updates all over the place.

  * Build process
  - Make Vagrant's build-tails script support Jenkins too.

  * Test suite
  - Fix Unsafe Browser test broken by hidepid.

 -- Tails developers <tails@boum.org>  Mon, 13 May 2013 22:17:38 +0200

tails (0.17.2) unstable; urgency=low

  * Iceweasel
  - Upgrade to Iceweasel 17.0.5esr-0+tails2~bpo60+1.
  - Stop displaying obsolete context menu entries ("Open Tor URL" and friends).

  * Hardware support
  - Update Linux to 3.2.41-2

  * Bugfixes
  - Use more reliable OpenPGP keyservers:
    · use the hkps pool in GnuPG (and import their SSL CA)
    · use hkp://pool.sks-keyservers.net in Seahorse (as it does not support
      hkps yet)
  - Keep udisks users (GNOME Disk Utility, tails-persistence-setup, etc.)
    from resetting the system partition's attributes when manipulating the
    partition table. To this end, backport the relevant bugfix from Wheezy
    into parted 2.3-5+tails1. This allowed to remove the sgdisk-based
    workaround in tais-persistence-setup, and to stop installing
    python-parted. All this is a first needed step to fix
    todo/make_system_disk_read-only in a future release.

  * Minor improvements
  - Disable NoScript's HTML5 media click-to-play for better user experience.

  * Localization
  - Tails USB installer: update translations for French, German, Spanish,
    Finnish, Greek, Italian, Latvian, Dutch, Polish and Chinese.
  - Tails Greeter: update translations for Farsi, Chinese, French;
    new translations: Finnish, Norwegian Bokmål, Galician.
  - tails-persistence-setup: update Farsi and Chinese translations;
    import new translations for Finnish and Swedish.
  - WhisperBack: update translations for Arabic, French, German, Greek,
    Spanish, Korean, Polish, Russian. New translations: Finnish, Chinese.

  * Build process
  - Add automated testing framework (Sikuli, Cucumber, libvirt -based)
    with a bunch of tests.

 -- Tails developers <amnesia@boum.org>  Sun, 07 Apr 2013 12:17:26 +0200

tails (0.17.1) unstable; urgency=low

  * Iceweasel
  - Upgrade to Iceweasel 17.0.4esr-0+tails1~bpo60+1.

  * Hardware support
  - Update Linux to 3.2.39-2.
    It includes the drm and agp subsystems from Linux 3.4.29.
  - Don't install xserver-xorg-video-rendition backport.
    xserver-xorg-video-rendition has been removed from squeeze-backports
    due to an upstream tarball mismatch discover when merging backports
    into the main Debian archive, and xserver-xorg-video-all still depends
    on it, so we explicitly install all drivers from -all but -rendition
    as a (hopefully temporary) workaround.

  * Minor improvements
  - Remove Indymedia IRC account, until we ship a version of Pidgin
    with SASL support, that is when Tails is based on Wheezy.

  * Build system
  - Don't ship the wiki's todo and bugs on ISO images.

 -- Tails developers <amnesia@boum.org>  Thu, 21 Mar 2013 18:54:11 +0100

tails (0.17) unstable; urgency=low

  * New features
  - Install the KeePassX password manager, with a configuration and
    documentation that makes it easy to persist the password database.

  * Iceweasel
  - Upgrade to Iceweasel 17.0.3esr-1+tails1~bpo60+1.
  - Install xul-ext-adblock-plus from squeeze-backports.
  - Do not allow listing all available fonts.
    Set browser.display.max_font_attempts and browser.display.max_font_count
    to enable the Torbrowser Limit-the-number-of-fonts-per-document patch.
  - Set default spellchecker dictionary to English (USA),
    and localize it according to locale with our custom branding extension.
  - Disable the add-ons automatic update feature.
  - Make the generated profile world-readable.
  - Remove NoScript click-to-play confirmation.
  - Sync some prefs set by Torbutton, to be ready when it stops setting these.
  - Disable navigation timing.
  - Disable SPDY. It stores state and may have keepalive issues.
  - More aggressive iceweasel HTTP pipelining settings.
  - Enable WebGL (as click-to-play only).
  - Disable network.http.connection-retry-timeout.
  - Disable full path information for plugins.
  - Remove NoScript blocks of WebFonts.
  - Disable DOM storage in Torbutton.
    Since we don't apply the 0026-Isolate-DOM-storage-to-first-party-URI.patch
    Torbrowser patch yet, and still disable DOM storage, we need to tell
    Torbutton not to use it.
  - Synchronize iceweasel's general.useragent.override with TBB based on FF17.
    The User-Agent settings are not kept up-to-date anymore in Torbutton, so
    we have to keep in sync manually with TBB's settings.
  - Remove obsolete APT pining for Torbutton.
    It's not maintained in Debian anymore, so we now fetch it from our own
    APT repository.
  - Fetch FoxyProxy from Debian experimental and libnspr4-0d from
    squeeze-backports, for compatibility with Iceweasel 17.
  - Rebase bookmarks file on top of the default iceweasel 17 one.
  - Explicitly disable AdBlock Plus "correct typos" feature.
    This feature connects to http://urlfixer.org/.
    It is disabled by default in 2.2-1, but let's be careful.

  * Minor improvements
  - Upgrade to live-boot 3.0~b11-1 and live-config 3.0.12-1.
    Accordingly update the 9980-permissions hook, live-persist,
    unsafe-browser and boot-profile.
    Add compatibility symlinks from /live to /lib/live, and from /live/image
    to /lib/live/mount/medium, to ease the transition.
  - Check for errors when sourcing live-boot files, e.g. to detect when
    they have been renamed upstream.
  - Don't add "quiet" to the kernel command-line ourselves.
    Else, it appears twice as live-build's lb_binary_syslinux adds it too.
    Historically, we've been adding it ourselves on top of that because
    lb_binary_yaboot does not add it, but since we gave up the PowerPC support
    attempt, we're now only interested in syslinux, so let's make it easier
    for the general case, e.g. when one wants to remove the "quiet" parameter
    as suggested by our "Tails does not start" debugging documentation.
  - Upgrade I2P to 0.9.4.

  * Bugfixes
  - Many bugfixes brought by the Debian Squeeze 6.0.7 point-release.
  - Use the regular GnuPG agent + pinentry-gtk2 instead of Seahorse
    as a GnuPG agent. This fixes usage of OpenPGP in Claws Mail,
    and brings support for OpenPGP smartcards.
  - Enable I2P hidden mode.
    Else, killing I2P ungracefully is bad for the I2P network.
  - live-persist: move error() function before the first potential usecase.
  - Add missing executable bit on restart-tor and restart-vidalia.
  - Add shutdown and reboot launchers to the menu.
    This workarounds the lack of a shutdown helper applet in camouflage mode.
  - Remove Pidgin's MXit and Sametime support.
    ... at least until CVE-2013-0273, CVE-2013-0272 and CVE-2013-0271 are
    fixed in Debian stable. While we're at it, don't force file removal in
    these "set -e" build scripts: fail hard, instead of silently ignoring
    the fact that files may have moved or disappeared.

  * Hardware support
  - Install recent Intel and AMD microcode from squeeze-backports,
    explicitly excluding the iucode-tool package that's not a good idea
    for Live systems.
  - Install firmware loader for Qualcomm Gobi USB chipsets.
    This is needed to have various mobile broadband chipsets work.
  - Upgrade barry to 0.18.3-5~bpo60+1.
    This much improved new version supports more hardware & ISP,
    and does not display dozens of spurious error messages at boot time.

  * Build system
  - Remove APT local cache (/Var/cache/apt/{,src}pkgcache.bin).

 -- Tails developers <amnesia@boum.org>  Sat, 23 Feb 2013 10:37:57 +0100

tails (0.16) unstable; urgency=low

  * Minor improvements
  - Replace the too-easy-to-misclick shutdown button with a better
    "Shutdown Helper" Gnome applet.
  - Display ~/Persistent in GNOME Places and GtkFileChooser if it is mounted.
  - Set Unsafe Browser's window title to "Unsafe Browser".
  - Install ekeyd to support the EntropyKey.
  - Install font for Sinhala.
  - Update Poedit to 1.5.4.
  - Kill Vidalia when restarting Tor.
    Doing this as early as possible exposes Vidalia's "broken onion" icon
    to users less.
  - Hide the persistence setup launchers in kiosk mode.
  - Add a shell library for Tor functions.
    These are shared among multiple of our scripts.
  - Install dictionaries for supported languages.
    Install hunspell dictionaries when possible,
    fall back on myspell ones else.

  * Bugfixes
  - Disable IPv6 on all network interfaces.
    This is a workaround for the IPv6 link-local multicast leak that was recently
    discovered. Tails has no local service that listens on IPv6, so there should be
    no regression, hopefully, unless one wants to play with OnionCat and VoIP,
    but those of us should know how to workaround this anyway.
  - live-persist: Fix variable mismatch, fixing probe white-list.
    Tails may previously have been able to list GPT partitions labelled
    "TailsData" on hard drives (!) as valid persistence volumes...
  - live-persist: Fix --media option when no devices are attached.
    Earlier, if it was set to e.g. 'removable-usb' and no USB storage was
    connected, $whitelistdev would be empty, which is interpreted like
    all devices are ok by the rest of the code.
  - Fix SCIM in the autostarted web browser: save IM environment variables
    to a file during Desktop session startup, and export them into the
    autostarted browser's environment.
  - Talk of DVD, not of CD, in the shutdown messages.
  - Make tordate work in bridge mode with an incorrect clock.
    When using a bridge Tor reports TLS cert lifetime errors (e.g. when
    the system clock is way off) with severity "info", but when no bridge
    is used the severity is "warn". tordate/20-time.sh depends on grepping
    these error messages, so we termporarily increase Tor's logging
    severity when using bridge mode. If we don't do this tordate will
    sleep forever, leaving Tor in a non-working state.
    · White-list root to use Tor's ControlPort.
    · Add logging for is_clock_way_off().
    · Remove Tor's log before time syncing.
      We depend on grepping stuff from the Tor log (especially for
      tordate/20-time.sh), so deleting it seems like a Good Thing(TM).
    · Stop Tor before messing with its log or data dir.
  - live-persist: limit searched devices the same way as live-boot.
    If no --media argument is specified, use live-boot's
    "(live-media|bootfrom)=removable(|-usb)" argument to limit devices
    searched for a persistent volume.
  - tails-greeter: do not pass media=removable to live-persist.
    Now that we have autodetection with kernel command-line,
    it should not be needed anymore.
  - Start memlockd after configuring it,
    instead of starting it before and restarting it after.
    This avoids running memlockd twice, and prevents other possibly
    surprising race-conditions.
    As a consequence, also have tails-sdmem-on-media-removal start after the
    memlockd service *and* tails-reconfigure-memlockd: to start the watchdog,
    we need memlockd to be properly configured *and* running.

  * iceweasel
  - Set iceweasel homepage to the news section on the Tails website.
    ... using the localized one when possible.
  - Hide the iceweasel add-on bar by default.
    Now that we don't want to ship the Monkeysphere addon anymore,
    that was the only one displayed in there, we can as well hide the whole bar.
  - Don't hide the AdBlock-Plus button in the add-on bar anymore. Now that
    we hide the whole addon bar, we can get rid of this old
    UX improvement.
  - Do not install a placeholder (fake) FireGPG iceweasel extension anymore.
    It was shipped from 0.10 (early 2012) to 0.15 (late November),
    so the migration period should be over now.
  - Don't install xul-ext-monkeysphere anymore.
    The implication of the current keyserver policy are not well
    understood, Monkeysphere is little used in Tails, and we're not sure
    anymore it would be our first bet for the web browser profile with no
    CA. Let's keep the various configuration bits (e.g. FoxyProxy,
    patching MSVA), though, so that advanced users who are used to have
    Monkeysphere in Tails just have to install the package.

  * Build system
  - Install the "standard" task with tasksel for better consistency in the
    Tails ISO images built in various environments.
  - Install p7zip-full. It's a dep by file-roller, but we explicily use it
    elsewhere, and it's better to be safe than sorry.
  - Remove pinning of libvpx0 to sid.
    This package is part of Squeeze, and not from testing/sid.
    We have been shipping the version from Squeeze for a while.
  - Remove config/chroot_local-packages/ from .gitignore.
    The documented way for "external" contributors to add custom packages
    is to put them in chroot_local-packages, and once we pull we import
    any such package into our APT repo and rewrite the
    history appropriately.
    Also, the ability to add packages in there and not see them in "git
    status" makes it very easy to build tainted ISO images with
    non-standard packages, which makes some of us fear can lead to hard to
    debug situations.
  - Make it clearer what can and cannot be done in terms of local packages.

 -- Tails developers <amnesia@boum.org>  Thu, 10 Jan 2013 12:47:42 +0100

tails (0.15) unstable; urgency=low

  * Major new features
  - Persistence for browser bookmarks.
  - Support for obfsproxy bridges.

  * Minor improvements
  - Add the Hangul (Korean) Input Method Engine for SCIM.
  - Add vendor-specific dpkg origin information. This makes dpkg-vendor
    return correct information.
  - Install pcscd and libccid from squeeze-backports. This is needed to
    support, to some extent, some OpenPGP SmartCard readers.
  - Install HPIJS PPD files and the IJS driver (hpijs).
    This adds support for some printers, such as Xerox DocumentCenter400.
  - Optimize fonts display for LCD.
  - Update TrueCrypt to version 7.1a.

  * Bugfixes
  - Do not use pdnsd anymore. It has been orphaned in Debian, has quite
    some bugs in there, and apparently Tor's DNSPort's own caching is
    be good enough.
  - Remove useless iceweasel cookies exceptions. They are useless as
    per-session cookies are allowed.
  - Do not run setupcon on X. This call is only needed on the Linux
    console, no need to annoy the user with a weird "Press enter to
    activate this console" when the open a root shell in a GNOME
    Terminal.
  - Allow the tails-iuk-get-target-file user to connect to the SOCKSPort
    dedicated for Tails-specific software.
  - Fix gpgApplet menu display in Windows camouflage mode.
  - Fix Tor reaching an inactive state if it's restarted in "bridge mode",
    e.g. during the time sync' process.

  * Iceweasel
  - Update iceweasel to 10.0.11esr-1+tails1.
  - User profile is now generated at build time in order to support persistent
    bookmarks.
  - Update HTTPS Everywhere to version 3.0.4.
  - Update NoScript to version 2.6.
  - Fix bookmark to I2P router console.
  - Re-enable Monkeysphere extension to connect to the validation agent.

  * Localization
  - The Tails USB installer, tails-persistence-setup and tails-greeter
    are now translated into Bulgarian.
  - Update Chinese translation for tails-greeter.
  - Update Euskadi translation for WhisperBack.

  * Build system
  - Custom packages are now retrieved from Tails APT repository instead
    of bloating the Git repository.
  - Allow '~' in wiki filenames. This makes it possible to ship
    update-description files for release candidates.
  - Document how to create incremental update kit.
  - Handle release candidates when generating custom APT sources.
  - Remove pinning for xul-ext-adblock-plus.
    It is obsolete since we've added this package to our APT repository.

 -- Tails developers <amnesia@boum.org>  Sun, 25 Nov 2012 12:59:17 +0100

tails (0.14) unstable; urgency=low

  * Major new features
  - Enable Tor stream isolation; several new SocksPorts with
    appropriate Isolate* options have been added for different use
    cases (i.e. applications). All application's have been
    reconfigured to use these new SocksPorts, which should increase
    anonymity by making it more difficulte to correlate traffic from
    different applications or "online identities".
  - The web browser now has the anonymity enhancing patches from the
    TorBrowser applied.
  - gpgApplet can now handle public-key cryptography.
  - Install an additional, PAE-enabled kernel with NX-bit
    support. This kernel is auto-selected when the hardware supports
    it and will:
    * provide executable space protection, preventing certain types of
      buffer overflows from being exploitable.
    * enable more than 4 GiB of system memory.
    * make all processors/cores available, including their
      power-saving functionality.
  - Add a persistence preset for NetworkManager connections.

  * Minor improvements
  - On kexec reboot, make the boot quiet only if debug=wipemem was not
    enabled.
  - Update torproject.org's APT repo key.
  - Update the embedded Tails signing key.
  - Use symlinks instead of duplicating localized searchplugins.
  - Rewrite Tails firewall using ferm. Tails firewall was written in
    very unsophisticated iptables-save/restore format. As more feature
    creeped in, it started to be quite unreadable.
  - Optimize VirtualBox modules build at runtime to avoid installing the
    userspace utils N times.
  - Drop most of Vidalia's configuration. Our custom lines just caused
    trouble (with multiple SocksPorts) and the default works well.
  - Blacklist PC speaker module. On some computers, having the pcspkr
    module loaded means loud beeps at bootup, shutdown and when using
    the console. As it draws useless attention to Tails users, it is
    better to prevent Linux from loading it by default.
  - Remove all addons from the Unsafe Browser. No addons are essential
    for the Unsafe Browser's intent. If anything they will modify the
    network fingerprint compared to a normal Iceweasel install, which
    is undesirable.
  - Prevent some unwanted packages to be installed at all, rather than
    uninstalling them later. This should speed up the build a bit.
  - Add a symlink from /etc/live/config to /etc/live/config.d. This
    makes the system compatible with live-config 3.0.4-1, without
    breaking backward compatibility with various parts of the system
    that use the old path.
  - Do not run unecessary scripts during shutdown sequence, to make
    shutdown faster.
  - Make live-persist deal with persistent ~/.gconf subdirs so that
    any options saved therein actually get persistent.
  - Prevent memlockd unload on shutdown, to make sure that all
    necessary tools for memory wiping are available when the new
    kernel has kexec'd.
  - Patch initscripts headers instead of fiddling with update-rc.d. We
    now let insserv figure out the correct ordering for the services
    during startup and shutdown, i.e. use dependency-based boot
    sequencing.
  - Remove the last absolute path in our isolinux config, which makes
    it easier to migrate from isolinux to syslinux (just rename the
    directory), and hence might make it easier for 3rd party USB
    installers (like the Universal USB Installer) to support Tails.

  * Bugfixes
  - Include `seq` in the ramdisk environment: it is used to wipe more
    memory. This fixes the long-standing bug about Tails not cleaning
    all memory on shutdown.
  - Fix Yelp crashing on internal links
  - Allow amnesia user to use Tor's TransPort. This firewall exception
    is necessary for applications that doesn't have in-built SOCKS
    support and cannot use torsocks. One such example is Claws Mail,
    which uses tsocks since torsocks makes it leak the hostname. This
    exception, together with Tor's automatic .onion mapping makes
    Claws Mail able to use hidden service mail providers again.
  - Force threads locking support in Python DBus binding. Without this
    liveusb-creator doesn't work with a PAE-enabled kernel.
  - Fix localized search plugins for 'es' and 'pt'
  - Fix live-boot's readahead, which caused an unnecessary pause
    during boot.
  - Factorize GCC wanted / available version numbers in VirtualBox
    modules building hook. This, incidentally, fixes a bug caused by
    duplication and not updating all instances.
  - Fix tordate vs. Tor 0.2.3.x. Since 0.2.3.x Tor doesn't download a
    consensus for clocks that are more than 30 days in the past or 2
    days in the future (see commits f4c1fa2 and 87622e4 in Tor's git
    repo). For such clock skews we set the time to the Tor authority's
    cert's valid-after date to ensure that a consensus can be
    downloaded.

  * Tor
  - Update to version 0.2.3.24-rc-1~~squeeze+1, a new major
    version. It's not a stable release, but we have been assured by
    the Tor developers that this is the right move.
  - Stop setting custom value for the Tor LongLivedPorts
    setting. Gobby's port was upstreamed in Tor 0.2.3.x.

  * Iceweasel
  - Update to 10.0.10esr-1+tails1, which has all the anonymity enhancing
    patches from the TorBrowser applied.
  - Install iceweasel from our own repo, http://deb.tails.boum.org.
  - Fix Iceweasel's file associations. No more should you be suggested
    to open a PDF in the GIMP.

  * htpdate
  - Use curl instead of wget, and add a --proxy option passed through
    to curl.
  - Remove the --fullrequest option, we don't need it anymore.
  - Remove --dns-timeout option, we don't need it anymore.
  - Change --proxy handling to support Debian Squeeze's curl.
  - Clarify what happens if --proxy is not used.
  - Compute the median of the diffs more correctly.

  * Hardware support
  - Update Linux to 3.2.32-1.

  * Software
  - Update vidalia to 0.2.20-1+tails1.
  - Update bundled WhisperBack package to 1.6.2:
    * Raise the socket library timeout to 120 seconds
    * Use smtplib's timeout parameter
    * Fix error output when calling send a 2nd time
  - Update liveusb-creator to 3.11.6-3.
  - Update i2p to 0.9.2.
  - Update tails-persistence-setup to 0.20-1, which should make it
    possible to install Tails on large (>= 32 GiB) USB drives.
  - Install console-setup and keyboard-configuration from unstable
    (required by new initramfs-tools).
  - Update tails-greeter to 0.7.3:
    * Import pt_BR translation.
    * Let langpanel usable during option selection stage
    * Print less debugging messages by default
    (below are changes in tails-greeter 0.7.2:)
    * Use correct test operators.
    * Generate language codes of available locales at package build
      time.
    * Read list of language codes from where we have saved it at
      package build time.
    * Drop tails-lang-helper, not used anymore.
    * Do not compile locales at login time anymore. Tails now ships
      locales-all.
  - Import live-config{,-sysvinit} 3.0.8-1. live-config >= 3.0.9-1
    has basically nothing useful for us, and it migrates to new paths
    brought by live-boot 3.0~b7, which we're not ready for yet (see:
    todo/newer_live-boot).

  * Localization
  - Fix Tails specific Iceweasel localization for pt-BR
  - Add Japanese input system: scim-anthy.
  - whisperback is now also translated into German, Hebrew, Hungarian,
    Italian and Korean.
  - tails-persistence-setup is now also translated into Arabic.
  - tails-greeter is now also translated into Arabic, Hebrew, Basque,
    Hungarian, Italian and Chinese.

  * Build system
  - Catch more errors in during build time:
    - Ensure that all local hooks start with 'set -e'.
    - Fail hard if adduser fails in local hooks.
    - Fail hard if 'rm' fails in local hooks.
  - vagrant: Ensure we have the set of Perl packages needed by our
    Ikiwiki
  - vagrant: Configure live-build to ship with ftp.us.debian.org.
    Using cdn.debian.net leads to bad interactions with Tor.
  - vagrant: Don't use gzip compression when building from a tag, i.e.
    a release.
  - vagrant: Optionally use bootstrap stage cache for faster builds
    via the 'cache' build option.
  - vagrant: Make sure release builds are clean, i.e. they don't use
    any potentially dangerous build options.
  - vagrant: Disable live-build package caching. This build system is
    meant to use an external caching proxy, so live-build's cache just
    wastes RAM (for in-memory builds) or disk space.
  - vagrant: use aufs magic instead of copying source into tmpfs.
    This reduces the amount of RAM required for building Tails in.
  - vagrant: Allow in-memory builds when a VM with enough memory is
    already started.

 -- Tails developers <amnesia@boum.org>  Sat, 10 Nov 2012 12:34:56 +0000

tails (0.13) unstable; urgency=low

  * Major new features
  - Use white-list/principle of least privelege approach for local services.
    Only users that need a certain local (i.e. hosted on loopback) service
    (according to our use cases) are granted access to it by our firewall;
    all other users are denied access.
  - Ship a first version of the incremental update system. Updates are not
    currently triggered automatically, but this will allow tests to be done
    on larger scales.

  * Minor improvements
  - Enable four workspaces in the Windows XP camouflage. This allows
    users to quickly switch to a more innocent looking workspace in case
    they are working on sensitive data and attract unwanted attention.
    The workspace switcher applet isn't there, though, since there's no
    such thing in Windows XP, so switching is only possible via keyboard
    shortcuts.
  - Ship with precompiled locales instead of generating them upon login.
  - Add support for wireless regulation.
  - Use color for Git output, not intended for machine consumption,
    written to the terminal.
  - Have ttdnsd use OpenDNS. Using Google's DNS servers was very
    glitchy, and rarely succeeded when it should. It can probably be
    attributed to Google's DNS, which is known to take issue with Tor
    exits.
  - Upgrade WhisperBack to 1.6, with many UI improvements and new translations.
  - Include GDM logs and dmidecode informations in the reports.
  - Allow to modify language and layout in the "Advanced options" screen
    of the greeter.
  - GnuPG: bump cert-digest-algo to SHA512.
  - Update torproject.org's APT repo key.

  * Bugfixes
  - Make Claws Mail save local/POP emails in its dot-directory. The
    default is to save them at ~/Mail, which isn't included in our
    current Claws Mail persistence preset.
  - Fix the System Monitor applet.
  - Remove broken ttdnsd from the default DNS resolution loop.
  - Hide the 'TailsData' partition in desktop applications.
  - Ship unrar-free again, so that the GNOME archive manager knows about
    it.
  - Ship with an empty whitelist for Noscript.
  - Disable FoxyProxy's advertisement on proxy error page.
  - Fix slow browsing experience for offline documentation.
  - Raise the socket timeout to 120 seconds in WhisperBack.
  - Enable the ikiwiki trail plugin for the locally built wiki too.

  * Iceweasel
  - Upgrade iceweasel to 10.0.6esr-1 (Extended Support Release) and install it
    and its dependencies from squeeze-backports.

  * Hardware support
  - Upgrade Linux to 3.2.23-1.

  * Software
  - Update tor to version 0.2.2.39.
  - Update Iceweasel to version 10.0.7esr-2.
  - Update i2p to version 0.9.1.

  * Build system
  - vagrant: Install Ikiwiki from Debian unstable. The 'mirrorlist'
    patches have finally been merged in upstream Ikiwiki. So instead of
    building Ikiwiki by hand, we can now install the package directly
    from Debian unstable.
  - Do not build the ikiwiki forum on the bundled static website copy.

 -- Tails developers <amnesia@boum.org>  Mon, 17 Sep 2012 15:19:25 +0200

tails (0.12.1) unstable; urgency=low

  This is a brown paper bag release to fix two major problems introduced in
  Tails 0.12.

  * Iceweasel
  - Upgrade Torbutton to 1.4.6.
  - Upgrade AdBlock Plus to 2.1.
  - Update AdBlock Plus patterns.

  * Hardware support
  - Upgrade Linux to 3.2.21-3 (linux-image-3.2.0-3-486).

  * Software
  - Install MAT from Debian backports, drop custom package.
  - Install python-pdfrw to re-add PDF support to the MAT.
  - Upgrade tails-greeter to 0.7.1, which fixes the race condition that
    broke administration password and locale settings on some systems.

  * Boot
  - Remove the Tails specific plymouth theme. The theme interfers heavily with
    the boot process on some hardware.

 -- Tails developers <amnesia@boum.org>  Mon, 17 Sep 2012 13:06:03 +0200

tails (0.12) unstable; urgency=low

  * Major new features
  - Add the Unsafe Web Browser, which has direct access to the Internet and
    can be used to login to captive portals.
  - The (previously experimental, now deemed stable) Windows camouflage can now
    be enabled via a check box in Tails greeter.

  * Tor
  - Upgrade to 0.2.2.37-1~~squeeze+1.

  * Iceweasel
  - Upgrade iceweasel to 10.0.5esr-1 (Extended Support Release) and install it
    and its dependencies from squeeze-backports.
  - Add a bookmark for the offline Tails documentation.
  - Update AdBlock patterns.

  * Persistence
  - Allow using larger USB drives by increasing the mkfs timeout to 10 minutes.
  - Tell the user what's going on when the Tails boot device cannot be found.

  * Hardware support
  - Upgrade Linux to 3.2.20-1 (linux-image-3.2.0-2-amd64).

  * Software
  - Install rfkill.
  - Install torsocks. Note that this makes `torify' use `torsocks' instead of
    `tsocks'. The `tsocks' binary is dropped to avoid problems, but remaining
    files (the library) are kept since ttdnsd depends on them.
  - Fetch live-config-sysvinit from sid so that it matches live-config version.
  - Update virtualbox backports to 4.1.10-dfsg-1~bpo60+1.
  - Install pciutils (needed by virtualbox-guest-utils).
  - Install mousetweaks. This is needed to use the mouse accessibility settings
    in System -> Preferences -> Mouse -> Accessibility.
  - Install the "hardlink" files deduplicator.
  - Do not install cryptkeeper anymore. See todo/remove_cryptkeeper for reason.
    Users of cryptkeeper are encouraged to install cryptkeeper via `apt-get
    update; apt-get install --yes cryptkeeper`, open their volume and move
    their to Tails' built-in persistence instead, as a one-time migration.
  - Upgrade I2P to version 0.9.
  - Don't install GParted. GNOME Disk Utility has been on par with GParted
    since Squeeze was released.
  - Upgrade live-boot to 3.0~a27-1+tails2~1.gbp319fe6.
  - Upgrade live-config to 3.0~a39-1 and install it from Debian experimental.
  - Upgrade tails-greeter to 0.7.
  - Upgrade tails-persistence-setup to 0.17-1.
  - Install libyaml-libyaml-perl.
  - Upgrade MAT, the metadata anonymisation toolkit, 0.3.2-1~bpo60+1.
  - Fetch python-pdfrw from backports, drop custom package.

  * Internationalization
  - The Tails website and documentation now has a (partial) Portuguese
    translation.

  * Build system
  - Tails can now be built without using a HTTP proxy.
  - Tails can now easily be built by using Vagrant. See the updated
    contribute/build page for instructions.

  * Boot
  - Remove obsolete noswap boot parameter. live-boot now handles swap on an
    opt-in basis.
  - The squashfs.sort files generated with boot-profile should now be ok which
    makes the generate images boot noticeably faster on optical media. See
    bugs/weird_squashfs.sort_entries for more information.
  - Set Tails specific syslinux and plymouth themes.
  - Add NVidia KMS video drivers to the initrd in order to show our shiny new
    plymouth theme on more systems.

 -- Tails developers <amnesia@boum.org>  Mon, 11 Jun 2012 13:37:00 +0200

tails (0.11) unstable; urgency=low

  * Major new features
  - Do not grant the desktop user root credentials by default.
  - A graphical boot menu (tails-greeter 0.6.3) allows choosing among
    many languages, and setting an optional sudoer password.
  - Support opt-in targeted persistence
    · tails-persistence-setup 0.14-1
    · live-boot 3.0~a25-1+tails1~5.gbp48d06c
    · live-config 3.0~a35-1
  - USB installer: liveusb-creator 3.11.6-1

  * iceweasel
  - Install iceweasel 10.0.4esr-1 (Extended Support Release).
    Let's stop tracking a too fast moving target.
    Debian Wheezy will ship ESR versions.
  - Install needed dependencies from squeeze-backports.
  - Search plugins:
    · Remove bing.
      bing appeared due to our upgrading iceweasel.
      Removing it makes things consistent with the way they have been
      until now, that is: let's keep only the general search engines
      we've been asked to add, plus Google, and a few specialized ones.
    · Replace Debian-provided DuckDuckGo search plugin with the "HTML SSL"
      one, version 20110219. This is the non-JavaScript, SSL, POST flavour.
    · Add ixquick.com.
    · Install localized search engines in the correct place.
      No need to copy them around at boot time anymore.
    · Remove Scroogle. RIP.
  - Enable TLS false start, like the TBB does since December.
  - Adblock Plus: don't count and save filter hits, supress first run dialog.
  - Install neither the GreaseMonkey add-on, nor any GreaseMonkey script.
    YouTube's HTML5 opt-in program is over.
    HTML5 video support is now autodetected and used.

  * Vidalia
  - Upgrade to 0.2.17-1+tails1: drop Do-not-warn-about-Tor-version.patch,
    applied upstream.
  - Set SkipVersionCheck=true.
    Thanks to chiiph for implementing this upstream (needs Vidalia 0.2.16+).

  * Internationalization
  - Install all available iceweasel l10n packages.
  - Remove syslinux language choosing menu.
    tails-greeter allows choosing a non-English language.
  - Add fonts for Hebrew, Thai, Khmer, Lao and Korean languages.
  - Add bidi support.
  - Setup text console at profile time.
    Context: Tails runs with text console autologin on.
    These consoles now wait, using a "Press enter to activate this console"
    message, for the user. When they press enter in there, they should have chosen
    their preferred keyboard layout in tails-greeter by now. Then, we run setupcon.
    As a result, the resulting shell is properly localized, and setupcon
    sets the correct keyboard layout, both according to the preferences expressed by
    the user in tails-greeter.
  - Don't use localepurge, don't remove any Scribus translations anymore,
    don't localize environment at live-config time:
    tails-greeter allows us to support many, many more languages.

  * Hardware support
  - Linux 3.2.15-1 (linux-image-3.2.0-2-amd64).
  - Fix low sound level on MacBook5,2.
  - Disable laptop-mode-tools automatic modules. This modules set often
    needs some amount of hardware-specific tweaking to work properly.
    This makes them rather not well suited for a Live system.

  * Software
  - Install GNOME keyring.
    This is needed so that NetworkManager remembers the WEP/WPA secrets
    for the time of a Tails session. Initialize GNOME keyring at user
    creation time.
  - Install usbutils to have the lsusb command.
  - Install the Traverso multitrack audio recorder and editor.

  * Miscellaneous
  - GNOME Terminal: keep 8192 scrollback lines instead of the smallish
    default.
  - Replaced tails-wifi initscript with laptop-mode-tools matching feature.
  - Disable gdomap service.
  - Fetch klibc-utils and libklibc from sid.
    The last initramfs-tools depends on these.
  - Set root password to "root" if debug=root is passed on the
    kernel cmdline. Allow setting root password on kernel cmdline via
    rootpw=. Looks like we implemented this feature twice.
  - Append a space on the kernel command line. This eases manually adding
    more options.
  - Rename sudoers.d snippets to match naming scheme.
    Sudo credentials that shall be unconditionally granted to the Tails
    default user are named zzz_*, to make sure they are applied.
  - WhisperBack: also include /var/log/live-persist and
    /var/lib/gdm3/tails.persistence.
  - Add a wrapper to torify whois.
  - Rework the VirtualBox guest modules building hook to support
    multiple kernels.
  - Consistently wait for nm-applet when waiting for user session to come up.
    Waiting for gnome-panel or notification-daemon worked worse.
  - Don't start the NetworkManager system service via init.
    Some Tails NM hooks need the user to be logged in to run properly.
    That's why tails-greeter starts NetworkManager at PostLogin time.
  - Also lock /bin/echo into memory. For some reason, kexec-load needs it.
  - Pidgin: don't use the OFTC hidden service anymore.
    It proved to be quite unreliable, being sometimes down for days.
  - Do not display storage volumes on Desktop, by disabling
    /apps/nautilus/desktop/volumes_visible GConf entry. Enabling that
    GConf setting avoids displaying the bind-mounted persistent
    directories on the Desktop, and reduces user confusion. It also is
    a first step towards a bigger UI change: GNOME3 does not manage the
    Desktop anymore, so volume icons and other Desktop icons are meant to
    disappear anyway. It implies we'll have to move all Desktop icons
    elsewhere. Let's start this move now: this will smooth the UI change
    Wheezy will carry for our users, by applying some of it progressively.

  * Build system
  - Don't build hybrid ISO images anymore. They boot less reliably on
    a variety of hardware, and are made less useful by us shipping
    a USB installer from now on.
  - Append .conf to live-config configuration filenames:
    live-config >3.0~a36-1 only takes into account files named *.conf
    in there. Accordingly update scripts that source these files.
  - Remove long-obsolete home-refresh script and its configuration.

  * Virtualization support
  - Support Spice and QXL: install the Spice agent from Debian sid,
    install xserver-xorg-video-qxl from squeeze-backports.

 -- Tails developers <amnesia@boum.org>  Tue, 17 Apr 2012 14:54:00 +0200

tails (0.10.2) unstable; urgency=low

  * Iceweasel
  - Update to 10.0.2-1.
  - Disable HTTPS-Everywhere's SSL Observatory (plus first-run pop-up).
  - Revert "FoxyProxy: don't enclose regexps between ^ and $."
    Currently "http://www.i2p2.de" (and everything similar) is captured by
    the I2P filter, which is incorrect. It seems isMultiLine="false" does
    *not* make RE into ^RE$ any longer.
  - Remove file:// from NoScript's exception lists.
    This will fix the JavaScript toggles in the local copy of the documentation.
  - Update AdBlock patterns.

  * Software
  - Upgrade I2P to 0.8.13.
  - Install libvpx0 from sid.
  - Fetch klibc-utils and libklibc from sid.
    The last initramfs-tools depends on these.

  * Hardware support
  - Upgrade Linux kernel to 3.2.7-1.
  - Install firmware-libertas.
    This adds support for wireless network cards with Marvell Libertas
    8xxx chips supported by the libertas_cs, libertas_sdio, libertas_spi,
    libertas_tf_usb, mwl8k and usb8xxx drivers.

  * Miscellaneous
  - Revert "Set time to middle of [valid-after, fresh-until] from consensus."
    This reverts commit 18d23a500b9412b4b0fbe4e38a9398eb1a3eadef.
    With this vmid clocks that are E minutes back in time may cause issues
    (temporary Tor outages) after consensus updates that happen at the
    (60-E):th minute or later during any hour. Full analysis:
    https://mailman.boum.org/pipermail/tails-dev/2012-January/000873.html
  - Add the default user to the vboxsf group.
    This will allow the user to get full access to automounted VirtualBox
    shared folders as they are mounted with guid vboxsf and rwx group
    permissions.

 -- Tails developers <amnesia@boum.org>  Thu, 01 Mar 2012 20:26:21 +0100

tails (0.10.1) unstable; urgency=low

  * Iceweasel
  - Make Startpage the default web search engine. Scroogle does not look
    reliable enough these days.

  * Software
  - Upgrade WhisperBack to 1.5.1 (update link to bug reporting documentation).
  - Update MAT to 0.2.2-2~bpo60+1 (fixes a critical bug in the GUI).

  * Hardware support
  - Upgrade Linux kernel to 3.2.1-2

  * Time synchronization
    Serious rework that should fix most, if not all, of the infamous
    time-sync' related bugs some Tails users have experienced recently.
    - Make htpdate more resilient by using three server pools, and
      allowing some failure ratio.
    - Set time from Tor's unverified-consensus if needed.
    - Set time to middle of [valid-after, fresh-until] from consensus.
    - Many robustness, performance and fingerprinting-resistance improvements.
    - Display time-sync' notification much earlier.

  * Miscellaneous
  - Fix access to "dumb" git:// protocol by using a connect-socks wrapper
    as GIT_PROXY_COMMAND.
  - SSH client: fix access to SSH servers on the Internet by correcting
    Host / ProxyCommand usage.
  - Pidgin: use OFTC hidden service to workaround Tor blocking.
  - Claws Mail: disable draft autosaving.
    When composing PGP encrypted email, drafts are saved back to
    the server in plaintext. This includes both autosaved and manually
    saved drafts.
  - tails-security-check-wrapper: avoid eating all memory when offline.

 -- Tails developers <amnesia@boum.org>  Sat, 28 Jan 2012 10:00:31 +0100

tails (0.10) unstable; urgency=low

  * Tor: upgrade to 0.2.2.35-1.

  * Iceweasel
  - Install Iceweasel 9.0 from the Debian Mozilla team's APT repository.
  - Update Torbutton to 1.4.5.1-1.
  - Support viewing any YouTube video that is available in HTML5 format:
    install xul-ext-greasemonkey and the "Permanently Enable HTML5 on
    YouTube" GreaseMonkey script.
  - Stop using Polipo in Iceweasel. Its SOCKS support was fixed.
  - Install from Debian sid the iceweasel extensions we ship,
    for compatibility with FF9.
  - Use Scroogle (any languages) instead of Scroogle (English only) when
    booted in English. Many users choose English because their own
    language is not supported yet; let's not hide them search results in
    their own language.
  - Install Iceweasel language packs from Debian unstable:
    unfortunately they are not shipped on the mozilla.debian.net repository.
  - Install the NoScript Firefox extension; configure it the same way as
    the TBB does.
  - Disable third-party cookies.
    They can be used to track users, which is bad. Besides, this is what
    TBB has been doing for years.
  - FoxyProxy: allow direct connections to RFC1918 IPs.

  * Do not transparent proxy outgoing Internet connections through Tor.
  - Torify the SSH client using connect-proxy to all IPs but RFC1918 ones.
  - Torify APT using Polipo HTTP.
  - Torify wget in wgetrc.
  - Torify gobby clients using torsocks. It does not support proxies yet.
  - Torify tails-security-check using LWP::UserAgent's SOCKS proxy support.
  - Fix enabling of GNOME's HTTP proxy.

  * Software
  - Upgrade Vidalia to 0.2.15-1+tails1.
    · New upstream release.
    · Do not warn about Tor version.
  - Upgrade MAT to 0.2.2-1~bpo60+1.
  - Upgrade VirtualBox guest software to 4.1.6-dfsg-2~bpo60+1,
    built against the ABI of X.Org backports.
  - Upgrade I2P to 0.8.11 using KillYourTV's Squeeze packages;
    additionally, fix its start script that was broken by the tordate merge.
  - Install unar (The Unarchiver) instead of the non-free unrar.
  - Install Nautilus Wipe instead of custom Nautilus scripts.

  * Hardware support
  - Upgrade Linux kernel to 3.1.6-1.
  - Upgrade to X.Org from squeeze-backports.
  - Install more, and more recent b43 firmwares.
  - Upgrade barry to 0.15-1.2~bpo60+1.

  * Internationalization
  - Add basic language support for Russian, Farsi and Vietnamese.
  - Install some Indic fonts.
  - Install some Russian fonts.
  - Add Alt+Shift shortcut to switch keyboard layout.

  * Miscellaneous
  - Support booting in "Windows XP -like camouflage mode":
    · Install homebrewn local .debs for a Windows XP look-alike Gnome theme.
    · Add the "Windows XP Bliss" desktop wallpaper.
    · Added a script that's sets up Gnome to look like Microsoft Windows XP.
    · Add Windows XP "camouflage" icons for some programs.
    · Make Iceweasel use the IE icon when Windows XP camouflage is enabled.
    · Add special launcher icons for the Windows XP theme so that they're
      not too big.
  - Decrease Florence focus zoom to 1.2.
  - Do not fetch APT translation files. Running apt-get update is heavy enough.
  - Add MSN support thanks to msn-pecan.
  - Add custom SSH client configuration:
    · Prefer strong ciphers and MACs.
    · Enable maximum compression level.
     · Explicitly disable X11 forwarding.
    · Connect as root by default, to prevent fingerprinting when username
      was not specified.
  - Replace flawed FireGPG with a home-made GnuPG encryption applet;
    install a feature-stripped FireGPG that redirects users to
    the documentation, and don't run Seahorse applet anymore.
  - Enable Seahorse's GnuPG agent.
  - Blank screen when lid is closed, rather than shutting down the system.
    The shutdown "feature" has caused data losses for too many people, it seems.
    There are many other ways a Tails system can be shut down in a hurry
    these days.
  - Import Tails signing key into the keyring.
  - Fix bug in the Pidgin nick generation that resulted in the nick
    "XXX_NICK_XXX" once out of twenty.
  - Pre-configure the #tor IRC discussion channel in Pidgin.
  - Fix "technology preview" of bridge support: it was broken by tordate merge.
  - Install dependencies of our USB installer to ease its development.
  - Make vidalia NM hook sleep only if Vidalia is already running.
  - Reintroduce the htpdate notification, telling users when it's safe
    to use Tor Hidden Services.
  - htpdate: omit -f argument to not download full pages.
  - htpdate: write success file even when not within {min,max}adjust.
    Otherwise htpdate will not "succeed" when the time diff is 0 (i.e.
    the clock was already correct) so the success file cannot be used
    as an indicator that the system time now is correct, which arguably
    is its most important purpose.

  * Build system
  - Name built images according to git tag.

 -- Tails developers <tails@boum.org>  Wed, 04 Jan 2012 09:56:38 +0100

tails (0.9) unstable; urgency=low

  * Tor
  - Upgrade to 0.2.2.34 (fixes CVE-2011-2768, CVE-2011-2769).

  * Iceweasel
  - Upgrade to 3.5.16-11 (fixes CVE-2011-3647, CVE-2011-3648, CVE-2011-3650).
  - Upgrade FireGPG to 0.8-1+tails2: notify users that the FireGPG Text
    Editor is the only safe place for performing cryptographic operations,
    and make it impossible to do otherwise. Other ways open up several
    severe attacks through JavaScript (e.g. leaking plaintext when
    decrypting, signing messages written by the attacker).
  - Install Cookie Monster extension instead of CS Lite.
  - Always ask where to save files.
  - Upgrade Torbutton to 1.4.4.1-1, which includes support for the in-browser
    "New identity" feature.

  * Software
  - Install MAT, the metadata anonymisation toolkit.
  - Upgrade TrueCrypt to 7.1.
  - Upgrade WhisperBack to 1.5~rc1 (leads the user by the hand if an error
    occurs while sending the bugreport, proposes to save it after 2 faild
    attempts, numerous bugfixes).
  - Linux: upgrade to linux-image-3.0.0-2-486 (version 3.0.0-6); fixes
    a great number of bugs and security issues.

  * Miscellaneous
  - Fully rework date and time setting system.
  - Remove the htp user firewall exception.
  - Saner keyboard layouts for Arabic and Russian.
  - Use Plymouth text-only splash screen at boot time.
  - Color the init scripts output.
  - Suppress Tor's warning about applications doing their own DNS lookups.
    This is totally safe due to our Tor enforcement.
  - Disable hdparm boot-time service.
    We only want hdparm so that laptop-mode-tools can use it.
  - Run Claws Mail using torify.
    It's not as good as if Claws Mail supported SOCKS proxies itself,
    but still better than relying on the transparent netfilter torification.
  - Install HPLIP and hpcups for better printing support.

  * Erase memory at shutdown
  - Run many sdmem instances at once.
    In hope of erasing more memory until we come up with a proper fix for
    [[bugs/sdmem_does_not_clear_all_memory]].
  - Kill gdm3 instead of using its initscript on brutal shutdown.
  - Use absolute path to eject for more robust memory wipe on boot medium removal.

  * Space savings
  - Exclude kernel and initramfs from being put into the SquashFS.
    Those files are already shipped where they are needed, that is in the ISO
    filesystem. Adapt kexec and memlockd bits.
  - Do not ship the GNOME icon theme cache.
  - Do not ship .pyc files.
  - Do not ship NEWS.Debian.gz files.

  * Build system
  - Re-implement hook that modifies syslinux config to make future
    development easier.

 -- Tails developers <amnesia@boum.org>  Tue, 01 Nov 2011 13:26:38 +0100

tails (0.8.1) unstable; urgency=low

  * Iceweasel
    - Update to 3.5.16-10 (fixes DSA-2313-1).
    - FireGPG: force crypto action results to appear in a new window, otherwise
      JavaScript can steal decrypted plaintext. Advice: always use FireGPG's
      text editor when writing text you want to encrypt. If you write it in a
      textbox the plaintext can be stolen through JavaScript before it is
      encrypted in the same way.
    - Update HTTPS Everywhere extension to 1.0.3-1.
    - Stop using the small version of the Tor check page. The small version
      incorrectly tells Tails users to upgrade their Torbrowser, which has
      confused some users.

  * Software
    - Update Linux to 3.0.0-2 (fixes DSA-2310-1, CVE-2011-2905, CVE-2011-2909,
      CVE-2011-2723, CVE-2011-2699, CVE-2011-1162, CVE-2011-1161).
    - Update usb-modeswitch to 1.1.9-2~bpo60+1 and usb-modeswitch-data to
      20110805-1~bpo60+1 from Debian backports. This adds support for a few
      devices such as Pantech UMW190 CDMA modem.
    - Install libregexp-common-perl 2011041701-3 from Debian unstable. This
      fixes the bug: [[bugs/msva_does_not_use_configured_keyserver]].
    - Install hdparm so the hard drives can be spinned down in order to save
      battery power.
    - Install barry-util for better BlackBerry integration.
    - Debian security upgrades: OpenOffice.org (DSA-2315-1), openjdk-6
      (DSA-2311-1), policykit-1 (DSA-2319-1)

   * Protecting against memory recovery
    - Set more appropriate Linux VM config before wiping memory. These
      parameters should make the wipe process more robust and efficient.

 -- Tails developers <amnesia@boum.org>  Sun, 16 Oct 2011 11:31:18 +0200

tails (0.8) unstable; urgency=low

  * Rebase on the Debian Squeeze 6.0.2.1 point-release.

  * Tor
    - Update to 0.2.2.33-1.
    - Disabled ControlPort in favour of ControlSocket.
    - Add port 6523 (Gobby) to Tor's LongLivedPorts list.

  * I2P
    - Update to 0.8.8.
    - Start script now depends on HTP since I2P breaks if the clock jumps or is
      too skewed during bootstrap.

  * Iceweasel
    - Update to 3.5.16-9 (fixes CVE-2011-2374, CVE-2011-2376, CVE-2011-2365,
      CVE-2011-2373, CVE-2011-2371, CVE-2011-0083, CVE-2011-2363, CVE-2011-0085,
      CVE-2011-2362, CVE-2011-2982, CVE-2011-2981, CVE-2011-2378, CVE-2011-2984,
      CVE-2011-2983).
    - Enable HTTP pipelining (like TBB).
    - Update HTTPS Everywhere extension to 1.0.1-1 from Debian unstable.
    - Suppress FoxyProxy update prompts.
    - Prevent FoxyProxy from "phoning home" after a detected upgrade.
    - Fixed a bunch of buggy regular expressions in FoxyProxy's configuration.
      See [[bugs/exploitable_typo_in_url_regex?]] for details. Note that none of
      these issues are critical due to the transparent proxy.
    - Add DuckDuckGo SSL search engine.

  * Torbutton
    - Update to torbutton 1.4.3-1 from Debian unstable.
    - Don't show Torbutton status in the status bar as it's now displayed in the
      toolbar instead.

  * Pidgin
    - More random looking nicks in pidgin.
    - Add IRC account on chat.wikileaks.de:9999.

  * HTP
    - Upgrade htpdate script (taken from Git 7797fe9) that allows setting wget's
      --dns-timeout option.

  * Software
    - Update Linux to 3.0.0-1. -686 is now deprecated in favour of -486 and
      -686-pae; the world is not ready for -pae yet, so we now ship -486.
    - Update OpenSSL to 0.9.8o-4squeeze2 (fixes CVE-2011-1945 (revoke
      compromised DigiNotar certificates), CVE-2011-1945).
    - Update Vidalia to 0.2.14-1+tails1 custom package.
    - Install accessibility tools:
      - gnome-mag: screen magnifier
      - gnome-orca: text-to-speech
    - Replace the onBoard virtual keyboard with Florence.
    - Install the PiTIVi non-linear audio/video editor.
    - Install ttdnsd.
    - Install tor-arm.
    - Install lzma.

  * Arbitrary DNS queries
    - Tor can not handle all types of DNS queries, so if the Tor resolver fails
      we fallback to ttdnsd. This is now possible with Tor 0.2.2.x, since we
      fixed Tor bug #3369.

  * Hardware support
    - Install ipheth-utils for iPhone tethering.
    - Install xserver-xorg-input-vmmouse (for mouse integration with the host OS
      in VMWare and KVM).
    - Install virtualbox-ose 4.x guest packages from Debian backports.

  * Miscellaneous
    - Switch gpg to use keys.indymedia.org's hidden service, without SSL.
      The keys.indymedia.org SSL certificate is now self-signed. The hidden
      service gives a good enough way to authenticate the server and encrypts
      the connection, and just removes the certificates management issue.
    - The squashfs is now compressed using XZ which reduces the image size quite
      drastically.
    - Remove Windows autorun.bat and autorun.inf. These files did open a static
      copy of our website, which is not accessible any longer.

  * Build system
    - Use the Git branch instead of the Debian version into the built image's
      filename.
    - Allow replacing efficient XZ compression with quicker gzip.
    - Build and install documentation into the chroot (-> filesystem.squashfs).
      Rationale: our static website cannot be copied to a FAT32 filesystem due
      to filenames being too long. This means the documentation cannot be
      browsed offline from outside Tails. However, our installer creates GPT
      hidden partitions, so the doc would not be browseable from outside Tails
      anyway. The only usecase we really break by doing so is browsing the
      documentation while running a non-Tails system, from a Tails CD.

 -- Tails developers <amnesia@boum.org>  Thu, 09 Sep 2011 11:31:18 +0200

tails (0.7.2) unstable; urgency=high

  * Iceweasel
  - Disable Torbutton's external application launch warning.
    ... which advises using Tails. Tails *is* running Tails.
  - FoxyProxy: install from Debian instead of the older one we previously
    shipped.

  * Software
  - haveged: install an official Debian backport instead of a custom backport.
  - unrar: install the version from Debian's non-free repository.
    Users report unrar-free does not work well enough.

 -- Tails developers <amnesia@boum.org>  Sun, 12 Jun 2011 15:34:56 +0200

tails (0.7.1) unstable; urgency=high

  * Vidalia: new 0.2.12-2+tails1 custom package.

  * Iceweasel
  - Don't show Foxyproxy's status / icon in FF statusbar to prevent users
    from accidentaly / unconsciously put their anonymity at risk.
  - "amnesia branding" extension: bump Iceweasel compatibility to 4.0 to ease
    development of future releases.

  * Software
  - Upgrade Linux kernel to Debian's 2.6.32-33: fixes tons of bugs,
    including the infamous missing mouse cursor one. Oh, and it closes
    a few security holes at well.
  - Install unrar-free.
  - Do not install pppoeconf (superseeded by NetworkManager).
  - Upgrade macchanger to Debian testing package to ease development of
    future Tails releases.
  - Debian security upgrades: x11-xserver-utils (DSA-2213-1), isc-dhcp
    (DSA-2216-1), libmodplug (DSA-2226-1), openjdk-6 (DSA-2224-1).

  * Protecting against memory recovery
  - Add Italian translation for tails-kexec. Thanks to Marco A. Calamari.
  - Make it clear what it may mean if the system does not power off
    automatically.
  - Use kexec's --reset-vga option that might fix display corruption issues
    on some hardware.

  * WhisperBack (encrypted bug reporting software)
  - Upgrade WhisperBack to 1.4.1:
    localizes the documentation wiki's URL,
    uses WebKit to display the bug reporting help page,
    now is usable on really small screens.
  - Extract wiki's supported languages at build time, save this
    information to /etc/amnesia/environment, source this file into the
    Live user's environment so that WhisperBack 1.4+ can make good use
    of it.

  * Miscellaneous
  - Fix boot in Chinese.
  - Install mobile-broadband-provider-info for better 3G support.
  - Add back GNOME system icons to menus.
  - tails-security-check: avoid generating double-slashes in the Atom
    feeds URL.
  - Remove "vga=788" boot parameter which breaks the boot on some hardware.
  - Remove now useless "splash" boot parameter.
  - Fix a bunch of i386-isms.
  - Pass the noswap option to the kernel. This does not change actual Tails
    behaviour but prevents users from unnecessarily worrying because of 
    the "Activating swap" boot message.
  - Make use of check.torproject.org's Arabic version.

  * Build system
  - Enable squeeze-backports. It is now ready and will be used soon.
  - Install eatmydata in the chroot.
  - Convert ikiwiki setup files to YAML.

 -- Tails developers <amnesia@boum.org>  Fri, 29 Apr 2011 17:14:53 +0200

tails (0.7) unstable; urgency=low

  * Hardware support
  - Install foomatic-filters-ppds to support more printers.
  - Give the default user the right to manage printers.

  * Software
  - Deinstall unwanted packages newly pulled by recent live-build.
  
 -- Tails developers <amnesia@boum.org>  Wed, 06 Apr 2011 22:58:51 +0200

tails (0.7~rc2) unstable; urgency=low

  ** SNAPSHOT build @824f39248a08f9e190146980fb1eb0e55d483d71 **

  * Rebase on Debian Squeeze 6.0.1 point-release.
  
  * Vidalia: new 0.2.10-3+tails5 custom package..

  * Hardware support
  - Install usb-modeswitch and modemmanager to support mobile broadband
    devices such as 3G USB dongles. Thanks to Marco A. Calamari for the
    suggestion.

  * Misc
  - Website relocated to https://tails.boum.org/ => adapt various places.
  - Configure keyboard layout accordingly to the chosen language for
    Italian and Portuguese.

 -- Tails developers <amnesia@boum.org>  Fri, 25 Mar 2011 15:44:25 +0100

tails (0.7~rc1) UNRELEASED; urgency=low

  ** SNAPSHOT build @98987f111fc097a699b526eeaef46bc75be5290a **

  * Rebase on Debian Squeeze.

  * T(A)ILS has been renamed to Tails.
  
  * Protecting against memory recovery
    New, safer way to wipe memory on shutdown which is now also used when
    the boot media is physically removed.

  * Tor
  - Update to 0.2.1.30-1.

  * Iceweasel
  - Add HTTPS Everywhere 0.9.4 extension.
  - Better preserve Anonymity Set: spoof US English Browser and timezone
    the same way as the Tor Browser Bundle, disable favicons and picture
    iconification.
  - Install AdBlock Plus extension from Debian.
  - Add Tor-related bookmarks.
  - Support FTP, thanks to FoxyProxy.
  - Update AdBlock patterns.
  - Disable geolocation and the offline cache.

  * Software
  - Update Vidalia to 0.2.10-3+tails4.
  - Install gnome-disk-utility (Palimpsest) and Seahorse plugins.
  - Add opt-in i2p support with Iceweasel integration through FoxyProxy.
  - onBoard: fix "really quits when clicking the close window icon" bug.
  - Optionally install TrueCrypt at boot time.
  - Install laptop-mode-tools for better use of battery-powered hardware.
  - Replace xsane with simple-scan which is part of GNOME and way easier
    to use.
  - Upgrade WhisperBack to 1.3.1 (bugfixes, French translation).
  - Install scribus-ng instead of scribus. It is far less buggy in Squeeze.
  
  * Firewall
  - Drop incoming packets by default.
  - Forbid queries to DNS resolvers on the LAN.
  - Set output policy to drop (defense-in-depth).

  * Hardware support
  - Install Atheros and Broadcom wireless firmwares.
  - Install libsane-hpaio and sane-utils, respectively needed for
    multi-function peripherals and some SCSI scanners.

  * live-boot 2.0.15-1+tails1.35f1a14
  - Cherry-pick our fromiso= bugfixes from upstream 3.x branch.

  * Miscellaneous
  - Many tiny user interface improvements.
  - More robust HTP time synchronization wrt. network failures.
    Also, display the logs when the clock synchronization fails.
  - Disable GNOME automatic media mounting and opening to protect against
    a class of attacks that was recently put under the spotlights.
    Also, this feature was breaking the "no trace is left on local
    storage devices unless explicitly asked" part of Tails specification.
  - Make configuration more similar to the Tor Browser Bundle's one.
  - GnuPG: default to stronger digest algorithms.
  - Many more or less proper hacks to get the built image size under 700MB.
  - Compress the initramfs using LZMA for faster boot.

  * Build system
  - Run lb build inside eatmydata fsync-less environment to greatly improve
    build time.

 -- Tails developers <amnesia@boum.org>  Fri, 11 Mar 2011 15:52:19 +0100

tails (0.6.2) unstable; urgency=high

  * Tor: upgrade to 0.2.1.29 (fixes CVE-2011-0427).
  * Software
  - Upgrade Linux kernel, dpkg, libc6, NSS, OpenSSL, libxml2 (fixes various
    security issues).
  - Upgrade Claws Mail to 3.7.6 (new backport).
  - Install Liferea, tcpdump and tcpflow.
  * Seahorse: use hkp:// transport as it does not support hkps://.
  * FireGPG: use hkps:// to connect to the configured keyserver.
  * Build system: take note of the Debian Live tools versions being used
    to make next point-release process faster.
  * APT: don't ship package indices.

 -- T(A)ILS developers <amnesia@boum.org>  Wed, 19 Jan 2011 16:59:43 +0100

tails (0.6.1) unstable; urgency=low

  * Tor: upgrade to 0.1.28 (fixes CVE-2010-1676)
  * Software: upgrade NSS, Xulrunner, glibc (fixes various security issues)
  * FireGPG: use the same keyserver as the one configured in gpg.conf.
  * Seahorse: use same keyserver as in gpg.conf.
  * HTP: display the logs when the clock synchronization fails.
  * Update HTP configuration: www.google.com now redirects to
    encrypted.google.com.
  * Use the light version of the "Are you using Tor?" webpage.
  * Update AdBlock patterns.

 -- T(A)ILS developers <amnesia@boum.org>  Fri, 24 Dec 2010 13:28:29 +0100

tails (0.6) unstable; urgency=low

  * Releasing 0.6.

  * New OpenPGP signing-only key. Details are on the website:
    https://amnesia.boum.org/GnuPG_key/

  * Iceweasel
  - Fixed torbutton has migrated to testing, remove custom package.

  * HTP
  - Query ssl.scroogle.org instead of lists.debian.org.
  - Don't run when the interface that has gone up is the loopback one.

  * Nautilus scripts
  - Add shortcut to securely erase free space in a partition.
  - The nautilus-wipe shortcut user interface is now translatable.

  * Misc
  - Really fix virtualization warning display.
  - More accurate APT pinning.
  - Disable Debian sid APT source again since a fixed live-config has
    migrated to Squeeze since then.

  * live-boot: upgrade to 2.0.8-1+tails1.13926a
  - Sometimes fixes the smem at shutdown bug.
  - Now possible to create a second partition on the USB stick T(A)ILS is
    running from.

  * Hardware support
  - Support RT2860 wireless chipsets by installing firmware-ralink from
    Debian Backports.
  - Install firmware-linux-nonfree from backports.
  - Fix b43 wireless chipsets by having b43-fwcutter extract firmwares at
    build time.

  * Build system
  - Install live-build and live-helper from Squeeze.
  - Update SquashFS sort file.

 -- T(A)ILS developers <amnesia@boum.org>  Wed, 20 Oct 2010 19:53:17 +0200

tails (0.6~rc3) UNRELEASED; urgency=low

  ** SNAPSHOT build @a3ebb6c775d83d1a1448bc917a9f0995df93e44d **

  * Iceweasel
  - Autostart Iceweasel with the GNOME session. This workarounds the
    "Iceweasel first page is not loaded" bug.
  
  * HTP
  - Upgrade htpdate script (taken from Git 7797fe9).

  * Misc
  - Disable ssh-agent auto-starting with X session: gnome-keyring is
    more user-friendly.
  - Fix virtualization warning display.
  - Boot profile hook: write desktop file to /etc/skel.

  * Build system
  - Convert build system to live-build 2.0.1.
  - APT: fetch live-build and live-helper from Debian Live snapshots.
  - Remove dependency on live-build functions in chroot_local-hooks.
    This makes the build environment more robust and less dependent on
    live-build internals.
  - Remove hand-made rcS.d/S41tails-wifi: a hook now does this.
  - Measure time used by the lh build command.
  - Fix boot profile hook.
  - Boot profiling: wait a bit more: the current list does not include
    /usr/sbin/tor.

 -- T(A)ILS developers <amnesia@boum.org>  Sat, 02 Oct 2010 23:06:46 +0200

tails (0.6~rc2) UNRELEASED; urgency=low

  ** SNAPSHOT build @c0ca0760ff577a1e797cdddf0e95c5d62a986ec8 **

  * Iceweasel
  - Refreshed AdBlock patterns (20100926).
  - Set network.dns.disableIPv6 to true (untested yet)
  - Torbutton: install patched 1.2.5-1+tails1 to fix the User-Agent bug,
    disable extensions.torbutton.spoof_english again.

  * Software
  - WhisperBack: upgrade to 1.3~beta3 (main change:  let the user provide
    optional email address and OpenPGP key).
  - Remove mc.
  - Update haveged backport to 0.9-3~amnesia+lenny1.
  - Update live-boot custom packages (2.0.6-1+tails1.6797e8): fixes bugs
    in persistency and smem-on-shutdown.
  - Update custom htpdate script. Taken from commit d778a6094cb3 in our
    custom Git repository:  fixes setting of date/time.

  * Build system
  - Bugfix: failed builds are now (hopefully) detected.
  - Fix permissions on files in /etc/apt/ that are preserved in the image.
  - Install version 2.0~a21-1 of live-build and live-helper in the image.
    We are too late in the release process to upgrade to current Squeeze
    version (2.0~a29-1).

  * Misc
  - Pidgin/OTR: disable the automatic OTR initiation and OTR requirement.

 -- T(A)ILS developers <amnesia@boum.org>  Wed, 29 Sep 2010 19:23:17 +0200

tails (0.6~1.gbpef2878) UNRELEASED; urgency=low

  ** SNAPSHOT build @ef28782a0bf58004397b5fd303f938cc7d11ddaa **

  * Hardware support
  - Use a 2.6.32 kernel: linux-image-2.6.32-bpo.5-686 (2.6.32-23~bpo50+1)
    from backports.org. This should support far more hardware and
    especially a lot of wireless adapters.
  - Add firmware for RTL8192 wireless adapters.
  - Enable power management on all wireless interfaces on boot.

  * Software
  - Install inkscape.
  - Install poedit.
  - Install gfshare and ssss: two complementary implementations
    of Shamir's Secret Sharing.
  - Install tor-geoipdb.
  - Remove dialog, mc and xterm.

  * Iceweasel
  - Set extensions.torbutton.spoof_english to its default true value
    in order to workaround a security issue:
    https://amnesia.boum.org/security/Iceweasel_exposes_a_rare_User-Agent/

  * Monkeysphere
  - Install the Iceweasel extension.
  - Use a hkps:// keyserver.

  * GnuPG
  - Install gnupg from backports.org so that hkps:// is supported.
  - Use a hkps:// keyserver.
  - Proxy traffic via polipo.
  - Prefer up-to-date digests and ciphers.

  * Vidalia: rebased our custom package against 0.2.10.

  * Build system
  - Built images are now named like this:
    tails-i386-lenny-0.5-20100925.iso
  - Use live-helper support for isohybrid options instead of doing the
    conversion ourselves. The default binary image type we build is now
    iso-hybrid.
  - Remove .deb built by m-a after they have been installed.
  - Setup custom GConf settings at build time rather than at boot time.
  - Move $HOME files to /etc/skel and let adduser deal with permissions.
  - Convert to live-boot / live-config / live-build 2.x branches.
  - Replaced our custom live-initramfs with a custom live-boot package;
    included version is 2.0.5-1+tails2.6797e8 from our Git repository:
    git clone git://git.immerda.ch/tails_live-boot.git
  - Install live-config* from the live-snapshots Lenny repository.
    Rationale: live-config binary packages differ depending on the target
    distribution, so that using Squeeze's live-config does not produce
    fully-working Lenny images.
  - Rename custom scripts, packages lists and syslinux menu entries from
    the amnesia-* namespace to the tails-* one.

  * HTP
  - Use (authenticated) HTP instead of NTP.
  - The htpdate script that is used comes from commit 43f5f83c0 in our
    custom repository:  git://git.immerda.ch/tails_htp.git
  - Start Tor and Vidalia only once HTP is done.

  * Misc
  - Fix IPv6 firewall restore file. It was previously not used at all.
  - Use ftp.us.debian.org instead of the buggy GeoIP-powered
    cdn.debian.net.
  - Gedit: don't autocreate backup copies.
  - Build images with syslinux>=4.01 that has better isohybrid support.
  - amnesia-security-check: got rid of the dependency on File::Slurp.
  - Take into account the migration of backports.org to backports.debian.org.
  - Make GnuPG key import errors fatal on boot.
  - Warn the user when T(A)ILS is running inside a virtual machine.
  - DNS cache: forget automapped .onion:s on Tor restart.

  * Documentation: imported Incognito's walkthrough, converted to
    Markdown, started the needed adaptation work.

 -- T(A)ILS developers <amnesia@boum.org>  Sun, 26 Sep 2010 11:06:50 +0200

tails (0.5) unstable; urgency=low

  * The project has merged efforts with Incognito.
    It is now to be called "The (Amnesic) Incognito Live System".
    In short: T(A)ILS.

  * Community
  - Created the amnesia-news mailing-list.
  - Added a forum to the website.
  - Created a chatroom on IRC: #tails on irc.oftc.net

  * Fixed bugs
  - Workaround nasty NetworkManager vs. Tor bug that often
    prevented the system to connect to the Tor network: restart Tor and Vidalia
    when a network interface goes up.
  - onBoard now autodetects the keyboard layout... at least once some
    keys have been pressed.
  - New windows don't open in background anymore, thanks to
    a patched Metacity.
  - Memory wiping at shutdown is now lightning fast, and does not prevent
    the computer to halt anymore.
  - GNOME panel icons are right-aligned again.
  - Fixed permissions on APT config files.
  - Repaired mouse integration when running inside VirtualBox.

  * Iceweasel
  - Torbutton: redirect to Scroogle when presented a Google captcha.
  - Revamped bookmarks
      . moved T(A)ILS own website to the personal toolbar
      . moved webmail links (that are expected to be more than 3 soon)
        to a dedicated folder.
  - Don't show AdBlock Plus icon in the toolbar.
  - Adblock Plus: updated patterns, configured to only update subscriptions
    once a year. Which means never, hopefully, as users do update their
    Live system on a regular basis, don't they?

  * Vidalia: rebased our custom package against 0.2.8.
  
  * Claws Mail
  - Install Claws Mail from backports.org to use the X.509 CA
    certificates provided by Debian.
  - Enable PGP modules with basic configuration:
      . Automatically check signatures.
      . Use gpg-agent to manage passwords.
      . Display warning on start-up if GnuPG doesn't work.
  - Set the IO timeout to 120s (i.e. the double of the default 60s).
  
  * Pidgin
  - Automatically connect to irc.oftc.net with a randomized nickname,
    so as not to advertize the use of T(A)ILS; this nickname is made of:
     . a random firstname picked from the 2000 most registered by the U.S.
       social security administration in the 70s;
     . two random digits.
    Good old irc.indymedia.org is still configured - with same nickname -
    but is not enabled by default anymore.
  - Disabled MSN support, that is far too often affected by security flaws.

  * Build $HOME programmatically
  - Migrated all GConf settings, including the GNOME panel configuration,
    to XML files that are loaded at boot time.
  - Configure iceweasel profile skeleton in /etc/iceweasel.
    A brand new profile is setup from this skeleton once iceweasel is
    started after boot.
      . build sqlite files at build time from plain SQL.
      . FireGPG: hard-code current firegpg version at build time to prevent
        the extension to think it was just updated.
      . stop shipping binary NSS files. These were here only to
        install CaCert's certificate, that is actually shipped by Debian's
        patched libnss.
  
  * Build system
  - Updated Debian Live snapshots APT repository URL.
  - Purge all devel packages at the end of the chroot configuration.
  - Make sure the hook that fixes permissions runs last.
  - Remove unwanted Iceweasel search plugins at build time.
  
  * Misc
  - Added a progress bar for boot time file readahead.
  - Readahead more (~37MB) stuff in foreground at boot time.
  - Make the APT pinning persist in the Live image.
  - localepurge: keep locales for all supported languages,
    don't bother when installing new packages.
  - Removed syslinux help menu: these help pages are either buggy or
    not understandable by non-geeks.
  - Fixed Windows autorun.
  - Disable a few live-initramfs scripts to improve boot time.
  - Firewall: forbid any IPv6 communication with the outside.
  - Virtualization support: install open-vm-tools.
  - WhisperBack: updated to 1.2.1, add a random bug ID to the sent
    mail subject.
  - Prompt for CD removal on shutdown, not for USB device.

  * live-initramfs: new package built from our Git (e2890a04ff) repository.
  - Merged upstream changes up to 1.177.2-1.
  - New noprompt=usb feature.
  - Fix buggy memory wiping and shutdown.
  - Really reboot when asked, rather than shutting down the system.

  * onBoard
  - Upgraded to a new custom, patched package (0.93.0-0ubuntu4~amnesia1).
  - Added an entry in the Applications menu.
  
  * Software
  - Install vim-nox with basic configuration
  - Install pwgen
  - Install monkeysphere and msva-perl
  - Replaced randomsound with haveged as an additional source of entropy.

  * Hardware support
  - Build ralink rt2570 wifi modules.
  - Build rt2860 wifi modules from Squeeze. This supports the RT2860
    wireless adapter, found particularly in the ASUS EeePC model 901
    and above.
  - Build broadcom-sta-source wifi modules.
  - Bugfix: cpufreq modules were not properly added to /etc/modules.
  - Use 800x600 mode on boot rather than 1024x768 for compatibility
    with smaller displays.

 -- amnesia <amnesia@boum.org>  Fri, 30 Apr 2010 16:14:13 +0200

amnesia (0.4.2) unstable; urgency=low

  New release, mainly aimed at fixing live-initramfs security issue
  (Debian bug #568750), with an additional set of small enhancements as
  a bonus.

  * live-initramfs: new custom package built from our own live-initramfs
    Git repository (commit 8b96e5a6cf8abc)
  - based on new 1.173.1-1 upstream release
  - fixed live-media=removable behaviour so that filesystem images found
    on non-removable storage are really never used (Debian bug #568750)

  * Vidalia: bring back our UI customizations (0.2.7-1~lenny+amnesia1)

  * APT: consistently use the GeoIP-powered cdn.debian.net

  * Software: make room so that {alpha, future} Squeeze images fit on
    700MB CD-ROM
  - only install OpenOffice.org's calc, draw, impress, math and writer
    components
  - removed OpenOffice.org's English hyphenation and thesaurus
  - removed hunspell, wonder why it was ever added

  * Boot
  - explicitly disable persistence, better safe than sorry
  - removed compulsory 15s timeout, live-initramfs knows how to wait for
    the Live media to be ready

  * Build system: don't cache rootfs anymore

 -- amnesia <amnesia@boum.org>  Sun, 07 Feb 2010 18:28:16 +0100

amnesia (0.4.1) unstable; urgency=low

  * Brown paper bag bugfix release: have amnesia-security-check use
    entries publication time, rather than update time... else tagging
    a security issue as fixed, after releasing a new version, make this
    issue be announced to every user of this new, fixed version.

 -- amnesia <amnesia@boum.org>  Sat, 06 Feb 2010 03:58:41 +0100

amnesia (0.4) unstable; urgency=low

  * We now only build and ship "Hybrid" ISO images, which can be either
    burnt on CD-ROM or dd'd to a USB stick or hard disk.

  * l10n: we now build and ship multilingual images; initially supported
    (or rather wanna-be-supported) languages are: ar, zh, de, en, fr, it,
    pt, es
  - install Iceweasel's and OpenOffice.org's l10n packages for every
    supported language
  - stop installing localized help for OpenOffice.org, we can't afford it
    for enough languages
  - when possible, Iceweasel's homepage and default search engine are localized
  - added Iceweasel's "any language" Scroogle SSL search engine
  - when the documentation icon is clicked, display the local wiki in
    currently used language, if available
  - the Nautilus wipe script is now translatable
  - added gnome-keyboard-applet to the Gnome panel

  * software
  - replaced Icedove with claws mail, in a bit rough way; see
    https://amnesia.boum.org/todo/replace_icedove_with_claws/ for best
    practices and configuration advices
  - virtual keyboard: install onBoard instead of kvkbd
  - Tor controller: install Vidalia instead of TorK
  - install only chosen parts of Gnome, rather than gnome-desktop-environment
  - do not install xdialog, which is unused and not in Squeeze
  - stop installing grub as it breaks Squeeze builds (see Debian bug #467620)
  - install live-helper from snapshots repository into the Live image

  * Iceweasel
  - do not install the NoScript extension anymore: it is not strictly
    necessary but bloodily annoying

  * Provide WhisperBack 1.2 for anonymous, GnuPG-encrypted bug reporting.
  - added dependency on python-gnutls
  - install the SMTP hidden relay's certificate

  * amnesia-security-check: new program that tells users that the amnesia
    version they are running is affected by security flaws, and which ones
    they are; this program is run at Gnome session startup, after sleeping
    2 minutes to let Tor a chance to initialize.
    Technical details:
  - Perl
  - uses the Desktop Notifications framework
  - fetches the security atom feed from the wiki
  - verifies the server certificate against its known CA
  - tries fetching the localized feed; if it fails, fetch the default
    (English) feed

  * live-initramfs: new custom package built from our own live-initramfs
    Git repository (commit 40e957c4b89099e06421)
  - at shutdown time, ask the user to unplug the CD / USB stick, then run
    smem, wait for it to finish, then attempt to immediately halt

  * build system
  - bumped dependency on live-helper to >= 2.0a6 and adapted our config
  - generate hybrid ISO images by default, when installed syslinux is
    recent enough
  - stop trying to support building several images in a row, it is still
    broken and less needed now that we ship hybrid ISO images
  - scripts/config: specify distribution when initializing defaults
  - updated Debian Live APT repository's signing key

  * PowerPC
  - disable virtualbox packages installing and module building on !i386
    && !amd64, as PowerPC is not a supported guest architecture
  - built and imported tor_0.2.1.20-1~~lenny+1_powerpc.deb

  * Squeeze
  - rough beginnings of a scratch Squeeze branch, currently unsupported
  - install gobby-infinote

  * misc
  - updated GnuPG key with up-to-date signatures
  - more improvements on boot time from CD
  - enhanced the wipe in Nautilus UI (now asks for confirmation and
    reports success or failure)
  - removed the "restart Tor" launcher from the Gnome panel

 -- amnesia <amnesia@boum.org>  Fri, 05 Feb 2010 22:28:04 +0100

amnesia (0.3) unstable; urgency=low

  * software: removed openvpn, added
  - Audacity
  - cups
  - Git
  - Gobby
  - GParted
  - lvm2 (with disabled initscript as it slows-down too much the boot in certain
    circumstances)
  - NetworkManager 0.7 (from backports.org) to support non-DHCP networking
  - ntfsprogs
  - randomsound to enhance the kernel's random pool
  * Tor
  - install the latest stable release from deb.torproject.org
  - ifupdown script now uses SIGHUP signal rather than a whole tor
    restart, so that in the middle of it vidalia won't start it's own
    tor
  - configure Gnome proxy to use Tor
  * iceweasel
  - adblockplus: upgraded to 1.0.2
  - adblockplus: subscribe to US and DE EasyList extensions, updated patterns
  - firegpg is now installed from Debian Squeeze rather than manually; current
    version is then 0.7.10
  - firegpg: use better keyserver ... namely pool.sks-keyservers.net
  - added bookmark to Amnesia's own website
  - use a custom "amnesiabranding" extension to localize the default search
    engine and homepage depending on the current locale
  - updated noscript whitelist
  - disable overriden homepage redirect on iceweasel upgrade
  * pidgin
  - nicer default configuration with verified irc.indymedia.org's SSL cert
  - do not parse incoming messages for formatting
  - hide formatting toolbar
  * hardware compatibility
  - b43-fwcutter
  - beginning of support for the ppc architecture
  - load acpi-cpufreq, cpufreq_ondemand and cpufreq_powersave kernel
    modules
  * live-initramfs: custom, updated package based on upstream's 1.157.4-1, built
    from commit b0a4265f9f30bad945da of amnesia's custom live-initramfs Git
    repository
  - securely erases RAM on shutdown using smem
  - fixes the noprompt bug when running from USB
  - disables local swap partitions usage, wrongly enabled by upstream
  * fully support for running as a guest system in VirtualBox
  - install guest utils and X11 drivers
  - build virtualbox-ose kernel modules at image build time
  * documentation
  - new (translatable) wiki, using ikiwiki, with integrated bugs and todo
    tracking system a static version of the wiki is included in generated
    images and linked from the Desktop
  * build system
  - adapt for live-helper 2.0, and depend on it
  - get amnesia version from debian/changelog
  - include the full version in ISO volume name
  - save .list, .packages and .buildlog
  - scripts/clean: cleanup any created dir in binary_local-includes
  - updated Debian Live snapshot packages repository URL and signing key
  - remove duplicated apt/preferences file, the live-helper bug has been
    fixed
  * l10n: beginning of support for --language=en
  * misc
  - improved boot time on CD by ordering files in the squashfs in the order they
    are used during boot
  - added a amnesia-version script to built images, that outputs the current
    image's version
  - added a amnesia-debug script that prepares a tarball with information that
    could be useful for developpers
  - updated Amnesia GnuPG key to a new 4096R one
  - set time with NTP when a network interface is brought up
  - import amnesia's GnuPG pubkey into the live session user's keyring
  - do not ask DHCP for a specific hostname
  - install localepurge, only keep en, fr, de and es locales, which reduces the
    generated images' size by 100MB
  - added a hook to replace /sbin/swapon with a script that only runs
    /bin/true
  - moved networking hooks responsibility from ifupdown to NetworkManager

 -- amnesia <amnesia@boum.org>  Thu, 26 Nov 2009 11:17:08 +0100

amnesia (0.2) unstable; urgency=low

  * imported /home/amnesia, then:
  - more user-friendly shell, umask 077
  - updated panel, added launcher to restart Tor
  - mv $HOME/bin/* /usr/local/bin/
  - removed metacity sessions
  - removed gstreamer's registry, better keep this dynamically updated
  - rm .qt/qt_plugins_3.3rc, better keep this dynamically updated
  - removed .gnome/gnome-vfs/.trash_entry_cache
  - removed kconf_update log
  - removed and excluded Epiphany configuration (not installed)
  - cleanup .kde
  * iceweasel
  - enable caching in RAM
  - explicitly disable ssl v2, and enable ssl v3 + tls
  - removed prefs for the non-installed webdeveloper
  - removed the SSL Blacklist extension (not so useful, licensing issues)
  - deep profile directory cleanup
  - extensions cleanup: prefer Debian-packaged ones, cleanly reinstalled
    AddBlock Plus and CS Lite to allow upgrading them
  - updated pluginreg.dat and localstore.rdf
  - moved some settings to user.js
  - made cookie/JavaScript whitelists more consistent
  - force httpS on whitelisted sites
  - NoScript: marked google and gmail as untrusted
  - some user interface tweaks, mainly for NoScript
  - FireGPG: disable the buggy auto-detection feature, the link to firegpg's
    homepage in generated pgp messages and the GMail interface (which won't
    work without JavaScript anyway)
  - updated blocklist.xml
  - removed and excluded a bunch of files in the profile directory
  * icedove: clean the profile directory up just like we did for iceweasel
  * software: install msmtp and mutt
  * home-refresh
  - use rsync rather than tar
  * documentation
  - various fixes
  - reviewed pidgin-otr security (see TODO)
  * build system
  - stop calling home-refresh in lh_build
  - include home-refresh in generated images
  - gitignore update
  - fix permissions on local includes at build time
  - updated scripts/{build,clean} wrt. new $HOME handling
  - scripts/{build,config}: stop guessing BASEDIR, we must be run from
    the root of the source directory anyway
  - stop storing /etc/amnesia/version in Git, delete it at clean time
  * release
  - converted Changelog to the Debian format and location, updated
    build scripts accordingly
  - added a README symlink at the root of the source directory
  - basic debian/ directory (not working for building packages yet,
    but at least we can now use git-dch)
  - added debian/gbp.conf with our custom options for git-dch
  - config/amnesia: introduce new $AMNESIA_DEV_* variables to be used
    by developpers' scripts
  - added ./release script: a wrapper around git-dch, git-commit and git-tag

 -- amnesia <amnesia@boum.org>  Tue, 23 Jun 2009 14:42:03 +0200

amnesia (0.1) UNRELEASED; urgency=low

  * Forked Privatix 9.03.15, by Markus Mandalka:
  http://mandalka.name/privatix/index.html.en
  Everything has since been rewritten or so heavily changed that nothing
  remains from the original code... apart of a bunch of Gnome settings.
  * hardware support:
  - install a bunch of non-free wifi firmwares
  - install xsane and add the live user to the scanner group
  - install aircrack-ng
  - install xserver-xorg-video-geode on i386 (eCafe support)
  - install xserver-xorg-video-all
  - install firmware-linux from backports.org
  - install system-config-printer
  - added instructions in README.eCAFE to support the Hercules eCAFE EC-800
    netbook
  * APT:
  - configure pinning to support installing chosen packages from
    squeeze; the APT source for testing is hardcoded in chroot_sources/,
    since there is no way to use $LH_CHROOT_MIRROR in chroot_local-hooks
  - give backports.org priority 200, so that we track upgrades of packages
    installed from there
  * release: include the Changelog and TODO in the generated images,
  in the   /usr/share/doc/amnesia/ directory
  * software: install gnomebaker when building Gnome-based live OS, to
  easily clone myself when running from CD
  * build system
  - build i386 images when the build host is amd64
  - added a version file: /etc/amnesia/version
  - use snapshot live-* packages inside the images
  - setup timezone depending on the chosen build locale
  - rely on standard live-initramfs adduser to do our user setup
    (including sudo vs. Gnome/KDE, etc.)
  - stop "supporting" KDE
  - allow building several images at once
  - migrated most of lh_config invocations to scripts/config
  - append "noprompt" so that halting/rebooting work with splashy
  - moved our own variables to config/amnesia, using the namespace
    $AMNESIA_*
  * iceweasel
  - default search engine is now Scroogle SSL, configured to search pages
    in French language; the English one is also installed
  - never ask to save passwords or forms content
  - configured the torbutton extension to use polipo
  - installed the CACert root certificate
  - installed the SSL Blacklist extension and the blacklist data
  - installed the FireGPG extension
  - installed the CS Lite extension
  - installed the NoScript extension
  - NoScript, CS Lite: replaced the default whitelists with a list of
    trusted, non-commercial Internet Service Providers
  - configure extensions (add to prefs.js):
    user_pref("extensions.torbutton.startup", true);
    user_pref("extensions.torbutton.startup_state", 1);
    user_pref("extensions.torbutton.tor_enabled", true);
    user_pref("noscript.notify.hide", true);
    user_pref("capability.policy.maonoscript.sites", "about:
      about:blank about:certerror about:config about:credits
      about:neterror about:plugins about:privatebrowsing
      about:sessionrestore chrome: resource:");
    user_pref("extensions.firegpg.no_updates", true);
  - install the NoScript plugin from Debian squeeze
  - delete urlclassifier3.sqlite on $HOME refresh: as we disabled
    "safebrowsing", this huge file is of no use
  - torbutton: install newer version from Squeeze
  * linux: removed non-686 kernel flavours when building i386 images
  * compatibility: append "live-media=removable live-media-timeout=15", to
    prevent blindly booting another debian-live installed on the hard disk
  * software: added
  - gnome-app-install
  - iwconfig
  - cryptkeeper: Gnome system tray applet to encrypt files with EncFS
  - kvkbd: virtual keyboard (installed from backports.org)
  - sshfs (and added live user to the fuse group)
  - less, secure-delete, wipe, seahorse, sshfs, ntfs-3g
  - scribus
  * Tor
  - enable the transparent proxy, the DNS resolver, and the control port
  - save authentication cookie to /tmp/control_auth_cookie, so that the
    live user can use Tork and co.
  - autostart Tork with Gnome
  - Tork: installed, disabled most notifications and startup tips
  - added a restart tor hook to if-up.d (used by Network Manager as well),
    so that Tor does work immediately even if the network cable was
    plugged late in/after the boot process
  * $HOME
  - added a nautilus-script to wipe files and directories
  - bash with working completion for the live user
  * polipo: install and configure this HTTP proxy to forward requests
  through Tor
  * DNS: install and configure pdnsd to forward any DNS request through
  the Tor resolver
  * firewall: force every outgoing TCP connection through the Tor
  transparent proxy, discard any outgoing UDP connection
  * misc
  - set syslinux timeout to 4 seconds
  - use splashy for more user-friendly boot/halt sequences

 -- amnesia <amnesia@boum.org>  Sat, 20 Jun 2009 21:09:15 +0200<|MERGE_RESOLUTION|>--- conflicted
+++ resolved
@@ -1,16 +1,14 @@
-<<<<<<< HEAD
 tails (3.17) UNRELEASED; urgency=medium
 
   * Dummy entry for next release.
 
  -- intrigeri <intrigeri@debian.org>  Sat, 23 Mar 2019 11:32:48 +0000
-=======
+
 tails (3.14) UNRELEASED; urgency=medium
 
   * Dummy entry for next release.
 
  -- anonym <anonym@riseup.net>  Mon, 06 May 2019 17:14:46 +0200
->>>>>>> 190b9681
 
 tails (3.13.2) unstable; urgency=medium
 
