--- conflicted
+++ resolved
@@ -4,15 +4,12 @@
 
  -- Tails developers <tails@boum.org>  Fri, 27 Mar 2020 18:59:04 +0100
 
-<<<<<<< HEAD
-=======
 tails (4.9) UNRELEASED; urgency=medium
 
   * Dummy entry for next release.
 
  -- anonym <anonym@riseup.net>  Wed, 01 Jul 2020 11:05:21 +0200
 
->>>>>>> 7b447b1d
 tails (4.8) unstable; urgency=medium
 
   * Major changes
@@ -92,7 +89,6 @@
     - Test suite: fix --image-bumping-mode.
 
  -- Tails developers <tails@boum.org>  Mon, 29 Jun 2020 16:02:18 +0200
->>>>>>> stable
 
 tails (4.7) unstable; urgency=medium
 
