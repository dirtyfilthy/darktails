--- conflicted
+++ resolved
@@ -1,18 +1,14 @@
-<<<<<<< HEAD
 tails (1.0) unstable; urgency=medium
 
   * Dummy entry for next release.
 
  -- Tails developers <tails@boum.org>  Tue, 11 Mar 2014 17:14:58 +0100
 
-tails (0.23~rc1) unstable; urgency=medium
-=======
 tails (0.23) unstable; urgency=medium
 
   * Security fixes
     - Upgrade the web browser to 24.4.0esr-0+tails1~bpo60+1
       (Firefox 24.4.0esr + Iceweasel patches + Torbrowser patches).
->>>>>>> e7dcc4ea
 
   * Major new features
     - Spoof the network interfaces' MAC address by default (Closes: #5421),
