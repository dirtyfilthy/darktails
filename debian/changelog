<<<<<<< HEAD
tails (4.15) UNRELEASED; urgency=medium

  * Dummy entry for next release.

 -- anonym <anonym@riseup.net>  Tue, 15 Sep 2020 12:17:44 +0200

tails (4.11) UNRELEASED; urgency=medium

  * Dummy entry for next release.

 -- intrigeri <intrigeri@debian.org>  Tue, 08 Sep 2020 07:46:26 +0000

tails (4.11~rc1) unstable; urgency=medium
=======
tails (4.11) unstable; urgency=medium
>>>>>>> e38ef2ee

  * Security fixes
    - Upgrade Linux kernel to 5.7.0-3 at 5.7.17-1 (#17895).
    - Upgrade Tor Browser to 10.0 (#17933).
    - Upgrade Thunderbird to 68.12.0-1~deb10u1.
    - Upgrade xorg-server to 1.20.4-1+deb10u1.
    - Upgrade openexr to 2.2.1-4.1+deb10u1.
    - Upgrade bind9 to 9.11.5.P4+dfsg-5.1+deb10u2.
    - Upgrade ghostscript to 9.27~dfsg-2+deb10u4.
    - Upgrade libzmq5 to 4.3.1-4+deb10u2.

  * Minor improvements and updates
    - Upgrade Electrum to 4.0.2-2.

  * Tor Browser 10.0 (tails/tails!189)

    Commits:
      - Tor Browser: patch in prefs changes introduced in 10.0-build3.
      - Test suite: make scenario titles consistently not end with period
      - Unsafe Browser: adjust disabling add-ons to Tor Browser 10
      - Unsafe Browser: add missing escaping
      - Upgrade Tor Browser to 10.0-build2 (refs: #17933).
      - Rename, refactor, reorganize.
      - Tor Browser: use new trick to avoid mandatory extension signing.
      - Upgrade Tor Browser to 10.0a7.

  * Test suite: use versioned python2 interpreter for otr-bot.py (tails/tails!186)

    Commits:
      - Test suite: use versioned python2 interpreter for otr-bot.py

  * Test suite: switch to virtio transport for the remote shell (tails/tails!185)

    Closes issues:
      - Improve the remote shell's performance by switching to a virtio channel
        (tails/tails#11888)

    Commits:
      - Test suite: make SocketReadTimeout inherit from RuntimeError
      - Lint.
      - Test suite: use factorized way to get and update the domain's XML definition
      - Fix Layout/EmptyLineAfterGuardClause Rubocop regression
      - Fix Style/StringLiterals Rubocop regression
      - Fix Naming/HeredocDelimiterNaming Rubocop regression
      - Rubocop: fix a Security/JSONLoad regression
      - tails-autotest-remote-shell: lint
      - tails-autotest-remote-shell: remove unused import
      - Remote shell: improve warning.
      - Test suite: log whenever remote_shell_is_up?() returns false.
      - Remote shell: use timed read() for virtio channel.
      - Remote shell: switch from serial to virtio transport (refs: #11888).

  * Release process: generate UDFs to non-final releases from any supported
    previous version (tails/tails!178)

    Closes issues:
      - UDF generation is broken for release candidates (tails/tails#17921)

    Commits:
      - Don't generate UDFs on the stable channel to point to a release candidate
      - Release process: generate UDFs to non-final releases from any supported
        previous version

  * Don't override Debian's system-wide Thunderbird configuration (tails/tails!177)

    Commits:
      - Adding comment explaining extensions.update.enabled Thunderbird pref (Refs:
        #16021)
      - Removing network.protocol-handler.app.http[s] Thunderbird preferences (Refs:
        #16021)
      - Removing intl.locale.requested Thunderbird preference (Refs: #16021)
      - Changing header in Thunderbird's prefs file indicating they are Tails' prefs
        (Refs: #16021)
      - aa_tails.js: Removing repeated thunderbird preferences
      - Moving local included thunderbird config to not overwrite debian default (Will-
        fix: #16021)

  * Clarify phrasing of KeePassXC database renaming dialog (tails/tails!175)

    Commits:
      - Explicit (#17286)
      - Explain that the change came from KeePassXC (#17286)

  * Test Thunderbird with local email server on Jenkins (tails/tails!172)

    Closes issues:
      - Checking credentials in Thunderbird autoconfig wizard sometimes fails in the
        test suite (tails/tails#11890)
      - Run our own email (IMAP/POP3/SMTP) server for automated tests run on lizard
        (tails/tails#12277)

    Commits:
      - Test suite: fix Rubocop offenses
      - Lint.
      - Test suite: add debug logging so we can tell whether we're installing the
        hosts' email server's snakeoil certificate
      - Test suite: add missing newline.
      - Test suite: set promiscuous trust for the certificate we import.
      - Test suite: import isotesters' snakoil SSL cert into Thunderbird.
      - Test suite: complete the switch from Icedove to Thunderbird namespace in
        configuration (refs: #12277)

  * Chutney docs and logging (tails/tails!167)

    Commits:
      - Test suite: improve logging message for initial Chutney cleanup.
      - Test suite: also log when Chutney is up and running.
      - Test suite: make Chutney logging visible without debug formatter.
      - Test suite: document our usage of Chutney (refs: #17801).

  * Install python3-trezor from buster-backports (tails/tails!165)

    Commits:
      - Install trezor packages from buster-backports

  * Fix “return to Greeter when clicking the Start Tails button” on Intel+AMD dual-
    GPU systems (tails/tails!163)

    Commits:
      - tails-unblock-network: skip most graphics-related devices when triggering udev

  * Round the download size in "Upgrade available" dialog (tails/tails!162)

    Commits:
      - Rounds the size of numbers displayed in stderr if is not possible to do an
        incremental upgrade because there is no free memory or disk space available
      - Round the download size in Upgrade available IUK dialog

  * Save KeePassXC database in persistent directory (tails/tails!161)

    Commits:
      - Adjust end-user documentation for new default KeePassXC database filename
      - Open Passwords.kdbx by default (#17286)
      - Install KeePassXC 2.5.4 from buster-backports (#17286)

  * Support audio on recent Intel platforms: Comet Lake, Whiskey Lake, etc.
    (tails/tails!157)

    Commits:
      - auto/build: enable the pipefail option
      - Add Intel SOF Firmware and Topology binaries as a submodule and install them
      - build-tails: give our build scripts access to submodules' refs
      - Make code fail hard if it becomes obsolete

  * "Synchronizing the system's clock" notification: hidden → onion services
    (tails/tails!156)

    Commits:
      - update hidden to onion services
        (https://gitlab.tails.boum.org/tails/tails/-/issues/15354)

  * Drop obsolete workaround for python3-qdarkstyle, fixing devel FTBFS
    (tails/tails!154)

    Commits:
      - Drop now unneeded APT pinning on helpdev and python3-qdarkstyle
      - Revert "Avoid installing python3-qdarkstyle by default"

  * Build the changelog from GitLab MRs rather than from Git commits
    (tails/tails!153)

    Commits:
      - generate-changelog: only list merged MRs
      - Changelog generation: support preparing a non-final (alpha, beta, RC) release
      - Update comment
      - Release process: update obsolete reference to Stretch
      - Release process: use HTTPS URIs
      - Remove obsolete "release" script
      - RM doc: drop obsolete process hack around painful changelog generation
      - Release process and release notes checklist: switch to automated changelog
        generation
      - changelog.jinja2: add newlines for nicer formatting if rendered as Markdown
      - generate-changelog: skip merge commits
      - Add PoC script that generates a changelog from GitLab MRs

  * Include "initially installed Tails version" info in WhisperBack reports
    (tails/tails!152)

    Commits:
      - Include "initially installed Tails version" in WhisperBack reports
      - Reorder debugging info: keep persistence-related info together

  * try_for() timeout is not honored (tails/tails!151)

    Closes issues:
      - Test suite: try_for timeout is not honored (tails/tails#17822)

    Commits:
      - Revert "Revert "Test suite: revert exception handling change in try_for""

  * Enable persistence for all Greeter settings (tails/tails!149)

    Commits:
      - Test suite: make sure Greeter settings are default when they should.
      - Test suite: add scenario testing persistent Greeter options (refs: #17136).
      - Test suite: support entering sudo/persistent password in German.
      - Test suite: simplify.
      - Test suite: refactor.
      - Test suite: restore $language after reboot during the same scenario.
      - Test suite: consistently wait for notifications after logging in.
      - Greeter: Explain in a comment why we need this ugly workaround
      - Greeter: expand persistence support to all settings.

  * Tor browser 10.0.x based on ESR78 (tails/tails!148)

    Commits:
      - Automate Tor Browser import branch name generation.
      - Tor Browser: disable update checks via Enterprise Policy mechanism.
      - Revert "Tor Browser: disable the update check with a hack."
      - Upgrade Tor Browser to 10.0a6.
      - Tor Browser: disable the update check with a hack.
      - Test Suite: bump image.
      - Test Suite: bump UnsafeBrowserStartPage.fa.png.
      - Unsafe Browser: enable userChrome.css.
      - Unsafe Browser: Fix pref → user_pref error.
      - Tor Browser: drop userChrome.css.
      - Unsafe Browsesr: make DNS resolution work.
      - Revert "Tor Browser: remove leftover .orig."
      - Revert "Tor Browser: delete all Namecoin stuff."
      - Revert "Tor Browser: temporarily disable all non-en_US locales."
      - Tor Browser: refresh extension hacks patches.
      - Upgrade Tor Browser to 10.0a5-build2.
      - Move variables.
      - Don't ignore grep failure.
      - Tor Browser: delete all Namecoin stuff.
      - Tor Browser: use the bundled libstdc++.so.6.
      - Tor Browser: remove leftover .orig.
      - Tor Browser: temporarily disable all non-en_US locales.
      - Upgrade Tor Browser to 10.x nightly build as of 2020-08-13.
      - Tor Browser: naming scheme for nightly builds has changed.

  * Hide broken "Turn on Wi-Fi Hotspot" feature in GNOME Wi-Fi settings
    (tails/tails!147)

    Commits:
      - Hide broken "Turn on Wi-Fi Hotspot" feature in GNOME Wi-Fi settings (#17887)

  * Upgrade Linux to 5.7.17-1, adjust for updated Electrum dependencies, support
    older TREZOR firmware (tails/tails!142)

    Commits:
      - Avoid installing python3-qdarkstyle by default
      - Install python3-hid, to support the HID version of TREZOR
      - Install python3-qdarkstyle from Bullseye: Electrum now depends on it (#17904)
      - Upgrade Linux to 5.7.0-3, currently at version 5.7.17-1 (#17895)
      - Revert "Install python3-cryptography, otherwise Electrum 4.0.2-0.1 won't start"
      - Install python3-construct from buster-backports: python3-trezor needs it
        (#17904)

  * Fix sorting Intel GPUs last in the "Error starting GDM" message
    (tails/tails!141)

    Closes issues:
      - Multiple GPUs are not sorted in the intended order in the "Error starting GDM"
        message (tails/tails#17903)

    Commits:
      - Fix sorting Intel GPUs last in the "Error starting GDM" message (#17903)

  * Include information about the contents of the system partition in WhisperBack
    reports (tails/tails!140)

    Commits:
      - tails-debugging-info: include information about the contents of the system
        partition
      - tails-debugging-info: add support for commands that need to go through a shell

 -- Tails developers <tails@boum.org>  Mon, 21 Sep 2020 12:03:51 +0200

tails (4.10) unstable; urgency=medium

  * Security fixes
    - Upgrade Tor Browser to 9.5.4-build1 (Closes: #17885).
    - Upgrade Linux kernel to 5.7.0-2 at 5.7.10-1 (Closes: #17841,
      #17834).

  * Bugfixes
    - Make iPhone Tethering work by adding udev rule to disable MAC
      spoofing for it (Closes: #17820).
    - Remove broken Thunderbird protocol selection. This code has been
      a no-op in practice since at least Tails 4.0.  We've decided to
      reject #17276 and investigate what the biggest problems are for
      email in Tails with slow/shitty Internet connections:
      default'ing to IMAP may, or may not, be part of these
      problems (Closes #17276).

  * Minor improvements and updates
    - Upgrade to Tor 0.4.3.6 (Closes: #17835).
    - Upgrade to Electrum 4.0.2 (Closes: #17828).
    - Hide Thunderbird welcome message: it is not relevant in the
      context of Tails.  For example, it feels weird that we would
      encourage users to donate to Thunderbird about as loudly as we
      encourage them to donate to Tails.  Besides, the default message
      is retrieved from the web when Thunderbird starts.  We don't
      need this extra network activity.
    - import-translations: use *_release branches instead of
      *_completed branches. The new *_release branches contain exactly
      what we want, i.e. all reviewed translations from
      Transifex. While the *_completed branches only contain PO files
      for languages that are fully translated (Closes: #16774).

  * Build system
    - Upgrade snapshot of the Debian archive to 2020081601, including
      the 10.5 point release of Debian Buster (Closes: #17790).
    - On Bullseye and newer: use custom, fake, unversioned python
      packages. The unversioned python packages are not shipped in
      Bullseye/sid anymore, and even old versions are not installable
      anymore (Closes: #17858).
    - Import vagrant-libvirt's create_box.sh script. It's not included
      in vagrant-libvirt 0.1.2-1 anymore (Closes: #17872).

  * Test suite
    - Improve robustness for scenario "The Additional Software dpkg
      hook notices when persistence is locked down while installing a
      package".
    - Improve robustness for scenario "Use GNOME Disks to unlock a USB
      drive that has a basic VeraCrypt volume with a keyfile".
    - Improve robustness of cloning a Git repository.
    - Don't hammer resources of the system under test while
      installing/removing packages. I see every such dpkg|grep call
      takes about 0.3 seconds on lizard, i.e. 30% of the 1 second
      default delay between checks, which I suspect is enough to slow
      down the package installation/removal we're exercising.
    - Update expected title of the GitLab page we use
    - Rubocop: target Ruby 2.5 (Buster).

 -- Tails developers <tails@boum.org>  Mon, 24 Aug 2020 13:28:43 +0200

tails (4.9) unstable; urgency=medium

  * Security fixes
    - Upgrade Tor Browser to 9.5.3-build1 (Closes: #17827).
    - Upgrade Thunderbird to 1:68.10.0-1~deb10u1 (DSA-4718).
    - Upgrade Linux to 5.7.0-1 at 5.7.6-1 (Closes: #17786).
    - Upgrade Evolution Data Server to 3.30.5-1+deb10u1 (DSA-4725).
    - Upgrade FFmpeg to 7:4.1.6-1~deb10u1 (DSA-4722).
    - Upgrade ImageMagick to 8:6.9.10.23+dfsg-2.1+deb10u1 (DSA-4712).
    - Upgrade NSS to 2:3.42.1-1+deb10u3 (DSA-4726).
    - Upgrade OpenMPT to 2:3.42.1-1+deb10u3 (DSA-4729).
    - Upgrade WebKitGTK to 2.28.3-2~deb10u1 (DSA-4724).

  * Bugfixes
    - Fix quoting issue triggering problems with some administration
      passwords (Closes: #17792).
    - Fix toram boot option by not starting the tails-shutdown-on-media-removal
      service unit in that case (Closes: #17800).
    - Fix keyboard setting handling in the greeter (Closes: #17794).
    - Make sure log messages can be displayed by Plymouth, which has strict
      limits, and improve parsing in tails-gdm-error-message (Closes: #17533).
    - Upgrade firmware-linux and firmware-nonfree to 20200421-1.

  * Minor improvements and updates
    - Ensure MAC spoofing messages are translated (Closes: #17783).
    - Improve failure handling for MAC spoofing (Closes: #17784).
    - Trigger MAC spoofing "panic" mode when the debug=test_mac_spoof_panic boot
      option is set.
    - Upgrade VirtualBox guest modules to 6.1.12-dfsg-5.

  * Build system
    - Automate post-release GitLab updates, using gitlab-triage (Closes: #17589).
    - Fix a lot of possible problems spotted by ShellCheck, thanks to Paul Wise.
    - Stop installing custom firmware: firmware-realtek 20200421-1 includes it
      (See: #17786, #17323).
    - Update Thunderbird patches (Closes: #6156, #17808).
    - Bump snapshot of the Debian archive to 2020071801 (Closes: #17786).

  * Test suite
    - Add shell-special chars to passwords (See: #17792).
    - Always test the Unsafe Browser in Farsi.
    - Fix support for symlinks (Closes: #17547).
    - Update persistence-setup test suite for a new preset in Welcome Screen
      settings.
    - Drop Thunderbird POP3 test.
    - Make the "the Tor Browser has started" step stricter.
    - Improve error output when the Unsafe Browser fails to start in some locale.

 -- Tails developers <tails@boum.org>  Mon, 27 Jul 2020 09:03:10 +0200

tails (4.8) unstable; urgency=medium

  * Major changes
    - Welcome Screen: after a large refactoring we now can persist
      settings (See: #17136)! Currently it is limited to the newly
      added option that controls whether the Unsafe Browser is allowed
      to start (#17085). In the next major release we'll support all
      options.

  * Security fixes
    - Allow to disable the Unsafe Browser in the Welcome Screen
      (Closes: #17085). The Unsafe Browser can be used by exploits to
      deanonymize the Tails user (for details, see: #15635).
    - Upgrade Tor Browser to 9.5.1-build2 (Closes: 17782).
    - Thunderbird:
      * Upgrade to Thunderbird 68.9.0 (DSA-4702).
      * Disable unsafe MX automatic configuration method (Closes:
        #17277).
      * Disable unsafe MS Exchange automatic configuration method
        (Closes: #17654).
    - Upgrade Linux kernel to linux-image-5.6.0-2 at 5.6.14-2 (Closes:
      #17611, #17620).
    - Upgrade gnutls28-based packages to 3.6.7-4+deb10u4 (DSA-4697).
    - Upgrade intel-microcode to 3.20200609.2~deb10u1 (DSA-4701).

  * Bugfixes
    - Trigger emergency shutdown on resume when the boot device was
      removed while suspended (Closes: #16787).
    - Thunderbird: make searching in messages (Find bar and Find in
      This Message) work again (Closes: #17328).
    - Ensure Mac Spoofing Panic messages will be correctly displayed
      (Closes: #17779). udev may close child processes when a process
      associated with a rule (/etc/udev/rules) terminates so we wait
      for those processes before exiting.
    - Wrap `seahorse-tool --import` so it is handled by `gpg --import`
      (Closes: #17183). This makes importing binary keys via GNOME
      Files integration possible again.

  * Minor improvements and updates
    - Upgrade to tor 0.4.3.5-1 (Closes: #17741).
    - Upgrade LibreOffice to 1:6.1.5-3+deb10u6.
    - Upgrade VirtualBox guest modules to 6.1.10-dfsg-1.
    - Append Unsafe Browser setting to WhisperBack debug info.

  * Build system
    - Upgrade snapshot of the Debian archive to 2020061003, including
      the 10.4 point release of Debian Buster (Closes: #17620).
    - Tor Browser AppArmor profile: update patch to apply on top of
      0.3.2-11 (Closes: #17612)
    - Thunderbird AppArmor profile: update patch to apply on top of
      68.9.0 (Closes: #17769).

  * Test suite
    - Establish a coding standards baseline on our Ruby code base
      using Rubocop (Closes: #17646). This *MASSIVE* change includes
      mainly stylistic fixes and linting but also a few bug fixes,
      some dead code removal and code simplifications/refactorings,
      spelling fixes, improved gherkin and even removal the of
      a few duplicated tests and merging of very similar tests.
    - Improve robustness of navigating the GRUB menu in UEFI mode, and
      consequently drop the @fragile tag on the UEFI boot scenario
      (Closes: #13459).
    - Allow configuring the number of vCPUs given to TailsToaster.
      Based on work done by kytv (♥) on #6729. On powerful hardware
      with many CPUs, Tails boots much faster with >2 vCPUs given to
      TailsToaster.
    - Disable desktop size and clipboard interference between the host
      system and the system under test when using --view.
    - Ensure we run post_snapshot_restore_hook every time it's needed.
    - Fix running with XDG_SESSION_TYPE unset (Closes: #17596).
    - Always test the localized start up page of the Unsafe Browser.
    - Add --keep-chutney option to keep Chutney data, but no
      snapshots, between runs.
    - Revert "Test suite: disable tests about notifications in case of
      MAC spoofing failure (refs: #10774)"
    - Verify that the Unsafe Browser is disabled by default.
    - Test suite: fix --image-bumping-mode.

 -- Tails developers <tails@boum.org>  Mon, 29 Jun 2020 16:02:18 +0200

tails (4.7) unstable; urgency=medium

  * Security fixes
    - Upgrade Tor Browser to 9.5-build2 (Closes: #17710).
    - Upgrade APT to 1.8.2.1 (DSA-4685).
    - Upgrade BIND to 1:9.11.5.P4+dfsg-5.1+deb10u1 (DSA-4689).
    - Upgrade WebKitGTK to 2.28.2-2~deb10u1 (DSA-4681).
    - Upgrade Thunderbird to 1:68.8.0-1~deb10u1 (DSA-4683).

  * Bugfixes
    - Improve Additional Software reliability (Closes: #17278): disable
      periodic APT operations entirely, adjust timeouts, force data
      synchronization, preserve file ownership.
    - Make memory erasure feature compatible with overlayfs (Closes: #15146).
    - Adjust various documentation for the new GitLab-based hosting.

  * Minor improvements and updates
    - Fix title of unlock-veracrypt-volume error dialog in case of incorrect
      password (Closes: #17668).
    - Clean up confusing torrc (Closes: #17706).

  * Build system
    - IUK creation: don't use extreme compression options for the outer
      SquashFS container refs.
    - IUK creation: add support for building several IUKs in parallel locally
      (Closes: #17657).
    - IUK verification: add support for fetching IUKs built in parallel on
      Jenkins (Closes: #17658).
    - Release process: generate UDFs on the alpha channel for previous
      non-final releases (Closes: #17614).
    - Remove aufs-based IUK generation code and doc (Closes: #17489).

  * Test suite
    - Adjust for augmented timeouts in Additional Software.
    - Adjust locale lookup to check several directories.
    - Speed up 'I fill a ... MiB file' step by 1000%.
    - Keep latest test suite screenshot (Closes: #17621).
    - Fix test suite breaking when the user connects to the VM via virt-viewer
      (Closes: #17623).
    - Adjust reference images and titles following the migration to GitLab
      (Closes: #17718, 17719).

 -- Tails developers <tails@boum.org>  Mon, 01 Jun 2020 18:31:41 +0200

tails (4.6) unstable; urgency=medium

  * Security fixes
    - Upgrade Tor Browser to 9.0.10-build2 (Closes: #17660).
    - Upgrade Thunderbird to 1:68.7.0-1~deb10u1 (MFSA-2020-14, DSA-4656).
    - Upgrade Git to 1:2.11.0-3+deb9u3 (DSA-4657, DSA-4659).
    - Upgrade Node.js to 10.19.0~dfsg1-1 (DSA-4669).
    - Upgrade OpenLDAP to 2.4.47+dfsg-3+deb10u2 (DSA-4666).
    - Upgrade OpenSSL to 1.1.1d-0+deb10u3 (DSA-4661).
    - Upgrade ReportLab to 3.5.13-1+deb10u1 (DSA-4663).
    - Upgrade WebKitGTK to 2.26.4-1~deb10u3 (DSA-4658).

  * Bugfixes
    - Switch Japanese input method from Anthy to Mozc (Closes: #16719).
    - Install the libu2f-udev package, for U2F device support.
    - Update our list of 'Favorites' applications (Closes: #16990).

  * Build system
    - lint_po: support locales with "@" in their name, such as ru@petr1708
      (Closes: #17554).
    - perl5lib: declare missing test dependencies (Closes: #17591).
    - iuk: declare missing test dependencies (Closes: #17592).
    - Upgrade to po4a 0.55 for Tails images and Vagrant box (Closes: #17005).

  * Test suite
    - Print disk usage information when the test suite fails with “No
      space left” errors.
    - Ensure no zombie processes are left around, by cleaning subprocesses
      correctly (Closes: #17551).
    - Prevent webrick from becoming a zombie process.
    - Avoid test suite getting stuck due to a zero timeout.
    - Fix obsoletion warnings (Closes: #17552).
    - Add root check and --allow-non-root option (Closes: #17613). Let's
      make it clear running the test suite requires root privileges in
      the general case.

 -- Tails developers <tails@boum.org>  Mon, 04 May 2020 18:43:38 +0200

tails (4.5) unstable; urgency=medium

  * Security fixes
    - Upgrade Tor Browser to 9.0.9-build1 (Closes: #17594).
    - Upgrade BlueZ to 5.50-1.2~deb10u1 (DSA-4647).
    - Upgrade GnuTLS to 3.6.7-4+deb10u3 (DSA-4652).

 -- Tails developers <tails@boum.org>  Mon, 06 Apr 2020 21:51:05 +0200

tails (4.5~rc1) unstable; urgency=medium

  * Major changes
    - Migrate from aufs to overlayfs (Closes: #8415). This change touches
      many components which won't all be listed individually, but some
      highlights are listed below:
      ⋅ Adjust the build system to stop building the aufs kernel module.
      ⋅ Switch the kernel command line from union=aufs to union=overlayfs.
      ⋅ Adjust AppArmor profiles (Closes: #9045, #12112).
      . Adapt chroot-browsers (Closes: #12105).
      ⋅ Drop the aufs Git submodule.
      ⋅ Make memory erasure feature compatible with overlayfs
        (Closes: #15146).
      ⋅ Make Upgrader support and also generate overlayfs-based IUKs by
       default (Closes: #9373).
    - Use GRUB with Secure Boot support for x86_64 (Closes: #6560, #15806).
      This is also a large change, touching many components:
      ⋅ Install grub from bullseye.
      ⋅ Introduce a custom grub configuration file.
      ⋅ Use a custom background image.
      ⋅ Mimick Debian Installer's efi-image build script to handle all
        details in binary local hooks.
      ⋅ Add SYSLINUX in the syslinux bootloader menu, to make it easier to
        troubleshoot GRUB vs. syslinux issues (Closes: #17538).
      ⋅ Upgrader: Adjust to also handle files in EFI/debian when dealing
        with file removals.
      ⋅ Adjust test suite.
    - Migrate test suite from Sikuli to a combination of OpenCV (image
      matching), xdotool (mouse interaction), plus libvirt's send-key
      (keyboard interaction) (Closes: #15460). This is another major
      changes, allowing the test suite to run on Buster-based systems,
      touching various areas of the test suite, among which:
      ⋅ Add workaround for the Greeter when restoring snapshot.
      ⋅ Fix dependencies for Buster.
      ⋅ Replace some Sikuli-based options with some OpenCV-based ones
        (e.g. --retry-find → --image-bumping-mode).
      ⋅ Handle non-English keyboards.
      ⋅ Fix --capture on Buster and above.
      ⋅ Deal with Buster having migrated from avconv to ffmpeg.

  * Security fixes
    - Upgrade ICU to 63.1-6+deb10u1 (DSA-4646).

  * Minor improvements and updates
    - Refactor tails-documentation (Closes: #16903).

  * Build system
    - Freeze APT snapshots for 4.5~rc1.
    - Rakefile: always disable website caching when building from a tag
      (Closes: #17513).
    - Rakefile: fix recommended permissions (libvirt needs +r to share the
      source tree with the Vagrant box).
    - Import persistence-setup.git from its own repository into tails.git
      (Closes: #17526, #6487).
    - IUK: ensure rsync runtime dependency is installed.

  * Test suite
    - Adjust for the aufs → overlayfs migration (Closes: #12106, #17440,
      #17451).
    - run_test_suite: don't print usage on error.
    - run_test_suite: --view/--vnc-server-only are only supported on x11.
    - Optimize checking if file is empty.
    - Speed up some test failures to avoid resource starvation.
    - Check for tcplay dependency.
    - Increase chances chutney starts after unclean shutdown.
    - Make chutney log what it is doing.
    - Make opening Thunderbird's Extensions tab more robust.

 -- Tails developers <tails@boum.org>  Thu, 26 Mar 2020 22:51:35 +0100

tails (4.4.1) unstable; urgency=medium

  * Security fixes
    - Upgrade Tor Browser to 9.0.7-build1 (Closes: #17539).
    - Upgrade tor to 0.4.2.7 (Closes: #17531).
    - Upgrade Thunderbird to 1:68.6.0-1~deb10u1 (MFSA-2020-10, DSA-4642).
    - Upgrade WebKitGTK to 2.26.4-1~deb10u2 (DSA-4641).

  * Build system
    - lint_po: avoid race conditions when checking PO files (Closes: #17359).

 -- Tails developers <tails@boum.org>  Sun, 22 Mar 2020 20:27:47 +0100

tails (4.4) unstable; urgency=medium

  * Security fixes
    - Upgrade Tor Browser to 9.0.6-build2 (MFSA-2020-09).
    - Upgrade Linux kernel to linux-image-5.4.0-4, currently at 5.4.19-1
      (Closes: #17477).
    - Upgrade Thunderbird to 68.5.0-1~deb10u1 (MFSA-2020-07, Closes: #17481).
    - Upgrade cURL to 7.64.0-4+deb10u1 (DSA-4633).
    - Upgrade evince to 3.30.2-3+deb10u1 (DSA-4624).
    - Upgrade Pillow to 5.4.1-2+deb10u1 (DSA-4631).
    - Upgrade ppp to 2.4.7-2+4.1+deb10u1 (DSA-4632).
    - Upgrade WebKitGTK to 2.26.4-1~deb10u1 (DSA-4627).

  * Bugfixes
    - Fix missing firmware for RTL8822BE/RTL8822CE (See: #17323). Use the
      tails-workarounds provided firmwares until the firmware-realtek
      package is updated with the patch by Sjoerd Simons (Debian#935969).
      Note: This might not be sufficient to support those cards.

  * Minor improvements and updates
    - Upgrade dogtail to 0.9.11-6.
    - Upgrade virtualbox to 6.1.4-dfsg-1.

  * Build system
    - Vagrant build box: disable mitigation features for CPU
      vulnerabilities (Closes: #17386). Given the kind of things we do in
      our Vagrant build box, it seems very unlikely that vulnerabilities
      such as Spectre and Meltdown can be exploited in there.  Let's
      reclaim some of the performance cost of the corresponding mitigation
      features.
    - Enable website caching by default, with a way option to disable it
      (Closes: #17439).
    - Key the website cache on debian/changelog too (Closes: #17511).
    - Update APT snapshot of the Debian archive to 2020030101.
    - Add support for the tails-workarounds submodule.

 -- Tails developers <tails@boum.org>  Wed, 11 Mar 2020 10:59:10 +0100

tails (4.3) unstable; urgency=medium

  * Security fixes
    - Upgrade Tor Browser to 9.0.5-build2 (Closes: #17469).
    - Update Linux kernel to linux-image-5.4.0-3-amd64, currently at
      5.4.13-1 (Closes: #17443).
    - Upgrade Thunderbird to 1:68.4.1-1~deb10u1
    - Upgrade WebKitGTK to 2.26.3-1~deb10u1 (DSA-4610).

  * Bugfixes
    - live-persist: don't backup empty configuration files (Closes:
      #17112). In some cases, the previous code would overwrite a
      non-empty backup file with an empty one, making it harder to
      recover from the already painful #10976.
    - create-usb-image-from-iso: Run syslinux within proper chroot
      (Closes: #17179). Previously we ran syslinux from the host,
      which can lead to bugs if its versions differs from the one
      inside the chroot (which is what Tails will use later). Thanks
      to Johan Blåbäck for the patch!
    - Tails Upgrader: Fix progress bar not pulsating and hide useless
      OK button (Closes: #16603).

  * Minor improvements and updates
    - Upgrade tor to 0.4.2.6 (Closes: #17059).
    - Install the trezor package, which adds a command-line (only)
      tool for managing Trezor devices (Closes: #17463). Thanks to
      Pavol Rusnak for the patch!
    - As a consequence of the Linux kernel upgrade we also:
      * Upgrade aufs to 5.4.3 20200127.
      * Install VirtualBox guest tools and kernel modules from sid.

  * Build system
    - Upgrade snapshot of the Debian archive to 2020020302, including
      the 10.3 point release of Debian Buster (Closes: #17458).
    - Add opt-in caching of the wiki (Closes: #15342).
    - Use mksquashfs' -no-exports option even when the fastcomp build
      option is set. "fastcomp" is supposed to only tweak SquashFS
      compression settings, but so far it was also disabling the
      -no-exports option that we set for our release builds.
    - Drop a bunch of packages installed for ikiwiki for various
      (obsoloete) resons:
      * libfile-chdir-perl, libyaml-perl and libxml-simple-perl which
        was needed back when we built our own ikiwiki from Git…  a
        looong time ago.
      * libtext-multimarkdown-perl used multimarkdown ikiwiki which
        its doubtful we ever will use.
      * libhtml-scrubber-perl, libhtml-template-perl,
        libhtml-parser-perl, libyaml-libyaml-perl and liburi-perl
        which are already installed as ikiwiki dependencies.
    - Install libimage-magick-perl instead of the perlmagick
      transitional package.
    - Don't install obsolete dependencies whois and eatmydata.
    - Consistently validate individual build options as we parse them.
      This is consistent with how we handled "fastcomp" already. Only
      compatibility checks between multiple build options really need
      to happen later, once we've parsed all build options.
    - Remove 5 years old transition code
    - Fully provision the Vagrant box every time it starts, and
      partially re-provision it for every build.
    - Behave correctly when disabling a previously set "offline" or
      "vmproxy+extproxy" build option.  Previously, setting one of
      these build options *once* would taint the Vagrant box forever
      with the resulting apt-cacher-ng configuration.
    - Shrink the apt-cacher-ng cache after a successful build too
      (Closes: #17288).
    - Set up infrastructure to retrieve log file from the VM even on
      build failure (Closes: #7749).
    - Always build from a fresh Git clone.
    - Set the permissions that Vagrant needs inside the source tree
      (Closes: #11411, #16607, #17289).

  * Test suite
    - Remove Seahorse key synchronization scenarios. These 2 scenarios
      never pass due to #17169, so currently:
      * They don't teach us anything new → no benefit.
      * Every time a developer looks at test suite results,
        they need to filter out this known problem, which takes time
        and trains us to ignore problems.

 -- Tails developers <tails@boum.org>  Mon, 10 Feb 2020 14:08:59 +0100

tails (4.2.2) unstable; urgency=medium

  * Major changes
    - Upgrade Tor Browser to 9.0.4-build1 (MFSA-2020-03)

  * Bugfixes
    - Avoid the Upgrader proposing to upgrade to the version
      that's already running (Closes: #17425)
    - Avoid 2 minutes delay while rebooting after applying an automatic
      upgrade (Closes: #17026)
    - Make Thunderbird support TLS 1.3 (Closes: #17333)

  * Build system
    - IUK generation: don't make all files in the SquashFS diff
      owned by root, otherwise an upgraded system cannot start
      (Closes: #17422)

 -- Tails developers <tails@boum.org>  Mon, 13 Jan 2020 09:21:51 +0000

tails (4.2) unstable; urgency=medium

  * Major changes
    - Switch to a redesigned upgrade system (Closes: #15281), which:
      - removes the need for manual upgrades caused by lack of disk space
        on the Tails device
      - uses less RAM
    - Bump snapshot of the Debian archive to 2019122802

  * Security fixes
    - Upgrade Tor Browser to 9.0.3 (Closes: #17402)
    - Upgrade Linux to 5.3.15-1 (Closes: #17332)
      and upgrade the aufs module to 5.3-20191223
    - Upgrade Thunderbird to 1:68.3.0-2~deb10u1
    - Upgrade libsasl2 to 2.1.27+dfsg-1+deb10u1
    - Upgrade python3-ecdsa to 0.13-3+deb10u1

  * Bugfixes
    - KeePassXC:
      - Open ~/Persistent/keepassx.kdbx by default again (Closes: #17212)
      - Open the database specified by the user on the command-line, if any
      - Fix database renaming prompt
    - Upgrader:
      - Ensure debugging info lands in the Journal before we refer to it
      - Catch more download errors
    - Upgrade amd64-microcode to 3.20191218.1, which removes firmware
      updates that cause issues

  * Minor improvements and updates
    - Add metadata analysis tools used by SecureDrop (Closes: #17178)
    - Refresh the signing key before checking for available upgrades
      (Closes: #15279)
    - Port the Upgrader and perl5lib to a set of dependencies that are
      faster and have a lower memory footprint (Closes: #17152)
    - Ensure IUKs don't include files of our website if their content
      has not changed (refs: #15290)
    - Zero heap memory at allocation time and at free time (Closes: #17236)

  * Build system
    - Import the Upgrader and perl5lib codebases into tails.git
      (part of #7036)
    - lint_po: ignore pre-existing rply cache file that can cause
      trouble if it's corrupted (Closes: #17359)
    - Move generate-languages-list to auto/scripts
    - import-translations: work around the lack of usable branches
      in Tor's translation.git (Closes: #17279)
    - Build released IUKs on Jenkins and verify that they match
      those built locally by the Release Manager (Closes: #15287)
    - Don't download every localized Tor Browser tarball: instead,
      use the new tarball that includes every langpacks (Closes: #17400)

  * Test suite
    - Adapt for the "one single SquashFS diff" upgrade scheme
    - Chutney: update to upstream 33cbff7fc73aa51a785197c5f4afa5a91d81de9c
      (Closes: #16792)
    - Fix tagging of Chutney exit relays and bridge authorities
    - Tag Chutney clients as such
    - Wait for all Chutney nodes to have bootstrapped before assuming
      the simulated Tor network is ready
    - Don't try to save tor control sockets as artifacts
    - Add a crude script to generate IUKs for our test suite

 -- Tails developers <tails@boum.org>  Mon, 06 Jan 2020 16:25:22 +0000

tails (4.1.1) unstable; urgency=medium

  * Bugfixes
    - Drop all network drivers from the initramfs to shrink its size
      drastically. Going over the 32 MiB mark might be the reason why so
      many Apple machines can't boot 4.1 while they could boot 4.0
      (Closes: #17320).
    - Only allow up to (but excluding) 32 MiB for initramfs accordingly.

  * Minor improvements and updates
    - Fix escape sequence in tails-gdm-failed-to-start.service, to avoid a
      warning message (Closes: #17166).

 -- Tails developers <tails@boum.org>  Sun, 15 Dec 2019 23:51:25 +0100

tails (4.1) unstable; urgency=medium

  * Major changes
    - Upgrade Tor Browser to 9.0.2-build2, based on Firefox ESR 68.3
      (MFSA-2019-37).
    - Upgrade Thunderbird to 68.2.2 (Closes: #16771, #17220, #17222, #17267).
    - Upgrade Enigmail to 2:2.1.3+ds1-4~deb10u2 accordingly.

  * Security fixes
    - Upgrade Linux to 5.3.9-2 from sid (Closes: #17124).
    - Disable unprivileged userfaultfd syscall (Closes: #17196).
    - Upgrade file to 1:5.35-4+deb10u1 (DSA-4550-1).
    - Upgrade FriBidi to 1.0.5-3.1+deb10u1 (DSA-4561-1).
    - Upgrade Ghostscript to 9.27~dfsg-2+deb10u3 (DSA-4569-1)
    - Upgrade Intel microcode to 3.20191112.1~deb10u1 (DSA-4565-1,
      CVE-2019-0117).
    - Upgrade libarchive to 3.3.3-4+deb10u1 (DSA-4557-1).
    - Upgrade libvpx to 1.7.0-3+deb10u1 (DSA-4578-1).
    - Upgrade libxslt to 1.1.32-2.2~deb10u1 (CVE-2019-18197).
    - Upgrade ncurses to 6.1+20181013-2+deb10u2 (CVE-2019-17594,
      CVE-2019-17595).
    - Upgrade Python 2.7 to 2.7.16-2+deb10u1 (CVE-2018-20852,
      CVE-2019-10160, CVE-2019-16056, CVE-2019-16935, CVE-2019-9740,
      CVE-2019-9947).
    - Upgrade Qt to 5.11.3+dfsg1-1+deb10u1 (DSA-4556-1).
    - Upgrade tcpdump to 4.9.3-1~deb10u1 (DSA-4547-1).
    - Upgrade WebKitGTK to 2.26.2-1~deb10+1 (DSA-4558-1, DSA-4563-1).

  * Bugfixes
    - Remove TorBirdy (Closes: #17219, #17269).
    - Use keys.openpgp.org's Onion service as the default keyserver
      (Closes: #12689, #14770).
    - Fix ordering of GTK bookmarks setup vs. Tor Browser directories
      creation (Closes: #17206).
    - Bring back the "Show Passphrase" button in the Greeter
      (Closes: #17177).
    - Bring back "Open in Terminal" entry in the GNOME Files context menu
      (Closes: #17186).
    - Revert "Browsers: disable the Quantum Bar." (Closes: #17143).
    - Revert "Hide all Tor connection-related settings in
      about:preferences in all browsers" (Closes: #17214).
    - Wait until Tor has bootstrapped before we try to upgrade Additional
      Software (Closes: #17203).
    - Fix the "GDM failed to start" splash screen functionality
      (Closes: #17200).

  * Minor improvements and updates
    - htpdate: stop sending User-Agent that fakes Tor Browser
      (Closes: #12023).
    - HTP: replace encrypted.google.com with www.google.com.
    - Remove signal handler from Greeter UI file (Closes: #17240).
    - Upgrade AMD microcode to 3.20191021.1.
    - Upgrade fonts-noto-cjk to 1:20170601+repack1-3+deb10u1
      (Debian#907999).

  * Build system
    - Update Vagrant box to Buster (Closes: #16868).
    - Adjust to timedatectl's output on Buster.
    - Adjust to Buster's debootstrap.
    - Vagrant: ensure the chroot has a /proc filesystem while running
      postinstall.sh
    - Vagrant: install po4a from Stretch in the basebox.
    - build-tails: wait for NTP to be disabled before setting the desired
      date.
    - Bump APT snapshot of the Debian archive to 2019111801, including the
      10.2 point release of Buster (Closes: #17124, #17021).
    - Install virtualbox 6.0.12-dfsg-1 from our custom APT repository
      (Closes: #17161).

  * Test suite
    - Ensure we don't break tests by opening the Applications menu in
      post_vm_start_hook (Closes: #17164).
    - Improve GnuPG testing (Closes: #12689):
      · Switch to using sajolida's key.
      · Start adjusting for keys.openpgp.org.
      · Make the "GnuPG's dirmngr uses the configured keyserver" step
        actually test what it is meant to.
      · Make error strings better reflect what failure they are about.
      · Ensure dirmngr uses IPv4 since our CI runs on an IPv4-only
        infrastructure.
    - Ensure dirmngr picks up the changes we make to its configuration.
    - Switch backend keyservers (Closes: #14770).
    - Don't leave redir(1) processes behind (Closes: #14948).
    - Update image for Buster (Closes: #14770).
    - Update fragility status of Seahorse scenarios.
    - Avoid multiple instances of tcpdump writing to the same file,
      resulting in an unparsable network capture (Closes: #17102).
    - Update for Thunderbird 68 (Closes: #17269).

  * Documentation:
    - Remove or adapt mentions to Tails Installer as only installation
      method (Closes: #17204).
    - Add a warning about which Tails to run rsync from (Closes: #17197).

 -- Tails developers <tails@boum.org>  Mon, 02 Dec 2019 22:23:35 +0100

tails (4.0) unstable; urgency=medium

  * Major changes
    - Upgrade Tor Browser to 9.0-build2, based on Firefox ESR 68.2.

  * Security fixes
    - Upgrade IBus to 1.5.19-4+deb10u1.0tails1 (Closes: #17144)
    - Upgrade sudo to 1.8.27-1+deb10u1

  * Bugfixes
    - Fix regressions brought by the integration of Tor Browser 9.0:
      · Fix non-English spellchecking (Closes: #17150)
      · Unsafe Browser: don't enable private browsing mode, don't display
        Tor Browser icons, hide the new "New identity" toolbar button
        (Closes: #17142)
      · Hide all Tor connection-related settings in about:preferences
        (Closes: #17157)
    - Fix Stealth Onion services in OnionShare (Closes: #17162)
    - Upgrade OpenSSL to 1.1.1d-0+deb10u2

  * Minor improvements and updates
    - Don't include the locales package (Closes: #17132)
    - Update htpdate's User-Agent to match Tor Browser 9.0's

  * Test suite
    - Only partially fill memory for userspace processes (Closes: #17104)
    - Drop the "Unsafe Browser has no proxy configured" step, that's hard
      to update and adds little value
    - Various updates for Tor Browser 9.0 final
    - Make the "SSH is using the default SocksPort" scenario more robust
      (Closes: #17163)

 -- Tails developers <tails@boum.org>  Mon, 21 Oct 2019 10:24:56 +0000

tails (4.0~rc1) unstable; urgency=medium

  * Major changes
    - Update Tor Browser to 9.0a7, based on Firefox ESR 68 (#16356).
    - Include a working version of Electrum: 3.3.8-0.1 (Closes: #16421).
      Accordingly:
      · Remove the obsolete "coin_chooser: Privacy" option (Closes: #15483).
      · Disable the update check (Closes: #15483).
    - Curate the list of languages in Tails Greeter (Closes: #16095).
      Only include languages which meet one of these conditions:
      · Have a PO file in tails.git (i.e. have at least one translated
        and reviewed string)
      · Are on our list of tier-1 supported languages.
    - Update Linux to 5.3.2-1~exp1 from Debian experimental (Closes: #17117).
    - Bump APT snapshots of the 'debian' and 'torproject' archives
      to 2019100904. This includes the update to the Buster 10.1
      point-release.

  * Security fixes
    - Drop NoScript customization that makes our web fingerprint diverge
      from Tor Browser's (related to #5362).
    - Enable Buster security APT sources (Closes: #17119).
    - Upgrade CUPS to 2.2.10-6+deb10u1 (CVE-2019-8696, CVE-2019-8675,
      and more security fixes).
    - Update GnuPG to 2.2.12-1+deb10u1, which mitigates the certificates
      flooding attack.
    - Update e2fsprogs to 1.44.5-1+deb10u2 (DSA-4535-1).
    - Update ghostscript to 9.27~dfsg-2+deb10u2 (DSA-4518-1, DSA-4499-1).
    - Update WebKitGTK to 2.24.4-1~deb10u1 (DSA-4515-1).
    - Update Pango to 1.42.4-7~deb10u1 (DSA-4496-1).
    - Update ffmpeg to 7:4.1.4-1~deb10u1 (DSA-4502-1).
    - Update expat to 2.2.6-2+deb10u1 (DSA-4530-1).
    - Update GLib to 2.58.3-2+deb10u1 (CVE-2019-13012).
    - Update libmariadb3 to 1:10.3.17-0+deb10u1 (various vulnerabilities).
    - Update NSS to 2:3.42.1-1+deb10u1 (CVE-2019-11719, CVE-2019-11727,
      CVE-2019-11729).
    - Update LibreOffice to 1:6.1.5-3+deb10u4 (DSA-4519-1, DSA-4501-1,
      DSA-4483-1, and CVE-2019-9848).
    - Update Samba to 2:4.9.5+dfsg-5+deb10u1 (DSA-4513-1).
    - Update OpenSSL to 1.1.1d-0+deb10u1 (DSA-4539-1).
    - Update libxslt to 1.1.32-2.1~deb10u1 (CVE-2019-11068, CVE-2019-13117,
      CVE-2019-13118).
    - Update zeromq3 to 4.3.1-4+deb10u1 (DSA-4477-1).
    - Update patch to 2.7.6-3+deb10u1 (DSA-4489-1).
    - Update Thunderbird to 1:60.9.0-1~deb10u1 (DSA-4523-1, DSA-4482-1).
    - Update wpasupplicant to 2:2.7+git20190128+0c1e29f-6+deb10u1 (DSA-4538-1).

  * Bugfixes
    - Ensure that tor-has-bootstrapped systemd units are stopped
      if tor@default.service stops; replace the tor-has-bootstrapped
      script with a tor_has_bootstrapped() function that checks the status
      of tails-tor-has-bootstrapped.target (Closes: #16664).
    - Fix MIME info data build reproducibility (Closes: #17023).
    - Fix missing GNOME bookmarks, by adding them earlier in the session
      login process (Closes: #17030).
    - Increase left dock width in GIMP's sessionrc (Closes: #16807).
    - Use hardware defaults for the touchpad click method (Closes: #17045).
    - Fix image thumbnails in GNOME Files (Closes: #17062).
    - Use the "intel" X.Org driver for Intel Iris Plus Graphics 640
      (Closes: #17060).
    - Fix sdhci-pci support.
    - Honor the "Formats" settings chosen in the Greeter (Closes: #16806).
    - Fix administration password not being applied in some cases
      (Closes: #13447).
    - Fix Greeter settings being applied when clicking "Cancel"
      (Closes: #17087).
    - Fix bridge information not always shown when the user selects
      bridge mode in the Greeter.
    - Fix path in whisperback's debugging info (Closes: #17109).
    - Fix Tor Browser functionality that was broken when it was started
      by clicking a link in Thunderbird (Closes: #17105).
    - Fix WhisperBack that was broken due to an expired X.509 certificate:
      stop using TLS (we already have end-to-end encryption via OpenPGP,
      plus end-to-end encryption and remote peer authentication via
      Tor hidden services). Also, switch to a v3 Onion service (Closes #17110).
    - Install Stretch's po4a (0.47-2) from our custom APT repository:
      the upgrade to Buster's version will need more work and coordination
      (Closes: #17127).
    - Fix hiding of the Add-ons manager in the Unsafe Browser hamburger menu.
      Regression introduced when we upgraded to Tor Browser based on Firefox
      ESR 60.
    - Mention USB images as a valid installation technique when trying
      to create a persistent volume on a device that can't have one
      (Closes: #17025).

  * Minor improvements and updates
    - Add iPhone USB tethering support (Closes: #16180).
    - Install Enigmail from Buster (Closes: #16978).
    - Disable GDM debug logs (Closes: #17011).
    - Hide less common keyboard layouts in the Greeter (Closes: #17084).
    - Major refactoring and cleanup of Tails Greeter (Closes: #17098).
    - Use a localized page for the Greeter help window, if available
      (Closes: #17101).
    - Separate Chinese into simplified and traditional scripts
      in the Greeter (Closes: #16094).
    - Allow the user to show the passphrase they're typing when creating
      a new persistent volume (Closes: #15102).
    - When saving persistence.conf or its backup, also run sync(1)
      on its parent directory (might help fix #10976).
    - Improve Tails Installer wording (Closes: #15564).
    - Update tor to 0.4.1.6-1~d10.buster+1.
    - Update VirtualBox guest drivers and tools to 6.0.12-dfsg-1.

  * Build system
    - SquashFS sort file: remove more noise.
    - Improve lint_po's UX (refs: #16864).
    - Import our pythonlib, previously included as a submodule (Closes: #16935).
    - Use a consistent, standard Python packages directory (Closes: #17082).

  * Test suite
    - Make various steps more robust:
      · "all notifications are disappeared" (Closes: #17012)
      · "Additional Software is correctly configured for package"
      · "I unlock and mount this VeraCrypt file container
        with Unlock VeraCrypt Volumes"
      · "I open the Unsafe Browser proxy settings dialog"
      · starting apps via the GNOME Activities Overview (Closes: #13469)
      · "I start the Tor Browser in offline mode"
    - Handle Guestfs::Error exceptions.
    - Provide guidance to fix problematic situation.
    - Update various reference images for Buster.
    - Don't attempt to find fuzzy matches with Sikuli unless fuzzy image
      matching is enabled (Closes: #17029).
    - Dogtail'ify all interactions with gedit (Closes: #17028).
    - New test: ensure that no experimental APT suite is enabled
      for deb.torproject.org (Closes: #16931).
    - Remove dead IRC-related code and dependencies.
    - Take into account that Evince and Tor Browser's print-to-file dialogs
      are rendered in a subtly different manner.
    - Drop fragile tag for actual Tails bugs (#17007).
    - Drop compatibility code for Cucumber < 2.4.0 (Closes: #17083).
    - Fix regression in the Persistent browser bookmarks scenario
      (Closes: #17125).

 -- Tails developers <tails@boum.org>  Thu, 10 Oct 2019 11:23:53 +0000

tails (4.0~beta2) unstable; urgency=medium

  * All changes included in Tails 3.16, see the corresponding changelog entry.

  * Major changes
    - Upgrade tor to 0.4.1.5 (Closes: #16986).

  * Security fixes
    - Upgrade the Linux kernel to 5.2.0-2 (Closes: #16942).
      This mitigates the Spectre v1 swapgs vulnerability (CVE-2019-1125).
      Accordingly, aufs to aufs5.2 20190805.
    - Install enigmail from Bullseye (Closes: #16738).
      This fixes CVE-2019-12269.

  * Bugfixes
    - tails-unblock-network: only sleep until all-net-blacklist.conf is gone,
      instead of unconditionally delaying the login process for 5 seconds
      (Closes: #16805).
    - Terminate GDM's GNOME session after the amnesia user logs in,
      to free 200-300 MiB of memory (Closes: #12092).
      Temporarily enable GDM debug logs so we get enough information to fix
      any issue this might cause.
    - Make our KeePassXC wrapper translatable (Closes: #16952).
    - Adjust boot-time backports APT pinning for Buster.
    - Ensure we don't install unwanted packages even if they become
      "Priority: standard" again (Closes: #16949).
    - Move some GNOME apps to different menu categories (Closes: #16981).
    - Update HTP pools: replace boum.org (invalid certificate) with puscii.nl,
      replace www.myspace.com with myspace.com (the former redirects to
      the latter).
    - AppArmor: allow OnionShare to open URLs with Tor Browser (Closes: #16914).
    - Make file transfers with Spice reliable.

  * Minor improvements and updates
    - Greeter: improve formatting of printed exceptions.
    - Use the same icon for Tails Documentation in the Applications menu
      as on te Desktop (Closes: #16800).
    - Drop migration path from GnuPG persistent configuration created
      in the Tails 2.x era.
    - Remove various hacks that we don't need on Buster anymore.
    - Stop installing libcaribou-gtk3-module (Closes: #16757).
    - Stop installing python-cairo: mat2 does not use it anymore.
    - tails-unblock-network: have udev reload the databases it uses.
      This should avoid our fix for #16805 introducing regressions.

  * Build system
    - Bump APT snapshot of the 'debian' and 'torproject' archives
      to 2019090202.
    - Import the Greeter codebase into tails.git (Closes: #16912).
    - Explicitly install gnome-shell to make the set of installed packages
      more deterministic (related to #16947).
    - Don't try to follow symlinks when normalizing timestamps on source files.
    - Add missing "set -u" to build-time hook.
    - Use consistent method to extract translatable strings from Glade files.
    - Create gdm-tails related files from the original GNOME files
      (Closes: #12551).
    - Stop installing libimage-exiftool-perl explicitly: mat2 depends on it
      already.
    - Rakefile: disable compression when retrieving artifacts via scp.
      This makes this build step faster on systems that have SSH compression
      enabled by default.
    - import-translations: use tails-misc_release for tails.git's PO files
      (i.e. the Tails part of #16774).
    - Use squashfs-tools from sid (Closes: #16637).
    - Lower VM_MEMORY_BASE to 1536M.
    - Remove unneeded package cleanup (Closes: #16950).

  * Test suite
    - New scenario: installing with GNOME Disks from a USB image
      (Closes: #16004).
    - New scenarios: VeraCrypt PIM support (Closes: #15946).
    - Revert timeout bump that's not needed anymore.
    - Add a showing method on Dogtail objects.
    - VeraCrypt: ensure the temporary keyfile file is not garbage collected
      while we still need it.
    - Remote shell: print traceback to stderr so we can see it.
    - Install Dogtail from Bullseye and run it with Python 3 (Closes: #16976).
      This gives us UTF-8 support. Accordingly, drop anonym's "showingOnly"
      patch that was merged upstream, and port some test suite code to Dogtail,
      which we could not do before it got UTF-8 support.
    - Dogtail'ify some steps.
    - Make "^the Tor Browser shows the "([^"]+)" error$" step more robust
      (Closes: #11592.
    - Make the "the support documentation page opens in Tor Browser" step more
      robust (Closes: #15321)
    - Remove a bunch of obsolete @fragile tags, update the reasons why
      the remaining ones are fragile, and add some missing @fragile tags.
    - Drop useless code based on wrong assumptions (refs: #13470).
    - Make the "I set an administration password" step more robust.

 -- Tails developers <tails@boum.org>  Mon, 02 Sep 2019 19:55:24 +0000

tails (4.0~beta1) unstable; urgency=medium

  * Major changes
    - Upgrade to a snapshot of Debian 10 (Buster) from 2018-08-06.

  * Removed features
    - Remove scribus completely (refs: 16290).
    - Remove LibreOffice Math (#16911).

  * Bugfixes
    - Fix Electrum wrapper's persistence check (Closes: #16821).
    - Remove pre-generated Pidgin accounts (Closes: #16744).
    - Hide the security level button in the unsafe browser (Closes:
      #16735).
    - Only hide unlocked TailsData partitions from the boot device
      (Closes: #16789).

  * Minor improvements and updates
    - Remove KeePassX and replace it with KeePassXC (Closes:
      #15297). As KeePassX was used around for a longer time, we don't
      need automatic upgrading cappability from old KeePass file
      format (Tails 2 times). The user can still import those old
      files, if they want to access it.
    - Ship a pre-compiled AppArmor policy to make boot faster (Closes:
      #16138).
    - Change the splash screen for Tails 4.0 (#16837). Add SVG source
      while we're at it!
    - Remove our predefined bookmarks and ship default upstream Tor
      Browser bookmarks instead (Closes: #15895).
    - Install bolt for improved Thunderbolt support (Closes: #5463).
    - Don't display the Home launcher on the desktop (Closes: #16799).
      Since the switch to the desktop-icons GNOME Shell extension, the
      nicer XDG-blah name ("Home" in English, translated in many
      languages) is not used to label this launcher anymore: instead,
      the name of the directory is displayed, in this case: "amnesia",
      which makes no sense to our users. Our other options to fix that
      are more costly and we've decided a while ago, when I proposed
      to remove the desktop icons, to keep them until they were too
      expensive to support. So this one goes: we have the Places menu
      already.
    - Add Files to favorite apps (Closes: #16799). This gives another
      entry point to the home folder, which partially mitigates any UX
      regression that might be caused by the previous changelog entry.
    - Explicitly install imagemagick. We ship it on purpose (see
      [[contribute/meetings/201707]]).
    - MAT:
      * Drop obsolete optional MAT dependencies it isn't using any
        more.
      * Stop explicitly installing MAT dependencies. The package
        depends on those so we don't need to pull them ourselves.
    - Move translations from root-terminal.desktop.in into own PO
      files (Closes: #15335).
    - Drop obsolete live-boot patch: the bug it workarounds only
      happens with CONFIG_AUFS_DEBUG enabled. We disable
      CONFIG_AUFS_DEBUG in config/chroot_local-hooks/13-aufs and the
      Debian package did it as well (Refs: Debian#886329).
    - Rename /usr/share/amnesia to /usr/share/tails.
    - Drop APT pinning for non-existing live.debian.net, that we
      haven't used since 2010.
    - Don't install the cryptsetup initramfs integration and startup
      scripts (Closes: #16264). We probably only need the binaries.
      Not installing the initramfs integration will get rid of some
      noise
    - Don't install full-blown cryptsetup, take 2 (refs: #15690). We've
      stopped installing it (#16264) but this branch independently
      reintroduced it.
    - Disable live-tools.service (Closes: #16324). This service is only
      useful to display the "Please remove the live-medium, close the
      tray (if any) and press ENTER to continue:" prompt on shutdown,
      that we don't want to display in Tails: shutdown and memory
      erasure should not require a confirmation once the user has
      triggered it. In Stretch this code was broken and we were
      relying on this. But the Buster upgrade of this code has
      repaired it, so I sometimes see that prompt. This might also
      explain some issues such as #16312.
    - AppArmor: allow cups-brf, driverless, and gutenprint53+usb
      printer backends (Closes: #15030). Technically, cups-brf and
      driverless are not third-party and should be confined more
      strictly with "ixr", under the cupsd profile. But I don't know
      how to to test these backends and confining them more strictly
      may break them.  Anyway, that's an upstream matter: the purpose
      of our Tails-specific patch is to replace the third party
      backends /usr/lib/cups/backend/* catch all rule, that doesn't
      work for us, and not to keep the list of backends which come
      with CUPS up-to-date.
    - Make export_gnome_env() exit early if gnome-shell isn't running.
      Without this e.g. the automated test suite, which will call
      export_gnome_env() before gnome-shell is running, will have its
      journal polluted with errors about this. This is not the first
      time I see this and get worried and waste minutes investigating,
      so let's just fix it.

  * Build system
    - Bump VM_MEMORY_BASE to 2048M. With the previous 1024M setting,
      the squashfs preparation gets OOM-killed.
    - Limit the memory used by mksquashfs to 512M (Closes: #16177). By
      default mksquashfs will use 25% of the physical memory. So when
      we use the "ram" build option, build in a VM with 13GB of RAM,
      of which up to 12G is supposed to be used by the build tmpfs,
      mksquashfs will try using 13/4 = 3.25G of memory. And then it
      will get reaped by the OOM killer more or less occasionally
      depending on how much space is really used in the build tmpfs
      and how much memory the rest of the system is using. So let's
      limit the memory used by mksquashfs to 50% of the memory we
      allocate to the build VM, excluding the part of it that we
      expect tmpfs data to fill. In passing, the fact mksquashfs does
      not get killed every time suggests that our current
      BUILD_SPACE_REQUIREMENT value exceeds the real needs of a build:
      a value around 10 or 11G should be enough. But that will be for
      another commit.
    - Use xz with default settings to compress non-release SquashFS
      (refs: #16177). squashfs-tools 1:4.3-11, used to build
      feature/buster, does not consistently honor the value passed to
      -mem: the xz compressor does but at least the gzip and lzo ones
      don't. This makes the build often fail because mksquashfs gets
      reaped by the OOM-killer. Our only other option is currently to
      bump the build VM memory a lot, which is going to be painful on
      developers' systems and might not be an option on Jenkins. So
      let's fall back to xz with default settings (not the crazy slow
      but efficient we use at release time) when building non-release
      images.
    - Rename the "gzipcomp" build option to "fastcomp". What matters
      in the "user" interface is not the exact algorithm that's used,
      it's the fact it's supposed to be faster than the compression
      settings we use to build releases. We may have to changes these
      fast(er) settings occasionally, possibly to use a non-gzip
      algorithm. So let's keep supporting "gzipcomp" for backward
      compatibility but stop documenting it. Instead, support and
      document "fastcomp".
    - Add the vmproxy+extproxy build option. When enabled, use the
      vmproxy but configure it to in turn use the exproxy set via the
      http_proxy environment variable.
    - Support the case when we don't ship a custom AppArmor feature
      set. Let's keep this sanity check for the times when we do ship
      a custom feature set, but building an ISO without a custom one
      should remain supported. (Closes: #15149)
    - Don't remove packages whose deinstallation removes most of the
      system; don't explicitly remove packages that are taken care of
      by "apt-get autoremove" already. On Buster, removing dpkg-dev
      or make deinstalls python3, gnome-shell and more.
    - Install all "Priority: standard" packages via an explicit
      packages list instead of via --tasks (Closes: #15690). This will
      make it easier to remove some of these packages from the list of
      those that should be installed in the first place, as opposed to
      letting them be installed by tasksel only to uninstall them
      later. I've seeded tails-000-standard.list with the output of:
      tasksel --task-packages standard | sort … run on a clean Buster
      system. Also:
       * live-build forcibly translates --packages-lists="standard"
         into "tasksel install standard", so to make this change
         effective we also need to switch to "--packages-lists
         minimal" or "--packages-lists none". The former has
         problematic side-effects so let's use the latter.
       * Add to tails-common.list some of the packages that were
         previously installed automatically, e.g. via live-build's
         lists/standard → lists/minimal.

  * Test suite
    - Tons of tiny updates for the Stretch → Buster transition, mainly
      updated reference images, but also a few other trivial changes
      (e.g. close with Alt+F4 instead of menu, or vice versa) due to
      changes in applications.
    - Drop test case about migrating from a Jessie-area persistent
      volume. If our code happens to support Tails 2.x → 4.x upgrades
      without going through 3.x, fine. But let's not spend cycles in
      our CI to guarantee this.
    - Revert "Test suite: add backward compatibility with redir <
      3.0." We don't support running the test suite on Jessie anymore.
    - Adjust dhclient listening address for Buster.
    - Bump timeout for poweroff from 3 to 10 minutes (Refs: #16312).
    - Adjust dogtail patterns for gobby test (Closes: #16335). With the
      gobby upgrade from 0.5.0 to 0.6.0 pre-series, the case changed a
      little for a menu item and the window it leads to.
    - Update key shortcut to close seahorse's Preferences window
      (Closes: #16341). The “Close” button is gone from the
      Preferences window in the buster version of the seahorse
      package, making it impossible to close that window. Switch to
      sending ESC instead of Alt-C.
    - Update MAT test case for MAT2 (Closes: #16623).
    - Add debug logging for when we call Sikuli. When following a
      (debug) log live (through `--format debug`) I find this change
      useful to know what is going on *right now* since Sikuli only
      reports what it has done after it is done.
    - Be more careful when finding ASP notifications. For some reason
      both the label and button has a "weird" invisible (despite
      `showingOnly`) twin located just below the Applications
      menu. So let's make some extra effort to actually find the real
      notification, and then look for the label and button among its
      children.
    - Remove obsolete method. Display::take_screenshot() hasn't
      existed for years.
    - Remove workaround "Desktop icons are sometimes not shown" (Refs:
      #13461)
    - Wait longer between search steps in the GNOME Overview. On
      jenkins.lizard — which was under high load at that time — I've
      seen failures while starting GNOME Terminal from the Overview,
      where:
       - The debug log claims we did type "c", waited 1 second, then
         typed "ommandline", then slept another 1 second, then pressed
         Enter. I.e. just as the code says.
       - The video shows that GNOME Shell did pick up "c", which
         selected the first search result ("Configure Persistent
         Volume"), but then there's no trace of typing "ommandline".
         So I suspect that "ommandline" was lost because GNOME Shell
         was still busy, somehow. Let's sleep a bit longer before
         these steps, to give GNOME Shell a better chance to recover
         and notice keyboard input.
    - Log exceptions thrown in generated (i.e. snapshot) steps (Refs:
      #16747). Hopefully this will help us track down these elusive
      exceptions.
    - Extend waiting time for additional software to be installed.
    - Sometimes we need more more time to load a page over tor.
    - Remove useless TailsUpgraderApplyingUpgrade.png. The "progress
      prompt" it was used for just flashes by and can easily be
      missed. There is no reason at all to wait for it since the only
      two final outcomes are success or failure, which we already look
      for.
    - debug_log() when we save/restore snapshots. These actions can
      take a long time (especially saving snapshots on a system under
      load) and can make it appear like if the test suite has gotten
      stuck for those following the debug log.
    - Don't rely on mtimes from Debian packages we download, to
      indicate which one has the biggest version (Closes: #16819).
      These mtimes are copied from the HTTP server where APT downloads
      packages from, which contradicts our assumption that the newest
      file must be the one with the biggest version. Instead we use ls
      to sort by version number, to pick the biggest version.
    - Only send TAB every second to get the syslinux kernel
      command-line (Closes: #16820). Our syslinux has a timeout of 5s so
      sending TAB every second should be enough to guarantee we do
      open the kernel command line. As anonym reported, "the spammer
      makes the splash show for significantly longer: I've seen >10x,
      so the boot splash never managed to appear, which is worrying".
    - Drop workaround to make the TAB spammer compatible with the UEFI
      firmware (Closes: #16820). As reported by anonym on #16820, and
      confirmed by my testing, pressing TAB doesn't seem to open the
      UEFI configuration, so the very reason why we had this
      workaround is gone.

  * Adjustments for Debian 10 (Buster) with no or very little user-visible impact
    - Adjust APT sources and pinning for Buster.
    - Refresh and unfuzzy patches for Buster.
    - Pass --ellipsize to zenity (refs: #16286). This fixes dialog
      width and height on Buster.
    - Update expected /etc/passwd and /etc/group for Buster.
    - Display TopIcons systray on the left of the system menu (Refs:
      #14796).
    - Remove apparmor-adjust-freedesktop-abstraction.diff patch,
      merged upstream in apparmor. The
      9d8b6f4dbd8a04470490ae2bfd52044906abd7f6 commit (first appeared
      upstream in apparmor v2.13.1) implements this change in a
      generic way.
    - Adjust hook to the fact the Dovecot AppArmor profiles are not
      shipped in /etc anymore.
    - Import iuk.git's feature/buster branch at commit 919335e
      (Closes: #16286).
    - Enable desktop-icons gnome-shell extension (Closes: #16283).
    - Add autostart script to have gnome-shell trust desktop icons
      (Closes: #16283). Various conditions must be met for gnome-shell
      to make desktop icons launchable, including file
      permissions. But the GIO metadata::trusted setting is also
      needed, and can apparently only be set from an opened session,
      so let's set the right things with an autostart script.
    - Drop code that sets the cursor to "WATCH" (hourglass) after
      logging in (Closes: #16305) This fixes "GDM's GNOME Shell floods
      the Journal with XFIXES/cursor issues on Buster" by importing
      the relevant bits of greeter:feature/buster's commit abad17b6.
    - Remove 8 development packages that are not part of Tails 3.11 so
      we probably don't need to ship them in Tails 4.0 either (Closes:
      #16272).
    - Completely get rid of Qt4 (Closes: #15182).
    - SSH client: remove obsolete CompressionLevel setting (Closes:
      #16320).
    - Removing /usr/share/live/config/xserver-xorg/intel.ids (Closes:
      #14991). Let's hope the graphics hardware issues we fixed via
      that file is fixed no.
    - Adjust Onion Grater and AppArmor configuration for OnionShare
      1.3 (Closes: #16306).
    - Have OnionShare 1.3 connect to the system Tor via Onion Grater
      for the control port (Closes: #16306). By default, OnionShare
      1.3 will start its own tor process, which can't possibly work on
      Tails.
    - Don't install binutils-* (Closes: #16272). It wasn't in Tails 3.x
      and we have no reason to ship it in 4.0.
    - Install mat2 instead of the transitional mat package.
    - Don't suspend automatically (Closes: #16624)
    - tails-additional-software: Adjust arguments to
      tails-persistence-setup (Closes: #16622). It seems like the perl
      library which previously nicely handled the tps command-line
      arguments now doesn't support taking dashes instead of
      underscores anymore.
    - Start tails-unblock-network in a blocking way (Closes: #16620)
      This reverts commit 59e99c51f15ab9e756e287acb03b4d3a91ca1dd2 in
      greeter.git. NetworkManager starting at the same time as GNOME
      Shell makes things racy: the Wi-Fi password prompt is sometimes
      not displayed (unreproduce on Debian Buster Live).
    - Patch ibus to fix an issue that prevented the on-screen keyboard
      from displaying in Tails Greeter (Closes: #16291).
    - oniongrater: give onioncircuits empty STATUS_SERVER events.
      Connection to STATUS_SERVER events is required by stem 1.7
      connect() function, but we actually don't need them, so let's
      suppress them (Closes: #16626).
    - Fix GNOME bookmarks file for Buster (Closes: #16629).
    - Build VeraCrypt packages with our patches applied for Buster
      (Closes: #16634).
    - Avoid new "render" group stealing a GID we have already
      statically allocated to another group (Closes: #16649) With the
      systemd 241-1~bpo9+1 → 241-3~bpo9+1 upgrade, udev.postinst now
      creates a "render" system group, which shifts GIDs and makes our
      devel branch FTBFS.
    - update-acng-config: add support for 4.x and 5.x, drop 2.x. We
      won't build 2.x releases anymore but we'll start building 4.x
      from this branch soon.
    - Restore Plymouth theme to "text" (Closes: #16743). The default
      theme in Buster ("futureprototype") is Debian-branded and thus
      unsuitable for Tails. Let's revert to the one we use in Tails
      3.x.
    - Stop installing caribou and libcaribou*: they're not used by
      GNOME Shell in Buster anymore (Closes: #16628)
    - Allow read access to /etc/machine-id in the AppArmor profile for
      Thunderbird (Closes: #16756). It breaks access to the D-Bus
      service where the GNOME on-screen keyboard listens on Buster.
    - Fix screen locker not working in Buster (Closes: #16763).
    - Hide lstopo in the Applications menu (Closes: #16797). It's
      pulled as a dependency by aircrack-ng but is probably not useful
      to the vast majority of Tails users.
    - Hide nm-connection-editor in the Applications menu (Closes:
      #16798). We still need the network-manager-gnome package that
      installs this .desktop file (for details, see
      commit:40290be3651eaa6f08346231aef80eddd8b33c64), but there's no
      reason to expose it directly to users.
    - TorStatus: call our custom destructor to avoid a use-after-free
      crashing GNOME Shell (Closes: #16791). It was ported to an ES6
      class in the process.
    - Copy dmidecode to initramfs (Closes: #16857). On Buster,
      partprobe complains if dmidecode is missing. It's not clear what
      the consequences are, at least it doesn't cause partprobe to
      exit with an error status code - but it's cheap to just copy
      dmidecode to the initramfs.
    - Adjust path for webext-ublock-origin 1.19.0+dfsg-2 (Closes:
      #16858).
    - Update Tor Browser AppArmor profile to take into account new
      uBlock installation path (Closes: #16858).
    - Disable the uBlock logger sidebar. This  brings back
      the hack we had before we removed it in #16206. Without this,
      the uBlock logger sidebar is displayed.
    - Reintroduce the same APT pinning as we use in 3.x for uBlock.
      Granted, the version from Buster should probably be sufficient
      right now, but it probably won't be once Tor Browser gets
      updated to a future major Firefox ESR. And in the meantime,
      this pinning discrepancy between devel and feature/buster makes
      it harder to maintain our patch against
      /usr/share/webext/ublock-origin/js/background.js.
    - Drop obsolete libdesktop-notify-perl patches: they were merged
      upstream.
    - Use X.Org in amnesia's GNOME session (Closes: #12213). Since a
      few months gdm3 defaults to Wayland in Debian testing/sid, just
      like upstream. But we're not ready yet.
    - Adjust Greeter's gdm-tails.session for Buster (Closes:
      #12551). This should ultimately be applied in greeter.git, but
      let's deal with it as a patch for now to avoid having to
      maintain two parallel branches of the Greeter.
    - Patch udisks2 and libblockdev and fix Tails Installer to repair
      USB boot on Buster (Closes: #14809).
    - Install gnome-user-docs directly instead of the gnome-user-guide
      transitional package.
    - Install the "crypto" libblockdev plugin (Closes: #14816). It's
      needed by recent udisks to do crypto operations.
    - Use ConditionUser=1000 instead of manually testing the output of
      `id -u' in some of our systemd services.
    - Have debootstrap install gnupg when setting up the chroot.
      Otherwise the build fails after debootstrap has done its job and
      live-build tries to use apt-key.
    - Don't try to install the obsolete gnome-search-tool package.
      It's been removed from testing/sid by its maintainers:
      https://bugs.debian.org/885975
    - Don't try to retrieve syslinux.exe from the syslinux source
      package. Since syslinux 3:6.03+dfsg1-1 this file is (rightfully)
      not included anymore in the Debian source package.  This commit
      is meant to fix the feature/buster ISO build. We of course need
      to find a proper solution, which is what #15178 is about.
    - Drop our pinned AppArmor feature set (Closes: #15149). On current
      Buster the AppArmor package pins to the Linux 4.14.13-1 feature
      set and I expect it'll keep pinning something that should work
      with the policy shipped in Buster.
    - Drop Stretch-specific workaround. This essentially workarounds
      4f8b50afb10a1ce1faf7645971bc020d2eb5d7dd,
      3e2d8a6a025b86f8191d125783ad507c57171bad and
      d56633a3089e5b177e07c2888442745557772f42.
    - Disable the usr.bin.man AppArmor profile. On Buster it breaks
      apparmor.service due to "profile has merged rule with
      conflicting x modifiers" that's most likely caused by the "/**
      mrixwlk" rule vs. our tweaks for aufs support.
    - Import files (from gksu 2.0.2-9+b1) needed for the Root Terminal
      into Git instead of fetching the package and extracting them at
      build time.
    - Use orca's current package name instead of pre-Buster
      transitional one.
    - Stop explicitly installing gstreamer1.0-pulseaudio. This was
      needed on Jessie due to Debian#852870 which was fixed in
      Stretch.
    - Drop adwaita-qt4: it was removed from Debian sid and won't be in
      Buster.
    - Disable man-db.timer on Buster (Closes: #16631)
    - Fix invalid seq range in update-acng-config so we geberate proper
      rules for Tails 4.x and 5.x.

 -- Tails developers <tails@boum.org>  Wed, 07 Aug 2019 20:30:15 +0200

tails (3.16) unstable; urgency=medium

  * Major changes
    - Upgrade Tor Browser to 8.5.5 (Closes: #16692).

  * Security fixes
    - Install Linux kernel from the Buster security repository (Closes: #16970).
      The new Spectre v1 swapgs variant (CVE-2019-1125), which was fixed
      in sid via 5.2.x, which is a too big change for the Tails 3.16 bugfix
      release. Let's instead track Buster (+ security) for the time being.
    - Upgrade LibreOffice to 1:5.2.7-1+deb9u10 (DSA-4483-1, DSA-4501-1).
    - Upgrade Thunderbird to 60.8 (DSA-4482-1).
    - Upgrade Ghostscript to 9.26a~dfsg-0+deb9u4 (DSA-4499-1).
    - Upgrade Patch to 2.7.5-1+deb9u2 (DSA-4489-1).
    - Upgrade nghttp2 library to 1.18.1-1+deb9u1 (DSA-4511-1).

  * Bugfixes
    - Additional software: Improve/fix support for translations (Closes: #16601).
    - Rework the implementation for hiding TailsData partitions (Closes: #16789).
    - Adjust how tordate determines whether the clock is in a valid range,
      fixing issues with obfs4 (Closes: #16972).

  * Minor improvements and updates
    - Ship default upstream Tor Browser bookmarks, and remove our predefined
      bookmarks (Closes: #15895).
    - Hide the security level button in the unsafe browser (Closes: #16735).
    - Remove pre-generated Pidgin accounts (Closes: #16744).
    - Remove LibreOffice Math (Closes: #16911).
    - Website: Make sandbox page translatable (Closes: #16873).
    - Website: Only scrub HTML on blueprints (Closes: #16901).
    - Website: Point history & diff URLs to Salsa.

  * Build system
    - Bump APT snapshot of the torproject archive to 2019073103, and drop
      tor-experimental-0.4.0.x-stretch reference (Closes: #16883).
    - Bump APT snapshot of the Debian archive to 2019080801 to get fixed
      firmware packages from sid instead of sticking to those from
      stretch-backports (Closes: #16728).
    - Enable the buster APT repository and install some packages from there:
      hunspell-id, hunspell-tr, and fonts-noto-* (See: #16728).
    - Refresh patch for webext-ublock-origin 1.19.0+dfsg-2, and adjust Tor
      Browser AppArmor profile accordingly (Closes: #16858).
    - Refresh Tor Browser AppArmor profile patch for torbrowser-launcher
      0.3.2-1 (Closes: #16941).

  * Test suite
    - Ignore RARP packets, since PacketFu cannot parse them (Closes: #16825).
    - Adjust both locale handling and reference pictures for the Unsafe
      Browser homepage (Closes: #17004).
    - Fix "Watching a WebM video over HTTPS" scenario on Jenkins
      (Closes: #10442).
    - Tag "Watching a WebM video" as fragile.
    - Make @check_tor_leaks more verbose (See: #10442).
    - Remove broken Electrum scenario since Electrum support is currently
      missing (Closes: #16421).

 -- Tails developers <tails@boum.org>  Tue, 03 Sep 2019 20:30:14 +0200

tails (3.15) unstable; urgency=medium

  * Major changes
    - Upgrade Tor Browser to 8.5.4 (Closes: #16691).
    - Upgrade Thunderbird to 60.7.2 (Closes: #16834).

  * Security fixes
    - Upgrade Expat to 2.2.0-2+deb9u2 (DSA-4472-1).
    - Upgrade OpenSSL 1.0 to 1.0.2s-1~deb9u1 (DSA-4475-1).
    - Upgrade OpenSSL to 1.1.0k-1~deb9u1 (DSA-4475-1).
    - Upgrade Vim to 2:8.0.0197-4+deb9u3 (DSA-4467-1).

  * Bugfixes
    - Recompute CHS values for the hybrid MBR after first-boot
      repartitioning (Closes: #16389). Some legacy BIOS systems won't boot
      otherwise.
    - Strip debug symbols from the aufs kernel module smaller (refs: #16818).
      The primary target was getting the initramfs down under 32MB, hoping
      to repair boot of feature/buster on MacBookPro 8,1. In any cases,
      the user experience should be improved due to a faster boot for
      every user, and a shortened “black screen” duration (between the
      bootloader and the Plymouth splash screen).

  * Minor improvements and updates
    - Make “Unlock VeraCrypt Volumes” show an error message if locking
      fails (Closes: #15794).
    - Add support for booting Tails from a read only sdcard (fromiso),
      through Heads, allowing for measured boot on some tamper-evident
      hardware (https://github.com/osresearch/heads/issues/581).

  * Build system
    - Patch Thunderbird packages from Debian when building Tails images
      (Closes: #6156).
    - Improve tooling to maintain and update PO files (Closes: #15403),
      rewriting some tools and moving code to the jenkins-tools submodule.
    - Implement preliminary steps needed to make the ikiwiki PO plugin
      able to update PO files for languages that are disabled on the
      website (refs: #15355).

 -- Tails developers <tails@boum.org>  Tue, 09 Jul 2019 02:50:09 +0200

tails (3.14.2) unstable; urgency=medium

  * Security fixes
    - Upgrade Tor Browser to 8.5.3 (Closes: #16835).

  * Bugfixes
    - tails-screen-locker: Don't use dim-label style class
      (Closes: #16802).

 -- Tails developers <tails@boum.org>  Sun, 23 Jun 2019 11:52:49 +0200

tails (3.14.1) unstable; urgency=medium

  * Security fixes
    - Upgrade Tor Browser to 8.5.2-build1 (Closes: #16824).
    - Upgrade Thunderbird to 60.7.0 (Closes: #16742).
    - Upgraded Linux to 4.19.37-4 (Closes: #16823).

  * Bugfixes
    - Only probe for partitions on the boot device when setting up
      TailsData. Without arguments partprobe will scan all devices,
      and if it encounters a device it doesn't support (e.g. fake
      raid-0 arrays) it will return non-zero, thus aborting Tails'
      partitioning script, resulting in an unbootable install
      (Details: #16389).

  * Minor improvements and updates
    - Upgrade tor to 0.4.0.5-1~d90.stretch+1, the first stable
      candidate in the 0.4.0.x series (Closes: #16687).
    - Completely disable IPv6 except for the loopback interface. We
      attempt to completely block it on the netfilter level but we
      have seen ICMPv6 "leaks" any way (related to Router
      Solicitation, see: #16148) so let's just disable it. We keep
      enabled on the loopback interface since some services depends on
      ::1 being up.
    - create-usb-image-from-iso: Use syslinux from chroot. We used the
      syslinux from the vagrant box before, which caused issues with
      when building Tails/Buster with a Stretch vagrant box and then
      cloning the image via Tails Installer with syslinux from Buster
      (Closes: #16748).
    - Set Tor Browser's homepage to https://tails.boum.org/home/testing/
      if building anything but a stable release. This page explains the
      dangers of using a non-stable release. (Closes: #12003)

  * Build system
    - auto/{build,config}:
      * consistently use fatal() to error out, and prefix its message
        with "E: " to help distinguish them from the noise produced by
        tools we call etc.
      * Similarly, also prefix informational message with "I: ".
      * drop support for GnuPG 1.x.
      * clone more build output to the log file.
      * Drop obsolete check for syslinux version. This version
        requirement is satisfied by Jessie and it is doubtful Tails
        would build in anything older.
      * auto/build: drop a few checks for conditions that are already
        satisfied in the supported build environments.
    - Revert "Build system: try to be smart again by fetching only the
      refs we need." This optimization overrides the trick we have on
      Jenkins (set_origin_base_branch_head in
      jenkins-jobs:macros/builders.yaml),
      that ensures that a reproducibly_build_Tails_ISO_* job builds
      from the commit used by the first build. (Closes: #16730)

  * Test suite
    - Fix mistake with execute() vs spawn() when starting the upgrader.
    - Don't filter during pcap capture, instead let's just apply the
      same filtering when we are inspecting the pcap files. This way
      any pcap file saved on failure will include the full capture,
      and not just the packets sent by the system under testing, which
      sometimes makes it hard to understand what is going on.
    - Also include the content of /var/log/tor/log in $scenario.tor
      when tor failed to bootstrap (refs: #16793)
    - Don't flood the debug logger with tor@default's journal
      contents.
    - Power off system under testing after scenario. Until now we have
      relied on either one of the generated "snapshot restore" steps
      or the "[Given] a computer" step to implicitly stop the old VM
      when we move on to a new scenario. That meant the old VM was
      still running during the new scenarios @Before@ hooks. If the
      new scenario is tagged @check_tor_leaks that means we start its
      sniffer while the old VM is still running, possibly sending
      packets that then affect the new scenario. That would explain
      some myserious "Unexpected connections were made" failures we
      have seen (Closes: #11521).
    - Only accept IP(v6)/ARP during DHCP check.

 -- Tails developers <tails@boum.org>  Wed, 19 Jun 2019 15:29:07 +0200

tails (3.14) unstable; urgency=medium

  * Security fixes
    - Upgrade Linux to 4.19.0-5 from sid (Closes: #16708).
    - Enable all available mitigations for the Microarchitectural Data
      Sampling (MDS) attacks and disable SMT on vulnerable CPUs
      (Closes: #16720).
    - Upgrade Tor Browser to 8.5 (Closes: #16337, #16706).

  * Bugfixes
    - Install Electrum 3.2.3-1 from our custom APT repository (Closes: #16708).
      The version in sid now displays a warning and exits, while 3.2.3-1 is
      still usable, in the rare cases when it manages to connect to the
      network, despite being affected by problematic phishing attacks which
      will only be solved once the package in Debian is updated to a newer
      upstream version.

  * Build system
    - Bump APT snapshot of the 'debian' archive to 2019051601, needed for
      the MDS mitigations.
    - Don't install the firmware-linux and firmware-linux-nonfree
      metapackages, as packages they pulled are already listed explicitly
      and one might run into version-related issues (Closes: #16708).

  * Minor improvements and updates
    - Remove some packages from the Tails image as their use is not
      widespread while consuming space for everyone. They can still be
      installed and upgraded through Additional Software (Closes: #15291).
      This includes: monkeysphere and msva-perl, gobby, hopenpgp-tools,
      keyringer, libgfshare-bin, monkeysign, paperkey, pitivi,
      pdf-redact-tools, pwgen, traverso, and ssss.
    - Fix missing translations in the Greeter (Closes: #13438).
    - Fix missing newline in unlock-veracrypt-volumes (Closes: #16696).
    - Port fillram to Python 3 (Closes: #15845).
    - Enable localization for new locales introduced in Tor Browser 8.5
      (Closes: #16637).
    - Re-introduce TopIcons GNOME Shell extension (Closes: #16709).
    - Improve internationalization of the Unlock VeraCrypt Volumes
      component (Closes: #16602).

  * Test suite
     - Make tails-security-check's SOCKS port test work when there's a live
       security advisory (Closes: #16701).
     - Make terminology more consistent.

 -- Tails developers <tails@boum.org>  Mon, 20 May 2019 18:52:04 +0200

tails (3.13.2) unstable; urgency=medium

  * Major changes
    - Replace all locale-specific fonts and standard X.Org fonts with
      the Noto fonts collection (Closes: #9956).
    - Install localization support packages for all tier-1 supported languages,
      and only those (Closes: #15807). Current tier-1 supported languages are:
      Arabic, German, English, Spanish, Farsi, French, Italian, Portuguese
      (Brazil), Russian, Turkish, Simplified Chinese, Hindi, Indonesian.
    - Disable the TopIcons GNOME Shell extension (Closes: #16608).
      This extension causes crashes (#11188), does not work on Wayland
      (#8309, #12213) so long-term, we need to remove it anyway.
      In order to learn how much our users rely on this extension and
      on OpenPGP Applet, let's disable this extension for one Tails release.
      While TopIcons is disabled (by default):
      · Users can still use OpenPGP Applet via the system tray in the bottom
        left corner of the desktop.
      · Users who do need TopIcons for other reasons can enable it again
        with 1 command line.

  * Security fixes
    - Upgrade Tor Browser to 8.0.9 (Closes: #16694).
    - Upgrade to Debian Stretch 9.9 (Closes: #16670).
    - Upgrade Thunderbird to 60.6.1 (Closes: #16641).

  * Bugfixes
    - Fix Thunderbird account setup wizard (Closes: #16573).
    - Display poweroff and reboot buttons even when locked (Closes: #15640).
    - Disable emergency shutdown during suspend (Closes: #11729).
    - Provide feedback while starting Onion Circuits (Closes: #16350).
    - Associate .key files with Seahorse (Closes: #15213).
      This partially fixes importing OpenPGP keys from GNOME Files.
    - Don't show spurious notification about "TailsData" while setting
      up a persistent volume (Closes: #16632).

  * Minor improvements and updates
    - Add a suspend button to status-menu-helper (Closes: #14556).
    - status-menu-helper: clean up and refactor.
    - Drop CSS hacks for the uBlock log window (Closes: #16206).
    - Polish 04-change-gids-and-uids code style (Closes: #16322).
    - Create persistence.conf backup in a more robust manner (Closes: #16568).
    - Make the WhisperBack .desktop file translatable in Transifex
      (Closes: #6486).

  * Build system
    - Don't fail the build if Tor Browser supports new locales that we don't ship
      a spellchecking dictionary for (#15807).
    - Fix apt-cacher-ng cache shrinking (Closes: #16020).
    - Remove obsolete usr.bin.onioncircuits AppArmor profile (Closes: #12170).
      All Tails current branches now install onioncircuits 0.6-0.0tails1,
      which ships a more current AppArmor profile than the one we
      have in our own Git tree.
    - Install Electrum from sid (Closes: #16642).
    - Avoid new "render" group stealing a GID we have already statically
      allocated to another group (Closes: #16649).

  * Test suite
    - Disable tests about notifications in case of MAC spoofing failure:
      we have a well-known bug here and these tests do nothing but confirm
      it again and again, which brings no value and has a cost (#10774).
    - Clarify what WebM scenarios are fragile (#10442).
    - Avoid zombies by waiting for killed child processes to exit (#14948).

 -- Tails developers <tails@boum.org>  Sun, 05 May 2019 19:32:22 +0000

tails (3.13.1) unstable; urgency=medium

  * Security fixes
    - Upgrade Tor Browser to 8.0.8 (Closes: #16606, MFSA-2019-10).
    - Upgrade NTFS-3G to 1:2016.2.22AR.1+dfsg-1+deb9u1 (DSA-4413-1).

 -- Tails developers <tails@boum.org>  Fri, 22 Mar 2019 20:54:03 +0000

tails (3.13) unstable; urgency=medium

  * Major changes
    - Upgrade Linux to 4.19.28-1 (Closes: #16390, #16469, #16552).
    - Upgrade Tor Browser to 8.0.7 (Closes: #16559).
    - Upgrade Thunderbird to 65.1.0 (Closes: #16422).

  * Security fixes
    - Upgrade LDB to 2:1.1.27-1+deb9u1 (DSA-4397-1).
    - Upgrade OpenJPEG to 2.1.2-1.1+deb9u3 (DSA-4405-1).
    - Upgrade OpenSSL 1.0 to 1.0.2r-1~deb9u1 (DSA-4400-1).
    - Upgrade OpenSSH to 1:7.4p1-10+deb9u6 (DSA-4387-2).

  * Bugfixes
    - Upgrade tor to 0.3.5.8-1~d90.stretch+1 (Closes: #16348).
    - Ensure Additional Software doesn't try to download packages that are
      in persistent cache (Closes: #15957).
    - Improve chances of recovering a lost persistence configuration
      (Closes: #10976).
    - Tor Launcher: add langpacks to enable localization again
      (Closes: #16338).
    - Migrate away from buggy Chinese input method: switch from ibus-pinyin
      to ibus-libpinyin + ibus-chewing (Closes: #11292).
    - Fix crash in Whisperback when additional persistent APT repositories
      are configured (Closes: #16563).
    - Give visual feedback while starting Whisperback (Closes: #16333).

  * Minor improvements and updates
    - Add feedback when opening VeraCrypt Mounter (Closes: #16334).
    - Improve consistency in Additional Software's accessibility
      (Closes: #16110).
    - Fix missing accessibility support when opening a browser from a
      notification (Closes: #16475).
    - Refresh ublock-origin patch to apply cleanly on top of 1.18.4+dfsg-1
      (Closes: #16451)
    - Upgrade intel-microcode to 3.20180807a.2~deb9u1.
      Fixes CVE-2018-3615, CVE-2018-3620, CVE-2018-3646, CVE-2018-3639,
      CVE-2018-3640, CVE-2017-5753, CVE-2017-5754.

  * Build system
    - Lower memory requirements when building Tails by limiting the memory
      used by mksquashfs to 512M (Closes: #16177).
    - Remove obsolete check on Thunderbird addons (Closes: #16045).
    - Update Tails' APT GnuPG key expiration (Closes: #16420).
    - Optimize Git operations (share resources, fetch only the needed
      objects).
    - Clone submodules from the host's local repositories (Closes: #16476).
    - Drop useless manual initramfs update (Closes: #16452).
    - Add a sanity check on the size of the initramfs (Closes: #16452).

  * Test suite
    - Add automated tests for Additional Software GUI (Closes: #14576,
      #14596).
    - Add automated tests on the backup persistence configuration
      (Closes: #16461).
    - Adjust test for Thunderbird 60.5.1 (Closes: #16555).

 -- Tails developers <tails@boum.org>  Mon, 18 Mar 2019 23:40:50 +0100

tails (3.12.1) unstable; urgency=medium

  * Security fixes
    - Upgrade Tor Browser to 8.0.6 (MFSA-2019-05; Closes: #16437).
    - Upgrade LibreOffice to 1:5.2.7-1+deb9u5 (DSA-4381).
    - Upgrade cURL to 7.52.1-5+deb9u9 (DSA-4386).
    - Upgrade Qt 5 to 5.7.1+dfsg-3+deb9u1 (DSA-4374).
    - Upgrade OpenSSH to 1:7.4p1-10+deb9u5 (DSA-4387).

 -- Tails developers <tails@boum.org>  Tue, 12 Feb 2019 21:25:14 +0100

tails (3.12) unstable; urgency=medium

  * Major changes
    - Make the USB image the main supported way to install Tails (refs: #15292).
      On first boot, grow the system partition to a size that's a factor
      of the size of the boot medium and randomize GUIDs (Closes: #15319).
    - Upgrade Linux to 4.19, version 4.19.13-1 (Closes: #16073, #16224).
      Fixes CVE-2018-19985, CVE-2018-19406, CVE-2018-16862, CVE-2018-18397,
      CVE-2018-18397, CVE-2018-18397, CVE-2018-18397, CVE-2018-19824,
      CVE-2018-14625.
    - Remove Liferea (Closes: #11082, #15776).
    - Upgrade to the Debian Stretch 9.6 point-release.

  * Security fixes
    - Upgrade Tor Browser to 8.0.5 (MFSA-2019-02; Closes: #16388).
    - Upgrade Thunderbird to 60.4.0 (DSA-4362-1; Closes: #16261).
    - Upgrade OpenSSL to 1.0.2q-1~deb9u1 (DSA-4355-1).
    - Upgrade libarchive to 3.2.2-2+deb9u1 (DSA-4360-1).
    - Upgrade GnuTLS to 3.5.8-5+deb9u4 (CVE-2018-10844, CVE-2018-10845).
    - Upgrade libgd3 to 2.2.4-2+deb9u3 (CVE-2018-1000222, CVE-2018-5711).
    - Upgrade libmspack to 0.5-1+deb9u3 (CVE-2018-18584, CVE-2018-18585).
    - Upgrade libopenmpt to 0.2.7386~beta20.3-3+deb9u3 (CVE-2018-10017).
    - Upgrade libx11 to 2:1.6.4-3+deb9u1 (CVE-2018-14598, CVE-2018-14599,
      CVE-2018-14600).
    - Upgrade libxcursor to 1:1.1.14-1+deb9u2 (CVE-2015-9262).
    - Upgrade NetworkManager to 1.6.2-3+deb9u2+0.tails1 (CVE-2018-15688).
    - Upgrade wpa to 2:2.4-1+deb9u2 (CVE-2018-14526).
    - Upgrade zeromq3 to 4.2.1-4+deb9u1 (CVE-2019-6250).
    - Upgrade APT to 1.4.9 (DSA-4371-1).
    - Upgrade GhostScript to 9.26a~dfsg-0+deb9u1 (DSA-4372-1).

  * Bugfixes
    - Fix Totem's access to the Internet when it's started from the Applications
      menu.
    - Rename HTP pools to avoid confusion (Closes: #15428).
    - Fix memory erasure on shutdown with systemd v239+, by mounting
      a dedicated tmpfs on /run/initramfs instead of trying to remount /run
      with the "exec" option (Closes: #16097).
    - Make the KeePassX wrapper dialog translatable.
    - Fix detection of first Thunderbird run.

  * Minor improvements and updates
    - Upgrade tor to 0.3.4.9-1~d90.stretch+1.
    - Upgrade Mesa to 18.2.6-1~bpo9+1, libdrm to 2.4.95-1~bpo9+1,
      and libglvnd to 1.1.0-1~bpo9+1.
    - Upgrade firmware-linux and firmware-nonfree to 20190114-1.
    - Upgrade amd64-microcode to 3.20181128.1.
    - Upgrade intel-microcode to 3.20180807a.2~bpo9+1.
    - Remove the boot readahead feature (Closes: #15915).
      In most supported use cases, it did not improve boot time anymore,
      or even increases it.
    - Require TLS 1.2 in our Upgrader and tails-security-check (Closes: 11815).
    - Enable O_CREAT restriction in /tmp directories for FIFOs and regular
      files (Closes: #16072).
    - Upgrade systemd to 240-4~bpo9+0tails1 (Closes: #16352).
      Fixes CVE-2018-16864, CVE-2018-16865, and CVE-2018-16866.
    - Upgrade Enigmail to 2.0.8-5~deb9u1 (Closes: #15657).
    - Upgrade Torbirdy to 0.2.6-1~bpo9+1 (Closes: #15661).
    - Modify Torbirdy configuration in a way that's easier to maintain.
    - Tell the user they need to use sudo when they attempt to use su
      (Closes: #15583).

  * Build system
    - Make the build of the USB image reproducible (Closes: #15985).
    - Allow specifying which set of APT snapshots shall be used during
      the build, with the APT_SNAPSHOTS_SERIALS build option (Closes: #15107).
    - Fix more GIDs and display more information when changing UIDs or GIDs
      fails (Closes: #16036).
    - Remove obsolete patches, refresh remaining ones to apply on top
      of currently installed packages version.
    - Disable irrelevant recurring jobs in Vagrant build box (refs: #16177)
      that increase the chance of FTBFS due to mksquashfs being reaped
      by the OOM killer.
    - Adjust for recent GnuPG error'ing out when it has no controlling terminal.

  * Test suite
    - Adjust test suite for USB image:
      - Add tests that exercise behavior on first boot from a device
        installed using the USB image (Closes: #16003).
      - Drop tests for use cases we don't support anymore with the introduction
        of the USB image (refs: #16004).
      - Adjust remaining tests to focus on main supported use cases,
        i.e. Tails installed from a USB image (refs: #16004.
    - In scenarios where we simulate MAC spoofing failure, test safety-critical
      properties even if the desktop notification is buggy (refs: #10774).
    - Update expected title for our Redmine (Closes: #16237).
    - Update expected image for OpenPGP key search.

 -- Tails developers <tails@boum.org>  Mon, 28 Jan 2019 13:26:26 +0100

tails (3.11) unstable; urgency=medium

  * Security fixes
    - Upgrade Tor Browser to 8.0.4-build2 (Closes: #16193).
    - Upgrade Thunderbird to 60.3.0-1~deb9u1.0tails1 (Closes: #16118).
    - Thunderbird: unconditionally disable Autocrypt, as it is not safe in
      its current state (See: #15923, Closes: #16186).
    - Upgrade Linux to 4.18.20 and aufs to 4.18.11+-20181119
      (Closes: #16145).
    - Upgrade cURL to 7.52.1-5+deb9u8 (DSA-4331).
    - Upgrade Ghostscript to 9.26~dfsg-0+deb9u1 (DSA-4336, DSA-4346).
    - Upgrade Perl to 5.24.1-3+deb9u5 (DSA-4347).
    - Upgrade Policykit to 0.105-18+deb9u1 (DSA-4350).
    - Upgrade Samba to 2:4.5.12+dfsg-2+deb9u4 (DSA-4345).
    - Upgrade OpenSSL to 1.1.0j-1~deb9u1 (DSA-4348).
    - Upgrade libtiff to 4.0.8-2+deb9u4 (DSA-4349).

  * Bugfixes
    - Tails Upgrader:
      · Improve support for incremental upgrades to avoid issues with
        partially applied upgrades (Closes: #14754).
      · Add a prompt after the IUK has been downloaded so the user can
        control when the network will be disabled; previously this was
        done without users having a say, possibly leading to confusion and
        lost work (Closes: #15282).
    - Thunderbird: always set locale according to environment (Closes: #16113).

  * Minor improvements and updates
    - Remove packages which were needed for getTorBrowserUserAgent
      (Closes: #16024).
    - Fix persistence configuration window opening on full screen
      (Closes: #15894).
    - Time sync: don't temporarily increase tor's log level when using
      bridges/PTs (Closes: #15743).
    - Warn about non-free software depending on the host operating system
      and/or virtualization stack (Closes: #16195).

  * Build system
    - Create USB image after building the ISO, and include it in build
      artifacts (Closes: #15984, #15985, #15990).
    - Release process: adapt to IDF v2 (Closes: #16171).

  * Test suite
    - Add new Using "VeraCrypt encrypted volumes" feature, with scenarios
      split into two parts: "Unlock VeraCrypt Volumes" and "GNOME Disks"
      (Closes: #14469, #14471, #15238, #15239).
    - Reintroduce "Clock is one day in the future in bridge mode" test
      (Closes: #15743).
    - Make starting apps via GNOME Activities Overview more robust
      (Closes: #13469).
    - Check for "Upgrading the system" and adjust to "Upgrade successfully
      downloaded" new UI (See: #14754, #15282).

 -- Tails developers <tails@boum.org>  Mon, 10 Dec 2018 20:37:06 +0100

tails (3.10.1) unstable; urgency=medium

  * Declare that Enigmail is compatible with Thunderbird 60.*.

 -- Tails developers <tails@boum.org>  Tue, 23 Oct 2018 01:30:00 +0200

tails (3.10) unstable; urgency=medium

  * Security fixes
    - Harden sudo config to avoid potential future privilege escalation
      (Closes: #15829).
    - Upgrade Linux to 4.18 and aufs to 4.18-20181008 (Closes: #15936).
    - Upgrade the snapshot of the Debian archive to 2018100901 accordingly.
    - Upgrade Tor Browser to 8.0.3-build1 (Closes: #16067).
    - Upgrade Thunderbird to 60.2.1 (Closes: #16037).

  * Bugfixes
    - Fix installation of mesa/stretch-backports by installing libwayland*
      from stretch-backports (Closes: #15846).
    - Tor Browser AppArmor profile patch: update to apply cleanly on top
      of torbrowser-launcher 0.2.9-5.
    - Additional Software: fix issues spotted during the code review
      (Closes: #15838).
    - Additional Software: make sure to offer persistence only for newly
      installed packages, avoiding inconsistency (Closes: #15983).
    - Improve button labels in confirmation dialogs of the Tails installer
      (Closes: #11501).
    - Hardcode User Agent in htpdate.user-agent (Closes: #15912), as the
      Tor Browser doesn't expose it anymore.
    - Fix encoding-related crashes in Tails Installer (Closes: #15166).
    - Set the Firefox preferences to spoof English, to avoid leaking
      information about locale settings (Closes: #16029).
    - VeraCrypt: Hide PIM entries in GNOME Shell and Disks, since a newer
      cryptsetup would be needed (Closes: #16031).
    - VeraCrypt: Fix support for multiple encryption, by iterating over
      all children in the device-mapper tree (Closes: #15967).
    - Update translations.

  * Minor improvements and updates
    - Add dmsetup and losetup output in WhisperBack reports to help debug
      VeraCrypt-related issues (Closes: #15966).
    - Let AppArmor allow access to /usr/local/share/mime, reducing noise
      in logs due to many DENIED entries (Closes: #15965).
    - Use proper stem.connection module in onion-grater instead of trying
      to read the auth cookie manually: that's fragile and breaks some use
      cases (e.g. custom auth cookie).
    - Unlock VeraCrypt Volumes: Improve internationalization support.

  * Test suite
    - Ensure the test suite doesn't break when changing the headline of
      /home (Closes: #12156).
    - Update test suite for updated button labels in confirmation dialogs
      of the Tails installer (Closes: #11501).

 -- Tails developers <tails@boum.org>  Tue, 23 Oct 2018 01:30:00 +0200

tails (3.9.1) unstable; urgency=medium

  * Security fixes
    - Upgrade Tor Browser to 8.0.2, based on Firefox 60.2.1 (Closes: #16017).
    - Upgrade Thunderbird to 60.0-3~deb9u1.0tails2 (Closes: #15959). Also
      imported the same security fixes that caused Tor Browser 8.0.2.
    - Upgrade curl to 7.52.1-5+deb9u7 (DSA-4286).
    - Upgrade Ghostscript to 9.20~dfsg-3.2+deb9u5 (DSA-4294).
    - Upgrade libarchive-zip-perl to 1.59-1+deb9u1 (DSA-4300).
    - Upgrade libkpathsea6 to 2016.20160513.41080.dfsg-2+deb9u1 (DSA-4299).
    - Upgrade LittleCMS 2, aka. liblcms2-2, to 2.8-4+deb9u1 (DSA-4284).
    - Upgrade Python 2.7 to 2.7.13-2+deb9u3 (DSA-4306).
    - Upgrade Python 3.5 to 3.5.3-1+deb9u1 (DSA-4307).

  * Bugfixes
    - Make Thunderbird translated in non-English locales via
      intl.locale.requested, which works correctly since 60.0-3
      (Closes: #15942).
    - Totem: backport AppArmor profile fix to allow opening the help
      (Closes: #15841)
    - Remove mutt, that was accidentally installed in 3.9 (Closes: #15904).
    - Fix VeraCrypt volumes not being opened in GNOME Files (Closes: #15954).
    - Fix displaying the "General" section in the Tor Browser preferences
      (Closes: #15917).
    - Fix APT pinning at Tails runtime for our custom APT repository
      and for Debian backports (Closes: #15837, #15973).

  * Minor improvements and updates
    - Upgrade tor to 0.3.4.8-1~d90.stretch+1 (Closes: #15889).

 -- Tails developers <tails@boum.org>  Wed, 03 Oct 2018 12:12:33 +0200

tails (3.9) unstable; urgency=medium

  * Major changes
    - Upgrade Tor Browser to 8.0 (Closes: #15803, #15907).
      Notable user-visible changes and relevant details:
      · Adjust to the fact Tor Browser 8.0a10 replaces firefox with a wrapper.
      · Don't use the bundled copy of libstdc++.so.6, ours is recent enough.
      · Drop obsolete Torbutton prefs (Closes: #15706).
      · Switch back to 128px icons (Closes: #15081).
      · AppArmor profile: take into account new Firefox binary path.
    - Upgrade Thunderbird to 60.0 (Closes: #15792).
      Notable user-visible changes and relevant details:
      · AppArmor profile: patch to avoid conflicting x modifiers for ps(1).
    - Upgrade tor to 0.3.4.7-rc (Closes: #15772).

  * Security fixes
    - Upgrade Linux to 4.17.17-1 and intel-microcode to 3.20180807a.1
      This fixes CVE-2018-3620 aka. Foreshadow aka. L1 Terminal Fault
      (Closes: #15796).
    - Upgrade OpenSSH to 1:7.4p1-10+deb9u4 (DSA-4280).

  * Bugfixes
    - Fix Totem on Intel graphics cards by inlining the backported mesa
      and dri-enumerate abstractions into its AppArmor profile: they are needed
      with recent Mesa and libdrm (Closes: #15821). Regression introduced
      in 3.9~rc1.
    - Fix unlocking "hidden" TrueCrypt/VeraCrypt volumes via GNOME Shell
      (Closes: #15843).
    - Fix confusing error message when unlocking TrueCrypt/VeraCrypt volumes
      (Closes: #15733).
    - Revert to Stretch's X.Org nouveau video driver (Closes: #15833).
      It seems that the regression brought by the upgraded one
      is worse than the improvements reported after our call for testing.
      Regression introduced in 3.9~rc1.
    - Use the intel X.Org driver for Intel Corporation UHD Graphics 620.
    - Fix regressions introduced in 3.9~rc1 in/by Additional Software Packages:
      · Don't break new empty persistence configuration files creation when
        permissions are incorrect (Closes: #15802).
      · Fix UX when the user has specified a distribution or version
        for a given package in their live-additional-software.conf
        (Closes: #15822).
      · Don't show installation notifications on upgrade (Closes: #15879).
    - Make more Additional Software Packages strings translatable in the
      configuration dialog and PolicyKit messages.

  * Minor improvements and updates
    - Upgrade firmware-nonfree to 20180825-1.
    - Update the deb.torproject.org APT repository signing key.
    - Unlock VeraCrypt Volumes: add disclaimer (Closes: #15849).

  * Test suite
    - Update Thunderbird test suite for 60.0 (Closes: #15791).
    - Fix various robustness issues.
    - Make the Chutney nodes use a higher V3AuthVotingInterval to make client
      bootstrap more robust (Closes: #15799).
    - Update the Tor Launcher binary path.
    - Adjust to the fact "New Circuit for this Site" is now in the site
      information and not under the Torbutton anymore.
    - Delete unused images.

 -- Tails developers <tails@boum.org>  Tue, 04 Sep 2018 12:15:43 +0000

tails (3.9~rc1) unstable; urgency=medium

  * Major changes
    - Integrate the Additional Software Packages feature into the desktop
      and revamp the interface of "Configure Persistent Volume".
    - Support TrueCrypt/VeraCrypt encrypted volumes on the desktop.
    - Upgrade Tor Browser to 8.0a9, based on Firefox 60 ESR (Closes: #15023).
      Notable user-visible changes and relevant details:
      · Drop search engine customization and stick to Tor Browser's defaults.
      · Upgrade uBlock Origin to its WebExtension version and now rely
        on the filter lists shipped in the Debian package.
      · Tweak the number of web content processes to work better with 2 GiB
        of RAM (Closes: #15716).
      · Revamp how we're handling our custom prefs, drop obsolete ones,
        reduce our delta with pristine Tor Browser.
    - Upgrade Thunderbird to 60.0b10 (Closes: #15091). Notable details:
      · Install Torbirdy 0.2.5 from stretch-backports and drop our patches
        that were merged upstream.
      · Enable the optional part of the fixes for EFAIL (Closes: #15602).
    - Upgrade Linux to 4.17 (Closes: #15763).
    - Upgrade tor to 0.3.4.6-rc (Closes: #15770).
    - Upgrade to Debian Stretch 9.5.

  * Security fixes
    - Upgrade CUPS to 2.2.1-8+deb9u2 (DSA-4243).
    - Upgrade Exiv2 to 0.25-3.1+deb9u1 (DSA-4238).
    - Upgrade FUSE to 2.9.7-1+deb9u1 (DSA-4257).
    - Upgrade GDM to 3.22.3-3+deb9u2 (DSA-4270).
    - Upgrade libsoup to 2.56.0-2+deb9u2 (DSA-4241).
    - Upgrade Imagemagick to 8:6.9.7.4+dfsg-11+deb9u5 (DSA-4245).
    - Upgrade ffmpeg to 7:3.2.12-1~deb9u1 (DSA-4258, DSA-4249).
    - Upgrade libmspack to 0.5-1+deb9u2 (DSA-4260).
    - Upgrade Samba to 2:4.5.12+dfsg-2+deb9u3 (DSA-4271).
    - Upgrade the Apache XML Security for C++ library to 1.7.3-4+deb9u1
      (DSA-4265).

  * Bugfixes
    - Don't display the Enigmail configuration wizard in every Tails session
      (Closes: #15693, #15746). Fix against Tails 3.8.
    - Make the torstatus GNOME Shell extension actually translatable
      (Closes: #15715). Fix against the first Tails release that included
      this extension.
    - Drop Icedove → Thunderbird migration code which started causing trouble.
    - Tails Installer:
      · Link to upgrade documentation when upgrading (Closes: #7904).
      · Show the reinstall option only when the device is big enough to make
        a full reinstallation (Closes: #14810).
      · Make the main window fit in a 600px-high screen (Closes: #14849).
      · Show the correct device size in the reinstall confirmation dialog
        (Closes: #15590).
    - Tails Greeter: don't display file:/// URLs to users (Closes: #15582).

  * Minor improvements and updates
    - Install Mesa and libdrm* from stretch-backports and upgrade the Nouveau
      X.Org video driver to 1.0.15. This improves support for some graphics
      cards such as NVIDIA Pascal series (Closes: #14910)
    - htpdate: improve diagnostics output when the date header can't be fetched.
    - Onion Grater: support named AppArmor profiles.
    - Update Onion Grater's config for new Tor Browser AppArmor profile name.
    - Enable e10s in the Unsafe Browser.
    - Delete all search plugins for the Unsafe Browser (Closes: #15708).
    - Display a deprecation warning when starting Liferea (#11082).
    - Upgrade VirtualBox guest modules to 5.2.16-dfsg-3~bpo9+2.
    - Use Tor Browser for browsing the documentation even when offline
      (Closes: #15720).
    - Provide feedback while Tor Browser, "Tails documentation"
      or "Report an error" are starting (Closes: #15101).
    - WhisperBack: remove the right pane (Closes: #7180).
    - tails-debugging-info: return machine-readable, structured data.
      Adjust WhisperBack accordingly (Closes: #8514). This paves the way
      towards more usable bug reports (#8722).
    - Port lots of our Perl code to more lightweight libraries.
      This decreases the amount of memory used by the persistence
      configuration interface.
    - Do not hide applications that require an admin password (Closes: #11013).
    - Try unlocking every persistent volume when multiple ones are
      available (Closes: #15653).
    - Upgrade Electrum to 3.1.3-1~bpo9+1.
    - Upgrade most firmware to 20180518-1.
    - Upgrade Intel microcode to 3.20180703.2~bpo9+1.
    - Upgrade AMD microcode to 3.20180524.1.

  * Build system
    - Drop AppArmor feature set pinning: this is now done in Debian Stretch
      (Closes: #15341).
    - Remove the now unused deb.torproject.org sid APT source (Closes: #15638).
    - Install OnionShare from our custom APT repo instead of from sid.
      We've mistakenly tracked sid for a while and it has become a problem,
      so stick to the version that works for us until Tails 4.0.
    - Fix building the ISO on zfs by dropping the cache=none setting for
      vmproxy's storage (Closes: #14404).
    - Update the Vagrant basebox for any change under vagrant/.
      Previously, some relevant changes were not effective until something under
      vagrant/definitions/tails-builder/ was changed.
    - Make intltool ignore .py files: `intltool-update --maintain` seems to be
      buggy with .py files.
    - Refresh our CUPS AppArmor profile patch to apply on 2.2.1-8+deb9u2.
    - Make it more obvious that the .orig file check is fatal (Closes: #15727).
    - Delete baseboxes once they're 6 months old instead of 4.
      This is more in line with the delay between our major releases these days.
    - Rename /usr/share/amnesia to /usr/share/tails. It was about time.
    - Abort the build if /etc/{passwd,group} has changed (Closes: #15419).
      Such changes can break Tails after an automatic upgrade was applied
      so let's detect it ASAP. Consequently, ensure a few GIDs — that wanted
      to play musical chairs — are the same as in Tails 3.8 (Closes: #15695).
    - Don't fail the build if the APT lists don't include any package
      whose name matches ^geoclue.

  * Test suite
    - Adjust to the new tails-persistence-setup API.
    - Update the Tor Browser's AppArmor profile name.
    - Re-enable the "I can print the current page […]" test.
    - Update tests wrt. the fact tails-upgrade-frontend-wrapper was ported
      to Python (Closes: #15379).
    - Make a test more robust by waiting for the page to have loaded.
    - Adjust to the fact the WhisperBack debugging info is now configured
      in a machine-readable file.
    - Remove test for tails-debugging-info, that has been a no-op for a while.
    - Adjust for Tor Browser 8.
    - Make the "I open the address" step more robust and accordingly
      stop marking the tests that use it in the Unsafe Browser
      as fragile (refs: #14771).
    - De-duplicate a number of images of standard GTK+ 3 widgets.
    - Make the audio and WebM tests more robust.
    - Make the "I start the Tor Browser in offline mode" step more robust.
    - Make the "AppArmor has (not )? denied" step more robust.
    - Don't try and use XVFB_PID if it's not set (Closes: #15730).
    - Adjust Pidgin test to use a certificate that's still in Debian
      (Closes: #15762).
    - Use a hopefully more reliable public GnuPG key and make tests
      more robust against new subkeys being added (Closes: #15771).
    - Stop hard-coding the list of RTL Tor Browser locales.
    - Fix the "Unsafe Browser can be used in all languages supported in Tails"
      test for locales that have a translated homepage (Closes: #11711).
    - Take into account that apt(8) won't return when run in the remote shell
      with the ASP hooks enabled.

 -- Tails developers <tails@boum.org>  Thu, 16 Aug 2018 18:37:47 +0000

tails (3.8) unstable; urgency=medium

  * Security fixes
    - Upgrade Tor Browser to 7.5.6 (MFSA 2018-17; Closes: #15683).
    - Upgrade Enigmail to 2.0.7 (partly fixes #15602 aka. EFAIL).
    - Upgrade libgcrypt to 1.7.6-2+deb9u3 (DSA-4231-1).
    - Upgrade perl to 5.24.1-3+deb9u4 (DSA-4226-1).

  * Bugfixes
    - Thunderbird: fix importing public OpenPGP keys from email attachments
      (Closes: #15610).
    - Make the Unsafe Browser home page translatable again (Closes: #15461).

  * Minor improvements
    - Don't display the "Know your rights" message on Thunderbird first run.
    - Move Thunderbird's default userChrome.css to /etc/thunderbird, just like
      we do for Tor Browser, for easier upgrade handling.

 -- Tails developers <tails@boum.org>  Mon, 25 Jun 2018 09:59:22 +0000

tails (3.7.1) unstable; urgency=medium

  * Security fixes
    - Upgrade Tor Browser to 7.5.5 (MFSA 2018-14; closes: #15643).
    - Upgrade Thunderbird to 52.8.0 (DSA-4209-1; Closes: #15607).
      - Partially fixes EFAIL.
      - Fixes importing OpenPGP keys from keyservers with Enigmail.
      - Accordingly refresh our Thunderbird AppArmor profile patch.
    - Upgrade cURL to 7.52.1-5+deb9u6 (DSA-4202-1).
    - Upgrade GnuPG (modern) 2.1.18-8~deb9u2 (DSA-4222-1).
    - Upgrade GnuPG (legacy) to 1.4.21-4+deb9u1 (DSA-4223-1).
    - Upgrade Git to 1:2.11.0-3+deb9u3 (DSA-4212-1).
    - Upgrade PackageKit to 1.1.5-2+deb9u1 (DSA-4207-1).
    - Upgrade procps to 2:3.3.12-3+deb9u1 (DSA-4208-1).
    - Upgrade wavpack to 5.0.0-2+deb9u2 (DSA-4197-1).
    - Upgrade wget to 1.18-5+deb9u2 (DSA-4195-1).
    - Upgrade xdg-utils to 1.1.1-1+deb9u1 (DSA-4211-1).

  * Bugfixes
    - Fix setting a screen locker password with non-ASCII characters
      (Closes: #15636).
    - WhisperBack:
      - Rename the WhisperBack launcher to "WhisperBack Error Reporting"
        so that users have a better chance to understand what it does
        (Closes: #6432)
      - Ensure debugging info in Whisperback reports don't contain email
        signature markers so that email clients forward it in full
        (Closes: #15468).
      - Wrap text written by the user to 70 chars (Closes: #11689).

  * Minor improvements
    - The "Tails documentation" desktop launcher now opens /doc instead of
      the aging /getting_started that confused people during user testing
      (Closes: #15575).

  * Test suite
    - Update to match "Tails documentation" behaviour change.

 -- Tails developers <tails@boum.org>  Sat, 09 Jun 2018 19:53:51 +0000

tails (3.7) unstable; urgency=medium

  * Security fixes
    - Upgrade Tor Browser to 7.5.4 (MFSA 2018-12, Closes: #15588).
    - Upgrade OpenSSL to 1.1.0f-3+deb9u2 (DSA-4157).
    - Upgrade Perl to 5.24.1-3+deb9u3 (DSA-4172).
    - Upgrade Libre Office to 1:5.2.7-1+deb9u4 (DSA-4178).
    - Upgrade libmad to 0.15.1b-8+deb9u1 (DSA-4192).

  * Bugfixes
    - Enable the removal of OpenPGP keyblock in Whisperback (closes: #7797).
    - Show the logo in Whisperback's About menu (closes: #13198).
    - Use the same font in all the Whisperback report (Closes: #11272).
    - Update tails-bugs@tails.boum OpenPGP key (Closes: #15534).

  * Minor improvements
    - Stop installing python-qt4 and python-trezor (Closes: #15391).
    - Make WhisperBack easier to find in the GNOME Overview (Closes: #13299).

 -- Tails developers <tails@boum.org>  Tue, 08 May 2018 01:47:22 +0200

tails (3.6.2) unstable; urgency=medium

  * Security fixes
    - Upgrade Tor Browser to 7.5.3 (MFSA 2018-10, Closes: #15459).
    - Upgrade Thunderbird to 1:52.7.0-1~deb9u1.0tails1 (DSA-4155,
      Closes: #15471).
    - Upgrade libicu to 57.1-6+deb9u2 (DSA-4150).
    - Upgrade intel-microcode to 3.20180312.1~bpo9+1. Implements
      IBRS/IBPB/STIPB support, Spectre-v2 mitigation for: Sandybridge,
      Ivy Bridge, Haswell, Broadwell, Skylake, Kaby Lake, Coffee Lake
      (Closes: #15173).

  * Bugfixes
    - Tor Browser AppArmor profile:
     * Grant the main Firefox process access to machine-id: needed for
       IBus support (Closes: #15437).
     * Allow access to extensions installed by the user such as Tails
       Verification (Closes: #15434).
    - Remove packages needed to support Video Acceleration API
      (VA-API) because they breaks opening GNOME Settings and Totem in
      Tails 3.6 on some computers (only NVIDIA for now but perhaps
      other hardware is affected). (Closes: #15433, #15449)
    - Upgrade Linux to 4.15.11-1 and bump the aufs submodule (Closes:
      #15456, #15457).
    - tails-documentation script:
      * open translated documentation page in Tor Browser when online
        (Closes: #15371).
      * use documented syntax for os.execv (Refs: #15332)
      * re-add support for passing a HTML anchor as the second
        argument.
    - Fix issue where the tails-persistence-setup user's guid would be
      changed when it was the uid that was intended (Closes: #15422).

 -- Tails developers <tails@boum.org>  Thu, 29 Mar 2018 17:49:42 +0200

tails (3.6.1) unstable; urgency=medium

  * Security fixes
    - Upgrade Tor Browser to 7.5.2 (MFSA 2018-08 i.e. CVE-2018-5146).
    - Upgrade libvorbis to 1.3.5-4+deb9u2 (DSA 4140-1 aka. CVE-2018-5146).
    - Upgrade curl to 7.52.1-5+deb9u5 (DSA 4136-1).
    - Upgrade samba to 2:4.5.12+dfsg-2+deb9u2 (DSA 4135-1).

  * Bugfixes
    - Fix ISO build reproducibility (Closes: #15400)
    - Disable Selfrando: Tor Browser upstream currently enables it only
      in non-release builds
      (https://trac.torproject.org/projects/tor/ticket/24912#comment:8).

 -- Tails developers <tails@boum.org>  Fri, 16 Mar 2018 22:42:00 +0000

tails (3.6) unstable; urgency=medium

  * Major changes
    - Upgrade Tor Browser to 7.5.1.
    - Upgrade Tor to 0.3.2.10. (Closes: #15158)
    - Add ability to lock the screen. (Closes: #5684)
    - Add initial support for Meek bridges. (Closes: #8243)
    - Upgrade to Thunderbird 52.6.0. (Closes: #15298)
    - Enable Thunderbird AppArmor profile. (Closes: 11973)
    - Upgrade Linux to 4.15.0-1. (Closes: #15309).
    - Upgrade systemd to 237.
    - Upgrade Electrum to 3.0.6. (Closes: #15022)
    - Upgrade the base system to the Debian Stretch 9.4 point-release
      (Closes: #15341)
    - Port a few shell scripts to Python thanks to GoodCrypto. (Closes: #11198)

  * Security fixes
    - Upgrade Intel processor microcode firmware. (Closes: #15173).
    - Upgrade poppler to 0.48.0-2+deb9u1. (CVE-2017-14929, CVE-2017-1000456)
    - Upgrade tiff to 4.0.8-2+deb9u2 (CVE-2017-9935, CVE-2017-11335,
      CVE-2017-12944, CVE-2017-13726, CVE-2017-13727, CVE-2017-18013)
    - Upgrade ffmpeg to 7:3.2.10-1~deb9u1. (CVE-2017-17081)
    - Upgrade libtasn1-6 to 4.10-1.1+deb9u1. (CVE-2017-10790, CVE-2018-6003)
    - Upgrade Libre Office to 1:5.2.7-1+deb9u2. (CVE-2018-6871)
    - Upgrade libvorbis to 1.3.5-4+deb9u1. (CVE-2017-14632, CVE-2017-14633)
    - Upgrade gcc to 6.3.0-18+deb9u1.
    - Upgrade util-linux to 2.29.2-1+deb9u1. (CVE-2018-7738)
    - Upgrade isc-dhcp to 4.3.5-3+deb9u1 (CVE-2017-3144, CVE-2018-5732,
      CVE-2018-5733)

  * Minor improvements
    - Avoid noisy warning at boot time by creating tails-upgrade-frontend's
      trusted GnuPG homedir with stricter permissions, then making it looser.
      (Closes: #7037)
    - Drop (broken) Thunderbird dedicated SocksPort. (Closes: #12460)
    - Drop customized update-ca-certificates.service. (Closes: #14756)
    - Update AppArmor cupsd profile. (Closes: #15029)
    - Improve UX when GDM does not start. (Closes: #14521)
    - Install packages needed to support Video Acceleration API.
      (Closes: #14580)
    - Upgrade aufs-dkms for Linux 4.15. (Closes: #15132).
    - Ship pdf-redact-tools, thanks to dachary <loic@dachary.org>.
      (Closes: #15052)
    - Additional Software Packages: convert to python3 and PEP-8.
      (Closes: #15198)
    - Additional Software Packages: do not check for updates every time the
      network gets reconnected. (Closes: #9819)
    - Revert to xorg-xserver from Stretch. (Closes: #15232)
    - Open Tails documentation in Tor Browser when online. (Closes: #15332)
    - Disable Enigmail's Memory Hole feature. (Closes: #15201)
    - Persistence Setup: stop depending on Synaptic. (Closes: #15263)

  * Bugfixes
    - Additional Software Packages: fix the "incomplete online upgrade
      process" bug in offline mode (Closes: #14570)
    - Additional Software Packages: do not block Desktop opening.
      (Closes: #9059)
    - Install OpenPGP Applet 1.1. (Closes: #6398).
    - Repair rng-tools using a real start-stop-daemon program.
      (Closes: #15344)
    - Tails installer: fix bug with unicode status messages. (Closes: #15254)

  * Build system
    - Abort if tails-custom-apt-sources failed.
    - Abort the ISO build when DKMS modules are not built. (Closes: #14789).
    - Improve how we track dependencies in build hooks. (Closes: #14818)
    - Fix (potential) rare race condition during build.
    - Ensure the SquashFS has /etc/hostname properly configured.
      (Closes: #15322)
    - Bump builder VM's RAM. (Closes: #15310)

  * Test suite
    - Log the list of systemd jobs when systemctl is-system-running fails.
      (Closes: #14772).
    - Allow more time for 'systemctl is-system-running' to succeed.
    - Only support SikuliX, not Sikuli.
    - Disable SPICE clipboard sharing.
    - Don't flood the debug logger with the journal contents.
    - Rescue exception.
    - Enter a name into the Thunderbird account configuration.
      (Closes: #11256)
    - Fix the "I do not see ..." step's case. (Closes: #14929)
    - Mark scenarios that use the "The Report an Error launcher will…" step
      as fragile (Closes: #15321)
    - Test that Tor Browser opens docs when online. (Closes: #15332)
    - Adapt test after warning moved to after Unsafe Browser verification
      dialog. (Closes: #8775)
    - Dogtailify electrum.feature.
    - Add additional software packages feature. (Closes: #14572)
    - Disable test that is broken due to a Tor Browser bug. (refs: #15336)

 -- Tails developers <tails@boum.org>  Mon, 12 Mar 2018 21:28:29 +0100

tails (3.5) unstable; urgency=medium

  * Security fixes
    - Upgrade amd64-microcode to 3.20171205.1, for the mitigation
      against Spectre (CVE-2017-5715) (Closes: #15148).
    - Upgrade Tor Browser to 7.5-build3 (Closes:  #15197).
    - Upgrade Thunderbird to 1:52.5.2-2~deb9u1.0tails1 (Closes: #15033)
    - Upgrade gdk-pixbuf to 2.36.5-2+deb9u2.0tails1 (Closes: #15177).
    - Upgrade bind9 to 1:9.10.3.dfsg.P4-12.3+deb9u4.
    - Upgrade libxml2 to 2.9.4+dfsg1-2.2+deb9u2.

  * Minor improvements
    - Upgrade Linux to 4.14.13, which is the first kernel that has the
      "[x86] microcode/AMD: Add support for fam17h microcode loading"
      commit, that's needed to load the AMD fam17h microcode for
      mitigating the Spectre vulnerability (CVE-2017-5715).

  * Bugfixes
    - Drop Claws Mail persistence setting migration. Whenever
      persistent Claws Mail setting is enabled, this creates an empty
      ~/.icedove/ directory, that prevents Thunderbird from starting
      (Closes: #12734).
    - Don't prevent the GNOME Applications button from opening its menu if
      time syncing resulted in a shift back in time (Closes: #14250).
    - Tails Installer: when cloning Tails to another USB drive, check
      if the target device has enough space *before* any destructive
      actions are made (Closes: #14622).
    - Tor Browser: make "Print to file" work again, for all locales
      (Closes: #13403, #15024).

  * Build system
    - Fix option passed to cmp: -q is not supported but --quiet is.
      Spotted on feature/buster that's the first branch that exercises
      this code, but there's no reason to fix it only there.

  * Test suite
    - Adapt tests for Tor Launcher 0.2.14.3, i.e. the one shipped with
      Tor Browser 7.5 in Tails 3.5 (Closes: #15064).
    - Add support for creating arbitrarily sized partitions.
    - Add a "Try cloning Tails to a too small partition" scenario
      (regression test for #14622).

 -- Tails developers <tails@boum.org>  Tue, 23 Jan 2018 00:57:58 +0100

tails (3.4) unstable; urgency=medium

  * Security fixes
    - Install Linux 4.14.0-3 from sid (Closes: #14976). This enables
      the kernel-side mitigations for Meltdown.
    - Upgrade curl to 7.52.1-5+deb9u3.
    - Upgrade enigmail to 2:1.9.9-1~deb9u1.
    - Upgrade gimp to 2.8.18-1+deb9u1.
    - Upgrade imagemagick to 8:6.9.7.4+dfsg-11+deb9u4.
    - Upgrade libav (ffmpeg) to 7:3.2.9-1~deb9u1.
    - Upgrade libxcursor to 1:1.1.14-1+deb9u1.
    - Upgrade libxml-libxml-perl to 2.0128+dfsg-1+deb9u1.
    - Upgrade poppler to 0.48.0-2+deb9u1.
    - Upgrade rsync to 3.1.2-1 3.1.2-1+deb9u1.
    - Upgrade samba to 2:4.5.12+dfsg-2+deb9u1.
    - Upgrade sensible-utils to 0.0.9+deb9u1.
    - Upgrade tor to 0.3.1.9-1~d90.stretch+1.

  * Minor improvements
    - Display TopIcons systray on the left of the system menu. This
      fixes #14796 (on Buster, it is displayed in the middle of the
      screen, on the left of the clock) and an annoying UX problem we
      have on Stretch: OpenPGP applet is in the middle of icons that
      share the exact same (modern, GNOME Shell-like) behaviour, which
      is disturbing when opening one of the modern menus and moving
      the mouse left/right to the others, because in the middle one
      icon won't react as expected, and the nice blue bottom border
      continuity is broken.
    - Use the "intel" X.Org driver for integrated graphics in Intel
      i5-7300HQ (Closes: #14990).
    - Enable HashKnownHosts in the OpenSSH client (Closes: #14995).
      Debian enables HashKnownHosts by default via /etc/ssh/ssh_config
      for good reasons, let's not revert to the upstream default.
    - Pin the AppArmor feature set to the Stretch's kernel one. Linux
      4.14 brings new AppArmor mediation features and the policy
      shipped in Stretch may not be ready for it. So let's disable
      these new features to avoid breaking stuff: it's too hard to
      check if all the policy for apps we ship (and that users install
      themselves) has the right rules to cope with these new mediation
      features.

  * Bugfixes
    - Don't delete downloaded debs after install (Closes: #10958).
    - Install xul-ext-ublock-origin from sid to make the dashboard
      work again(Closes: #14993). Thanks to cacahuatl
      <cacahuatl@autistici.org> for the patch!
    - Additional software feature: use debconf priority critical to
      prevent failure when installing packages otherwise requiring
      manual configuration (Closes: #6038)
    - Don't include anything under /lib/live/mount/medium/ in the
      readahead list (Closes: #14964). This fixes the boot time
      regression introduced in Tails 3.3.

  * Build system
    - Display a more helpful error message when the 'origin' remote
      does not point to the official Tails Git repository. This task
      calls git_base_branch_head() which relies on the fact 'origin'
      points to our official repo.
    - Vagrant: never build the wiki early. This has caused several
      issues throughout the years, the lastest instance being the
      reopening of #14933. (Closes: #14933)
    - Install libelf-dev during the time we need it for building DKMS modules.
    - Make the DKMS build hook verbose, and display DKMS modules build
      logs on failure. This hook is a recurring cause of headaches,
      let's simplify debugging.
    - Remove obsolete duplicate build of the virtualbox-guest DKMS
      module.

  * Test suite
    - Log the list of systemd jobs when systemctl is-system-running
      fails (Closes: #14772). Listing the units is not enough: in most
      cases I've seen, is-system-running returns "starting" which
      means the job queue is not empty, and to debug that we need the
      list of jobs.
    - Only support SikuliX; drop support for Sikuli.
    - Disable SPICE clipboard sharing in the guest. It could only mess
      things up, and in fact has confused me by suddenly setting my
      *host's* clipboard to "ATTACK AT DAWN"... :)
    - Decode Base64.decode64 return value appropriately; it returns
      strings encoded in ASCII-8bit.
    - Don't flood the debug logger with the journal contents.
    - Handle case where $vm is undefined during an extremely early
      scenario failure.
    - Allow more time for 'systemctl is-system-running' to
      succeed. (Refs: #14772)
    - Make Sikuli attempt to find replacements on FindFailed by
      employing fuzz, or "lowering the similarity factor". The
      replacements (if found) are saved among the artifacts, and
      serves as potential drop-in-replacements for outdated
      images. The main use case for this is when the font
      configuration in Tails changes, which normally invalidates a
      large part of our images given that our default high similarity
      factor. We also add the `--fuzzy-image-matching` where the
      replacements are used in case of FindFailed, so the tests can
      proceed beyond the first FindFailed. The idea is that a full
      test suite run will produce replacements for potentially *all*
      outdated images.
    - Fix our findAny() vs findfailed_hook. For findAny() it might be
      expected that some images won't be found, so we shouldn't use
      our findfailed_hook, which is about dealing with the situation
      where images need to be updated.
    - Make sure Pidgin's D-Bus policy changes are applied (Closes:
      #15007). Without the HUP there's a race that we sometimes lose.
    - Nump the Unsafe Browser's start page image (Closes: #15006).
    - Hot-plug a 'pcnet' network device instead of 'virtio' on Sid,
      since the latter is not detected on Sid (Closes: #14819).

 -- Tails developers <tails@boum.org>  Mon, 08 Jan 2018 16:57:07 +0100

tails (3.3) unstable; urgency=medium

  * Major changes
    - Upgrade the base system to the Debian Stretch 9.2 point-release
      which gives us tons of bugfixes (Closes: #14714).
    - Install Linux 4.13.0-1 (Closes: #14789).

  * Security fixes
    - Upgrade Thunderbird to 52.4.0 (Closes: #14963).
    - Upgrade Tor Browser to 7.0.10 (Closes: #14940).
    - Upgrade gdk-pixbuf to 2.36.5-2+deb9u1.0tails1 (Closes: #14729).

  * Minor improvements
    - Upgrade to Tor 0.3.1.8-2~d90.stretch+1, a new stable Tor series.
    - tails-documentation: rewrite in Python + use WebKit for display
      instead of the Tor Browser. Since Tor Browser 7.0.8 rendering of
      local pages (like our docs) fail (#14962) so this is probably a
      temporary workaround of that.
    - Replace the Unsafe Browser's warning pages with static,
      pure-HTML versions. This is truly a *temporary* workaround for
      #14962.
    - Update deb.tails.boum.org APT repo key (Closes: #14927)
    - Refresh Tor Browser AppArmor profile patch to apply on top of
      torbrowser-launcher 0.2.8-4's (Closes: #14923).
    - Drop obsolete manual enabling of AppArmor on the kernel
      command-line: it's now enabled by default, so the (Tails -
      Debian) delta gets smaller. :)

  * Bugfixes
    - Install Tails Installer 5.0.2. Fixes:
      * Most notably, fix an issue preventing Tails Installer from
        installing to drives containing a non-Tails partition that
        (obviously) has affected a lot of users. (Closes: #14755).
      * Fix an issue that made the resulting installations unbootable
        if Tails Installer was using a too recent udisks2, e.g. the
        one currently in Debian Sid (Closes: #14809).
      * Code clean-ups (Closes: #14721, #14722, #14723).
    - Fix UEFI boot for USB sticks installed with Universal USB
      Installer (Closes: #8992).
    - Force Tor Browser and Thunderbird to enable accessibility
      support even if no a11y feature is enabled in GNOME yet (Closes:
      #14752, #9260).
    - Mark our custom Desktop launchers as trusted (Closes: #14793,
      Refs: 14584).
    - Add a systemd --user target for bits of GNOME
      EarlyInitialization managed by systemd, and make the keyboard
      layout configuration as part of it. This fixes an issue where
      the layout chosen in the Greeter sometimes wasn't applied in the
      GNOME session (Closes: #12543).

  * Build system
    - auto/{build,clean,config}: run with `set -eu`.
    - Add script to sanity check the website. Currently it ensures all
      blog posts and security advisories have valid Ikiwiki 'meta
      date' directives, since we depend on it for reproducibility.
      Also make passing this sanity check a pre-condition for building
      the website (Closes: #12726, #14767).
    - Abort the ISO build when DKMS modules were not built.
    - Take into account where DKMS modules get installed nowadays.
    - auto/build: normalize file timestamps in wiki/src before
      building. The copy of the website included in the ISO image has
      "Posted" timestamps that apparently match when we cloned the Git
      repository, which affects reproducibility. (Closes: #14933).
    - Fix reproducibility of builds of topic branches that lag behind
      their base branch with the mergebasebranch build option enabled.
      Two otherwise identical merge commits done at different times
      get different IDs, and we happen to embed in the ISO the ID of
      the commit we're building from. (Closes: #14946)

  * Test suite
    - Bump timeout for "I can save the current page as", otherwise the
      "The Tor Browser directory is usable" scenario fails randomly
      when the system is under load.
    - New scenario: installing Tails to an eligible drive with an
      existing filesystem. This is a regression test for #14755.
    - New scenario: re-installing over an existing Tails installation.

 -- Tails developers <tails@boum.org>  Tue, 14 Nov 2017 04:53:27 +0100

tails (3.2) unstable; urgency=medium

  * Major changes
    - Upgrade Linux packages to the Debian kernel 4.12.0-2, based on
      mainline Linux 4.12.12 (Closes: #11831, #12732, #14673).

  * Security fixes
    - Upgrade Tor Browser to 7.0.6-build3 (Closes: #14696).
    - Upgrade to Thunderbird 52.3.0 (Closes: #12639).
    - Deny access to Pidgin's D-Bus service (Closes: #14612). That D-Bus
      interface is dangerous because it allows _any_ application running
      as `amnesia' that has access to the session bus to extract
      basically any information from Pidgin and to reconfigure it:
      https://developer.pidgin.im/wiki/DbusHowto
    - Block loading of Bluetooth kernel modules (Closes: #14655) and
      block Bluetooth devices with rfkill (Closes: #14655).
    - Add localhost.localdomain to the hosts file to prevent loopback
      leaks to Tor circuits (Closes: #13574). Thanks to tailshark for
      the patch!

  * Minor improvements
    - Upgrade to Tails Installer 5.0.1 (Closes: #8859, #8860, #12707). This
      version gets rid of the splash screen, detects when Tails is already
      installed on the target device (and then proposes to upgrade),
      and generally improves the UX. It also increases the Tails partition
      size and refuses to install to devices smaller than 8 GB.
    - Deprecate Thunderbird's preferences/0000tails.js (Closes: #12680).
    - Install the BookletImposer PDF imposition toolkit (Closes: #12686).
    - Tor Browser:
      * Fallback to ~/Tor Browser for uploads (Closes: #8917).
      * Silence some common operations that always are denied and
        otherwise would spam the journal (Closes: #14606)
    - Shell library: remove now unused functions (Closes: #12685).
    - Add pppoe to the installed packages (Closes #13463). Thanks to geb
      for the patch!
    - Replace syslinux:i386 with syslinux:amd64 in the ISO9660
      filesystem (Closes: #13513).
    - htpdate: fix date header regexp (Closes: #10495). It seems that
      some servers (sometimes) do not send their headers with first
      letter uppercased, hence a lot of failures to find the date in it.
    - Install aufs-dkms from Debian unstable (Closes: #12732).
    - Install vim-tiny instead of vim-nox (Closes: #12687). On Stretch,
      vim-nox started pulling ruby and rake in the ISO. I think vim-tiny
      would be good enough, and would save a few MiB in the ISO. Those
      who use vim more intensively and want another flavour of vim are
      likely to need persistence anyway, and can thus install a more
      featureful vim with the additional software packages feature.
    - Remove gksu and its and gconf's dependencies (Closes: #12738). We
      use pkexec instead of gksudo. gksu is unmaintained, buggy
      (e.g. #12000), and it is the only reason we ship GConf, which we
      want to remove. The other removals are:
      * libgnomevfs2-extra, which was previously used for SSH/FTP support in
        Nautilus, but isn't needed for that any more.
      * libgnome2-bin which provides gnome-open, which isn't required by
        any application in Tails (as far as we know).
      * Configurations and scripts that become obsolete because of these
        removals.
    - Refresh torbrowser-AppArmor-profile.patch to apply cleanly on top
      of torbrowser-launcher 0.2.8-1 (Closes: #14602).
    - Switch from Florence to GNOME's on-screen keyboard (Closes: #8281)
      and incidentally improve accessibility in GTK+ 2.0 and Qt
      applications. This drops Florence and the corresponding GNOME
      Shell extension.
    - Make ./HACKING.mdwn a symlink again (Closes: #13600).
    - Implement refresh-translations --force .
    - Rework how we handle the individual POT files of our applications.
      Comparing the new temporary POT files we generate with the
      temporary POT files we generated last time (if ever, and if we
      did, for which branch?) is not relevant; these POT files are only
      used for merging into a new tails.pot and *that* one is relevant
      to diff against the old tails.pot.
    - Update the Tails signing key. (Closes: #11747)
    - Reproducibility:
      * Ensure reproducible permissions for /etc/hostname (Closes:
        #13623).
      * Patch desktop-file-utils to make its mimeinfo.cache reproducible
        (Closes: #13439).
      * Patch glib2.0 to make its giomodule.cache reproducible (Closes:
        #13441).
      * Patch gdk-pixbuf to make its loaders.cache reproducible (Closes:
        #13442).
      * Patch gtk2.0 and gtk3.0 to make their immodules.cache
        reproducible (Closes: #13440).
      * Remove GCconf: it is a source of non-determinism in the
        filesystem (element order in /var/lib/gconf/defaults/%gconf-tree-*.xml)
        which made Tails unreproducible.
      * Ignore comment updates in POT files, which was a source of
        non-determinism and therefore prevented Tails from being
        reproducible (Closes: #12641).
    - Kernel hardening:
      * Increase mmap randomization to the maximum supported value
        (Closes: #11840). This improves ASLR effectiveness, and makes
        address-space fragmentation a bit worse.
      * Stop explicitly enabling kaslr: it's enabled by default in
        Debian, and this kernel parameter is not supported anymore.
      * Disable kexec, to make our attack surface a bit smaller.

  * Bugfixes
    - Start Nautilus silently in the background when run as root
      (Closes: #12034). Otherwise, after closing Nautilus one gets the
      prompt back only after 5-15 seconds, which confuses users and makes
      our doc more complicated than it should.
    - Ensure pinentry-gtk2 run by Seahorse has the correct $DISPLAY set
      (Closes: #12733).

  * Build system
    - build-manifest-extra-packages.yml: remove squashfs-tools version
      we don't use anymore (Closes: #12684). Apparently our
      apt-get/debootstrap wrapper tricks are enough to detect the
      version of squashfs-tools we actually install and use.
    - Merge base branch earlier, i.e. in auto/config instead of
      auto/build (Closes: #14459). Previously, a given build from a topic
      branch would mix inconsistent versions of things.
    - Fail builds started before SOURCE_DATE_EPOCH (Closes:
      #12352). Such builds would not be reproducible, and this is an
      assumption (a reasonable one!) that we do all over the place, so
      let's fail early. While we're at it, let's fail if
      SOURCE_DATE_EPOCH is not set as well. Actually we would fail any
      way if that was the case when reaching our
      99-zzzzzz_reproducible-builds-post-processing build hook, but
      let's fail early.

  * Test suite
    - Test the GNOME Root Terminal.
    - Take into account that Tails Installer 5.0.1 refuses to install
      Tails to devices smaller than 8 GiB. It'll still allow *upgrading*
      such sticks though.
    - Use 7200 MiB virtual USB drives when we really mean 8 GiB. In the
      real world, USB sticks labeled "8 GB" can be much smaller, so
      Tails Installer will accept anything that's at least 7200 MiB.
      This commit makes us exercise something closer to what happens in
      the real world, and incidentally it'll save storage space on our
      isotesters and improve test suite performance a bit. :)
    - Have unclutter poll every 0.1s instead of continuously. On current
      sid, virt-viewer eats a full CPU and doesn't do its job when
      "unclutter -idle 0" is running.
    - Adapt tests for Tails Installer 5.0.1.
    - Workaround Pidgin's DBus interface being blocked since we actually
      depend on it for some tests.
    - Test that Pidgin's DBus interface is blocked.
    - Save more data on test suite failures (Refs: #13541):
      * When Tor fails to bootstrap, save Tor logs and chutney nodes
        data.
      * When Htpdate fails to synchronize the clock, save its logs.
      * Always save the systemd journal on failure.
    - When testing emergency shutdown, wait longer for Tails to tell
      us it has finished wiping the memory. The goal here is to help
      us understand whether (Refs: #13462) is a bug in the emergency
      shutdown feature or in our test suite.
    - Restart nautilus-desktop if Desktop icons are not visible
      (Closes: #13461).
    - Test suite: fix assert_raise() when using ruby-test-unit >=
      3.2.5 (Closes: #14654). ruby-test-unit 3.2.5 added native Java
      exception support for JRuby. The fact we defined the :Java
      constant was enough to trigger that JRuby-specific code, which
      failed.
    - Test suite: take into account that click-to-play is not required
      anymore for WebM videos in Tor Browser (Closes: #14586).

 -- Tails developers <tails@boum.org>  Mon, 25 Sep 2017 22:23:01 +0200

tails (3.1) unstable; urgency=medium

  * Security fixes
    - Upgrade Tor Browser to 7.0.4-build1 (Closes: #13577).
    - Upgrade Linux to 4.9.30-2+deb9u3.
    - Upgrade libtiff to 4.0.8-2+deb9u1.
    - Upgrade bind9 to 1:9.10.3.dfsg.P4-12.3+deb9u2.
    - Upgrate evince to 3.22.1-3+deb9u1.
    - Upgrade imagemagick 8:6.9.7.4+dfsg-11+deb9u1.
    - Ensure Thunderbird cleans its temporary directory. (Closes: #13340).

  * Minor improvements
    - Patch gconf to produce reproducible XML output (refs: #12738). This is
      the temporary solution for #12738 in Tails 3.1 which will be reverted
      (and fixed permanently by removing gconf) in Tails 3.2.
    - Apply Debian bts patch to cracklib to produce reproducible dictionnaries
      (Closes: #12909).
    - Upgrade to Debian 9.1 (Closes: #13178).

  * Bugfixes
    - Replace faulty URL in htpdate neutral pool (Closes: #13472).
    - Keep installing a version of Enigmail compatible with Thunderbird 45.x
      (Closes: #13530).
    - Fix the time syncing and Tor notifications translations (Closes: #13437).

  * Build system
    - Upgrade the Vagrant basebox for building ISO images to Stretch
      (Closes: #11738).
    - Fix on-disk build by bumping Vagrant build VM memory to 768M
      (Closes: #13480).
    - Fix rescue build option by exporting TAILS_BUILD_FAILURE_RESCUE
      (Closes: #13476).

  * Test suite
    - mark gnome screenshot scenario as fragile (refs: #13458)
    - mark UEFI scenario as fragile (refs: #13459).

 -- Tails developers <tails@boum.org>  Sat, 05 Aug 2017 15:25:51 +0200

tails (3.0.1) unstable; urgency=medium

  * Security fixes
    - Upgrade tor to 0.3.0.9-1~d90.stretch+1 (Closes: #13253).
    - Upgrade Linux to 4.9.30-2+deb9u2.
    - Upgrade libc to 2.24-11+deb9u1.
    - Upgrade libexpat1 to 2.2.0-2+deb9u1.
    - Upgrade libgcrypt20 to 1.7.6-2+deb9u1.
    - Upgrade libgnutls30 to 3.5.8-5+deb9u1.
    - Enable Debian security APT sources (Closes: #12309).

  * Minor improvements
    - Use a higher resolution image in Tails persistence setup
      (Closes: #12510).

  * Bugfixes
    - Forcibly set $SSH_AUTH_SOCK before starting GNOME
      Shell. Apparently, due to a race condition, GNOME keyring
      sometimes fails to tell the session manager about the correct
      SSH_AUTH_SOCK, and thus GNOME Terminal hasn't this variable set
      and any ssh process started in there won't use the (perfectly
      working) SSH agent (Closes: #12481).
    - Fix issue that made Tails Installer rejects working USB drives,
      pretending they're not "removable" (Closes: #12696).
    - Make behavior of the power button and lid close actions in the Greeter
      consistent with the regular GNOME session (Closes: #13000).

  * Build system
    - Track the latest debian-security archive for the corresponding
      APT sources, and not for the unrelated jessie-updates (Closes:
      #12829).
    - Print APT sources used in the build VM, to help debugging issues
      such as #12829.

 -- Tails developers <tails@boum.org>  Tue, 04 Jul 2017 15:59:18 +0200

tails (3.0) unstable; urgency=medium

  * Major changes
    - Upgrade Tor Browser to 7.0.1 (Closes: #12635, #12657).
    - Upgrade to a new snapshot of the Debian and Torproject
      APT repositories: respectively 2017060904 and 2017060903
      (Closes: #12609).

  * Minor improvements
    - Tor Browser: enable Electrolysis (e10s), i.e. render content in a separate
      child process, which will allow to improve performance and security
      further along the road. This required us to drop our branding add-on
      and re-implement its functionality in our Tor Browser wrapper
      (Closes: #12569).
    - Clean obsolete cached packages when using the Additional Software Packages
      feature (Closes: #12400).
    - Improve KeePassX database migration handling (Closes: #12375).
    - Upgrade OnionShare to 0.9.2, from Debian sid as it has been removed
      from Stretch (Closes: #12610).
    - Upgrade Tor to 0.3.0.8 (Closes: #12656).
    - Drop obsolete bilibop patch, that was applied in 0.5.2.1.
    - Include disk space usage information in the WhisperBack bug reports.
    - Reorder technical details in WhisperBack bug reports in way that makes
      more sense when reading them.
    - Convert lc.py to Python 3.
    - Simplify some Python code thanks to subprocess.check_ouput.
    - Set the initial keyboard focus on the "Start Tails" button
      in Tails Greeter (Closes: #12509).
    - Convert Tails Greeter's Debian packaging to current best practices.

  * Bugfixes
    - Fix persistent Thunderbird configuration migration when there is
      a mimeTypes.rdf, that doesn't contain any associations to "icedove"
      or "/usr/bin/iceweasel" (Closes: #12580).
    - Fix persistent browser bookmarks, by generating them from an sqlite dump
      (Closes: #12568).
    - Use the "intel" X.Org driver for Intel Atom/Celeron/Pentium Processor
      x5-E8000/J3xxx/N3xxx Integrated Graphics Controller.
    - `exec' from our Thunderbird wrapper so it doesn't remain running.
    - Tails Installer: don't allow installing on non-removable drives
      (Closes: #10731).
    - Fetch the torbrowser-launcher sources from Debian sid:
      it's been removed from Debian testing.
      Refresh torbrowser-AppArmor-profile.patch accordingly.
    - Unsafe Browser: remove the search bar, that's currently buggy
      and its presence only encourages unsupported usage (Closes: #12573).
    - Unsafe Browser: disable searching in the address bar. It can result
      in leaking hostnames and credentials to the default search
      engine operator (Closes: #12540).
    - Make our omni.ja modifications reproducible (Closes: #12620).
    - Generate the fontconfig cache in a reproducible manner (Closes: #12567).
    - Don't include torrents/rss.html in the ISO. It's not generated
      in a deterministic manner and is worthless in the ISO (Closes: #12619).
    - Improve the language → default keyboard layout mapping
      in Tails Greeter (Closes: #12547).
    - Don't close Tails Greeter's main window when Alt-F4 is pressed
      (Closes: #12462).

  * Test suite
    - Run emergency_shutdown.feature after usb_*.feature, to reduce disk
      space requirements (Closes: #12565).
    - Deal with server messages in Pidgin.
    - Improve Pidgin connectivity check robustness.
    - Flag the Synaptic test as fragile (i.e. #12586).
    - Optimization: only test once that Tails, booted on DVD, eventually
      shuts down after wiping memory.
    - Move tests about the shutdown applet to a dedicated feature,
      as they have nothing to do with Tails' "emergency" shutdown feature.
    - Adapt the network connectivity check to Stretch, and improve it to check
      both link and IP connectivity (Closes: #12602).
    - Apply a fix from upstream Git to mutter, to fix some of its interactions
      with dogtail (Closes: #11718).
    - Mark "Scenario: Watching a WebM video" as fragile (i.e. #10442).

  * Build system
    - Set create_box -e, to make the vagrant box generation a bit more robust.
      (Closes: #12578).
    - Install kernel from backports and Tails build deps before performing
      APT upgrade, to avoid useless bandwidth usage (Closes: #12529).
    - Update submodules after merging the base branch (Closes: #12556).
    - Rakefile: fix date comparison in basebox:clean_old (Closes: #12575).
    - Rakefile: have basebox:clean_old delete baseboxes more than 4 months old
      (refs: #12576).
    - Also check for fuzzy patches' .orig files at the end of our build hooks,
      so we detect any fuzzy patches applied by hooks (Closes: #12617).
    - Remove .orig files for patches we allow to be fuzzy.
    - Don't pre-build the wiki when mergebasebranch is enabled.
      When pre-building the wiki, we modify the PO files which results in a
      conflict from the base branch merge in case it modifies the same
      files, which breaks the build (Closes: #12611).
    - Rakefile: add a task that removes all tails-builder-* libvirt volumes
      (Closes: #12599).

 -- Tails developers <tails@boum.org>  Sat, 10 Jun 2017 14:39:10 +0000

tails (3.0~rc1) unstable; urgency=medium

  * Major changes
    - Install Thunderbird 1:45.8.0-3+tails2 and handle the Icedove → Thunderbird
      migration, including wrt. persistent data (Closes: #11712, #12242).
      This package also has the patch from
      https://bugzilla.mozilla.org/show_bug.cgi?id=1281959 applied,
      to ease future integration of the Thunderbird AppArmor profile.
      Also, drop the Claws → Icedove migration path.
    - Upgrade to a new snapshot of the Debian and Torproject
      APT repositories: 2017051803 (Closes: #12554).
    - Upgrade Linux packages to the Debian kernel 4.9.0-3, based on
      mainline Linux 4.9.25.
    - Replace the kexec-based memory erasure feature with the Linux kernel's
      memory poisoning (Closes: #12354, #12428). The kexec-based implementation
      was not reliable enough and provided a poor UX. Instead, we now return
      to the initramfs on shutdown and unmount all filesystems there, so their
      content and corresponding caches are erased.
    - Upgrade Tor Browser to 7.0a4 based on Firefox 52.1.1esr (Closes:
      #12115, #12464):
      * Unfortunately e10s (multi-process Firefox) is disabled (#12569).
      * Unfortunately persistent bookmarks created for the first time
        in Tails 3.0~rc1 is broken (#12568).
      * Adds exceptions for the extensions Tails installs on top of
        the vanilla Tor Browser (Closes: #11419).
    - Upgrade tor to 0.3.0.7-1 (Closes: #12485) and log both to the
      usual file and the journal (Closes: #12412).
    - Merge the code that makes Tails almost build reproducibly (Refs:
      #5630); we still have issues with the fontconfig cache (Refs:
      #12567).

  * Minor improvements
    - Add a HACKING document for new code contributors (Closes:
      #12164).
    - Rename tor-controlport-filter to onion-grater (Closes: #12394)
      and import patches killing the delta against Whonix version
      (Closes: #12173).
    - Improve onion-grater; thanks to Joy SN <joysn1980@yahoo.com>
      for the original patches (Closes: #12173):
      · add --listen-interface
      · make stdout/stderr unbuffered to ensure Python exceptions are logged
      · use yaml.safe_load()
    - Improve KeePassX database migration handling (refs: #12375).
    - Electrum: set coin selection strategy to 'Privacy' (Closes: #12177).
    - Allow Onion Circuits to access /proc/pid/status.
    - Make gdm-shell-tails.desktop more similar to the one shipped
      in gnome-shell 3.22.3-3 (refs: #12364).
    - Greeter: have the help window point to updated documentation,
      use WebKit2 instead of the deprecated WebKit, and hide the sidebar
      and banner.
    - Use exec to start KeePassX, i.e. avoid leaving the wrapper running.

  * Bugfixes
    - Install xserver-xorg-legacy, to fix support for various graphics
      adapters that still don't work with rootless X.Org (Closes: #12542).
    - Use the "intel" X.Org driver for Intel Q35 and Intel Atom
      D4xx/D5xx/N4xx/N5xx graphics controllers (refs: #12219).
    - Give UEFI bootloaders upper-case filenames (Closes: #12511).
      Some UEFI firmware, such as the one in the ThinkPad X220, only recognize
      them if they have an upper-case name.
    - KeePassX: enable "Automatically save after each change" again,
      like we did in Tails 2.x (fixes a regression introduced
      in 3.0~beta3).
    - Install packages needed by the "Test speakers" functionality
      (Closes: #12549).
    - Fix automatic upgrades when one is already applied (Closed:
      #12501).
    - When generating the network device blacklist, also blacklist
      network drivers from the staging directory (Closes: #12362).
    - htpdate pool: replace www.sarava.org with leap.se. The former
      has been down for a while and it's not clear when it's going to
      be stable again. The latter should be reliable.

  * Test suite
    - Check that dirmngr used the configured keyserver (Closes: #12371).
    - Sanity check that Chutney starts all nodes in the network.
    - Disable the Sandbox option for all nodes, until Tor#21943
      is fixed (Closes: #12512).
    - Wait for the desktop icons to be displayed in the "Tails desktop is ready"
      step. Let's not try interacting with the desktop earlier.
    - Add tests for memory erasure on "normal" shutdown (refs: #12428).
    - Add tests for memory erasure on "emergency" shutdown, and run some
      with network enabled (refs: #12354).
    - Have eject_cdrom run eject(1) like it used to do in the past.
      Otherwise the machine is immediately halted and we cannot test
      whether memory has been erased.
    - Pass mount_USB_drive structured data instead of free-form text.
    - Test that MAC spoofing and "Disable network" works for
      hotplugged networking devices (Refs: #12362).

  * Build system
    - Generate the Vagrant base box locally as part of the build process,
      instead of downloading it: one less binary blob as input in the build
      process (refs: #12409).
    - Use Vagrant for builds on Jenkins too (Closes: #11972).
    - Tell build script to be more verbose.
    - Respect the 'ARTIFACTS' environment variable if set.
    - Add a second disk to handle the apt-cacher-ng cache, and store
      the corresponding logs in there (Closes: #11979).
    - Use APT snapshots in Vagrant build VMs, create/use a basebox that matches
      the branch/tag/commit being tested, and provision a new VM for each build
      (Closes: #11980, #11981).
    - Ship all build dependencies in the Vagrant basebox, to save some
      time when building ISOs.
    - Make basebox generation compatible with both GnuPG 1.x and 2.x.
    - Set LC_ALL=C, mostly to suppress some warnings.
    - Support forcing VM cleanup before/after build.
    - Add tasks for cleaning up old or all base boxes (refs: #12409).
    - Add build option useful for debugging build failures.
    - Remove obsolete build options.
    - Make auto/scripts/utils.sh more reusable, use it in Rakefile,
      auto/build and setup-tails-builder.
    - Add an option controlling whether to merge the base branch.
    - Add "rake test" target and import logics from puppet-tails'
      wrap_test_suite script.
    - Build Tails as a release simply when HEAD is tagged, i.e. we do not
      require building from a detached head any more.
    - Sanity check compression choice when building a release.
    - Use the host's resolv.conf when building the Vagrant base box.
      Since systemd-networkd is used to manage resolv.conf inside the base box,
      and it hasn't been initialized yet (we are not booting it, just chrooting
      into it) DNS is broken otherwise.
    - Release process: "release" a new base box when freezing.
    - Chown/scp artifacts with a single command to limit overhead and warnings
      noise caused by repeated SSH calls.
    - Add a build options to use a custom CPU model, and custom
      machine type, for reproducibility testing (refs: #12345).
    - Add support for installing Tor Browser nightly builds.

 -- Tails developers <tails@boum.org>  Sat, 20 May 2017 16:48:45 +0200

tails (3.0~beta4) unstable; urgency=medium

  * Major changes
    - All changes brought by Tails 2.12.
    - Upgrade to a new snapshot of the Debian and Torproject
      APT repositories (2017041704).

  * Security improvements
    - Enable the buddy page allocator free poisoning (Closes: #12089).
    - Enable slub/slab allocator free poisoning (Closes: #12090).
    - Create IUKs (automatic upgrades) in a reproducible manner
      (Closes: #11974).

  * Minor improvements
    - Firewall: forbid the _apt user to talk to DNS ports. APT works very well
      without DNS access since we only have Onion APT sources, so let's silence
      the logs.
    - Replace Pidgin's "systray" icon with the guifications plugin
      (Closes: #11741). We're trying to remove as much as we can from
      the set of icons managed by TopIcons extension flavours, in the hope
      it's enough to cancel the problems we've seen with them (#10576, #11737).
    - Disable apt-daily.timer, that can only cause problems in our context
      (Closes: #12390).
    - Do not let pppd-dns manage /etc/resolv.conf (Closes: #12401).
    - Ensure rootless X.Org can access /dev/fb0 when started by GDM.
    - Include the amdgpu module in the initramfs (refs: #12218).
    - Tails Greeter: don't mention 'firewall' anymore (#12382).
    - Tails Greeter: avoid the popover menu for Formats being cut,
      in most cases (Closes: #12249).
    - Tails Greeter: disable the screensaver (Closes: #12370).
    - Tails Greeter: fix behavior when pressing Enter in the language selection
      menu (Closes: #12359).

  * Bugfixes
    - Install speech-dispatcher-espeak-ng to fix the Orca screen reader
      (Closes: #12389).
    - Install xserver-xorg-video-intel and use it on a few graphics adapters
      that are not supported correctly by the modesetting driver (refs: #12219).
      More PCI IDs will be added as new affected hardware is reported.

  * Test suite
    - Run on a Q35 2.8 machine (Closes: #11605).
    - Deprecate xtightvncviewer in favor of tigervnc-viewer.
    - Test the Unsafe Browser in 3 random supported languages, not all.
      This should be enough to identify most future regressions in this area,
      and will be much faster than testing them all.
    - Pidgin tests: switch to an image that doesn't depend on the
      topic of tails@conference.riseup.net.
    - Fix a problematic use of try_for.
    - Fix VM.select_virtual_desktop() and VM.do_focus().
    - Random Gherkin improvements.
    - Fix a focus issue for GNOME Terminal vs. Tails Installer.
    - Adjust to kernel memory poisoning being enabled, which breaks the way
      we used to test memory erasure (refs: #12354):
      · Drop "no memory erasure" and "memory erasure" tests, that can't work
        anymore.
      · Test erasure of memory freed by a killed userspace process.
      · Test that memory poisoning applies to unmounted tmpfs.
      · Test that memory poisoning applies to read and write cache
        for unmounted vfat and LUKS-encrypted ext4.
      · Run erase_memory a bit later, it requires less disk space nowadays.

 -- Tails developers <tails@boum.org>  Tue, 18 Apr 2017 13:01:25 +0000

tails (2.12) unstable; urgency=medium

  * Major changes
    - Completely remove I2P. :( We have decided to remove I2P (see
      #11276) due to our failure of finding someone interested in
      maintaining it in Tails (Closes: #12263).
    - Upgrade the Linux kernel to 4.9.13-1~bpo8+1 (Closes: #12122).

  * Security fixes
    - Upgrade Tor Browser to 6.5.2 based on Firefox 45.9. (Closes:
      #12444)
    - Mount a dedicated filesystem on /var/tmp, to mitigate the
      hardlinks permissions open by the user-tmp abstraction. See
      https://labs.riseup.net/code/issues/9949#note-23 for details
      (Closes: #12125).
    - Protect against CVE-2017-2636 by disabling the n-hdlc kernel
      module (Closes: #12315).
    - Ensure /etc/resolv.conf is owned by root:root in the SquashFS.
      lb_chroot_resolv will "cp -a" it from the source tree, so it
      inherits its ownership from the whoever cloned the Git
      repository. This has two problems. First, this results in unsafe
      permissions on this file (e.g. a Vagrant build results in the
      'amnesia' user having write access to it).
    - Upgrade libjasper1 to 1.900.1-debian1-2.4+deb8u3
    - Upgrade gstreamer and its plugins to 1.4.4-2+deb8u1.
    - Upgrade eject to 2.1.5+deb1+cvs20081104-13.1+deb8u1.
    - Upgrade imagemagick to 8:6.8.9.9-5+deb8u8.
    - Upgrade pidgin to 2.11.0-0+deb8u2.
    - Upgrade samba to 2:4.2.14+dfsg-0+deb8u5.


  * Minor improvements
    - Don't add the live user to the "audio" group. This should not be
      needed on a modern Linux desktop system anymore (Closes:
      #12209).
    - Install virtualbox-* 5.1.14-dfsg-3~bpo8+1 from our custom APT
      repository (Closes: #12307).
    - Install virtualbox-guest-* from sid. The version currently in
      jessie-backports is not compatible with Linux 4.9, and there's
      basically no chance that it gets updated (the maintainer asked
      for them to be *removed* from jessie-backports) (Closes:
      #12298).
    - Pull ttdnsd from our custom APT repository. It's gone from the
      TorProject one. We removed ttdnsd on feature/stretch already, so
      we'll need to pull it from our custom APT repository only for
      the next 3 months.
    - Clean up libdvd-pkg build files, again.  This cleanup operation
      was mistakenly removed in commit c4e8744 (Closes: #11273).
    - Install gnome-sound-recorder (Closes #10950). Thanks to Austin
      English <austinenglish@gmail.com> for the patch!
    - Stop restarting tor if bootstrapping stalls. It seems tor might
      have fixed the issues we used (see: #10238, #9516) to experience
      with the bootstrap process stalling and requiring a restart to
      kickstart it (Closes: #12411).
    - tor.sh: communicate via the UNIX socket instead of TCP port.
      This makes the library usable when run inside systemd units that
      have `PrivateNetwork=yes` set.
    - Get tor's bootstrap progress via GETINFO instead of log
      grep:ing.
    - Upgrade tor to 0.2.9.10-1~d80.jessie+1

  * Bugfixes
    - mirror-pool-dispatcher: bump maximum expected mirrors.json size
      to 32 KiB. This fixes an error where Tails Upgrader would
      complain with "cannot choose a download server" (Closes:
      #11735).

  * Build system
    - Retry curl and APT operations up to 20 times to make the ISO
      build more robust wrt. unreliable Internet connectivity. Thanks
      to Arnaud <arnaud@preev.io> for the patch!
    - Install ikiwiki from jessie-backports, instead of our patched
      one. Our changes were merged in 3.20161219, and jessie-backports
      now has 3.20170111~bpo8+1 (Closes: #12051).
    - Fix FTBFS when installing a .deb via config/chroot_local-packages
      by being more flexible when matching local packages in the apt
      list file (Closes: #12374). Thanks to Arnaud <arnaud@preev.io>
      for the patch!
    - auto/build: support Stretch's GnuPG v2 keyring filename.

  * Test suite
    - Try possible fix for #11508. IPv6Packet:s' source is accessed by
      `.ipv6_saddr`, not `ip_saddr` (that's for IPv4Packet). So, let's
      just try and see which one of the two each packet has, because
      one of them must be there! Also, given that UDPPacket can be
      either IPv4 or IPv6 it seems safest to try to parse each packet
      as IPv6Packet first -- that way we keep looking at transport
      layer protocols for IPv4 only, and treat everything IPv6 as the
      same, which makes sense, since we should block all IPv6, so
      everything should be treated the same at all times.
    - Changes due to #12411:
      * Raise special exception for Tor bootstrap failures.
      * Remove obsolete debug logging now that we don't log anything
        interesting for `restart-tor` any more.

 -- Tails developers <tails@boum.org>  Tue, 18 Apr 2017 17:41:46 +0200

tails (3.0~beta3) unstable; urgency=medium

  * Major new features and changes
    - Make the "Formats" settings in Tails Greeter take effect (Closes: #12079,
      new feature that was broken since it was introduced in 3.0~alpha1).
    - Upgrade to a new snapshot of the Debian and Torproject
      APT repositories (2017031702).

  * Removed features
    - Stop including I2P: we decided (#11276) to remove I2P, due to our failure
      at finding someone to maintain it in Tails (Closes: #12263).

  * Security fixes
    - Upgrade MAT to 0.6.1-4: fixes silent failure of the Nautilus
      contextual menu extension.
    - Ensure /etc/resolv.conf is owned by root:root in the SquashFS
      (Closes: #12343).
    - Protect against CVE-2017-2636 by disabling the n-hdlc kernel module
      (Closes: #12315).

  * Minor improvements
    - Reintroduce the X11 guest utilities for VirtualBox (regression
      introduced in 3.0~beta2).
    - Upgrade X.Org server and the modesetting driver (hopefully helps
      fixing #12219).
    - Automate the migration from KeePassX databases generated on Tails 2.x
      to the format required by KeePassX 2.0.x (Closes: #10956, #12369).
    - Add keyboard shortcuts in Tails Greeter (Closes: #12186, #12063).
    - Install dbus-user-session (regression introduced in 3.0~beta2).
    - Manage temporary directories in a declarative way (tmpfiles.d).
    - Replace references to the /var/run compatibility symlink
      with the canonical /run.
    - Update our Torbirdy patchset to the latest one sent upstream.
    - Install mesa-utils, so that Qt 5 can detect whether software based
      rendering is needed.
    - Have Tails Greeter honor the "debug" kernel command-line option,
      for easier debugging (Closes: #12373).
    - Refactor Tails Greeter to reduce code duplication (Closes: #12247).

  * Bugfixes
    - Fix sizing of zenity dialogs (Closes: #12313, regression introduced
      in 3.0~alpha1).
    - Fix confusing, spurious error messages in command-line applications
      wrapped with torsocks:
      · Ship a /etc/mailname file with content "localhost".
        Otherwise something (Git? libc6?) tries to resolve the "amnesia" host
        name, which fails, and a confusing error message is displayed
        (Closes: #12205, regression introduced in 3.0~alpha1).
      · Have torsocks allow UDP connections to the loopback interface,
        with AllowOutboundLocalhost 2 (Closes: #11736).

  * Test suite
    - Improve debugging info logging for PacketFu parsing issues,
      and implement a plausible fix (refs: #11508).
    - Try to make "double-click on desktop launcher" more reliable.
    - Fix selection of ISO in Tails Installer.
    - Re-enable the GnuPG tests that require a keyserver, pointing them
      to an Onion service we run on Chutney, that redirects all TCP traffic
      to a real, clearnet keyserver (Closes: #12211).
    - Implement a workaround for checking the configured keyserver in GnuPG,
      until a better fix is implemented (refs: #12371).
    - Fix the "Report an Error launcher" scenario in German.

  * Build system
    - Retry curl and APT operations up to 20 times to make the ISO build
      more robust wrt. unreliable Internet connectivity.
      Thanks to Arnaud <arnaud@preev.io> for the patch!
    - Install ikiwiki from jessie-backports, instead of our patched one
      (Closes: #12051).
    - Clean up libdvd-pkg build files, again (Closes: #11273).
    - Rakefile: fix TAILS_OFFLINE_BUILD exported variable name.
    - Adjust apt-mirror to support branches based on feature/stretch
      that don't use frozen APT snapshots.

 -- Tails developers <tails@boum.org>  Sun, 19 Mar 2017 15:10:28 +0100

tails (3.0~beta2) unstable; urgency=medium

  * All changes brought by Tails 2.11, except:
    - the test suite changes, that are not all compatible with this branch;
    - the "Tails 3.0 will require a 64-bit processor" notification:
      this advance warning is not useful on a release series
      that's 64-bit only.

  * Major new features and changes
    - Upgrade to a new snapshot of the Debian APT repositories (2017030802),
      and of the Torproject ones (2017030801).
    - Upgrade Linux to 4.9.0-2 (version 4.9.13-1).

  * Minor improvements
    - Improve GNOME Shell Window List styling. (Closes: #12233)

  * Bugfixes
    - Make it possible to start graphical applications in the Root Terminal.
      (part of #12000)

  * Test suite
    - Improve robustness when dealing with notifications. (Closes: #11464)
    - Bump timeout when waiting for 'Tor is ready' notification.
    - Fix the incremental upgrade test.
    - Drop a few obsolete test cases, update a number of images.
    - Adapt firewall leak test to new DHCP source IP address.
    - Adjust Seahorse and Enigmail tests to the keyserver that is now used.

 -- Tails developers <tails@boum.org>  Wed, 08 Mar 2017 16:29:44 +0000

tails (2.11) unstable; urgency=medium

  * Security fixes
    - Upgrade Tor Browser to 6.5.1 based on Firefox 45.8. (Closes:
      #12283)
    - Fix CVE-2017-6074 (local root privilege escalation) by disabling
      the 'dccp' module. (Closes: #12280)
    - Disable kernel modules for some uncommon network protocol. These
      are the ones recommended by CIS. (Part of: #6457)
    - Disable modules we blacklist for security reasons. Blacklisted
      (via `blacklist MODULENAME`) modules are only blocked from being
      loaded during the boot process, but are still loadable with an
      explicit `modprobe MODULENAME`, and (worse!) via kernel module
      auto-loading.
    - Upgrade linux-image-4.8.0-0.bpo.2-686-unsigned to 4.8.15-2~bpo8+2.
    - Upgrade bind9 to 1:9.9.5.dfsg-9+deb8u10.
    - Upgrade imagemagick to 8:6.8.9.9-5+deb8u7.
    - Upgrade libevent-2.0-5 to 2.0.21-stable-2+deb8u1.
    - Upgrade libgd3 to 2.1.0-5+deb8u9.
    - Upgrade libjasper1 to 1.900.1-debian1-2.4+deb8u2.
    - Upgrade liblcms2-2 to 2.6-3+deb8u1.
    - Upgrade libxpm4 to 1:3.5.12-0+deb8u1.
    - Upgrade login to 1:4.2-3+deb8u3.
    - Upgrade ntfs-3g to 1:2014.2.15AR.2-1+deb8u3.
    - Upgrade openjdk-7-jre to 7u121-2.6.8-2~deb8u1.
    - Upgrade openssl to 1.0.1t-1+deb8u6.
    - Upgrade tcpdump to 4.9.0-1~deb8u1.
    - Upgrade vim to 2:7.4.488-7+deb8u2.
    - Upgrade libreoffice to 1:4.3.3-2+deb8u6.

  * Minor improvements
    - import-translations: also import PO files for French from
      Transifex. The translation team for French switched to Transifex
      even for our custom programs:
      https://mailman.boum.org/pipermail/tails-l10n/2016-November/004312.html
    - Notify the user, if running on a 32-bit processor, that it won't
      be supported in Tails 3.0 anymore. (Closes: #12193)
    - Notify I2P users that I2P will be removed in Tails
      2.12. (Closes: #12271)

  * Bugfixes
    - Disable -proposed-updates at boot time. If a Debian point
      release happens right after a freeze but we have decided to
      enable it before the freeze to get (at least most of) it, then
      we get in the situation where -proposed-updates is enabled in
      the final release, which we don't want. We only want it enabled
      at build time. (Closes: #12169)
    - Ferm: Use the variable when referring to the Live user. The
      firewall will fail to start during early boot otherwise since
      the "amnesia" user hasn't been created yet. (Closes: #12208)
    - Tor Browser: Don't show offline warning when opening local
      documentation. (Closes: #12269)
    - tails-virt-notify-user: use the tails-documentation helper to
      improve UX when one is not connected to Tor yet, and display
      localized doc when available.
    - Fix rare issue causing automatic upgrades to not apply properly
      (Closes: #8449, and hopefully #11839 as well):
      * Allow the tails-install-iuk user to run "/usr/bin/nocache
        /bin/cp *" as root.
      * Install tails-iuk 2.8, which will use nocache for various file
        operations, and sync writes to the installation medium.
    - Install Linux 4.8.15 to prevent GNOME from freezing with Intel
      GM965/GL960 Integrated Graphics. (Closes: #12217, but fixes tons
      of other small bugs)

  * Build system
    - Add 'offline' option, making it possible to build Tails offline
      (if all needed resources are present in your cache). (Closes:
      #12272)

  * Test suite
    - Encapsulate exec_helper's class to not "pollute" the global
      namespace with all our helpers. This is an example of how we can
      work towards #9030.
    - Extend remote shell with *safe* file operations. Now we can
      read/write/append *any* characters without worrying that it will
      do crazy things by being passed through the shell, as was the
      case before.  This commit also:
      * adds some better reporting of errors happening on the server
        side by communicating back the exception thrown.
      * removes the `user` parameter from the VM.file_* methods. They
        were not used, any way, and simply do not feel like they
        fit. I think the only reason we had it initially was because
        it was implemented via the command interface, where a user
        concept makes a lot of sense.
    - debug_log() Dogtail script content on failure.
    - Add a very precise timestamp to each debug_log().
    - Make robust_notification_wait() ensure the applet is closed. In
      robust_notification_wait() when we close the notification
      applet, other windows may change position, creating a racy
      situation for any immediately following action aimed at one such
      window. (Closes: #10381)
    - Fix I2P's Pidgin test. The initial conversation (that determines
      the title of the conversation window) is now made by a different
      IRC service than before.
    - Use lossless compression for the VNC viewer with --view.
      Otherwise the VNC viewer is not a good place to extract test
      suite images from, at least with xtigervncviewer.
    - Add optional pause() notification feature to the test suite. It
      will run a user-configurable arbitrary shell command when
      pause() is called, e.g. on failure when --interactive-debugging
      is used. This is pretty useful when multitasking with long test
      suite runs, so you immediately are notified when a test fails
      (or when you reached a temporary pause() breakpoint).  (Closes:
      #12175)
    - Add the possibility to run Python code in a persistent session
      in the remote shell and use this for Dogtail to significantly
      improve its performance by saving state and reusing it between
      commands. This changes the semantics of the creation of Dogtail
      objects. Previously they just created the code that then would
      be run once an actionable method was called (.wait, .click etc),
      but now it works like in Python, that Dogtail will try to find
      the graphical element upon object creation. (Closes: #12059)
    - Test that we don't ship any -proposed-updates APT sources.
      (Closes: #12169)
    - Make force_new_tor_circuit() respect NEWNYM rate limiting.
    - Add retry magic for lost click when opening Tails' documentation
      from the desktop launcher. (Closes: #12131)

 -- Tails developers <tails@boum.org>  Mon, 06 Mar 2017 17:14:52 +0100

tails (3.0~beta1) experimental; urgency=medium

  * All changes brought by Tails 2.7.1, 2.9.1 and 2.10.

  * Major new features and changes
    - Redesigned Tails Greeter.
    - Upgrade to a new snapshot (2017013002) of the Debian and Torproject
      APT repositories.
    - Upgrade Linux to 4.9.0-1.

  * Security fixes
    - Reject packets sent on the LAN to the NetBIOS name service
      (Closes: #11944).
    - Seahorse: use the Tor OnionBalance hidden service pool,
      which provides transport encryption and authentication of the keyserver.

  * Minor improvements
    - Include adwaita-qt* and enable it by default, so that Qt applications
      integrate nicely into a GNOME environment (Closes: #11790).
    - Add support for the TREZOR hardware wallet in Electrum (Closes: #10964).
    - AppArmor: allow all programs to read /etc/tor/torsocks.conf via
      abstractions/base, to ease maintenance.
    - Don't (try to) bind the Power button to the shutdown action
      (Closes: #12004).
    - Enable natural scrolling (Closes: #11969).
    - Update uBlock Origin patterns + settings file.
    - live-persist: remove Squeeze → Wheezy migration code.
    - Update pre-existing persistent GnuPG configuration on login
      (Closes: #12201).
    - Upgrader: use the alpha channel when the next version will be an
      alpha, beta, or RC. This will allow users of 3.0~betaN to upgrade to
      the next beta or RC, without having to type any command-line
      (Closes: #12206).

  * Bugfixes
    - Fix "upgrade from ISO" when run from a 32-bit system,
      such as Tails 2.x (Closes: #11873).
    - Fix ability to read videos over HTTPS with Totem (Closes: #11963).
    - Re-introduce default directories in $HOME, which fixes
      Spice file transfers (Closes: #11968).
    - Re-enable tap-to-click (Closes: #11993).
    - Lower systemd's DefaultTimeoutStopSec, to get rid of a long delay
      before memory wiping starts. This also prevents shutdown from ever
      being blocked by any buggy service that takes a while to stop
      (Closes: #12061).
    - Drop Jessie APT sources.
    - Re-add VirtualBox DKMS modules.
    - Fix GnuPG communication with keyservers, by using the Tor OnionBalance
      hidden service pool (Closes: #12202).
    - Fix Enigmail communication with keyservers, by teaching Torbirdy
      not to break it (Closes: #11948):
      · Patch Torbirdy to allow not breaking keyserver communication when
        using GnuPG v2.1+, and to use a better default keyserver.
      · Torbirdy: enable the new behaviour made possible by the aforementioned
        patch (extensions.enigmail.already_torified).
      · Torbirdy: drop our custom keyserver configuration, since the
        aforementioned patch makes it the default.

  * Removed features
    - Don't install gnome-system-log anymore (Closes: #12133).
      It's deprecated in GNOME, and mostly useless anyway as it's not
      Journal-aware. It's replacement (gnome-logs) is not usable
      enough in the context of Tails, and most users who can read logs
      should manage to do it with journalctl, so don't install it either.
    - Drop multiarch handling: Tails 3.0 will be amd64-only (Closes: #11961).

  * Build system
    - Disable eatmydata usage and caching: in current Stretch, debootstrap fails
      if we use eatmydata + the operation mode picked by live-build when caching
      is enabled (Closes: #12052).
    - Bump disk space (and memory for in-RAM builds) requirements.
    - Follow replacement of python-reportbug with python3-reportbug.
    - Don't try to deinstall packages that are unknown on Stretch.
    - Move AppArmor aliases to a dedicated file, and include it.
      This will avoid maintaining these settings as a patch.
    - Don't attempt to remove the usr.bin.chromium-browser AppArmor profile:
      it's not shipped in Debian anymore.

  * Test suite
    - Add optional pause() notification (Closes: #12175).
    - Make the remote shell's file operations robust (Closes: #11887).
    - Update a number of test cases for Stretch, sometimes by converting
      them to Dogtail.
    - Drop usage and tests of read-only persistence.
      We won't have this option anymore, and it's not even sure we'll
      reintroduce it (Refs: #12093, Closes: #12055).
    - Adjust CONFIGURED_KEYSERVER_HOSTNAME to match current settings.
    - Test suite: clean up disks between features.

  * Adjustments for Debian 9 (Stretch) with no or very little user-visible impact
    - Adjust dpkg-divert path: it has moved.
    - Replace xfonts-wqy with fonts-wqy-microhei + fonts-wqy-zenhei.
      The former was removed from Debian testing, and the latter are recommended
      by task-chinese-s-desktop and task-chinese-t-desktop.
    - Install virtualbox* from sid.
      It was removed from testing due to https://bugs.debian.org/794466.
    - Drop deprecated settings from org/gnome/settings-daemon/plugins/power.
    - Update settings name in org/gnome/desktop/peripherals/touchpad, and drop
      deprecated ones.
    - Adjust to changed Liferea's .desktop filename.
    - Also torify Liferea when started via its (new) D-Bus service.
    - Install hunspell-pt-br instead of hunspell-pt-pt.
      Tor Browser 6.5 moved from pt-PT to pt-BR, which is fine vs
      spellcheckers in Jessie since its hunspell-pt provides both -pt and
      -br, but in Stretch they are separate packages.
    - AppArmor: adjust usr.sbin.cupsd profile so it loads successfully
      (Closes: #12116).
    - Migrate from netstat to ss.
    - Update extensions.enigmail.configuredVersion.
    - Remove the jessie-proposed-updates APT sources.

 -- Tails developers <tails@boum.org>  Wed, 01 Feb 2017 19:23:03 +0000

tails (2.10) unstable; urgency=medium

  * Major new features and changes
    - Upgrade the Linux kernel to 4.8.0-0.bpo.2 (Closes: #11886).
    - Install OnionShare from jessie-backports. Also install
      python3-stem from jessie-backports to allow the use of ephemeral
      onion services (Closes: #7870).
    - Completely rewrite tor-controlport-filter. Now we can safely
      support OnionShare, Tor Browser's per-tab circuit view and
      similar.
      * Port to python3.
      * Handle multiple sessions simultaneously.
      * Separate data (filters) from code.
      * Use python3-stem to allow our filter to be a lot more
        oblivious of the control language (Closes: #6788).
      * Allow restricting STREAM events to only those generated by the
        subscribed client application.
      * Allow rewriting commands and responses arbitrarily.
      * Make tor-controlport-filter reusable for others by e.g. making
        it possible to pass the listen port, and Tor control
        cookie/socket paths as arguments (Closes: #6742). We hear
        Whonix plan to use it! :)
    - Upgrade Tor to 0.2.9.9-1~d80.jessie+1, the new stable series
      (Closes: #12012).

  * Security fixes
    - Upgrade Tor Browser to 6.5 based on Firefox 45.7 (Closes: #12159)
    - Upgrade Icedove to 1:45.6.0-1~deb8u1+tail1s.
    - Upgrade bind9-packages to 1:9.9.5.dfsg-9+deb8u9.
    - Upgrade pcscd to 1.8.13-1+deb8u1.
    - Upgrade libgd3 to 2.1.0-5+deb8u8.
    - Upgrade libxml2 to 2.9.1+dfsg1-5+deb8u4.
    - Upgrade tor to 0.2.9.9-1~d80.jessie+1.
    - Upgrade samba-libs to 2:4.2.14+dfsg-0+deb8u2.

  * Minor improvements
    - Enable and use the Debian Jessie proposed-updates APT
      repository, anticipating on the Jessie 8.7 point-release
      (Closes: #12124).
    - Enable the per-tab circuit view in Tor Browser (Closes: #9365).
    - Change syslinux menu entries from "Live" to "Tails" (Closes:
      #11975). Also replace the confusing "failsafe" wording with
      "Troubleshooting Mode" (Closes: #11365).
    - Make OnionCircuits use the filtered control port (Closes:
      #9001).
    - Make  tor-launcher use the filtered control port.
    - Run OnionCircuits directly as the Live user, instead of a
      separate user. This will make it compatible with the Orca screen
      reader (Closes: #11197).
    - Run tor-controlport-filter on port 9051, and the unfiltered one
      on 9052. This simplifies client configurations and assumptions
      made in many applications that use Tor's ControlPort. It's the
      exception that we connect to the unfiltered version, so this
      seems like the more sane approach.
    - Remove tor-arm (Nyx) (Closes: #9811).
    - Remove AddTrust_External_Root.pem from our website CA bundle. We
      now only use Let's Encrypt (Closes: #11811).
    - Configure APT to use Debian's Onion services instead of the
      clearnet ones (Closes: #11556).
    - Replaced AdBlock Plus with uBlock Origin (Closes: #9833). This
      incidentally also makes our filter lists lighter by
      de-duplicating common patterns among the EasyList filters
      (Closes: #6908). Thanks to spriver for this first major code
      contribution!
    - Install OpenPGP Applet 1.0 (and libgtk3-simplelist-perl) from
      Jessie backports (Closes: #11899).
    - Add support for exFAT (Closes: #9659).
    - Disable unprivileged BPF. Since upgrading to kernel 4.6,
      unprivileged users can use the bpf() syscall, which is a
      security concern, even with JIT disabled. So we disable that.
      This feature wasn't available before Linux 4.6, so disabling it
      should not cause any regressions (Closes: #11827).
    - Add and enable AppArmor profiles for OnionCircuits and OnoinShare.
    - Raise the maximum number of loop devices to 32 (Closes: #12065).
    - Drop kernel.dmesg_restrict customization: it's enabled by
      default since 4.8.4-1~exp1 (Closes: #11886).
    - Upgrade Electrum to 2.7.9-1.
    - Make the Electrum proxy configuration apply after upgrading to
      2.7.9-1. These changes incidentally makes Electrum behave nicer:
      users will now not be presented the network configuration part
      of the setup wizard -- a server will be picked randomly, and
      Electrum will auto-connect. The automated test suite is adjusted
      accordingly (Closes: #12140).
    - Remove unused Browser profile seed file localstore.rdf which was
      made obsolete in Firefox 34.
    - Tor Browser: switch from pt-PT to pt-BR langpack. The upstream
      Tor Browser did this in version 6.5 (Refs: #12159).

  * Bugfixes
    - Tails Greeter:
      * use gdm-password instead of gdm-autologin, to fix switching to
        the VT where the desktop session lives on Stretch (Closes:
        #11694)
      * Fix more options scrolledwindow size in Stretch (Closes:
        #11919)
    - Tails Installer: remove unused code warning about missing
      extlinux in Tails Installer (Closes: #11196).
    - Update APT pinning to cover all binary packages built from
      src:mesa so we ensure installing mesa from jessie-backports
      (Closes: #11853).
    - Install xserver-xorg-video-amdgpu. This should help supporting
      newer AMD graphics adapters. (Closes #11850)
    - Fix firewall startup during early boot, by referring to the
      "amnesia" user via its UID (Closes: #7018).
    - Include all amd64-microcodes.
    - refresh-translations: ignore
      config/chroot_local-includes/usr/share/doc/tails/website/.
      Otherwise, if the website has been built already, PO tools
      complain that there are files with translatable strings in
      there, which are not listed in POTFILES.in.
    - Make uBlock Origin's button appear on first run. Otherwise it
      will only appear on browser runs after the first one. This bug
      also affected Adblock Plus (Closes: #12145).

  * Build system
    - Be more careful when unmounting the tmpfs used as workspace
      during builds, fixing an issue that made Jenkins' ISO builders
      prone to failures (Closes: #12009).
    - Upgrade the Vagrant basebox to 20170105. The only big change is
      that we now install the backported kernel in the builder VM, to
      make building possible on Debian Sid (Closes: #12081).
    - Ensure the VirtualBox guest DKMS modules are built for the
      kernel we want them for. In some situations, depending on the
      version of the running kernel, the modules would not be built
      for the 686 kernel, which is the one that needs the VirtualBox
      guest modules.  This commit ensures the VirtualBox guest modules
      are built and installed regardless of the how the build
      environment looks like (Closes: #12139).

  * Test suite
    - Replace the filesystem shares support with a helper for easily
      sharing files from the host to the guest using virtual disks
      (Closes: #5571).
    - Do not test sending email when testing POP3. We cannot clean
      that email up (easily) since when we use POP3 deletions won't
      affect the remote inbox, only our local one, resulting in the
      quota being reached eventually (Closes: #12006).
    - Have APT tests configure APT to use non-onion sources. Our test
      suite uses Chutney to create a virtual, private Tor network, and
      thus doesn't support connections to Onion services running in
      the real Tor network (Refs: #11556).
    - Allow connections to Tor's control port during stream isolation
      tests, but only for those applications where we expect that.
    - Fix Electrum tests after upgrading to 2.7.9-1.
    - Make encryption.feature pass for Tails 2.10~rc1.
    - Adapt tests after the Donation campaign was disabled (Refs:
      #12134).
    - Fix 'The "Tails documentation" link on the Desktop works'
      scenario. The TailsOfflineDocHomepage.png image doesn't match
      what we see any more (I have no clue why), so let's use Dogtail
      and solve this once and for all, hopefully.
    - Work around Tails freezing during memory wiping. These
      workarounds should be reverted once #11786 is fixed
      properly. (Refs: #10776, #11786)
    - Support both xtigervncviewer and xtightvncviewer for --view.
      xtightvncviewer is a transitional package in Sid, which depends
      on tigervnc-viewer (which ships xtigervncviewer), so by keeping
      the dep and supporting both binaries, --view will work on both
      Sid and Jessie (Closes: #12129).
    - Test suite: bump image after upgrading to Tor Browser 6.5 (Refs:
      #12159).
    - Add debugging info for when PacketFu misbehaves, and be more
      careful when to save pcap artifacts (Refs: #11508).

 -- Tails developers <tails@boum.org>  Mon, 23 Jan 2017 11:38:37 +0100

tails (2.9.1) unstable; urgency=medium

  * Security fixes
    - Upgrade Tor Browser to 6.0.8 based on Firefox 45.6. If you pay
      close attention you'll see that we import -build1 but there was
      a -build2. The only change is Tor Button 1.9.5.13 which makes
      some changes to the donation campaign banner in `about:tor`,
      which we safely can skip. (Closes: #12028)
    - Upgrade Icedove to 45.5.1-1~deb8u1+tails1. (Closes: #12029)
    - Upgrade APT-related packages to 1.0.9.8.4.

  * Minor improvements
    - Switch to DuckDuckGo as the default search engine in the tor
      Browser. This is what Tor Browser has, and Disconnect.me (the
      previous default) has been re-directing to DDG for some time,
      which has been confusing users. In addition, we localize the DDG
      user interface for the locales with availablelangpacks. (Closes:
      #11913)
    - Improve the display name for the Wikipedia search plugin.
    - Enable contrib and non-free for our own APT repos.
    - Upgrade Tor to 0.2.8.10. (Closes: #12015)
    - Upgrade obfs4proxy to 0.0.7-1~tpo1.

  * Bugfixes
    - AppArmor Totem profile: add permissions needed to avoid warning
      on startup. (Closes: #11984)
    - Upgrade the VirtualBox Guest additions and modules to version
      5.1.8. This should prevent Xorg from crashing unless the video
      memory for the VMs are significantly bumped. (Closes: #11965)
      Users will still have to enable I/O APIC due to a bug in Linux.
    - Drop unwanted search plugins from the Tor Browser langpacks.
      Otherwise they are only removed from English locales. Note that
      the langpacks contain copies of the English plugins, not
      localized versions, so we actually lose nothing.

  * Test suite
    - Add support for SikuliX, which recently hit Debian Unstable,
      while still supporting Sikuli for Jessie users. (Closes: #11991)
    - Fix some instances where we were trying to use the mouse outside
      of the Sikuli screen.
    - Use "TorBirdy" instead of "amnesia branding" as the "anchor"
      addon.  I.e. the addon that we use to find the other ones. The
      "amnesia branding" addon has been removed, so we must use
      something else. (Fixup: #11906)
    - Dogtailify "the support documentation page opens in Tor Browser"
      step. We previously relied on Sikuli, and the image was made
      outdated thanks to our donation campaign. No more! (Closes:
      #11911)
    - Resolve dl.amnesia.boum.org instead of picking a static address.
      Just hours after updating the dustri.org IP address, its web
      server went down => test suite failures. Let's make this test as
      robust as actually downloading the Tails ISO image -- if that
      fails, we probably have more serious problems on our hands than
      a failing test suite. (Closes: #11960)
    - Switch MAT scenario from testing PDFs to PNGs. Also add
      anti-test and test using using a tool *different* from MAT, the
      tool being tested here. (Closes: #11901)

 -- Tails Developers <tails@boum.org>  Wed, 14 Dec 2016 13:19:16 +0100

tails (2.7.1) unstable; urgency=medium

  * Security fixes
    - Upgrade Tor Browser to 6.0.7 (build3) based on Firefox 45.5.1.
    - Upgrade gstreamer0.10-based packages to 0.10.31-3+nmu4+deb8u2.
    - Upgrade imagemagick-based packages to 8:6.8.9.9-5+deb8u6.
    - Upgrade libicu52 to 52.1-8+deb8u4.
    - Upgrade vim-based packages to 2:7.4.488-7+deb8u1.

  * Minor improvements
    - Reserve 64 MiB for the kernel and 128 MiB for privileged
      processes before the memory is wiped. We hope that this might
      help (but not solve, sadly) some crashes experienced while
      wiping the memory.

  * Build system
    - Make the wiki shipped inside Tails build deterministically
      (Closes: #11966):
      * Enable ikiwiki's "deterministic" option, and require it when
        building.
      * Use our custom backport of discount (2.2.1-1~bpo8+1~0.tails1),
        to fix reproducibility issues (Debian#782315). This can be
        dropped once our ISO builders use Stretch.
      * Install ikiwiki from our builder-jessie APT suite, to make the
        pagestats plugin output deterministic.
    - refresh-translations: don't update PO files unless something
      other than POT-Creation-Date was changed. (Closes: #11967)
    - Fix Vagrant's is_release? check. Per auto/build, we consider it
      a release when we build from detached head, and HEAD is tagged.
    - Enforce `cleanall` when building a release. I.e. don't allow the
      user supplied options to override this behaviour. This is
      important since Vagrant caches wiki builds, and we do not want
      leftovers from a previous builds ending up in a release. Also,
      this is required for making Tails images build reproducibly.
    - Make the build system's `cleanall` option really clean
      everything.  At the moment it doesn't clean the cached wiki
      build (which basically was its only job).
    - import-package: support contrib and non-free sections.

  * Test suite
    - Wait a bit between opening the shutdown applet menu, and
      clicking one of its widgets. (Closes: #11616).
    - Adapt Icedove test after removing the amnesia branding add-on.
      (Closes: #11906)
    - Replace --pause-on-fail with --interactive-debugging. It does
      the same thing, but also offers an interactive Ruby shell, via
      pry, with the Cucumber world context.

 -- Tails developers <tails@boum.org>  Wed, 30 Nov 2016 17:27:37 +0100

tails (3.0~alpha1) experimental; urgency=medium

  * Major new features and changes
    - Upgrade to a snapshot of Debian 9 (Stretch) from 2016-11-15.
    - Switch userpace from 32-bit to 64-bit (Closes: #8183), and accordingly:
      · Memory erasure: drop the "one instance of sdmem per 2 GiB of RAM" tweak,
        that is not needed on x86-64.
      · Display a "sorry!" message when trying to boot on a 32-bit BIOS system
        (refs: #11638).
    - Switch GNOME Shell to its default black theme (Closes: #11789).

  * Minor improvements
    - Install the cirrus and modesetting X.Org drivers (Closes: #10962).
    - Install the 'amdgpu' driver for the AMD Radeon cards (refs: #11850).
    - Stop disabling kernel modesetting for QXL (refs: #11518).
    - Replace TopIcons with gnome-shell-extension-top-icons-plus.
      The former causes plenty of trouble and is apparently abandoned
      upstream. The latter is actively maintained upstream, and packaged
      in Debian. (refs: #10576)
    - Use torsocks to torify Git, and drop tsocks entirely. tsocks has been
      unmaintained for years in Debian, and was removed from testing
      for a while (Closes: #10955).
    - Replace Florence's "systray" icon with the Florence Indicator GNOME Shell
      extension (refs: #8312). And then, don't automatically start Florence:
      the Florence Indicator GNOME Shell extension will start it the first time
      one tries to display it. This should save a tiny bit of RAM.
    - Harden AppArmor Totem profiles.
    - Switch to the Debian-packaged aufs kernel module (Closes: #11829).
    - Configure the firewall to not allow root to connect to Tor at all,
      which is possible now that APT uses a dedicated user for network
      operations.
    - Fix firewall startup during early boot, by referring to the "amnesia"
      user via its UID (refs: #7018).
    - Install hunspell dictionaries instead of myspell ones, for a few more
      languages: Spanish, Italian, Portuguese and Russian. Only Farsi keeps
      using a myspell dictionary for now.

  * Removed features
    - Stop installing BookletImposer PDF imposition toolkit.
      It's unmaintained upstream and thus won't be part of Debian Stretch.
    - Stop installing ekeyd:  it's unmaintained, very rarely used, poorly
      designed (dedicated daemon), and security sensitive (Closes: #7687).
    - Stop shipping ttdnsd. It was only useful for developers and power-users
      who can install it themselves as needed. It's been unmaintained upstream
      for many years. It's very buggy so we had to remove it from the DNS
      resolution loop years ago. It's not in Debian. And it's one of the only
      two bits of Tails that still relied on tsocks, that is RC-buggy,
      unmaintained in Debian, and not in Stretch at the moment. So it has
      become clear that the cost of keeping ttdnsd now outweighs the benefits
      it brought (refs: #10959).

  * Build system
    - Bump disk space (and memory for in-RAM builds) requirements.
    - Support new live-config configuration directory naming, again and again.
    - Use the lowest compression level for the SquashFS when compressing it
      with gzip. This makes our development builds faster, and the resulting
      ISO image only a little bit bigger (Closes: #9788).
    - Configure initramfs compression later, to make the build faster.

  * Test suite
    - Various refactoring while we were at it.
    - Port tests to Dogtail: installation, upgrade, notification detection,
      Synaptic, Gobby, and some of Tor Browser.
    - Workaround GNOME Shell being buggy for Dogtail (refs: #11718).
    - Update a bunch of test suite images for Stretch.
    - Mark created disk as temporary when we don't need to keep it around.
    - Simplify adding NetworkManager connections, and rely more on the defaults.
      Not providing the complete configuration file makes us test something
      closer to what happens when a user adds a Wi-Fi connection themselves.
    - Adjust the minimum allowed memory pattern coverage before wiping.
    - Always sync the time from the host when restoring from a snapshot.
      Previously we wouldn't do it when the network was plugged but Tor wasn't
      running, which can cause issues if we *then* start Tor since the time
      may be off.
    - Adjust to the fact that we now support running as a 64-bit guest
      in VirtualBox, and simplify code since we now include a 64-bit userland.
    - Improve how we restart Tor/I2P after restoring from a snapshot.
    - Adjust PolicyKit tests for Stretch.
    - Work around Tails stopping on shut down due to #11730.
      This should be reverted once #11730 is fixed properly.
    - Update the screenshot scenario.
    - Fix pcap file saving on MAC spoofing failure (Closes: #11698).
    - Test that notifications are actually shown.
    - Drop obsolete workaround for Florence sometimes not being hidden
      on startup (#11398).
    - Avoid remote shell deadlock.
    - Install at-spi2-core from Debian Sid.
      With the current version in Stretch, at-spi-bus-launcher crashes on
      start, breaking parts of GNOME's accessibility, and Dogtail.
      For details, see https://bugs.debian.org/840618.
    - Check that the MAC address is spoofed for manually added persistent
      NetworkManager connections created on Jessie and Stretch (refs: #11931).
    - Use nc.traditional in tests that rely on its behaviour.
    - Adjust expected notification text to cope with #11941.

  * Adjustments for Debian 9 (Stretch) with no or very little user-visible impact
    - Adjust APT sources and pinning for Stretch.
    - Don't install gnome-media, which is not part of testing/sid anymore.
      We already install the only bits it was providing or depending on.
    - Don't install gnome-themes: it's gone in Stretch.
    - Stop installing GStreamer 0.10 explicitly: it won't be in Stretch,
      and some bits are gone already.
    - Refresh and unfuzzy patches for Stretch. Replace some of them with
      programmatic patching, as patches break the build whenever
      they become fuzzy.
    - Drop start_AppArmor_earlier.diff: on Stretch, AppArmor starts much earlier
      already.
    - Accept iceweasel-l10n-* that don't provide any search engine:
      on Stretch, at least iceweasel-l10n-ar_1%3a43.0.4-1_all.deb doesn't.
    - Stop deleting 75-persistent-net-generator.rules: obsolete in Stretch.
      It was removed in systemd (220-7).
    - Tell live-boot we're still using aufs: recent live-boot defaults
      to overlayfs, which we don't use yet.
    - Don't remove imagemagick in 11-localize_browser: cups-filters depends on it
      (Closes: #10960).
    - Explicitly install bc: needed by our 2010-pidgin live-config hook.
    - Remove gcc-4.9-base and gcc-5 via a chroot hook, taking into account
      that GCC 5 is the default on Stretch.
    - Switch to openjdk-8-jre: openjdk-7-jre is not in Stretch anymore.
    - gcalctool was renamed to gnome-calculator.
    - Don't try to delete non-existing AppArmor profile for ntpd: it was moved
      to the ntp package in Stretch.
    - Build DKMS modules with GCC 5: Stretch hasn't 4.8 anymore.
    - Don't try to reload or disable an initscript that we don't patch,
      and that doesn't exist anymore.
    - Support the case when /usr/src/libdvd-pkg does not exist.
      Apparently this can happen on Stretch.
    - Adjust to the move of /etc/gnome/defaults.list in Stretch
      (Closes: #11440).
    - Stop installing xserver-xorg-input-vmmouse. It's obsolete and conflicts
      with recent kernels: https://bugs.debian.org/831420
    - Install open-vm-tools from sid: it's been removed from testing.
    - Install the gobby package, instead of the (now gone) transitional
      gobby-0.5 one.
    - apparmor-adjust-tor-profile.diff: drop bits that are useless, and
      prevent Tor from starting, on Stretch.
    - Tor Daemon Status: declare compatibility with GNOME Shell 3.20.
    - Shutdown helper: declare compatibility with GNOME Shell 3.20.
    - Drop 43-adjust_path_to_ibus-unikey_binaries hook: it was a workaround
      for a bug (Debian#714932) that was fixed.
    - Use netcat-openbsd instead of connect-proxy for torifying SSH.
      connect-proxy seems barely maintained in Debian and was removed from
      testing due to https://bugs.debian.org/830423.
    - Don't disable gdomap service: we don't include it anymore.
      unar in Jessie depended on gnustep-base-runtime (that ships gdomap),
      but this is not the case in Stretch anymore.
    - Install system-config-printer-common instead of system-config-printer,
      and drop customization that were needed only for the latter:
      system-config-printer (1.5.7-2) extracts into a new -common package
      the bits needed by gnome-control-center (Closes: #11505).
    - Adjust haveged AppArmor profile to work with Linux 4.x on Stretch.
    - cupsd AppArmor profile: update list of backends, and add aufs-specific
      tweak that Stretch needs (refs: #11699).
    - Revert to GNOME's default font antialiasing/hinting.
      We fixed on rgba/slight when converting some manual fontconfig stuff
      to GNOME's layer on top of it, but at least from a fresh Stretch
      install (2016-08-24) we got grayscale/slight. It could be that some
      auto-detection is involved, so the values would be different depending
      on the actual hardware. Any way, let's try to decrease our delta here.
    - Adjust haveged arguments customization for Stretch (Closes: 11522).
    - Display the date in the desktop top bar, as we did in Jessie and older.
      (Closes: #11696)
    - Drop patch to keep haveged, saned, spice-vdagent and laptop-mode running
      on shutdown. These patches are no-ops on Stretch, where these services
      have native systemd unit files. It's not worth porting these patches:
      saned is socket-activated so in most cases it does not have to be shut
      down, and we expect that the other ones can be stopped pretty quickly.
      Let's bring back this kind of optimization if, and only if, we identify
      an actual problem to fix in this area :)
    - Don't delete downloaded debs after install: apt(8) >= 1.2~exp1 deletes
      them by default, which is not nice for users who use it to preseed
      their persistent APT cache. (Closes: #10958)
    - Hide "OpenJDK Java 8 Policy Tool" from the Applications menu.
    - Don't ship GCC 6: we don't ship compilers in Tails usually.
    - Don't ship gcc-5-base: on Stretch we ship gcc-6-base instead.
    - Don't start shipping libdvdcss2-dbgsym nor paxctld.
    - Adjust default web browser customization: GNOME in Debian now defaults
      to Firefox ESR (refs: #11440).
    - Install libreoffice-gtk3: on Stretch this is needed to have Gtk+ 3 widgets
      and a Gtk/GNOMEish print dialog.
    - Explicitly install gtk2-engines-pixbuf, as it's not pulled automatically
      on Stretch, and it's needed to theme GTK+ 2 applications in a nice way
      (Closes: #11715).
    - AppArmor gnome abstraction: allow reading /etc/xdg/*-mimeapps.list
      (refs: #11440).
    - Drop obsolete disabling of GNOME Keyring's GnuPG agent feature.
      That feature was removed upstream.
    - Explicitly select pinentry-gtk2 as our preferred pinentry program.
      On Stretch, gnome-keyring depends on pinentry-gnome3, and then that one
      is selected by default. It does not feel worth it to introduce a hackish
      solution such as a fake pinentry-gnome3 package, so let's ignore it and
      just make sure we are using the pinentry program we prefer
      (Closes: #11713).
    - Drop keep_memlockd_on_shutdown.diff: it's been a no-op since Tails 2.0
      (Closes: #11708).
    - Drop custom NetworkManager plugin configuration: these tweaks are not
      needed on Stretch anymore.
    - Disable new style network interface naming scheme.
      It has little value for a live system, so let's stick to what we are
      used to, and avoid having to adjust code/config/test suite
      (Closes: #11721).
    - Drop obsolete NM configuration wrt. sending hostname in DHCP requests
      (Closes: #11720).
    - Update APT pinning to cover all binary packages built from src:mesa
      (refs: #11853).
    - Don't try to install gnupg-curl: it doesn't exist anymore in Stretch.
    - Install seahorse-nautilus from sid. It's been removed from testing.
    - Drop workaround for Debian bug #645466, that was fixed in 2014
      (Closes: #11534).
    - Allow the "_apt" user to use Tor: in Stretch, APT network operations
      are performed with the "_apt" user and not root.
    - Make sure that 'localhost' points to the IPv4 loopback address.
    - Make desktop launchers executable (Closes: #11927).
    - Disable Wayland usage in GDM (Closes: #11923).
    - Fix AppArmor profile for gst-plugin-scanner (Closes: #11928).
    - Change Nautilus' default zoom level to 'small' (Closes: #11716).
      The icons in GNOME Files and on the desktop are too huge otherwise. With
      this new setting, they are similar in size to what we had in Jessie.
    - Fix broken symlink preventing Enigmail from being enabled.
    - Configure NetworkManager to not touch MAC addresses (refs: #11931).
      Its default behaviour on Debian Stretch is to reset the MAC address to the
      permanent one, and we did not make up our mind yet wrt. replacing
      our custom MAC spoofing system with NM's own one (refs: #11293).
    - Patch NetworkManager so that it does not leak the hostname in DHCP
      requests (Closes: #11720).
    - Deal with the fact that the NetworkManager dispatcher scripts are now
      sometimes called with an empty first argument (Closes: #11938).
    - Upgrade to GnuPG 2.1.15-9, and accordingly:
      · Remove the CA certificate for sks-keyservers.net, that we installed
        in the system-wide CAs directory: it is now included in the dirmngr
        package. Stop trusting it for non-GnuPG operations.
      · Make dirmngr use the sks-keyservers.net CA certificate from Debian.
      · Move keyserver proxy configuration to dirmngr.conf, and drop the
        keyserver-options that are obsolete or now the default.

 -- intrigeri <intrigeri@boum.org>  Thu, 17 Nov 2016 16:19:21 +0000

tails (2.7) unstable; urgency=medium

  * Security fixes
    - Upgrade to Linux 4.7. (Closes: #11885, #11818)
    - Upgrade to Tor 0.2.8.9. (Closes: #11832, #11891)
    - Upgrade Tor Browser to 6.0.6 based on Firefox 45.5. (Closes: #11910)
    - Upgrade Icedove to 1:45.4.0-1~deb8u1+tails1. (Closes: #11854,
      #11860)
    - Upgrade imagemagick to 8:6.8.9.9-5+deb8u5.
    - Upgrade openssl to 1.0.1t-1+deb8u5.
    - Upgrade libarchive to 3.1.2-11+deb8u3.
    - Upgrade bind9 to 1:9.9.5.dfsg-9+deb8u8.
    - Upgrade libav to 6:11.8-1~deb8u1.
    - Upgrade ghostscript to 9.06~dfsg-2+deb8u3.
    - Upgrade c-ares to 1.10.0-2+deb8u1.
    - Upgrade nspr to 2:4.12-1+debu8u1.
    - Upgrade nss to 2:3.26-1+debu8u1.
    - Upgrade tar to 1.27.1-2+deb8u1.
    - Upgrade curl to 7.38.0-4+deb8u5.
    - Upgrade libgd3 to 2.1.0-5+deb8u7.
    - Upgrade opendjk-7 to 7u111-2.6.7-2~deb8u1.
    - Upgrade mat to 0.5.2-3+deb8u1.
    - Upgrade libxslt to 1.1.28-2+deb8u2.
    - Upgrade pillow to 2.6.1-2+deb8u3.

  * Minor improvements
    - Ship Let's encrypt intermediate certificate to prepare the
      the next certificate renewal of our website. Also unify the
      way our upgrades and security checkers verify this SSL
      certificate using our dedicated perl lib code. (Closes: #11810)

  * Bugfixes
    - Fix multiarch support in Synaptic. (Closes: #11820)
    - Set default spelling language to en_US in Icedove. (Closes: #11037)

  * Build system
    - Disable debootstrap merged-usr option. (Closes: #11903)

  * Test suite
    - Add test for incremental upgrades. (Closes: #6309)
    - Add tests for Icedove. (Closes: #6304)
    - Decrease timeout to Tails Greeter to speed up testing of branches
      where it is broken. (Closes: #11449)
    - Add a ID field to the remote shell responses to filter out
      unrelated ones. (Closes: #11846)
    - Reliabily wait for the Greeter PostLogin script. (Closes: #5666)
    - Reliabily type the kernel command line in the prompt at the boot
      menu to ensure the remote shell is started. (Closes: #10777)
    - Remove DVDROM device when not used, to workaround QEMU/Libvirt
      compatibility issue. (Closes: #11874)

 -- Tails developers <tails@boum.org>  Sun, 13 Nov 2016 14:46:04 +0100

tails (2.6) unstable; urgency=medium

  * Major new features and changes
    - Install Tor 0.2.8.7. (Closes: #11351)
    - Enable kASLR in the Linux kernel. (Closes: #11281)
    - Upgrade Icedove to 1:45.2.0-1~deb8u1+tails1: (Closes: #11714)
      · Drop auto-fetched configurations using Oauth2.  They do not
        work together with Torbirdy since it disables needed
        functionality (like JavaScript and cookies) in the embedded
        browser. This should make auto-configuration work for GMail
        again, for instance.  (Closes: ##11536)
      · Pin Icedove to be installed from our APT repo. Debian's
        Icedove packages still do not have our secure Icedove
        autoconfig wizard patches applied, so installing them would be
        a serious security regression. (Closes: #11613)
      · Add missing icedove-l10n-* packages to our custom APT
        repository (Closes: #11550)
    - Upgrade to Linux 4.6: (Closes: #10298)
      · Install the 686 kernel flavour instead of the obsolete 586
        one.
      · APT, dpkg: add amd64 architecture. The amd64 kernel flavour is
        not built anymore for the i386 architecture, so we need to use
        multiarch now.
      · Build and install the out-of-tree aufs4 module. (Closes: #10298)
      · Disable kernel modesetting for QXL: it's not compatible with
        Jessie's QXL X.Org driver.

  * Security fixes
    - Hopefully fixed an issue which would sometimes make the Greeter
      ignore the "disable networking" or "bridge mode"
      options. (Closes: #11593)

  * Minor improvements
    - Install firmware-intel-sound and firmware-ti-connectivity.  This
      adds support for some sound cards and Wi-Fi adapters.  (Closes:
      #11502)
    - Install OpenPGP Applet from Debian. (Closes: #10190)
    - Port the "About Tails" dialog to python3.
    - Run our initramfs memory erasure hook earlier (Closes:
      #10733). The goal here is to:
      · save a few seconds on shutdown (it might matter especially for
        the emergency one);
      · work in a less heavily multitasking / event-driven
        environment, for more robust operation.
    - Install rngd, and make rng-tools initscript return success when
      it can't find any hardware RNG device. Most Tails systems around
      probably have no such device, and we don't want systemd to
      believe they failed to boot properly. (Closes: #5650)
    - Don't force using the vboxvideo X.Org driver. According to our
      tests, this forced setting is:
       · harmful: it breaks X startup when the vboxvideo *kernel*
         driver is loaded;
       · useless: X.Org now autodetects the vboxvideo X.Org driver and
         uses it when running in VirtualBox and the vboxvideo kernel
         is not present.
    - Port boot-profile to python3 (Closes: #10083). Thanks to
      heartsucker <heartsucker@autistici.org> for the patch!
    - Include /proc/cmdline and the content of persistent APT sources
      in WhisperBack bug reports. (Closes: #11675, #11635)
    - Disable non-free APT sources at boot time. (Closes: #10130)
    - Have a dedicated page for the homepage of Tor Browser in
      Tails. (Closes: # 11725)
    - Only build the VirtualBox kernel modules for the 32-bit kernel.
      It's both hard and useless to build it for 64-bit in the current
      state of things, as long as we're shipping a 32-bit userspace.
      Also, install virtualbox-* from jessie-backports, since the
      version in Jessie is not compatible with Linux 4.x.

  * Build system
    - Don't install+remove dpatch during the build. It's not been
      needed in this hook for ages.
    - Bump BUILD_SPACE_REQUIREMENT: at least one of us needed that to
      build feature/10298-linux-4.x-aufs with the gzipcomp option.

  * Test suite
    - Send Tails Installer's debug log to the Cucumber debug log on
      failure. This is meant to debug #10720 since I can't
      reproduce it locally.
    - Give the system under testing 2 vCPUs. (Closes: #6729)
    - Split scenarios from checks.feature. (Closes: #5707)
    - Add retry-logic to the Synaptic tests. (Closes: #10412, #10441,
      #10991)
    - Run usb_upgrade.feature earlier, when there is enough free disk
      space left. (Closes: #11582)
    - Use more recent virtual hardware in the system under test,
      i.e. USB 3.0 (nec-xhci) on a pc-i440fx-2.5 machine. Switching
      USB controllers has helped with problems we see on Jenkins when
      booting from USB (#11588). Also, there are chances that more
      recent virtual hardware sees more testing these days, so it
      sounds potentially useful to "upgrade".
    - Add support for Cucumber 2.4. (Closes: #11690)
    - Always write {pretty,debug} logs and JSON output to the artifact
      directory.
    - Disable info level logging on Chutney nodes to save disk
      space. For our network all these add up to > 1 GiB and we didn't
      take this into account when budgeting RAM to the isotesters on
      Jenkins.

 -- Tails developers <tails@boum.org>  Tue, 20 Sep 2016 04:16:33 +0200

tails (2.5) unstable; urgency=medium

  * Major new features and changes
    - Upgrade Icedove to 1:45.1.0-1~deb8u1+tails2. (Closes: #11530)
      · Fix long delay causing bad UX in the autoconfig wizard,
        when it does not manage to guess proper settings on some domains.
        (Closes: #11486)
      · Better support sending email through some ISPs, such as Riseup.
        (Closes: #10933)
      · Fix spurious error message when creating an account and providing
        its password. (Closes: #11550)

  * Security fixes
    - Upgrade Tor Browser to 6.0.3 based on Firefox 45.3. (Closes: #11611)
    - Upgrade GIMP to 2.8.14-1+deb8u1.
    - Upgrade libav to 6:11.7-1~deb8u1.
    - Upgrade expat to 2.1.0-6+deb8u3.
    - Upgrade libgd3 to 2.1.0-5+deb8u6.
    - Upgrade libmodule-build-perl to 0.421000-2+deb8u1.
    - Upgrade perl to 5.20.2-3+deb8u6.
    - Upgrade Pidgin to 2.11.0-0+deb8u1.
    - Upgrade LibreOffice to 1:4.3.3-2+deb8u5.
    - Upgrade libxslt1.1 to 1.1.28-2+deb8u1.
    - Upgrade Linux to 3.16.7-ckt25-2+deb8u3.
    - Upgrade OpenSSH to 1:6.7p1-5+deb8u3.
    - Upgrade p7zip to 9.20.1~dfsg.1-4.1+deb8u2.

  * Minor improvements
    - htpdate: replace obsolete and unreliable URIs in HTP pools, and decrease
      timeout for HTTP operations for more robust time synchronization.
      (Closes: #11577)
    - Hide settings panel for the Online Accounts component of GNOME,
      that we don't support. (Closes: #11545)
    - Vastly improve graphics performance in KVM guest with QXL driver.
      (Closes: #11500)
    - Fix graphics artifacts in Tor Browser in KVM guest with QXL driver.
      (Closes: #11489)

  * Build system
    - Wrap Pidgin in a more maintainable way. (Closes: #11567)

  * Test suite
    - Add a test scenario for the persistence "dotfiles" feature.
      (Closes: #10840)
    - Improve robustness of most APT, Git, SFTP and SSH scenarios,
      enough to enable them on Jenkins. (Closes: #10444, #10496, #10498)
    - Improve robustness of checking for persistence partition. (Closes: #11558)
    - Treat Tails booting from /dev/sda as OK, to support all cases
      including a weird one caused by hybrid ISO images. (Closes: #10504)
    - Bump a bunch of timeouts to cope with the occasional slowness on Jenkins.
    - Only query A records when exercising DNS lookups, to improve robustness.

 -- Tails developers <tails@boum.org>  Sun, 31 Jul 2016 16:50:35 +0000

tails (2.4) unstable; urgency=medium

  * Major new features and changes
    - Upgrade Tor Browser to 6.0.1 based on Firefox 45.2. (Closes:
      #11403, #11513).
    - Enable Icedove's automatic configuration wizard. We patch the
      wizard to only use secure protocols when probing, and only
      accept secure protocols, while keeping the improvements done by
      TorBirdy in its own non-automatic configuration wizard. (Closes:
      #6158, #11204)

  * Security fixes
    - Upgrade bsdtar and libarchive13 to 3.1.2-11+deb8u1.
    - Upgrade icedove to 38.8.0-1~deb8u1+tails3.
    - Upgrade imagemagick to 8:6.8.9.9-5+deb8u3.
    - Upgrade libexpat1 to 2.1.0-6+deb8u2.
    - Upgrade libgd3 to 2.1.0-5+deb8u3.
    - Upgrade gdk-pixbuf-based packages to 2.31.1-2+deb8u5.
    - Upgrade libidn11 to 1.29-1+deb8u1.
    - Upgrade libndp0 to 1.4-2+deb8u1.
    - Upgrade poppler-based packages to 0.26.5-2+deb8u1.
    - Upgrade librsvg2-2 to 2.40.5-1+deb8u2.
    - Upgrade libsmbclient to 2:4.2.10+dfsg-0+deb8u3.
    - Upgrade OpenSSL to 1.0.1k-3+deb8u5.
    - Upgrade libtasn1-6 to 4.2-3+deb8u2.
    - Upgrade libxml2 to 2.9.1+dfsg1-5+deb8u2.
    - Upgrade openjdk-7-jre to 7u101-2.6.6-1~deb8u1.

  * Bugfixes
    - Enable Packetization Layer Path MTU Discovery for IPv4. If any
      system on the path to the remote host has a MTU smaller than the
      standard Ethernet one, then Tails will receive an ICMP packet
      asking it to send smaller packets. Our firewall will drop such
      ICMP packets to the floor, and then the TCP connection won't
      work properly. This can happen to any TCP connection, but so far
      it's been reported as breaking obfs4 for actual users. Thanks to
      Yawning for the help! (Closes: #9268)
    - Make Tails Upgrader ship other locales than English. (Closes:
      #10221)
    - Make it possible to add local USB printers again. Bugfix on
      Tails 2.0. (Closes #10965).

  * Minor improvements
    - Remove custom SSH ciphers and MACs settings. (Closes: #7315)
    - Bring back "minimize" and "maximize" buttons in titlebars by
      default. (Closes: #11270)
    - Icedove improvements:
      * Stop patching in our default into Torbirdy. We've upstreamed
        some parts, and the rest we set with pref branch overrides in
        /etc/xul-ext/torbirdy.js. (Closes: #10905)
      * Use hkps keyserver in Enigmail. (Closes: #10906)
      * Default to POP if persistence is enabled, IMAP is
        not. (Closes: #10574)
      * Disable remote email account creation in Icedove. (Closes:
        #10464)
    - Firewall hardening (Closes: #11391):
      * Don't accept RELATED packets. This enables quite a lot of code
        in the kernel that we don't need. Let's reduce the attack
        surface a bit.
      * Restrict debian-tor user to NEW TCP syn packets. It doesn't
        need to do more, so let's do a little bit of security in
        depth.
      * Disable netfilter's nf_conntrack_helper.
      * Fix disabling of automatic conntrack helper assignment.
    - Kernel hardening:
      * Set various kernel boot options: slab_nomerge slub_debug=FZ
        mce=0 vsyscall=none. (Closes: #11143)
      * Remove the kernel .map files. These are only useful for kernel
        debugging and slightly make things easier for malware, perhaps
        and otherwise just occupy disk space. Also stop exposing
        kernel memory addresses through /proc etc. (Closes: #10951)
    - Drop zenity hacks to "focus" the negative answer. Jessie's
      zenity introduced the --default-cancel option, finally!
      (Closes: #11229)
    - Drop useless APT pinning for Linux.
    - Remove gnome-tweak-tool. (Closes: #11237)
    - Install python-dogtail, to enable accessibility technologies in
      our automated test suite (see below). (Part of: #10721)
    - Install libdrm and mesa from jessie-backports. (Closes: #11303)
    - Remove hledger. (Closes: #11346)
    - Don't pre-configure the #tails chan on the default OFTC account.
      (Part of: #11306)
    - Install onioncircuits from jessie-backports. (Closes: #11443)
    - Remove nmh. (Closes: #10477)
    - Drop Debian experimental APT source: we don't use it.
    - Use APT codenames (e.g. "stretch") instead of suites, to be
      compatible with our tagged APT snapshots.
    - Drop module-assistant hook and its cleanup. We've not been using
      it since 2010.
    - Remove 'Reboot' and 'Power Off' entries from Applications →
      System Tools. (Closes: #11075)
    - Pin our custom APT repo to the same level as Debian ones, and
      explicitly pin higher the packages we want to pull from our custom
      APT repo, when needed.
    - config/chroot_local-hooks/59-libdvd-pkg: verify libdvdcss
      package installation. (Closes: #11420)
    - Make Tails Upgrader use our new mirror pool design. (Closes:
      #11123)
    - Drop custom OpenSSH client ciphers and MACs settings. We did a
      pretty bad job at maintaining them compared to the Debian
      upstream. (Closes: #7315)
    - Install jessie-backports version of all binary packages built
      from src:hplip. This adds support for quite a few new
      printers.
    - Install printer-driver-postscript-hp, which adds support for
      some more printers.

  * Build system
    - Use a freezable APT repo when building Tails. This is a first
      step towards reproducible builds, and improves our QA and
      development processes by making our builds more predictable. For
      details, see: https://tails.boum.org/contribute/APT_repository/
    - There has been a massive amount of improvements to the
      Vagrant-based build system, and now it could be considered the
      de-facto build system for Tails! Improvements and fixes include:
      * Migrate Vagrant to use libvirt/KVM instead of
        Virtualbox. (Closes: #6354)
      * Make apt-get stuff non-interactive while provisioning.
        Because there is no interaction, so that will results in
        errors.
      * Bump disk space (=> RAM for RAM builds) needed to build with
        Vagrant. Since the Jessie migration it seems impossible to
        keep this low enough to fit in 8 GiB or RAM. For this reason
        we also drop the space optimization where we build inside a
        crazy aufs stack; now we just build in a tmpfs.
      * Clean up apt-cacher-ng cache on vm:provision to save disk
        space on the builder.
      * Add convenient Rake task for SSH:ing into the builder VM:
        `rake vm:ssh`.
      * Add rake task for generating a new Vagrant base box.
      * Automatically provision the VM on build to keep things up-to-date.
      * Don't enable extproxy unless explicitly given as an
        option. Previously it would automatically be enabled when
        `http_proxy` is set in the environment, unlike what is
        documented. This will hopefully lead to fewer surprises for users
        who e.g. point http_proxy to a torified polipo, or similar.
      * Re-fetch tags when running build-tails with Vagrant. That
        should fix an annoyance related to #7182 that I frequently
        encounter: when I, as the RM, rebuild the release image the
        second time from the force-updated tag, the build system would
        not have the force-updated tag. (Closes: #7182)
      * Make sure we use the intended locale in the Tails builder VM.
        Since we communicate via SSH, and e.g. Debian forward the
        locale env vars by default, we have to take some steps
        ensuring we do not do that.
    - Pull monkeysphere from stretch to avoid failing to install under
      eatmydata. Patch submitted by Cyril Brulebois <cyril@debamax.com>.

  * Test suite
    - Add wrapper around dogtail (inside Tails) for "remote" usage in
      the automated test suite. This provides a simple interface for
      generating dogtail python code, sending it to the guest, and
      executing it, and should allow us to write more robust tests
      leveraging assistive technologies. (Closes: #10721)
    - A few previously sikuli-based tests has been migrated to use
      dogtail instead, e.g. GNOME Applications menu interaction.
    - Add a test for re-configuring an existing persistent volume.
      This is a regression test for #10809. (Closes: #10834)
    - Use a simulated Tor network provided by Chutney in the automated
      test suite. The main motivation here is improved robustness --
      since the "Tor network" we now use will exit from the host
      running the automated test suite, we won't have to deal with Tor
      network blocking, or unreliable circuits. Performance should
      also be improved. (Closes: #9521)
    - Drop the usage of Tor Check in our tests. It doesn't make sense
      now when we use Chutney since that always means it will report
      that Tor is not being used.
    - Stop testing obsolete pluggable transports.
    - Completely rewrite the firewall leak detector to something more
      flexible and expressive.
    - Run tcpdump with --immediate-mode for the network sniffer. With
      this option, "packets are delivered to tcpdump as soon as they
      arrive, rather than being buffered for efficiency" which is
      required to make the sniffing work reliable the way we use it.
    - Remove most scenarios testing "tordate". It just isn't working
      well in Tails, so we shouldn't expect the tests to actually work
      all of the time. (Closes: #10440)
    - Close Pidgin before we inspect or persist its accounts.xml.
      I've seen a case when that file is _not_ saved (and thus, not
      persisted) if we shut down the system while Pidgin is still
      running. (Closes: #11413)
    - Close the GNOME Notification bar by pressing ESC, instead of
      opening the Applications menu. The Applications menu often
      covers other elements that we're looking for on the
      screen. (Closes #11401)
    - Hide Florence keyboard window when it doesn't vanish by itself
      (Closes: #11398) and wait a bit less for Florence to disappear
      (Closes: #11464).

 -- Tails developers <tails@boum.org>  Mon, 06 Jun 2016 20:10:56 +0200

tails (2.3) unstable; urgency=medium

  * Security fixes
    - Upgrade Tor Browser to 5.5.5. (Fixes: #11362)
    - Upgrade icedove to 38.7.0-1~deb8u1
    - Upgrade git to 1:2.1.4-2.1+deb8u2
    - Upgrade libgd3 to 2.1.0-5+deb8u1
    - Upgrade pidgin-otr to 4.0.1-1+deb8u1
    - Upgrade srtp to 1.4.5~20130609~dfsg-1.1+deb8u1
    - Upgrade imagemagick to 8:6.8.9.9-5+deb8u1
    - Upgrade samba to 2:4.2.10+dfsg-0+deb8u2
    - Upgrade openssh to 1:6.7p1-5+deb8u2

  * Bugfixes
    - Refresh Tor Browser's AppArmor profile patch against the one from
      torbrowser-launcher 0.2.4-1. (Fixes: #11264)
    - Pull monkeysphere from stretch to avoid failing to install under
      eatmydata. (Fixes: #11170)
    - Start gpg-agent with no-grab option due to issues with pinentry and
      GNOME's top bar. (Fixes: #11038)
    - Tails Installer: Update error message to match new name of 'Clone
      & Install'. (Fixes: #11238)
    - Onion Circuits:
      * Cope with a missing geoipdb. (Fixes: #11203)
      * Make both panes of the window scrollable. (Fixes #11192)
    - WhisperBack: Workaround socks bug. When the Tor fails to connect to
      the host, WisperBack used to display a ValueError.  This is caused by
      a socks bug that is solved in upstream's master but not in Tails.
      This commit workarounds this bug Unclear error message in WhisperBack
      when failing to connect to the server. (Fixes: #11136)

  * Minor improvements
    - Upgrade to Debian 8.4, a Debian point release with many minor upgrades
      and fixes to various packages . (Fixes: #11232)
    - Upgrade I2P to 0.9.25. (Fixes: #11363)
    - Pin pinentry-gtk2 to jessie-backports. The new version allows pasting
      passwords from the clipboard. (Fixes: #11239)
    - config/chroot_local-hooks/59-libdvd-pkg: cleanup /usr/src/libdvd-pkg.
      (Fixes: #11273)
    - Make the Tor Status "disconnected" icon more contrasted with the
      "connected" one. (Fixes: #11199)

  * Test suite
    - Add UTF-8 support to OTR Bot. (Fixes: #10866)
    - Don't explicitly depend on openjdk-7-jre or any JRE for that
      matter. Sikuli will pull in a suitable one, so depending on one
      ourselves is only risks causing trouble. (Fixes: #11335)

 -- Tails developers <tails@boum.org>  Mon, 25 Apr 2016 14:12:22 +0200

tails (2.2.1) unstable; urgency=medium

  * Security fixes
    - Upgrade Tor Browser to 5.5.4. (Closes: #11254)
    - Upgrade bind9-related packages to 1:9.9.5.dfsg-9+deb8u6
    - Upgrade libotr to 4.1.0-2+deb8u1
    - Upgrade samba-related packages to 2:4.1.17+dfsg-2+deb8u2.
    - Upgrade libgraphite2 to 1.3.6-1~deb8u1.

 -- Tails developers <tails@boum.org>  Thu, 17 Mar 2016 15:03:52 +0100

tails (2.2) unstable; urgency=medium

  * Major new features and changes
    - Replace Vidalia (which has been unmaintained for years) with:
      (Closes: #6841)
      * the Tor Status GNOME Shell extension, which adds a System Status
        icon indicating whether Tor is ready or not.
      * Onion Circuits, a simple Tor circuit monitoring tool.

  * Security fixes
    - Upgrade Tor Browser to 5.5.3 (Closes: #11189).
    - Upgrade Linux to 3.16.7-ckt20-1+deb8u4.
    - Upgrade cpio to 2.11+dfsg-4.1+deb8u1.
    - Upgrade glibc to 2.19-18+deb8u3.
    - Upgrade libav to 6:11.6-1~deb8u1.
    - Upgrade libgraphite2 to 1.3.5-1~deb8u1.
    - Upgrade libjasper1 to 1.900.1-debian1-2.4+deb8u1.
    - Upgrade libreoffice to 4.3.3-2+deb8u3.
    - Upgrade libssh2 to 1.4.3-4.1+deb8u1.
    - Upgrade openssl to 1.0.1k-3+deb8u4.
    - Upgrade perl to 5.20.2-3+deb8u4.
    - Upgrade python-imaging, python-pil to 2.6.1-2 2.6.1-2+deb8u2.

  * Bugfixes
    - Hide "Laptop Mode Tools Configuration" menu entry. We don't
      support configuring l-m-t in Tails, and it doesn't work out of
      the box. (Closes: #11074)
    - WhisperBack:
      * Actually write a string when saving bug report to
        disk. (Closes: #11133)
      * Add missing argument to OpenPGP dialog so the optional OpenPGP
        key can be added again. (Closes: #11033)

  * Minor improvements
    - Upgrade I2P to 0.9.24-1~deb8u+1.
    - Add support for viewing DRM protected DVD videos using
      libdvdcss2. Patch series submitted by Austin English
      <austinenglish@gmail.com>. (Closes: #7674)
    - Automatically save KeePassX database after every change by default.
      (Closes: #11147)
    - Implement Tor stream isolation for WhisperBack
    - Delete unused tor-tsocks-mua.conf previously used by Claws
      Mail. (Closes: #10904)
    - Add set -u to all gettext:ized shell scripts. In gettext-base <
      1.8.2, like the one we had in Wheezy, gettext.sh references the
      environment variable ZSH_VERSION, which we do not set. This has
      prevented us from doing `set -u` without various hacks. (Closes:
      #9371)
    - Also set -e in some shell scripts which lacked it for no good
      reason.
    - Make Git verify the integrity of transferred objects. (Closes:
      #11107)
    - Remove LAlt+Shift and LShift+RShift keyboard layout toggling
      shortcuts. (Closes: #10913, #11042)

  * Test suite
    - Reorder the execution of feature to decrease peak disk
      usage. (Closes: #10503)
    - Paste into the GTK file chooser, instead of typing. (Closes:
      #10775)
    - Pidgin: wait a bit for text to have stopped scrolling before we
      click on it. (Closes: #10783)
    - Fix step that runs commands in GNOME Terminal, that was broken
      on Jessie when a Terminal is running already. (Closes: #11176)
    - Let ruby-rjb guess JAVA_HOME instead fixing on one jvm
      version. (Closes: #11190)

  * Build system
    - Upgrade build system to Debian Jessie. This includes migrating to a
      new Vagrant basebox based on Debian Jessie.
    - Rakefile: print git status when there are uncommitted
      changes. Patch submitted by Austin English
      <austinenglish@gmail.com>. (Closes: #11108)
    - .gitignore: add .rake_tasks~. Patch submitted by Austin English
      <austinenglish@gmail.com>. (Closes: #11134)
    - config/amnesia: use --show-field over sed filtering. Patch
      submitted by Chris Lamb <lamby@debian.org>.
    - Umount and clean up leftover temporary directories from old
      builds. (Closes: #10772)

 -- Tails developers <tails@boum.org>  Mon, 07 Mar 2016 18:09:50 +0100

tails (2.0.1) unstable; urgency=medium

  * Major new features and changes
    - Enable the Tor Browser's font fingerprinting protection
      (Closes: #11000). We do it for all browsers (including
      the Unsafe Browser and I2P Browser mainly to avoid making our
      automated test suite overly complex. This implied to set an appropriate
      working directory when launching the Tor Browser, to accommodate for
      the assumptions it makes about this.

  * Security fixes
    - Upgrade Tor Browser to 5.5.2 (Closes: #11105).

  * Bugfixes
    - Repair 32-bit UEFI support (Closes: #11007); bugfix on 2.0.
    - Add libgnome2-bin to installed packages list to provide gnome-open,
      which fixes URL handling at least in KeePassX, Electrum and Icedove
      (Closes: #11031); bugfix on 2.0. Thanks to segfault for the patch!

  * Minor improvements
    - Refactor and de-duplicate the chrooted browsers' configuration:
      prefs.js, userChrome.css (Closes: #9896).
    - Make the -profile Tor Launcher workaround simpler (Closes: #7943).
    - Move Torbutton environment configuration to the tor-browser script,
      instead of polluting the default system environment with it.
    - Refresh patch against the Tor Browser AppArmor profile
      (Closes: #11078).
    - Propagate Tor Launcher options via the wrapper.
    - Move tor-launcher script to /usr/local/bin.
    - Move tor-launcher-standalone to /usr/local/lib.
    - Move Tor Launcher env configuration closer to the place where it is used,
      for simplicity's sake.

  * Test suite
    - Mass update browser and Tor Launcher related images due to font change,
      caused by Tor Browser 5.5's font fingerprinting protection
      (Closes: #11097). And then, use separate PrintToFile.png for the browsers,
      and Evince, since it cannot be shared anymore.
    - Adjust to the refactored chrooted browsers configuration handling.
    - Test that Tor Launcher uses the correct Tor Browser libraries.
    - Allow more slack when verifying that the date that was set.
    - Bump a bit the timeout used when waiting for the remote shell.
    - Bump timeout for the process to disappear, when closing Evince.
    - Bump timeout when saving persistence configuration.
    - Bump timeout for bootstrapping I2P.

  * Build system
    - Remove no longer relevant places.sqlite cleanup procedure.

 -- Tails developers <tails@boum.org>  Fri, 12 Feb 2016 13:00:15 +0000

tails (2.0) unstable; urgency=medium

  * Major new features and changes
    - Upgrade to Debian 8 (Jessie).
    - Migrate to GNOME Shell in Classic mode.
    - Use systemd as PID 1, and convert all custom initscripts to systemd units.
    - Remove the Windows camouflage feature: our call for help to port
      it to GNOME Shell (issued in January, 2015) was unsuccessful.
    - Remove Claws Mail: Icedove is now the default email client
      (Closes: #10167).
    - Upgrade Tor Browser to 5.5 (Closes: #10858, #10983).

  * Security fixes
    - Minimally sandbox many services with systemd's namespacing features.
    - Upgrade Linux to 3.16.7-ckt20-1+deb8u3.
    - Upgrade Git to 1:2.1.4-2.1+deb8u1.
    - Upgrade Perl to 5.20.2-3+deb8u3.
    - Upgrade bind9-related packages to 1:9.9.5.dfsg-9+deb8u5.
    - Upgrade FUSE to 2.9.3-15+deb8u2.
    - Upgrade isc-dhcp-client tot 4.3.1-6+deb8u2.
    - Upgrade libpng12-0 to 1.2.50-2+deb8u2.
    - Upgrade OpenSSH client to 1:6.7p1-5+deb8u1.

  * Bugfixes
    - Restore the logo in the "About Tails" dialog.
    - Don't tell the user that "Tor is ready" before htpdate is done
      (Closes: #7721).
    - Upgrader wrapper: make the check for free memory more accurate
      (Closes: #10540, #8263).
    - Allow the desktop user, when active, to configure printers;
      fixes regression introduced in Tails 1.1 (Closes: #8443).
    - Close Vidalia before we restart Tor. Otherwise Vidalia will be running
      and showing errors while we make sure that Tor bootstraps, which could
      take a while.
    - Allow Totem to read DVDs, by installing apparmor-profiles-extra
      from jessie-backports (Closes: #9990).
    - Make memory erasure on shutdown more robust (Closes: #9707, #10487):
      · don't forcefully overcommit memory
      · don't kill the allocating task
      · make sure the kernel doesn't starve from memory
      · make parallel sdmem handling faster and more robust
    - Don't offer the option, in Tor Browser, to open a downloaded file with
      an external application (Closes: #9285). Our AppArmor confinement was
      blocking most such actions anyway, resulting in poor UX; bugfix on 1.3.
      Accordingly, remove the now-obsolete exception we had in the Tor
      Browser AppArmor profile, that allowed executing seahorse-tool.
    - Fix performance issue in Tails Upgrader, that made it very slow to apply
      an automatic upgrade; bugfix on 1.7 (Closes: #10757).
    - Use our wrapper script to start Icedove from the GNOME menus.
    - Make it possible to localize our Icedove wrapper script.
    - List Icedove persistence option in the same position where Claws Mail
      used to be, in the persistent volume assistant (Closes: #10832).
    - Fix Electrum by installing the version from Debian Testing
      (Closes: #10754). We need version >=2.5.4-2, see #9713;
      bugfix on 2.0~beta1. And, explicitly install python-qt4 to enable
      Electrum's GUI: it's a Recommends, and we're not pulling it ourselves
      via other means anymore.
    - Restore default file associations (Closes: #10798);
      bugfix on 2.0~beta1.
    - Update 'nopersistent' boot parameter to 'nopersistence'; bugfix on 0.12
      (Closes: #10831). Thanks to live-media=removable, this had no security
      impact in practice.
    - Repair dotfiles persistence feature, by adding a symlink from
      /lib/live/mount/persistence to /live/persistence; bugfix on 2.0~beta1
      (Closes: #10784).
    - Fix ability to re-configure an existing persistent volume using
      the GUI; bugfix on 2.0~beta1 (Closes: #10809).
    - Associate armored OpenPGP public keys named *.key with Seahorse,
      to workaround https://bugs.freedesktop.org/show_bug.cgi?id=93656;
      bugfix on 1.1 (Closes: #10889).
    - Update the list of enabled GNOME Shell extensions, which might fix
      the "GNOME Shell sometimes leaves Classic mode" bug seen in 2.0~beta1:
      · Remove obsolete "Alternative Status Menu", that is not shipped
        in Debian anymore.
      · Explicitly enable the GNOME Shell extensions that build
        the Classic mode.
    - Make _get_tg_setting() compatible with set -u (Closes: #10785).
    - laptop-mode-tools: don't control autosuspend. Some USB input
      devices don't support autosuspend. This change might help fix
      #10850, but even if it doesn't, it makes sense to me that we
      don't let laptop-mode-tools fiddle with this on a Live system
      (Closes (for now): #10850).

  * Minor improvements
    - Remove obsolete code from various places.
    - Tails Greeter:
      · hide all windows while logging in
      · resize and re-position the panel when the screen size grows
      · PostLogin: log into the Journal instead of a dedicated log file
      · use localectl to set the system locale and keyboard mapping
      · delete the Live user's password if no administration password is set
        (Closes: #5589)
      · port to GDBus greeter interface, and adjust to other GDM
        and GNOME changes
    - Tails Installer:
      · port to UDisks2, and from Qt4 to GTK3
      · adapt to work on other GNU/Linux operating systems than Tails
      · clean up enough upstream code and packaging bits to make it
        deserve being uploaded to Debian
      · rename everything from liveusb-creator to tails-installer
    - Port tails-perl5lib to GTK3 and UDisks2. In passing, do some minor
      refactoring and a GUI improvement.
    - Persistent Volume Assistant:
      · port to GTK3 and UDisks2
      · handle errors when deleting persistent volume (Closes: #8435)
      · remove obsolete workarounds
    - Don't install UDisks v1.
    - Adapt custom udev and polkit rules to UDisks v2 (Closes: #9054, #9270).
    - Adjust import-translations' post-import step for Tails Installer,
      to match how its i18n system works nowadays.
    - Use socket activation for CUPS, to save some boot time.
    - Set memlockd.service's OOMScoreAdjust to -1000.
    - Don't bother creating /var/lib/live in tails-detect-virtualization.
      If it does not exist at this point, we have bigger and more
      noticeable problems.
    - Simplify the virtualization detection & reporting system, and do it
      as a non-root user with systemd-detect-virt rather than virt-what.
    - Replace rsyslog with the systemd Journal (Closes: #8320), and adjust
      WhisperBack's logs handling accordingly.
    - Drop tails-save-im-environment.
      It's not been used since we stopped automatically starting the web browser.
    - Add a hook that aborts the build if any *.orig file is found. Such files
      appear mainly when a patch of ours is fuzzy. In most cases they are no big
      deal, but in some cases they end up being taken into account
      and break things.
    - Replace the tor+http shim with apt-transport-tor (Closes: #8198).
    - Install gnome-tweak-tool.
    - Don't bother testing if we're using dependency based boot.
    - Drop workaround to start spice-vdagent in GDM (Closes: #8025).
      This has been fixed in Jessie proper.
    - Don't install ipheth-utils anymore. It seems to be obsolete
      in current desktop environments.
    - Stop installing the buggy unrar-free, superseded in Jessie (Closes: #5838)
    - Drop all custom fontconfig configuration, and configure fonts rendering
      via dconf.
    - Drop zenity patch (zenity-fix-whitespacing-box-sizes.diff),
      that was applied upstream.
    - Install libnet-dbus-perl (currently 1.1.0) from jessie-backports,
      it brings new features we need.
    - Have the security check and the upgrader wait for Tor having bootstrapped
      with systemd unit ordering.
    - Get rid of tails-security-check's wrapper.
      Its only purpose was to wait for Tor to have bootstrapped,
      which is now done via systemd.
    - Don't allow the amnesia and tails-upgrade-frontend users to run
      tor-has-bootstrapped as root with sudo. They don't need it anymore,
      thanks to using systemd for starting relevant units only once Tor
      has bootstrapped.
    - Install python-nautilus, that enables MAT's context menu item in Nautilus.
      (Closes: #9151).
    - Configure GDM with a snippet file instead of patching its
      greeter.dconf-defaults.
    - WhisperBack:
      · port to Python 3 and GObject Introspection (Closes: #7755)
      · migrate from the gnutls module to the ssl one
      · use PGP/MIME for better attachments handling
      · migrate from the gnupginterface module to the gnupg one
      · natively support SOCKS ⇒ don't wrap with torsocks anymore
        (Closes: #9412)
      · don't try to include the obsolete .xession-errors in bug reports
        (Closes: #9966)
    - chroot-browser.sh: don't use static DISPLAY.
    - Simplify debugging:
      · don't hide the emergency shutdown's stdout
      · tails-unblock-network: trace commands so that they end up in the Journal
    - Configure the console codeset at ISO build time, instead of setting it
      to a constant via the Greeter's PostLogin.default.
    - Order the AppArmor policy compiling in a way that is less of a blocker
      during boot.
    - Include the major KMS modules in the initramfs. This helps seamless
      transition to X.Org when booting, and back to text mode on shutdown,
      can help for proper graphics hardware reinitialization post-kexec,
      and should improve GNOME Shell support in some virtual machines.
    - Always show the Universal Access menu icon in the GNOME panel.
    - Drop notification for not-migrated-yet persistence configuration,
      and persistence settings disabled due to wrong access rights.
      That migration happened more two years ago.
    - Remove the restricted network detector, that has been broken for too long;
      see #10560 for next steps (Closes: #8328).
    - Remove unsupported, never completed kiosk mode support.
    - clock_gettime_monotonic: use Perl's own function to get the integer part,
      instead of forking out to sed.
    - Don't (try to) disable lvm2 initscripts anymore. Both the original reason
      and the implementation are obsolete on Jessie.
    - Lower potential for confusion (#8443), by removing system-config-printer.
      One GUI to configure printers is enough (Closes: #8505).
    - Add "set -u" to tails-unblock-network.
    - Add a systemd target whose completion indicates that Tor has bootstrapped,
      and use it everywhere sensible (Closes: #9393).
    - Disable udev's 75-persistent-net-generator.rules, to preventing races
      between MAC spoofing and interface naming.
    - Replace patch against NetworkManager.conf with drop-in files.
    - Replace resolvconf with simpler NetworkManager and dhclient configuration.
      (Closes: #7708)
    - Replace patching of the gdomap, i2p, hdparm, tor and ttdnsd initscripts
      with 'systemctl disable' (Closes: #9881).
    - Replace patches that wrapped apps with torsocks with dynamic patching with
      a hook, to ease maintenance. Also, patch D-Bus services as needed
      (Closes: #10603).
    - Notify the user if running Tails inside non-free virtualization software
      that does not try to hide its nature (Closes: #5315).
      Thanks to Austin English <austinenglish@gmail.com> for the patch.
    - Declare htpdate.service as being needed for time-sync.target, to ensure
      that "services where correct time is essential should be ordered after
      this unit".
    - Convert some of the X session startup programs to `systemd --user' units.
    - Let the Pidgin wrapper pass through additional command-line arguments
      (Closes: #10383)
    - Move out of the $PATH a bunch of programs that users should generally
      not run directly: connect-socks, end-profile, getTorBrowserUserAgent,
      generate-tor-browser-profile, kill-boot-profile, tails-spoof-mac,
      tails-set-wireless-devices-state, tails-configure-keyboard,
      do_not_ever_run_me, boot-profile, tails-unblock-network,
      tor-controlport-filter, tails-virt-notify-user, tails-htp-notify-user,
      udev-watchdog-wrapper (Closes: #10658)
    - Upgrade I2P to 0.9.23-2~deb8u+1.
    - Disable I2P's time syncing support.
    - Install Torbirdy from official Jessie backports, instead of from
      our own APT repository (Closes: #10804).
    - Make GNOME Disks' passphrase strength checking new feature work,
      by installing cracklib-runtime (Closes: #10862).
    - Add support for Japanese in Tor Browser.
    - Install xserver-xorg-video-intel from Jessie Backports (currently:
      2.99.917-2~bpo8+1). This adds support for recent chips such as
      Intel Broadwell's HD Graphics (Closes: #10841).
    - Improve a little bit post-Greeter network unblocking:
      · Sleep a bit longer between deleting the blacklist, and triggering udev;
        this might help cure #9012.
      · Increase logging, so that we get more information next time someone
        sees #9012.
      · Touch /etc/modprobe.d/ after deleting the blacklist; this might help,
        in case all this is caused by some aufs bug.
    - Enable and use the Debian jessie-proposed-updates APT repository,
      anticipating on the Jessie 8.3 point-release (Closes: #10897).
    - Upgrade most firmware packages to 20160110-1.
    - Upgrade Intel CPU microcodes to 3.20151106.1~deb8u1.
    - Disable IPv6 for the default wired connection, so that
      NetworkManager does not spam the logs with IPv6 router
      solicitation failure. Note that this does not fix the problem
      for other connections (Partially closes: #10939).

  * Test suite
    - Adapt to the new desktop environment and applications' look.
    - Adapt new changed nmcli syntax and output.
    - New NetworkManager connection files must be manually loaded in Jessie.
    - Adapt to new pkexec behavior.
    - Adapt to how we now disable networking.
    - Use sysctl instead of echo:ing into /proc/sys.
    - Use oom_score_adj instead of the older oom_adj.
    - Adapt everything depending on logs to the use of the Journal.
    - Port to UDisks v2.
    - Check that the system partition is an EFI System Partition.
    - Add ldlinux.c32 to the list of bootloader files that are expected
      to be modified when we run syslinux (Closes: #9053).
    - Use apt(8) instead of apt-get(8).
    - Don't hide the cursor after opening the GNOME apps menu.
    - Convert the remote shell to into a systemd native service and a Python 3,
      script that uses the sd_notify facility (Closes: #9057). Also, set its
      OOM score adjustment value via its unit file, and not from the test suite.
    - Adjust to match where screenshots are saved nowadays.
    - Check that all system units have started (Closes: #8262)
    - Simplify the "too small device" test.
    - Spawn `poweroff' and `halt' in the background, and don't wait for them
      to return: anything else would be racy vs. the remote shell's stopping.
    - Bump video memory allocated to the system under test, to fix out of video
      memory errors.
    - When configuring the CPU to lack PAE support, use a qemu32 CPU instead
      of a Pentium one: the latter makes GNOME Shell crash.
      See #8778 for details about how Mesa's CPU features detection has
      room for improvement.
    - Adjust free(1) output parsing for Jessie.
    - vm-execute: rename --type option to --spawn.
    - Add method to set the X.Org clipboard, and install its dependency
      (xsel) in the ISO.
    - Paste URLs in one go, to work around issue with lost key presses
      in the browser (Closes: #10467).
    - Reliably wait for Synaptic's search button to fade in.
    - Take into account that the sticky bit is not set on block devices
      on Jessie anymore.
    - Ensure that we can use a NetworkManager connection stored in persistence
      (Closes: #7966).
    - Use a stricter regexp when extracting logs for dropped packets.
    - Clone the host CPU for the test suite guests (Closes: #8778).
    - Run ping as root (aufs does not support file capabilities so we don't
      get cap_net_raw+ep, and if built on a filesystem that does support
      file capabilities, then /bin/ping is not setupd root).
    - Escape regexp special characters when constructing the firewall log
      parsing regexp, and pass -P to grep, since Ruby uses PCRE.
    - Adjust is_persistent?() helper to findmnt changes in Jessie.
    - Rework in depth how we measure pattern coverage in memory, with more
      reliable Linux OOM and VM settings, fundamental improvements
      in what exactly we measure, and custom OOM adjutments for fillram
      processes (Closes: #9705).
    - Use blkid instead of parted to determine the filesystem type.
    - Use --kiosk mode instead of --fullscreen in virt-viewer, to remove
      the tiny border of the in-viewer menu.
    - Remove now redundant desktop screenshot directory scenario.
    - Adapt GNOME notification handling for Debian Jessie (Closes: #8782)
    - Disable screen blanking in the automated test suite, which occasionally
      breaks some test cases (Closes: #10403).
    - Move upgrade scenarios to the feature dedicated to them.
    - Don't make libvirt storage volumes executable.
    - Refactor the PAUSE_ON_FAIL functionality, so that we can use `pause()`
      as a breakpoint when debugging.
    - Drop non-essential Totem test that is mostly a duplicate, and too painful
      to be worth automating on Jessie.
    - Retry Totem HTTPS test with a new Tor circuit on failure.
    - Replace iptables status regexp-based parser with a new XML-based
      status analyzer: the previous implementation could not be adjusted
      to the new ip6tables' output (Closes: #9704).
    - Don't reboot in one instance when it is not needed.
    - Optimize memory erasure anti-test: block the boot to save CPU on the host.
    - Update I2P tests for Jessie, and generally make them more robust.
    - Update Electrum tests for 2.5.4-2 (Closes: #10758).
    - Add workaround for libvirt vs. guestfs permissions issue, to allow
      running the test suite on current Debian sid.
    - Fix buggy code, that happened to work by mistake, in the Seahorse
      test cases; bugfix on 1.8.
    - Update test suite images due to CSS change on Tails' website.
    - Adapt Tor Browser tests to work with the 5.5 series.
    - Automatically test downloading files in Tor Browser.
    - Remove obsolete scenario, that tested opening a downloaded file with
      an external application, which we do not support anymore.
    - Improve robustness of the "Tails OpenPGP keys" scenario (Closes: #10378).
    - Automatically test the "Diable all networking" feature (Closes: #10430).
    - Automatically test that SSH works over LAN (Closes: #9087).
    - Bump some statuc sleeps to fix a few race conditions (Closes: #5330).
    - Automatically test that an emergency shutdown triggers on boot
      medium removal (Closes: #5472).
    - Make the AppArmor checks actually detect errors (Closes: #10926).

  * Build system
    - Bump amount of disk space needed to build Tails with Vagrant.
      The addition of the Japanese Tor Browser tarball made us reach
      the limit of the previous value.

  * Adjustments for Debian 8 (Jessie) with no or very little user-visible impact
    - Free the fixed UIDs/GIDs we need before creating the corresponding users.
    - Replace the real gnome-backgrounds with a fake, equivs generated one
      (Closes: #8055). Jessie's gnome-shell depends on gnome-backgrounds,
      which is too fat to ship considering we're not using it.
    - AppArmor: adjust CUPS profile to support our Live system environment
      (Closes: #8261):
      · Mangle lib/live/mount/overlay/... as usual for aufs.
      · Pass the the attach_disconnected flag, that's needed for compatibility
        with PrivateTmp.
    - Make sure we don't ship geoclue* (Closes: #7949).
    - Drop deprecated GDM configuration file.
    - Don't add the Live user to the deprecated 'fuse' group.
    - Drop hidepid mount option for /proc (Closes: #8256). In its current,
      simplistic form it cannot be supported by systemd.
    - Don't manually load acpi-cpufreq at boot time. It fails to load
      whenever no device it supports is present, which makes the
      systemd-modules-load.service fail. These days, the kernel
      should just automatically load such modules when they are needed.
    - Drop sysvinit-specific (sensigs.omit.d) tweaks for memlockd.
    - Disable the GDM unit file's Restart=always, that breaks our "emergency
      shutdown on boot medium removal" feature.
    - Update the implementation of the memory erasure on shutdown feature:
      · check for rebooting state using systemctl, instead of the obsolete
        $RUNLEVEL (Closes: #8306)
      · the kexec-load initscript normally silently exits unless systemd is
        currently running a reboot job. This is not the case when the emergency
        shutdown has been triggered, so we removed this check
      · migrate tails-kexec to the /lib/systemd/system-shutdown/ facility
      · don't (try to) switch to tty1 on emergency shutdown: it apparently
        requires data that we haven't locked into memory, and then it blocks
        the whole emergency shutdown process
    - Display a slightly darker version of the desktop wallpaper on the screen
      saver, instead of the default flashy "Debian 8" branding (Closes: #9038).
    - Disable software autorun from external media.
    - Disable a few unneeded D-Bus services. Some of these services are
      automatically started (via D-Bus activation) when GNOME Shell tries
      to use them. The only "use" I've seen for them, except eating
      precious RAM, is to display "No appointment today" in the calendar pop-up.
      (Closes: #9037)
    - Prevent NetworkManager services from starting at boot time
      (Closes: #8313). We start them ourselves after changing the MAC address.
    - Unfuzzy all patches (Closes: #8268) and drop a few obsolete ones.
    - Adapt IBus configuration for Jessie (Closes: #8270), i.e. merge the two
      places where we configure keyboard layout and input methods: both are now
      configured in the same place in Jessie's GNOME.
    - Migrate panel launchers to the favorite apps list (Closes: #7992).
    - Drop pre-GNOME Shell menu tweaks.
    - Hide "Log out" button in the GNOME Shell menu (Closes: #8364).
    - Add a custom shutdown-helper GNOME Shell extension (Closes: #8302, #5684
      and #5878) that removes the press-Alt-to-turn-shutdown-button-into-Suspend
      functionality from the GNOME user menu, and makes Restart and Shutdown
      immediate, without further user interaction. Accordingly remove our custom
      Shutdown Helper panel applet (#8302).
    - Drop GNOME Panel configuration, now deprecated.
    - Disable GNOME Shell's screen lock feature.
      We're not there yet (see #5684).
    - Disable GNOME Shell screen locker's user switch feature.
    - Explicitly install libany-moose-perl (Closes: #8051).
      It's needed by our OpenPGP applet. On Wheezy, this package was pulled
      by some other dependency. This is not the case anymore on Jessie.
    - Don't install notification-daemon nor gnome-mag: GNOME Shell has taken
      over this functionality (Closes: #7481).
    - Don't install ntfsprogs: superseded on Jessie.
    - Don't install barry-util: not part of Jessie.
    - Link udev-watchdog dynamically, and lock it plus its dependencies
      in memory.
    - Migrate from gdm-simple-greeter to a custom gdm-tails session
      (Closes: #7599).
    - Update Plymouth installation and configuration:
      · install the plymouth packages via chroot_local-hooks: lb 2.x's "standard"
        packages list pulls console-common in, which plymouth now conflicts with
      · don't patch the plymouth initscript anymore, that was superseded
        by native systemd unit files
      · mask the plymouth-{halt,kexec,poweroff,reboot,shutdown} services,
        to prevent them from occupying the active TTY with an (empty) splash
        screen on shutdown/reboot, that would hide the messages we want to show
        to the user via tails-kexec (Closes: #9032)
    - Migrate GNOME keyboard layout settings from libgnomekbd to input-sources
      (Closes: #7898).
    - Explicitly install syslinux-efi, that we need and is not automatically
      pulled by anything else anymore.
    - Workaround #7248 for GDM: use a solid blue background picture,
      instead of a solid color fill, in the Greeter session.
    - De-install gcc-4.8-base and gcc-4.9 at the end of the ISO build process.
    - Revert the "Wrap syndaemon to always use -t" Wheezy-specific workaround.
    - htpdate: run date(1) in a Jessie-compatible (and nicer) way.
    - Remove obsolete dconf screenshot settings and the corresponding test.
    - Drop our patched python-dbus{,-dev} package (Closes: #9177).
    - live-persist: stop overriding live-boot's functions, we now have
      a recent enough blkid.
    - Adjust sdmem initramfs bits for Jessie:
      · Directly call poweroff instead of halt -p.
      · Don't pass -n to poweroff and reboot, it's not supported anymore.
    - Wrap text in the Unsafe Browser startup warning dialog
      (Jessie's zenity does not wrap it itself).
    - Associate application/pgp-keys with Seahorse's "Import Key" application
      (Closes: #10571).
    - Install topIcons GNOME Shell extension (v28), to work around the fact
      that a few of the applets we use hijack the notification area.
    - "cd /" to fix permissions issue at tails-persistence-setup startup
      (Closes: #8097).
    - Install gstreamer1.0-libav, so that Totem can play H264-encoded videos.
    - Adjust APT sources configuration:
      · remove explicit jessie and jessie-updates sources:
        automatically added by live-build
      · add Debian testing
      · add jessie-backports
    - Firewall: white-list access to the accessibility daemon (Closes: #8075).
    - Adjust to changed desktop notification behavior and supported feature set
      (Closes: #7989):
      · pass the DBUS_SESSION_BUS_ADDRESS used by the GNOME session
        to notify-send
      · update waiting for a notification handler: gnome-panel and nm-applet
        are obsolete, GNOME Shell is now providing this facility, so instead
        wait for a process that starts once GNOME Shell is ready, namely
        ibus-daemon (Closes: #8685)
      · port tails-warn-about-disabled-persistence and tails-virt-notify-user
        to notification actions (instead of hyperlinks), and make the latter
        transient; to this end, add support to Desktop::Notify for "hints"
        and notification actions
      · tails-security-check: use a dialog box instead of desktop notifications
      · MAC spoofing failure notification: remove the link to the documentation;
        it was broken on Tails/Wheezy already, see #10559 for next steps
    - Don't explicitly install gnome-panel nor gnome-menus, so that they go away
      whenever the Greeter does not pull them in anymore.
    - Install gkbd-capplet, that provides gkbd-keyboard-display (Closes: #8363).
    - Install Tor 0.2.7 from deb.torproject.org: we don't need to rebuild it
      ourselves for seccomp support anymore.
    - Wrap Seahorse with torsocks when it is started as a D-Bus service too
      (Closes: #9792).
    - Rename the AppArmor profile for Tor, so it applies to the system-wide
      Tor service we run (Closes: #10528).
    - Essentially revert ALSA state handling to how it was pre-Jessie, so that
      mixer levels are unmuted and sanitized at boot time (Closes: #7591).
    - Pass --yes to apt-get when installing imagemagick.
    - Make removable devices, that we support installing Tails to, user writable:
      Tails Installer requires raw block device access to such devices
      (Closes: #8273). Similarly, allow the amnesia user, when active, to open
      non-system devices for writing with udisks2. This is roughly udisks2's
      equivalent of having direct write access to raw block storage devices.
      Here too, Tails Installer uses this functionality.
    - Disable networkd to prevent any risk of DNS leaks it might cause; and
      disable timesyncd, as we have our own time synchronization mechanism.
      They are not enabled by default in Jessie, but may be in Stretch,
      so let's be explicit about it.
    - Mask hwclock-save.service, to avoid sync'ing the system clock
      to the hardware clock on shutdown (Closes: #9363).
    - apparmor-adjust-cupsd-profile.diff: adjust to parse fine on Jessie
      (Closes: #9963)
    - Explicitly use tor@default.service when it's the one we mean.
    - Refactor GNOME/X env exporting to Tails' shell library, and grab
      more of useful bits of the desktop session environment.
      Then, use the result in the test suite's remote shell.
    - Stop tweaking /etc/modules. It's 2015, the kernel should load these things
      automatically (Closes: #10609).
    - Have systemd hardening let Tor modify its configuration (needed by Tor
      Launcher), and start obfs4proy (Closes: #10696, #10724).
    - Bump extensions.adblockplus.currentVersion and
      extensions.enigmail.configuredVersion to match what we currently get
      on Jessie.
    - I2P: switch from 'service' to 'systemctl' where possible.

 -- Tails developers <tails@boum.org>  Mon, 25 Jan 2016 18:06:33 +0100

tails (1.8.2) unstable; urgency=medium

  * Security fixes
    - Upgrade Tor Browser to 5.0.7.
    - Upgrade Linux to 3.16.7-ckt20-1+deb8u2.
    - Upgrade foomatic-filters to 4.0.17-1+deb7u1.
    - Upgrade git to 1:1.7.10.4-1+wheezy2.
    - Upgrade Icedove to 38.5.0-1~deb7u1.
    - Upgrade libxml2-related packages to 2.8.0+dfsg1-7+wheezy5.
    - Upgrade OpenSSL-related packages to 1.0.1e-2+deb7u19.
    - Upgrade libsmbclient to 2:3.6.6-6+deb7u6.

 -- Tails developers <tails@boum.org>  Sat, 09 Jan 2016 16:27:27 +0100

tails (1.8.1) unstable; urgency=medium

  * Security fixes
    - Upgrade Tor Browser to 5.0.6.
    - Upgrade Linux to 3.16.7-ckt20-1+deb8u1
    - Upgrade gdkpixbuf to 2.26.1-1+deb7u3
    - Upgrade bind9 tools to 1:9.8.4.dfsg.P1-6+nmu2+deb7u8

  * Bugfixes
    - Fix time synchronization in bridge mode by refreshing our patch
      against Tor's AppArmor profile.

 -- Tails developers <tails@boum.org>  Fri, 18 Dec 2015 19:05:18 +0000

tails (1.8) unstable; urgency=medium

  * Security fixes
    - Upgrade Tor to 0.2.7.6-1~d70.wheezy+1+tails1.
    - Upgrade Tor Browser to 5.0.5. (Closes: #10751)
    - Upgrade LibreOffice to 1:3.5.4+dfsg2-0+deb7u5.
    - Upgrade krb5-based packages to 1.10.1+dfsg-5+deb7u6.
    - Upgrade Linux to 3.16.7-ckt11-1+deb8u6.
    - Upgrade wpasupplicant to 1.0-3+deb7u3.
    - Upgrade libpng12-0 to 1.2.49-1+deb7u1.
    - Upgrade openjdk-7 to 7u91-2.6.3-1~deb7u1.
    - Upgrade libnspr4 to 2:4.9.2-1+deb7u3
    - Upgrade dpkg to 1.16.17.
    - Upgrade gnutls26 to 2.12.20-8+deb7u4.
    - Upgrade Icedove to 1:38.0.1-1~deb7u1.
    - Upgrade OpenSSL to 1.0.1e-2+deb7u18.

  * Bugfixes
    - Upgrade to Electrum 2.5.4-2~d70.wheezy+1+tails1. Now Electrum
      should work again. Note that the documentation has not been
      adapted to the slight changes in the Electrum account setup
      wizard yet.

  * Minor improvements
    - Upgrade I2P to 0.9.23-2~deb7u+1.
    - Rebase our patch against the Tor Browser AppArmor profile on top
      of the one shipped in torbrowser-launcher 0.2.1-2.
    - Warn if the claws-mail persistence is enabled and contains a
      Claws Mail configuration when starting icedove. (Closes: #10458)
    - Replace the Claws Mail GNOME launcher with Icedove. (Closes:
      #10739)
    - Remove the Claws Mail persistence feature from the Persistence
      Assistant. (Closes: #10742)

  * Build system
    - Simplify ISO image naming rules by using the base rule we use
      for Jenkins all the time, except when building from a tag
      (i.e. building a release).  (Closes: #10349)

  * Test suite
    - Lower the waiting time for USB installation in the test suite.
      So far we were waiting up to one hour, which is just the same as
      our Jenkins inactivity timeout, so in practice when Tails
      Installer fails and displays an error message, instead of
      reporting that the job failed (which is the point of the
      exercise) we abort the job due to this timeout which
      communicates less clearly that there's probably a bug. (Closes:
      #10718)
    - Remove the check for the sound icon in the systray in the
      Windows Camouflage tests. (Closes: #10493)
    - Retry running whois when "LIMIT EXCEEDED" is in its output for
      increased robustness. (Closes: #10523)
    - Make Seahorse tests more robust. (Closes: #9095, #10501)
    - Make the handling of Pidgin's account manager more robust.
      (Closes: #10506)

 -- Tails developers <tails@boum.org>  Mon, 14 Dec 2015 23:07:19 +0100

tails (1.7) unstable; urgency=medium

  * Major new features and changes
    - Upgrade Tor Browser to 5.0.4. (Closes: #10456)
    - Add a technology preview of the Icedove Email client (a
      rebranded version of Mozilla Thunderbird), including OpenPGP
      support via the Enigmail add-on, general security and anonymity
      improvements via the Torbirdy add-on, and complete persistence
      support (which will be enabled automatically if you already have
      Claws Mail persistence enabled). Icedove will replace Claws Mail
      as the supported email client in Tails in a future
      release. (Closes: #6151, #9498, #10285)
    - Upgrade Tor to 0.2.7.4-rc-1~d70.wheezy+1+tails1. Among the many
      improvement of this new Tor major release, the new
      KeepAliveIsolateSOCKSAuth option allows us to drop the
      bug15482.patch patch (taken from the Tor Browse bundle) that
      enabled similar (but inferior) functionality for *all*
      SocksPort:s -- now the same circuit is only kept alive for
      extended periods for the SocksPort used by the Tor
      Browser. (Closes: #10194, #10308)
    - Add an option to Tails Greeter which disables networking
      completely. This is useful when intending to use Tails for
      offline work only. (Closes: #6811)

  * Security fixes
    - Fix CVE-2015-7665, which could lead to a network interface's IP
      address being exposed through wget. (Closes: #10364)
    - Prevent a symlink attack on ~/.xsession-errors via
      tails-debugging-info which could be used by the amnesia user to
      read the contents of any file, no matter the
      permissions. (Closes: #10333)
    - Upgrade libfreetype6 to 2.4.9-1.1+deb7u2.
    - Upgrade gdk-pixbuf packages to 2.26.1-1+deb7u2.
    - Upgrade Linux to 3.16.7-ckt11-1+deb8u5.
    - Upgrade openjdk-7 packages to 7u85-2.6.1-6~deb7u1.
    - Upgrade unzip to 6.0-8+deb7u4.

  * Bugfixes
    - Add a temporary workaround for an issue in our code which checks
      whether i2p has bootstrapped, which (due to some recent change
      in either I2P or Java) could make it appear it had finished
      prematurely. (Closes: #10185)
    - Fix a logical bug in the persistence preset migration code while
      real-only persistence is enabled. (Closes: #10431)

  * Minor improvements
    - Rework the wordings of the various installation and upgrade
      options available in Tails installer in Wheezy. (Closes: #9672)
    - Restart Tor if bootstrapping stalls for too long when not using
      pluggable transports. (Closes: #9516)
    - Install firmware-amd-graphics, and firmware-misc-nonfree instead
      of firmware-ralink-nonfree, both from Debian Sid.
    - Update the Tails signing key. (Closes: #10012)
    - Update the Tails APT repo signing key. (Closes: #10419)
    - Install the nmh package. (Closes: #10457)
    - Explicitly run "sync" at the end of the Tails Upgrader's upgrade
      process, and pass the "sync" option when remounting the system
      partition as read-write. This might help with some issues we've
      seen, such as #10239, and possibly for #8449 as well.

  * Test suite
    - Add initial automated tests for Icedove. (Closes: #10332)
    - Add automated tests of the MAC spoofing feature. (Closes: #6302)
    - Drop the concept of "background snapshots" and introduce a general
      system for generating snapshots that can be shared between
      features. This removes all silly hacks we previously used to
      "skip" steps, and greatly improves performance and reliability
      of the whole test suite. (Closes: #6094, #8008)
    - Flush to the log file in debug_log() so the debugging info can
      be viewed in real time when monitoring the debug log
      file. (Closes: #10323)
    - Force UTF-8 locale in automated test suite. Ruby will default to
      the system locale, and if it is non-UTF-8, some String-methods
      will fail when operating on non-ASCII strings. (Closes: #10359)
    - Escape regexp used to match nick in CTCP replies. Our Pidgin
      nick's have a 10% chance to include a ^, which will break that
      regexp. We need to escape all characters in the nick. (Closes:
      #10219)
    - Extract TBB languages from the Tails source code. This will
      ensure that valid locales are tested. As an added bonus, the
      code is greatly simplified. (Closes: #9897)
    - Automatically test that tails-debugging-info is not susceptible
      to the type of symlink attacks fixed by #10333.
    - Save all test suite artifacts in a dedicated directory with more
      useful infromation encoded in the path. This makes it easier to
      see which artifacts belongs to which failed scenario and which
      run. (Closes: #10151)
    - Log all useful information via Cucumber's formatters instead of
      printing to stderr, which is not included when logging to file
      via `--out`. (Closes: #10342)
    - Continue running the automated test suite's vnc server even if
      the client disconnects. (Closes: #10345)
    - Add more automatic tests for I2P. (Closes: #6406)
    - Bump the Tor circuit retry count to 10. (Closes: #10375)
    - Clean up dependencies: (Closes: #10208)
      * libxslt1-dev
      * radvd
      * x11-apps

 -- Tails developers <tails@boum.org>  Tue, 03 Nov 2015 01:09:41 +0100

tails (1.6) unstable; urgency=medium

  * Security fixes
    - Upgrade Tor Browser to 5.0.3. (Closes: #10223)
    - Upgrade bind9-based packages to 1:9.8.4.dfsg.P1-6+nmu2+deb7u7.
    - Upgrade liblcms1 to 1.19.dfsg2-1.2+deb7u1.
    - Upgrade libldap-2.4-2 to 2.4.31-2+deb7u1.
    - Upgrade libslp1 to 1.2.1-9+deb7u1.
    - Upgrade ssl-cert to 1.0.32+deb7u1.

  * Bugfixes
    - Fix a corner case for the MAC spoofing panic mode. If panic mode
      failed to disable the specific device that couldn't be spoofed
      (by unloading the module) we disable networking. Previously we
      only stopped NetworkManager. The problem is that NM isn't even
      started at this time, but will specifically be started when
      we're done with MAC spoofing. Therefore, let's completely
      disable NetworkManager so it cannot possibly be
      started. (Closes: #10160)
    - Avoid use of uninitialized value in restricted-network-detector.
      If NetworkManager decides that a wireless connection has timed
      out before "supplicant connection state" has occued, our idea of
      the state is `undef`, so it cannot be used in a string
      comparison. Hence, let's initialize the state to the empty
      string instead of `undef`. Also fix the state
      recording. Apparently NetworkManager can say a few different
      things when it logs the device state transitions. (Closes:
      #7689)

  * Minor improvements
    - Remove workaround for localizing search engine plugins. The
      workaround has recently become unnecessary, possibly due to the
      changes made for the seach bar after the Tor Browser was rebased
      on Firefox 38esr. (Closes: #9146)
    - Refer to the I2P Browser in the I2P notifications. Instead of
      some obscure links that won't work in the Tor Browser, where
      users likely will try them, and which I believe will open them
      by default. (Closes: #10182)
    - Upgrade I2P to 0.9.22. Also set the I2P apparmor profile to
      enforce mode. (Closes: #9830)

  * Test suite
    - Test that udev-watchdog is monitoring the correct device when
      booted from USB. (Closes: #9890)
    - Remove unused 'gksu' step. This causes a false-positive to be
      found for #5330. (Closes: #9877)
    - Make --capture capture individual videos for failed scenarios
      only, and --capture-all to capture videos for all scenarios.
      (Closes: #10148)
    - Use the more efficient x264 encoding when capturing videos using
      the --capture* options. (Closes: #10001)
    - Make --old-iso default to --iso if omitted. Using the same ISO
      for the USB upgrade tests most often still does what we want,
      e.g. test that the current version of Tails being tested has a
      working Tails installer. Hence this seems like a reasonable
      default. (Closes: #10147)
    - Avoid nested FindFailed exceptions in waitAny()/findAny(), and
      throw a new dedicated FindAnyFailed exception if these fail
      instead. Rjb::throw doesn't block Ruby's execution until the
      Java exception has been received by Ruby, so strange things can
      happen and we must avoid it. (Closes: #9633)
    - Fix the Download Management page in our browsers. Without the
      browser.download.panel.shown pref set, the progress being made
      will not update until after the browser has been restarted.
      (Closes: #8159)
    - Add a 'pretty_debug' (with an alias: 'debug') Cucumber formatter
      that deals with debugging instead of printing it to STDERR via
      the `--debug` option (which now has been removed). This gives us
      the full flexibility of Cucumber's formatter system, e.g. one
      easy-to-read formatter can print to the terminal, while we get
      the full debug log printed to a file. (Closes: #9491)
    - Import logging module in otr-bot.py. Our otr-bot.py does not use
      logging but the jabberbot library makes logging calls, causing a
      one-off message “No handlers could be found for logger
      "jabberbot"” to be printed to the console. This commit
      effectively prevents logging/outputting anything to the terminal
      which is at a level lower than CRITICAL. (Closes: 9375)
    - Force new Tor circuit and reload web site on browser
      timeouts. (Closes: #10116)
    - Focus Pidgin's buddy list before trying to access the tools
      menu. (Closes: #10217)
    - Optimize IRC test using waitAny. If connecting to IRC fails,
      such as when OFTC is blocking Tor, waiting 60 seconds to connect
      while a a Reconnect button is visible is sub-optimal. It would
      be better to try forcing a new Tor circuit and clicking the
      reconnect button. (Closes: #9653)
    - Wait for (and focus if necessary) Pidgin's Certificate windows.
      (Closes: #10222)

 -- Tails developers <tails@boum.org>  Sun, 20 Sep 2015 17:47:26 +0000

tails (1.5.1) unstable; urgency=medium

  * Security fixes
    - Upgrade Tor Browser to 5.0.2. (Closes: #10112)
    - Upgrade gdk-pixbuf packages to 2.26.1-1+deb7u1.
    - Upgrade libnss3 to 2:3.14.5-1+deb7u5.

  * Bugfixes
    - Refresh Tor Browser AppArmor profile patch. The old one doesn't
      apply on top of testing's torbrowser-launcher anymore.

  * Build system
    - Make sure Jenkins creates new jobs to build the testing branch
      after freezes. (Closes: #9925)

 -- Tails developers <tails@boum.org>  Fri, 28 Aug 2015 01:52:14 +0200

tails (1.5) unstable; urgency=medium

  * Major new features and changes
    - Move LAN web browsing from Tor Browser to the Unsafe Browser,
      and forbid access to the LAN from the former. (Closes: #7976)
    - Install a 32-bit GRUB EFI boot loader. This at least works
      on some Intel Baytrail systems. (Closes: #8471)

  * Security fixes
    - Upgrade Tor Browser to 5.0, and integrate it:
      · Disable Tiles in all browsers' new tab page.
      · Don't use geo-specific search engine prefs in our browsers.
      · Hide Tools -> Set Up Sync, Tools -> Apps (that links to the Firefox
        Marketplace), and the "Share this page" button in the Tool bar.
      · Generate localized Wikipedia search engine plugin icons so the
        English and localized versions can be distinguished in the new
        search bar. (Closes: #9955)
    - Fix panic mode on MAC spoofing failure. (Closes: #9531)
    - Deny Tor Browser access to global tmp directories with AppArmor,
      and give it its own $TMPDIR. (Closes: #9558)
    - Tails Installer: don't use a predictable file name for the subprocess
      error log. (Closes: #9349)
    - Pidgin AppArmor profile: disable the launchpad-integration abstraction,
      which is too wide-open.
    - Use aliases so that our AppArmor policy applies to
      /lib/live/mount/overlay/ and /lib/live/mount/rootfs/*.squashfs/ as well as
      it applies to /. And accordingly:
      · Upgrade AppArmor packages to 2.9.0-3~bpo70+1.
      · Install rsyslog from wheezy-backports, since the version from Wheezy
        conflicts with AppArmor 2.9.
      · Stop installing systemd for now: the migration work is being done in
        the feature/jessie branch, and it conflicts with rsyslog from
        wheezy-backports.
      · Drop apparmor-adjust-user-tmp-abstraction.diff: obsoleted.
      · apparmor-adjust-tor-profile.diff: simplify and de-duplicate rules.
      · Take into account aufs whiteouts in the system_tor profile.
      · Adjust the Vidalia profile to take into account Live-specific paths.
    - Upgrade Linux to 3.16.7-ckt11-1+deb8u3.
    - Upgrade bind9-host, dnsutils and friends to 1:9.8.4.dfsg.P1-6+nmu2+deb7u6.
    - Upgrade cups-filters to 1.0.18-2.1+deb7u2.
    - Upgrade ghostscript to 9.05~dfsg-6.3+deb7u2.
    - Upgrade libexpat1 to 2.1.0-1+deb7u2.
    - Upgrade libicu48 to 4.8.1.1-12+deb7u3.
    - Upgrade libwmf0.2-7 to 0.2.8.4-10.3+deb7u1.
    - Upgrade openjdk-7 to 7u79-2.5.6-1~deb7u1.

  * Bugfixes
    - Upgrade Tor to 0.2.6.10-1~d70.wheezy+1+tails1.

  * Minor improvements
    - Tails Installer: let the user know when it has rejected a candidate
      destination device because it is too small. (Closes: #9130)
    - Tails Installer: prevent users from trying to "upgrade" a device
      that contains no Tails, or that was not installed with Tails Installer.
      (Closes: #5623)
    - Install libotr5 and pidgin-otr 4.x from wheezy-backports. This adds
      support for the OTRv3 protocol and for multiple concurrent connections
      to the same account. (Closes: #9513)
    - Skip warning dialog when starting Tor Browser while being offline,
      in case it is already running. Thanks to Austin English for the patch!
      (Closes: #7525)
    - Install the apparmor-profiles package (Closes: #9539), but don't ship
      a bunch of AppArmor profiles we don't use, to avoid increasing
      boot time. (Closes: #9757)
    - Ship a /etc/apparmor.d/tunables/home.d/tails snippet, instead
      of patching /etc/apparmor.d/tunables/home.
    - live-boot: don't mount tmpfs twice on /live/overlay, so that the one which
      is actually used as the read-write branch of the root filesystem's union
      mount, is visible. As a consequence:
      · One can now inspect how much space is used, at a given time, in the
        read-write branch of the root filesystem's union mount.
      · We can make sure our AppArmor policy works fine when that filesystem
        is visible, which is safer in case e.g. live-boot's behavior changes
        under our feet in the future... or in case these "hidden" files are
        actually accessible somehow already.

  * Build system
    - Add our jenkins-tools repository as a Git submodule, and replace
      check_po.sh with a symlink pointing to the same script in that submodule.
      Adjust the automated test suite accordingly. (Closes: #9567)
    - Bump amount of RAM needed for Vagrant RAM builds to 7.5 GiB. In
      particular the inclusion of the Tor Browser 5.0 series has recently
      increased the amount of space needed to build Tails. (Closes: #9901)

  * Test suite
    - Test that the Tor Browser cannot access LAN resources.
    - Test that the Unsafe Browser can access the LAN.
    - Installer: test new behavior when trying to upgrade an empty device, and
      when attempting to upgrade a non-Tails FAT partition on GPT; also, take
      into account that all unsupported upgrade scenarios now trigger
      the same behavior.
    - Request a new Tor circuit and re-run the Seahorse and GnuPG CLI tests
      on failure. (Closes: #9518, #9709)
    - run_test_suite: remove control chars from log file even when cucumber
      exits with non-zero. (Closes: #9376)
    - Add compatibility with cucumber 2.0 and Debian Stretch. (Closes: #9667)
    - Use custom exception when 'execute_successfully' fails.
    - Retry looking up whois info on transient failure. (Closes: #9668)
    - Retry wget on transient failure. (Closes: #9715)
    - Test that Tor Browser cannot access files in /tmp.
    - Allow running the test suite without ntp installed. There are other means
      to have an accurate host system clock, e.g. systemd-timesyncd and tlsdate.
      (Closes: #9651)
    - Bump timeout in the Totem feature.
    - Grep memory dump using the --text option. This is necessary with recent
      versions of grep, such as the one in current Debian sid, otherwise it
      will count only one occurrence of the pattern we're looking for.
      (Closes: #9759)
    - Include execute_successfully's error in the exception, instead
      of writing it to stdout via puts. (Closes: #9795)
    - Test that udev-watchdog is actually monitoring the correct device.
      (Closes: #5560)
    - IUK: workaround weird Archive::Tar behaviour on current sid.
    - Test the SocksPort:s given in torrc in the Unsafe Browser.
      This way we don't get any sneaky errors in case we change them and
      forget to update this test.
    - Directly verify AppArmor blocking of the Tor Browser by looking in
      the audit log: Firefox 38 does no longer provide any graphical feedback
      when the kernel blocks its access to files the user wants to access.
    - Update browser-related automated test suite images, and workaround
      weirdness introduced by the new Tor Browser fonts.
    - Test that Pidgin, Tor Browser, Totem and Evince cannot access ~/.gnupg
      via alternate, live-boot generated paths.
    - Adjust tests to cope with our new AppArmor aliases.
    - Bump memory allocated to the system under test to 2 GB. (Closes: #9883)

 -- Tails developers <tails@boum.org>  Mon, 10 Aug 2015 19:12:58 +0200

tails (1.4.1) unstable; urgency=medium

  * Security fixes
    - Upgrade Tor Browser to 4.5.3, based on Firefox 31.8.0 ESR. (Closes: #9649)
    - Upgrade Tor to 0.2.6.9-1~d70.wheezy+1+tails2, which includes a circuit
      isolation bugfix. (Closes: #9560)
    - AppArmor: deny Tor Browser access to the list of recently used files.
      (Closes: #9126)
    - Upgrade OpenSSL to 1.0.1e-2+deb7u17.
    - Upgrade Linux to 3.16.7-ckt11-1.
    - Upgrade CUPS to 1.5.3-5+deb7u6.
    - Upgrade FUSE to 2.9.0-2+deb7u2.
    - Upgrade libsqlite3-0 to 3.7.13-1+deb7u2.
    - Upgrade ntfs-3g and ntfsprogs to 1:2012.1.15AR.5-2.1+deb7u2.
    - Upgrade p7zip-full to 9.20.1~dfsg.1-4+deb7u1.

  * Bugfixes
    - Fix automatic upgrades in Windows Camouflage mode. (Closes: #9413)
    - Don't ship the snakeoil SSL key pair generated by ssl-cert in the ISO.
      (Closes: #9416)
    - Partially fix the truncated notifications issue. (#7249)

  * Minor improvements
    - Disable the hwclock.sh initscript at reboot/shutdown time.
      This is an additional safety measure to ensure that the hardware clock
      is not modified. (Closes: #9364)
    - Stop shipping /var/cache/man/*, to make ISOs and IUKs smaller.
      (Closes: #9417)
    - Update torbrowser-AppArmor-profile.patch to apply cleanly on top of the
      profile shipped with torbrowser-launcher 0.2.0-1.
    - Add the jessie/updates APT repo and set appropriate pinning.
    - Upgrade Electrum to 1.9.8-4~bpo70+1.
    - Upgrade kernel firmware packages to 0.44.

  * Build system
    - Install the Linux kernel from Debian Jessie. (Closes: #9341)
    - Remove files that are not under version control when building in Jenkins.
      (Closes: #9406)
    - Don't modify files in the source tree before having possibly merged
      the base branch into it. (Closes: #9406)
    - Make it so eatmydata is actually used during a greater part of the build
      process. This includes using eatmydata from wheezy-backports.
      (Closes: #9419, #9523)
    - release script: adjust to support current Debian sid.

  * Test suite
    - Test the system clock sanity check we do at boot. (Closes: #9377)
    - Remove the impossible "Clock way in the past" scenarios.
      Thanks to config/chroot_local-includes/lib/live/config/0001-sane-clock,
      these scenarios cannot happen, and since we test that it works they
      can be safely removed.
    - Test that the hardware clock is not modified at shutdown. (Closes: #9557)
    - Pidgin: retry looking for the roadmap URL in the topic.
    - Avoid showing Pidgin's tooltips during test, potentially confusing Sikuli.
      (Closes: #9317)
    - Test all OpenPGP keys shipped with Tails. (Closes: #9402)
    - Check that notification-daemon is running when looking for notifications
      fails. (Closes: #9332)
    - Allow using the cucumber formatters however we want. (Closes: #9424)
    - Enable Spice in the guest, and blacklist the psmouse kernel module,
      to help with lost mouse events. (Closes: #9425)
    - Automate testing Torbutton's 'New Identity' feature. (Closes: #9286)
    - Test that Seahorse is configured to use the correct keyserver.
      (Closes: #9339)
    - Always export TMPDIR back to the test suite's shell environment.
      (Closes: #9479)
    - Make OpenPGP tests more reliable:
      · Retry accessing the OpenPGP applet menus on failure. (Closes: #9355)
      · Retry accessing menus in Seahorse on failure. (Closes: #9344)
    - Focus the Pidgin conversation window before any attempt to interact
      with it. (Closes: #9317)
    - Use convertkey from the (backported to Jessie) Debian package,
      instead of our own copy of that script. (Closes: #9066)
    - Make the memory erasure tests more robust (Closes: #9329):
      · Bump /proc/sys/vm/min_free_kbytes when running fillram.
      · Actually set oom_adj for the remote shell when running fillram.
      · Try to be more sure that we OOM kill fillram.
      · Run fillram as non-root.
    - Only try to build the storage pool if TailsToasterStorage isn't found.
      (Closes: #9568)

 -- Tails developers <tails@boum.org>  Sun, 28 Jun 2015 19:46:25 +0200

tails (1.4) unstable; urgency=medium

  * Major new features
    - Upgrade Tor Browser to 4.5.1, based on Firefox 31.7.0 ESR, which
      introduces many major new features for usability, security and
      privacy. Unfortunately its per-tab circuit view did not make it
      into Tails yet since it requires exposing more Tor state to the
      user running the Tor Browser than we are currently comfortable
      with. (Closes: #9031, #9369)
    - Upgrade Tor to 0.2.6.7-1~d70.wheezy+1+tails2. Like in the Tor
      bundled with the Tor Browser, we patch it so that circuits used
      for SOCKSAuth streams have their lifetime increased indefinitely
      while in active use. This currently only affects the Tor Browser
      in Tails, and should improve the experience on certain web sites
      that otherwise would switch language or log you out every ten
      minutes or so when Tor switches circuit. (Closes: #7934)

  * Security fixes
    - tor-browser wrapper script: avoid offering avenues to arbitrary
      code execution to e.g. an exploited Pidgin. AppArmor Ux rules
      don't sanitize $PATH, which can lead to an exploited application
      (that's allowed to run this script unconfined, e.g. Pidgin)
      having this script run arbitrary code, violating that
      application's confinement. Let's prevent that by setting PATH to
      a list of directories where only root can write. (Closes: #9370)
    - Upgrade Linux to 3.16.7-ckt9-3.
    - Upgrade curl to 7.26.0-1+wheezy13.
    - Upgrade dpkg to 1.16.16.
    - Upgrade gstreamer0.10-plugins-bad to 0.10.23-7.1+deb7u2.
    - Upgrade libgd2-xpm to 2.0.36~rc1~dfsg-6.1+deb7u1.
    - Upgrade openldap to 2.4.31-2.
    - Upgrade LibreOffice to 1:3.5.4+dfsg2-0+deb7u4.
    - Upgrade libruby1.9.1 to 1.9.3.194-8.1+deb7u5.
    - Upgrade libtasn1-3 to 2.13-2+deb7u2.
    - Upgrade libx11 to 2:1.5.0-1+deb7u2.
    - Upgrade libxml-libxml-perl to 2.0001+dfsg-1+deb7u1.
    - Upgrade libxml2 to 2.8.0+dfsg1-7+wheezy4.
    - Upgrade OpenJDK to 7u79-2.5.5-1~deb7u1.
    - Upgrade ppp to 2.4.5-5.1+deb7u2.

  * Bugfixes
    - Disable security warnings when connecting to POP3 and IMAP ports.
      (Closes: #9327)
    - Make the Windows 8 browser theme compatible with the Unsafe and I2P
      browsers. (Closes: #9138)
    - Hide Torbutton's "Tor Network Settings..." context menu entry.
      (Closes: #7647)
    - Upgrade the syslinux packages to support booting Tails on
      Chromebook C720-2800. (Closes: #9044)
    - Enable localization in Tails Upgrader. (Closes: #9190)
    - Make sure the system clock isn't before the build date during
      early boot. Our live-config hook that imports our signing keys
      depend on that the system clock isn't before the date when the
      keys where created. (Closes: #9149)
    - Set GNOME's OpenPGP keys via desktop.gnome.crypto.pgp to prevent
      us from getting GNOME's default keyserver in addition to our
      own. (Closes: #9233)
    - Prevent Firefox from crashing when Orca is enabled: grant
      it access to assistive technologies in its Apparmor
      profile. (Closes: #9261)
    - Add Jessie APT source. (Closes: #9278)
    - Fix set_simple_config_key(). If the key already existed in the
      config file before the call, all other lines would be removed
      due to the sed option -n and p combo. (Closes: #9122)
    - Remove illegal instance of local outside of function definition.
      Together with `set -e` that error has prevented this script from
      restarting Vidalia, like it should. (Closes: #9328)

  * Minor improvements
    - Upgrade I2P to 0.9.19-3~deb7u+1.
    - Install Tor Browser's bundled Torbutton instead of custom .deb.
      As of Torbutton 1.9.1.0 everything we need has been upstreamed.
    - Install Tor Browser's bundled Tor Launcher instead of our
      in-tree version. With Tor 0.2.6.x our custom patches for the
      ClientTransportPlugin hacks are not needed any more. (Closes:
      #7283)
    - Don't install msmtp and mutt. (Closes: #8727)
    - Install fonts-linuxlibertine for improved Vietnamese support in
      LibreOffice. (Closes: #8996)
    - Remove obsoletete #i2p-help IRC channel from the Pidgin
      configuration (Closes: #9137)
    - Add Gedit shortcut to gpgApplet's context menu. Thanks to Ivan
      Bliminse for the patch. (Closes: #9069).
    - Install printer-driver-gutenprint to support more printer
      models. (Closes: #8994).
    - Install paperkey for off-line OpenPGP key backup. (Closes: #8957)
    - Hide the Tor logo in Tor Launcher. (Closes: #8696)
    - Remove useless log() instance in tails-unblock-network. (Closes:
      #9034)
    - Install cdrdao: this enables Brasero to burn combined data/audio
      CDs and to do byte-to-byte disc copy.
    - Hide access to the Add-ons manager in the Unsafe Browser. It's
      currently broken (#9307) but we any way do not want users to
      install add-ons in the Unsafe Browser. (Closes: #9305)
    - Disable warnings on StartTLS for POP3 and IMAP (Will-fix: #9327)
      The default value of this option activates warnings on ports
      23,109,110,143. This commit disables the warnings for POP3 and
      IMAP as these could be equally used in encrypted StartTLS
      connections. (Closes: #9327)
    - Completely rework how we localize our browser by generating our
      branding add-on, and search plugins programatically. This
      improves the localization for the ar, es, fa, ko, nl, pl, ru,
      tr, vi and zh_CN locales by localizing the Startpage and
      Disconnect.me search plugins. Following Tor Browser 4.5's recent
      switch, we now use Disconnect.me as the default search
      engine. (Closes: #9309)
    * Actively set Google as the Unsafe Browser's default search
      engine.

  * Build system
    - Encode in Git which APT suites to include when building Tails.
      (Closes: #8654)
    - Clean up the list of packages we install. (Closes: #6073)
    - Run auto/{build,clean,config} under `set -x' for improved
      debugging.
    - Zero-pad our ISO images so their size is divisible by 2048.
      The data part of an ISO image's sectors is 2048 bytes, which
      implies that ISO images should always have a size divisible
      by 2048. Some applications, e.g. VirtualBox, use this as a sanity
      check, treating ISO images for which this isn't true as garbage.
      Our isohybrid post-processing does not ensure this,
      however. Also Output ISO size before/after isohybrid'ing and
      truncate'ing it. This will help detect if/when truncate is
      needed at all, so that we can report back to syslinux
      maintainers more useful information. (Closes: #8891)
    - Vagrant: raise apt-cacher-ng's ExTreshold preference to 50. The
      goal here is to avoid Tor Browser tarballs being deleted by
      apt-cacher-ng's daily expiration cronjob: they're not listed in
      any APT repo's index file, so acng will be quite eager to clean
      them up.

  * Test suite
    - Bring dependency checks up-to-date (Closes: #8988).
    - Adapt test suite to be run on Debian Jessie, which includes
      removing various Wheezy-specific workarounds, adding a few
      specific to Jessie, migrating from ffmpeg to libav, and
      more. (Closes: #8165)
    - Test that MAT can see that a PDF is dirty (Closes: #9136).
    - Allow throwing Timeout::Error in try_for() blocks, as well as
      nested try_for() (Closes: #9189, #9290).
    - Read test suite configuration files from the features/config/local.d
      directory. (Closes: #9220)
    - Kill virt-viewer with SIGTERM, not SIGINT, to prevent hordes of
      zombie processes from appearing. (Closes: #9139)
    - Kill Xvfb with SIGTERM, not SIGKILL, on test suite exit to allow
      it to properly clean up. (Closes: #8707)
    - Split SSH & SFTP configs in the test suite. (Closes: #9257)
    - Improve how we start subprocesses in the test suite, mostly by
      bypassing the shell for greater security and robustness (Closes:
      #9253)
    - Add Electrum test feature. (Closes #8963)
    - Test that Tails Installer detects when USB devices are
      removed. (Closes: #9131)
    - Test Tails Installer with devices which are too small. (Closes:
      #9129)
    - Test that the Report an Error launcher works in German. (Closes:
      #9143)
    - Verify that no extensions are installed in the Unsafe Browser
      using about:support instead of about:addons, which is broken
      (#9307). (Closes: #9306)
    - Retry GNOME application menu actions when they glitch. The
      GNOME application menus seem to have issues with clicks or
      hovering actions not registering, and hence sometimes submenus
      are not opened when they should, and sometimes clicks on the
      final application shortcut are lost. There seems to be a
      correlation between this and CPU load on the host running the
      test suite. We workaround this by simply re-trying the last
      action when it seems to fail. (Closes: #8928)
    - Work around Seahorse GUI glitchiness (Closes: #9343):
      * When Seahorse appears to be frozen--apparently due to network
        issues--it can often be worked around by refreshing the screen
        or activating a new window.
      * Open Seahorse's preferences dialog using the mouse.
      * Access menu entries with the mouse.
    - Wait for systray icons to finish loading before interacting with
      the systray. (Closes: #9258)
    - Test suite configuration: generalize local.d support to *.d. We
      now load features/config/*.d/*.yml.
    - Use code blocks in "After Scenario" hooks. This is much simpler
      to use (and more readable!) compared to hooking functions and
      arguments like we used to do.
    - Create filesystem share sources in the temporary directory and
      make them world-readable. (Closes: #8950)

 -- Tails developers <tails@boum.org>  Mon, 11 May 2015 16:45:04 +0200

tails (1.3.2) unstable; urgency=medium

  * Security fixes
    - Upgrade Tor Browser to 4.0.6, based on Firefox 31.6.0 ESR.
    - Upgrade OpenSSL to 1.0.1e-2+deb7u16.

  * Bugfixes
    - Make Florence usable with touchpads by forcing syndaemon to
      always use the `-t` option, which only disables tapping and
      scrolling and not mouse movements (Closes: #9011).
    - Make tails-spoof-mac log the correct macchanger exit code on
      failure (Closes: #8687).
    - Tails Installer:
      · Ignore devices with less than 3.5 GB of storage since they
        do not fit a Tails installation (Closes: #6538).
      · Remove devices from the device list as they are unplugged
        (Closes: #8691).

  * Minor improvements
    - Install obfs4proxy 0.0.4-1~tpo1, which adds support for
      client-mode ScrambleSuit.
    - Don't start Vidalia if Windows Camouflage is enabled. (Closes:
      #7400)
    - I2P Browser:
      · Remove "Add-ons" from the Tools menu, and hide "Keyboard
        Shortcuts" and "Take a Tour" since they point to resources on
        the open Internet (Closes: #7970).
      · Hide TorButton button from the customize toolbar options, and
        remove configs whose only purpose was to make Torbutton "green"
        (Closes: #8893).

  * Test suite
    - New tests:
      · Test non-LAN SSH, and SFTP via GNOME's "Connect to Server"
        (Closes: #6308).
      · Verify that Tails' Tor binary has the expected Tor authorities
        hard coded (Closes: #8960).
    - Improvements:
      · Programmatically determine the supported languages when testing
        the Unsafe Browser (Closes: #8918).
      · Rename --temp-dir to --tmpdir and make it behave more like
        mktemp, and honour TMPDIR if set in the environment. (Closes:
        #8709).
    - Bugfixes:
      · Make --temp-dir (now --tmpdir) actually work.

 -- Tails developers <tails@boum.org>  Mon, 30 Mar 2015 16:54:20 +0200

tails (1.3.1) unstable; urgency=medium

  * Security fixes
    - Upgrade Tor Browser to 4.0.5, based on Firefox 31.5.3 ESR. This addresses:
      · https://www.mozilla.org/en-US/security/advisories/mfsa2015-28/
      · https://www.mozilla.org/en-US/security/advisories/mfsa2015-29/
    - Upgrade Linux to 3.16.7-ckt7-1.
    - Upgrade libxfont to 1:1.4.5-5.
    - Upgrade OpenSSL to 1.0.1e-2+deb7u15.
    - Upgrade tcpdump to 4.3.0-1+deb7u2.
    - Upgrade bsdtar to 3.0.4-3+wheezy1.
    - Upgrade CUPS to 1.5.3-5+deb7u5.
    - Upgrade file and libmagic to 5.11-2+deb7u8.
    - Upgrade GnuPG to 1.4.12-7+deb7u7.
    - Upgrade libarchive to 3.0.4-3+wheezy1.
    - Upgrade libav to 6:0.8.17-1.
    - Upgrade FreeType 2 to 2.4.9-1.1+deb7u1.
    - Upgrade libgcrypt11 1.5.0-5+deb7u3.
    - Upgrade libgnutls26 to 2.12.20-8+deb7u3.
    - Upgrade libgtk2-perl to 2:1.244-1+deb7u1.
    - Upgrade ICU to 4.8.1.1-12+deb7u2.
    - Upgrade NSS to 2:3.14.5-1+deb7u4.
    - Upgrade libssh2 to 1.4.2-1.1+deb7u1.

  * Bugfixes
    - Upgrade Tor to 0.2.5.11-1~d70.wheezy+1+tails1. Changes include:
      · Directory authority changes.
      · Fix assertion errors that may trigger under high DNS load.
      · No longer break on HUP with seccomp2 enabled.
      · and more - please consult the upstream changelog.
    - Upgrade Tor Launcher to 0.2.7.2, and update the test suite accordingly
      (Closes: #8964, #6985). Changes include:
      · Ask about bridges before proxy in wizard.
      · Hide logo if TOR_HIDE_BROWSER_LOGO set.
      · Remove firewall prompt from wizard.
      · Feedback when “Copy Tor Log” is clicked.
      · Improve behavior if tor exits.
      · Add option to hide TBB's logo
      · Change "Tor Browser Bundle" to "Tor Browser"
      · Update translations from Transifex.
    - Fix the Tor Launcher killer. (Closes: #9067)
    - Allow Seahorse to communicate with keyservers when run from Tails
      OpenPGP Applet. (Closes: #6394)
    - SSH client: don't proxy connections to 172.17.* to 172.31.*.
      (Closes: #6558)
    - Repair config/chroot_local-packages feature, that was broken in Tails 1.3
      by 19-install-tor-browser-AppArmor-profile. (Closes: #8910)
    - language_statistics.sh: count original words instead of translated words.
      Otherwise we get >100% translation if translated strings are longer than
      original strings. (Closes: #9016)

  * Minor improvements
    - Only ship the new Tails signing key, and have Tails Upgrader stop trusting
      the old one. Update the documentation and test suite accordingly.
      (Closes: #8735, #8736, #8882, #8769, #8951)
    - Polish and harden a bit the WhisperBack configuration (Closes: #8991):
      · Only allow the `amnesia' user to run tails-debugging info as root
        with no arguments.
      · Fix spelling and grammar mistakes, improve phrasing a bit.
      · Quote variables consistently.

  * Test suite
    - New tests:
      · Chatting over XMPP in Pidgin, both peer-to-peer and in a multi-user
        chatroom. (Closes: #8002)
      · Chatting with OTR enabled over XMPP in Pidgin. (Closes: #8001)
      · Check that Pidgin only responds to the expected CTCP requests.
        (Closes: #8966)
      · Fetching keys using Seahorse started via the OpenPGP Applet.
      · Sync'ing keys using Seahorse.
    - Bugfixes:
      · Fix a race condition between the remote shell's and Tails Greeter's
        startup, by making sure the remote shell is ready before we start
        GDM. (Closes: #8941)
      · Kill virt-viewer properly. (Closes: #9070)
      · Make sure the display is stopped on destroy_and_undefine().
        Where we had it earlier, it could be skipped if anything else in the
        block threw an exception.
      · Fix wrong use of "$@". (Closes: #9071)
      · Enable the pipefail option in run_test_suite.
      · Improve the GNOME screenshot test's robustness. (Closes: #8952)
    - Refactoring:
      · turn the focus_pidgin_window() helper into a more generic
        VM.focus_xorg_window() one.
      · Reorganize the Display class.
      · Use clearer method to check process status in the Display class.
    - New developer-oriented features:
      · Add a --log-to-file option to run_test_suite. (Closes: #8894)
      · Add helpers for generating random strings.
      · Make it possible to hook arbitrary calls on scenario end. This is useful
        for dynamically adding cleanup functions, instead of having
        to explicitly deal with them in some After hook.

 -- Tails developers <tails@boum.org>  Mon, 23 Mar 2015 12:34:56 +0000

tails (1.3) unstable; urgency=medium

  * Major new features
    - Produce the Tails image in hybrid mode (again) so that the same
      image can be installed both on DVD *and* "hard disks" like USB
      storage and similar. (Closes: #8510)
    - Confine the Tor Browser using AppArmor. (Closes: #5525)
    - Install the Electrum bitcoin client from wheezy-backports, and
      add a persistence preset for the Live user's bitcoin wallet. If
      electrum is started without the persistence preset enabled, a
      warning is shown. (Closes: #6739)

  * Security fixes
    - Upgrade Tor Browser to 4.0.4 (based on Firefox 31.5.0esr)
      (Closes: #8938).

  * Bugfixes
    - Have tor_bootstrap_progress echo 0 if no matching log line is
      found. (Closes: #8257)
    - Always pass arguments through wrappers (connect-socks, totem,
      wget, whois) with "$@". $* doesn't handle arguments with
      e.g. embedded spaces correctly. (Closes: #8603, #8830)
    - Upgrade Linux to 3.16.7-ckt4-3.

  * Minor improvements
    - Install a custom-built Tor package with Seccomp enabled;
      enable the Seccomp sandbox when no pluggable transport is used.
      (Closes: #8174)
    - Install obfs4proxy instead of obfsproxy, which adds support for
      the obfs4 Tor pluggable transport. (Closes: #7980)
    - Install GnuPG v2 and associated tools from wheezy-backports,
      primarily for its improved support for OpenPGP smartcards. It
      lives side-by-side with GnuPG v1, which still is the
      default. (Closes: #6241)
    - Install ibus-unikey, a Vietnamese input method for IBus. (Closes:
      #7999)
    - Install torsocks (2.x) from wheezy-backports. (Closes: #8220)
    - Install keyringer from Debian Jessie. (Closes: #7752)
    - Install pulseaudio-utils.
    - Remove all traces of Polipo: we don't use it anymore. This
      closes #5379 and #6115 because:
      * Have APT directly use the Tor SOCKS proxy. (Closes: #8194)
      * Wrap wget with torsocks. (Closes: #6623)
      * Wrap Totem to torify it with torsocks. (Closes: #8219)
      * Torify Git with tsocks, instead of setting GIT_PROXY_COMMAND.
        (Closes: #8680)
    - Use torsocks for whois and Gobby, instead of torify.
    - Upgrade I2P to 0.9.18-1~deb7u+1.
    - Refactor the Unsafe and I2P browser code into a common shell
      library. A lot of duplicated code is now shared, and the code
      has been cleaned up and made more reliable. Several
      optimizations of memory usage and startup time were also
      implemented. (Closes: #7951)
    - Invert Exit and About in gpgApplet context menu. This is a
      short-term workaround for making it harder to exit the
      application by mistake (e.g. a double right-click). (Closes:
      #7450)
    - Implement new touchpad settings. This enables tap-to-click,
      2-fingers scrolling, and disable while typing. We don't enable
      reverse scrolling nor horizontal scrolling. (Closes: #7779)
    - Include the mount(8) output and live-additional-software.conf in
      WhisperBack bug reports (Closes: #8719, #8491).
    - Reduce brightness and saturation of background color. (Closes:
      #7963)
    - Have ALSA output sound via PulseAudio by default. This gives us
      centralized sound volume controls, and... allows to easily, and
      automatically, test that audio output works from Tor Browser,
      thanks to the PulseAudio integration into the GNOME sound
      control center.
    - Import the new Tails signing key, which we will use for Tails
      1.3.1, and have Tails Upgrader trust both it and the "old"
      (current) Tails signing key. (Closes: #8732)
    - tails-security-check: error out when passed an invalid CA file.
      Unfortunately, the underlying HTTPS stack we use here fails open
      in those case, so we have to check it ourselves. Currently, we
      check that the file exists, is readable, is a plain file and is
      not empty. Also support specifying the CA file via an
      environment variable. This will ease development and bug-fixing
      quite a bit.
    - Fix racy code in Tails Installer that sometimes made the
      automated test suite stall for scenarios installing Tails
      to USB disks. (Closes: #6092)
    - Make it possible to use Tails Upgrader to upgrade a Tails
      installation that has cruft files on the system partition.
      (Closes: #7678)

  * Build system
    - Install syslinux-utils from our builder-wheezy APT repository in
      Vagrant. We need version 6.03~pre20 to make the Tails ISO image
      in hybrid mode
    - Update deb.tails.boum.org apt repo signing key. (Closes: #8747)
    - Revert "Workaround build failure in lb_source, after creating
      the ISO." This is not needed anymore given the move to the Tor
      SOCKS proxy. (Closes: #5307)
    - Remove the bootstrap stage usage option and disable all
      live-build caching in Vagrant. It introduces complexity and
      potential for strange build inconsistencies for a meager
      reduction in build time. (Closes: #8725)
    - Hardcode the mirrors used at build and boot time in auto/config.
      Our stuff will be more consistent, easier to reproduce, and our
      QA process will be more reliable if we all use the same mirrors
      at build time as the ones we configure in the ISO. E.g. we won't
      have issues such as #8715 again. (Closes: #8726)
    - Don't attempt to retrieve source packages from local-packages so
      local packages can be installed via
      config/chroot_local-packages. (Closes: #8756)
    - Use our own Tor Browser archive when building an ISO. (Closes:
      #8125)

  * Test suite
    - Use libguestfs instead of parted when creating partitions and
      filsystems, and to check that only the expected files
      persist. We also switch to qcow2 as the default disk image
      format everywhere to reduce disk usage, enable us to use
      snapshots that includes the disks (in the future), and to use
      the same steps for creating disks in all tests. (Closes: #8673)
    - Automatically test that Tails ignores persistence volumes stored
      on non-removable media, and doesn't enable swaps. (Closes:
      #7822)
    - Actually make sure that Tails can boot from live systems stored
      on a hard drive. Running the 'I start Tails from DVD ...' step
      will override the earlier 'the computer is set to boot from ide
      drive "live_hd"' step, so let's make the "from DVD" part
      optional; it will be the default any way.
    - Make it possible to use an old iso with different persistence
      presets. (Closes: #8091)
    - Hide the cursor between steps when navigating the GNOME
      applications menu. This makes it a bit more robust, again:
      sometimes the cursor is partially hiding the menu entry we're
      looking for, hence preventing Sikuli from finding it (in
      particular when it's "Accessories", since we've just clicked on
      "Applications" which is nearby). (Closes: #8875)
    - Ensure that the test will fail if "apt-get X" commands fail.
    - Test 'Tor is ready' notification in a separate scenario. (Closes:
      #8714)
    - Add automated tests for torified wget and whois. This should
      help us identify future regressions such as #8603 in their
      torifying wrappers.
    - Add automated test for opening an URL from Pidgin.
    - And add automated tests for the Tor Browser's AppArmor
      sandboxing.
    - Test that "Report an Error Launcher" opens the support
      documentation.
    - Test that the Unsafe Browser:
      * starts in various locales.
      * complains when DNS isn't configured.
      * tears down its chroot on shutdown.
      * runs as the correct user.
      * has no plugins or add-ons installed.
      * has no unexpected bookmarks.
      * has no proxy configured.
    - Bump the "I2P router console is ready" timeout in its test to
      deal with slow Internet connections.
    - Make the automatic tests of gpgApplet more robust by relying
      more on graphical elements instead of keyboard shortcuts and
      static sleep():s. (Closes: #5632)
    - Make sure that enough disk space is available when creating
      virtual storage media. (Closes: #8907)
    - Test that the Unsafe Browser doesn't generate any non-user
      initiated traffic, and in particular that it doesn't check for
      upgrades, which is a regression test for #8694. (Closes: #8702)
    - Various robustness improvements to the Synaptic tests. (Closes:
      #8742)
    - Automatically test Git. (Closes: #6307)
    - Automatically test GNOME Screenshot, which is a regression test
      for #8087. (Closes: #8688)
    - Fix a quoting issue with `tails_persistence_enabled?`. (Closes:
      #8919)
    - Introduce an improved configuration system that also can store
      local secrets, like user credentials needed for some
      tests. (Closes: #6301, #8188)
    - Actually verify that we successfully set the time in our time
      syncing tests. (Closes: #5836)
    - Automatically test Tor. This includes normal functionality and
      the use pluggable transports, that our Tor enforcement is
      effective (e.g. only the Tor network or configured bridges are
      contacted) and that our stream isolation configuration is
      working. (Closes: #5644, #6305, #7821)

 -- Tails developers <tails@boum.org>  Mon, 23 Feb 2015 17:14:00 +0100

tails (1.2.3) unstable; urgency=medium

  * Security fixes
    - Upgrade Linux to 3.16.7-ckt2-1.
    - Upgrade Tor Browser to 4.0.3 (based on Firefox 31.4.0esr)
      (Closes: #8700).
    - Fail safe by entering panic mode if macchanger exits with an
      error, since in this situation we have to treat the
      driver/device state as undefined. Also, we previously just
      exited the script in this case, not triggering the panic mode
      and potentially leaking the real MAC address (Closes: #8571).
    - Disable upgrade checking in the Unsafe Browser. Until now the
      Unsafe Browser has checked for upgrades of the Tor Browser in
      the clear (Closes: #8694).

  * Bugfixes
    - Fix startup of the Unsafe Browser in some locales (Closes: #8693).
    - Wait for notification-daemon to run before showing the MAC
      spoofing panic mode notifications. Without this, the "Network
      card disabled" notification is sometimes lost when MAC spoofing
      fails. Unfortunately this only improves the situation, but
      doesn't fix it completely (see #8685).
    - Log that we're going to stop NetworkManager before trying to do
      it in the MAC spoofing scripts. Without this we wouldn't get the
      log message in case stopping NetworkManager fails (thanks to
      `set -e`).
    - Set GNOME Screenshot preferences to save the screenshots in
      /home/amnesia (Closes: #8087).
    - Do not suspend to RAM when closing the lid on battery power
      (Closes: #8071).
    - Properly update the Tails Installer's status when plugging in a
      USB drive after it has started (Closes: #8353).
    - Make rsync compare file contents by using --checksum for more
      reliable generation of the squashfs filesystem in
      IUKs. Previously it used the default, which is checking
      timestamps and file size, but that doesn't play well with the
      Tor browser files, that have a fixed mtime, which could result
      in updated files not ending up in the IUK.

  * Minor improvements
    - Finish migrating tails-security-check's and tails-iuk's pinning
      to our website's new X.509 certificate authority (Closes: #8404).

  * Build system
    - Update to Vagrant build box tails-builder-20141201. The only
      change is the removal of a reference to an ISO image which
      doesn't exist (except on the system that generated the build
      box) which causes an error for some users (Closes: #7644).
    - Generate the list of packages used during build, after building
      with Jenkins (Closes: #8518). This allows tracking their status
      on the Debian reproducible build front:
      https://reproducible.debian.net/index_pkg_sets.html#tails

  * Automated test suite
    - Check PO files with i18nspector (Closes: #8359).
    - Fix the expected image of a check.tp.o failure. Previously we
      looked for the "Sorry. You are not using Tor." text, but it
      seems it recently changed enough for Sikuli to not find it. To
      prevent future errors of the same kind we'll look for the
      crossed-over onion icon instead (Closes: #8533).
    - Bump timeout when waiting for Tor to re-bootstrap. We have a
      dreaded issue with timeouts that are multiple of 2 minutes, and
      then Tor succeeds soon after, so in order to allow for this
      timeout to be reached twice, and then possibly succeed, let's
      use N*2 minutes + 30 seconds, with N=2.

 -- Tails developers <tails@boum.org>  Wed, 14 Jan 2015 16:12:26 +0100

tails (1.2.2) unstable; urgency=medium

  * Bugfixes
    - Create a CA bundle for Tails Upgrader at ISO build time, and
      patch Tails Upgrader to use it. Specifically this will make it
      possible to check for Tails upgrades after our website changes
      certificate around the 2014 to 2015 transition (Partially fixes
      #8404).

 -- Tails developers <tails@boum.org>  Mon, 15 Dec 2014 10:05:17 +0100

tails (1.2.1) unstable; urgency=low

  * Security fixes
    - Upgrade Linux to 3.16.0-4, i.e. 3.16.7-1.
    - Install Tor Browser 4.0.2 (based on Firefox 31.3.0esr).

  * Bugfixes
    - Install syslinux-utils, to get isohybrid back (Closes: #8155).
    - Update xserver-xorg-input-evdev to 1:2.7.0-1+tails1 which
      includes a patch that restores mouse scrolling in KVM/Spice
      (Closes: 7426).
    - Set Torbutton logging preferences to the defaults (Closes:
      #8160). With the default settings, no site-specific information is
      logged.
    - Use the correct stack of rootfs:s for the chroot browsers (Closes:
      #8152, #8158). After installing incremental upgrades Tails' root
      filesystem consists of a stack squashfs:s, not only
      filesystem.squashfs. When not stacking them correct we may end up
      using the Tor Browser (Firefox) from an older version of Tails, or
      with no Tor Browser at all, as in the upgrade from Tails 1.1.2 to
      1.2, when we migrated from Iceweasel to the Tor Browser. Based on
      a patch contributed by sanic.
    - Use the Tor Browser for MIME type that GNOME associates with
      Iceweasel (Closes: #8153). Open URLs from Claws Mail, KeePassX
      etc. should be possible again.
    - Update patch to include all Intel CPU microcodes (Closes: #8189).
    - AppArmor: allow Pidgin to run Tor Browser unconfined, with
      scrubbed environment (Closes: #8186). Links opened in Pidgin are
      now handled by the Tor Browser.
    - Install all localized Iceweasel search plugins (Closes: #8139).
    - When generating the boot profile, ignore directories in
      process_IN_ACCESS as well (Closes: #7925). This allows ut to
      update the squashfs-ordering again in Tails 1.2.1.
    - gpgApplet: Don't pass already encoded data to GTK2 (Closes:
      #7968). It's now possible to clearsign text including non-ASCII
      characters.
    - Do not run the PulseAudio initscript, neither at startup nor
      shutdown (Closes: #8082).

  * Minor improvements
    - Upgrade I2P to 0.9.17-1~deb7u+1.
    - Make GnuPG configuration closer to the best practices one
      (Closes: #7512).
    - Have GnuPG directly use the Tor SOCKS port (Closes: #7416).
    - Remove TrueCrypt support and documentat how to open TrueCrypt
      volumes using cryptsetup (Closes: #5373).
    - Install hopenpgp-tools from Debian Jessie.

  * Build system
    - Add gettext >= 0.18.3 as a Tails build dependency. We need it for
      xgettext JavaScript support in feature/jessie.

  * Automated test suite
    - Don't click to open a sub-menu in the GNOME applications menu
      (Closes: #8140).
    - When testing the Windows camouflage, look for individual systray
      applets, to avoid relying on their ordering (Closes: #8059).
    - Focus the Pidgin Buddy List before looking for something
      happening in it (Closes: #8161).
    - Remove workaround for showing the TBB's menu bar (Closes #8028).

 -- Tails developers <tails@boum.org>  Tue, 02 Dec 2014 11:34:03 +0100

tails (1.2) unstable; urgency=medium

  * Major new features
    - Migrate from Iceweasel to the Tor Browser from the Tor Browser
      Bundle 4.0 (based on Firefox 31.2.0esr). This fixes the POODLE
      vulnerability.
      The installation in Tails is made global (multi-profile), uses
      the system-wide Tor instance, disables the Tor Browser updater,
      and keeps the desired deviations previously present in Iceweasel,
      e.g. we install the AdBlock Plus add-on, but not Tor Launcher (since
      we run it as a standalone XUL application), among other things.
    - Install AppArmor's userspace tools and apparmor-profiles-extra
      from Wheezy Backports, and enable the AppArmor Linux Security
      Module. This adds Mandatory Access Control for several critical
      applications in Tails, including Tor, Vidalia, Pidgin, Evince
      and Totem.
    - Isolate I2P traffic from the Tor Browser by adding a dedicated
      I2P Browser. It is set up similarly to the Unsafe Browser,
      but further disables features that are irrelevant for I2P, like
      search plugins and the AdBlock Plus addon, while keeping Tor Browser
      security features like the NoScript and Torbutton addons.
    - Upgrade Tor to 0.2.5.8-rc-1~d70.wheezy+1.

  * Security fixes
    - Disable TCP timestamps (Closes: #6579).

  * Bugfixes
    - Remove expired Pidgin certificates (Closes: #7730).
    - Use sudo instead of gksudo for running tails-upgrade-frontend to
      make stderr more easily accessible (Closes: #7431).
    - Run tails-persistence-setup with sudo instead of gksudo to make
      stderr more easily accessible, and allow the desktop user to
      pass the --verbose parameter (Closes: #7623).
    - Disable CUPS in the Unsafe Browser. This will prevent the
      browser from hanging for several minutes when accidentally
      pressing CTRL+P or trying to go to File -> Print (Closes: #7771).

  * Minor improvements
    - Install Linux 3.16-3 (version 3.16.5-1) from Debian
      unstable (Closes: #7886, #8100).
    - Transition away from TrueCrypt: install cryptsetup and friends
      from wheezy-backports (Closes: #5932), and make it clear that
      TrueCrypt will be removed in Tails 1.2.1 (Closes: #7739).
    - Install Monkeysign dependencies for qrcodes scanning.
    - Upgrade syslinux to 3:6.03~pre20+dfsg-2~bpo70+1, and install
      the new syslinux-efi package.
    - Upgrade I2P to 0.9.15-1~deb7u+1
    - Enable Wheezy proposed-updates APT repository and setup APT
      pinnings to install packages from it.
    - Enable Tor's syscall sandbox. This feature (new in 0.2.5.x)
      should make Tor a bit harder to exploit. It is only be enabled
      when when no special Tor configuration is requested in Tails
      Greeter due to incompatibility with pluggable transports.
    - Start I2P automatically when the network connects via a
      NetworkManager hook, and "i2p" is present on the kernel command
      line. The router console is no longer opened automatically, but
      can be accessed through the I2P Browser (Closes: #7732).
    - Simplify the IPv6 ferm rules (Closes: #7668).
    - Include persistence.conf in WhisperBack reports (Closes: #7461)
    - Pin packages from testing to 500, so that they can be upgraded.
    - Don't set Torbutton environment vars globally (Closes: #5648).
    - Enable VirtualBox guest additions by default (Closes: #5730). In
      particular this enables VirtualBox's display management service.
    - In the Unsafe Browser, hide option for "Tor Browser Health
      report", and the "Get Addons" section in the Addon manager
      (Closes: #7952).
    - Show Pidgin's formatting toolbar (Closes: #7356). Having the
      formatting toolbar displayed in Pidgin makes the OTR status more
      explicit by displaying it with words.

  * Automated test suite
    - Add --pause-on-fail to ease VM state debugging when tests
      misbehave.
    - Add execute_successfully() and assert_vmcommand_success() for
      added robustness when executing some command in the testing VM.
    - Use Test::Unit::Assertions instead of our home-made assert().
    - Add test for persistent browser bookmarks.
    - Add basic tests for Pidgin, Totem and Evince, including their
      AppArmor enforcement.
    - Factorize some common step pattern into single steps.
    - Factorize running a command in GNOME Terminal.
    - Add common steps to copy a file and test for its existence.
    - Add a wait_and_double_click Sikuli helper method.
    - Add a VM.file_content method, to avoid repeating ourselves, and
      use it whenever easily doable.
    - Drop test that diffs syslinux' exithelp.cfg: we don't ship this
      file anymore.
    - In the Unsafe Browser tests, rely on subtle timing less (Closes:
      #8009).
    - Use the same logic to determine when Tor is working in the test
      suite as in Tails itself. The idea is to avoid spamming the Tor
      control port during bootstrap, since we've seen problems with
      that already.

 -- Tails developers <tails@boum.org>  Wed, 15 Oct 2014 18:34:50 +0200

tails (1.1.2) unstable; urgency=medium

  * Security fixes
    - Upgrade the web browser to 24.8.0esr-0+tails3~bpo70+1
      (fixes Mozilla#1064636).
    - Install Linux 3.16-1 from sid (Closes: #7886).
    - Upgrade file to 5.11-2+deb7u5 (fixes CVE-2014-0207,
      CVE-2014-0237, CVE-2014-0238, CVE-2014-3478, CVE-2014-3479,
      CVE-2014-3480, CVE-2014-3487, CVE-2014-3538 and CVE-2014-3587).
    - Upgrade curl to 7.26.0-1+wheezy10 (fixes CVE-2014-3613 and
      CVE-2014-3620).
    - Upgrade bind9-based packages to 1:9.8.4.dfsg.P1-6+nmu2+deb7u2
      (fixes CVE-2014-0591).
    - Upgrade gnupg to 1.4.12-7+deb7u6 (fixes CVE-2014-5270).
    - Upgrade apt to 0.9.7.9+deb7u5 (fixes CVE-2014-0487,
      CVE-2014-0488, CVE-2014-0489, CVE-2014-0490, and
      CVE-2014-6273.).
    - Upgrade dbus to 1.6.8-1+deb7u4 (fixes CVE-2014-3635,
      CVE-2014-3636, CVE-2014-3637, CVE-2014-3638 and CVE-2014-3639).
    - Upgrade libav-based pacakges to 6:0.8.16-1 (fixes
      CVE-2013-7020).
    - Upgrade bash to 4.2+dfsg-0.1+deb7u1 (fixes CVE-2014-6271).

 -- Tails developers <tails@boum.org>  Tue, 23 Sep 2014 23:01:40 -0700

tails (1.1.1) unstable; urgency=medium

  * Security fixes
    - Upgrade the web browser to 24.8.0esr-0+tails1~bpo70+1
      (Firefox 24.8.0esr + Iceweasel patches + Torbrowser patches).
      Also import the Tor Browser profile at commit
      271b64b889e5c549196c3ee91c888de88148560f from
      ttp/tor-browser-24.8.0esr-3.x-1.
    - Upgrade Tor to 0.2.4.23-2~d70.wheezy+1 (fixes CVE-2014-5117).
    - Upgrade I2P to 0.9.14.1-1~deb7u+1.
    - Upgrade Linux to 3.14.15-2 (fixes CVE-2014-3534, CVE-2014-4667
      and CVE-2014-4943).
    - Upgrade CUPS-based packages to 1.5.3-5+deb7u4 (fixes
      CVE-2014-3537, CVE-2014-5029, CVE-2014-5030 and CVE-2014-5031).
    - Upgrade libnss3 to 2:3.14.5-1+deb7u1 (fixes CVE-2013-1741,
      CVE-2013-5606, CVE-2014-1491 and CVE-2014-1492).
    - Upgrade openssl to 1.0.1e-2+deb7u12 (fixes CVE-2014-3505,
      CVE-2014-3506, CVE-2014-3507, CVE-2014-3508, CVE-2014-3509,
      CVE-2014-3510, CVE-2014-3511, CVE-2014-3512 and CVE-2014-5139).
    - Upgrade krb5-based packages to 1.10.1+dfsg-5+deb7u2 (fixes
      CVE-2014-4341, CVE-2014-4342, CVE-2014-4343, CVE-2014-4344 and
      CVE-2014-4345).
    - Upgrade libav-based packages to 6:0.8.15-1 (fixes CVE-2011-3934,
      CVE-2011-3935, CVE-2011-3946, CVE-2013-0848, CVE-2013-0851,
      CVE-2013-0852, CVE-2013-0860, CVE-2013-0868, CVE-2013-3672,
      CVE-2013-3674 and CVE-2014-2263.
    - Upgrade libgpgme11 to 1.2.0-1.4+deb7u1 (fixes CVE-2014-5117).
    - Upgrade python-imaging to 1.1.7-4+deb7u1 (fixes CVE-2014-3589).
    - Prevent dhclient from sending the hostname over the network
      (Closes: #7688).
    - Override the hostname provided by the DHCP server (Closes: #7769).
    - Add an I2P boot parameter. Without adding "i2p" to the kernel
      command line, I2P will not be accessible for the Live user.
    - Stricter I2P firewall rules:
      * deny I2P from accessing the LAN
      * deny I2P from accessing the loopback device, except for select
        whitelisted services
      * allow I2P access to the Internet
      The ACCEPT rules will only be enabled when the string 'i2p' is
      passed at the boot prompt. The rules which DENY or REJECT
      access for the 'i2psvc' user will always be applied.
    - Disable I2P plugins, since it doesn't make much sense without
      persistence, and should eliminate some attack vectors.
    - Disable I2P's BOB port. No maintained I2P application uses it.

  * Bugfixes
    - Fix condition clause in tails-security-check (Closes: #7657).
    - Don't ship OpenJDK 6: I2P prefers v7, and we don't need both.
    - Prevent Tails Installer from updating the system partition
      properties on MBR partitions (Closes: #7716).

  * Minor improvements
    - Upgrade to Torbutton 1.6.12.1.
    - Install gnome-user-guide (Closes: #7618).
    - Install cups-pk-helper (Closes: #7636).
    - Update the SquashFS sort file.
    - Compress the SquashFS more aggressively (Closes: #7706).
    - I2P: Keep POP3 email on server. The default in the I2P webmail
      app was to keep mail on the server, but that setting was changed
      recently. This configuration setting (susimail.config) will only
      be copied over in I2P 0.9.14 and newer.
    - Add a Close button to the Tails Installer launcher window.

  * Build system
    - Migrate Vagrant basebox to Debian Wheezy (Closes #7133, #6736).
    - Consistently use the same Debian mirror.
    - Disable runtime APT proxy configuration when using APT in
      binary_local-hooks (Closes: #7691).

  * Automated test suite
    - Automatically test hostname leaks (Closes: #7712).
    - Move autotest live-config hook to be run last. This way we'll
      notice if some earlier live-config hook cancels all hooks by
      running the automated test suite since the remote shell won't be
      running in that case.
    - Test that the I2P boot parameter does what it's supposed to do
      (Closes: #7760).
    - Start applications by using the GNOME Applications menu instead
      of the GNOME Run Dialog (Closes: #5550, #7060).

 -- Tails developers <tails@boum.org>  Sun, 31 Aug 2014 20:49:28 +0000

tails (1.1) unstable; urgency=medium

  * Rebase on Debian Wheezy
    - Upgrade literally thousands of packages.
    - Migrate to GNOME3 fallback mode.
    - Install LibreOffice instead of OpenOffice.
    - Remove custom LSB logging: Wheezy has fancy colored init
      logging.

  * Major new features
    - UEFI boot support.
    - Replace the Windows XP camouflage with an experimental Windows 8
      camouflage.
    - Install Linux 3.14.12-1 from Debian unstable.
    - Bring back VirtualBox guest modules, installed from Wheezy
      backports. Full functionality is only available when using the
      32-bit kernel.

  * Security fixes
    - Fix write access to boot medium via udisks (#6172).
    - Don't allow the desktop user to pass arguments to
      tails-upgrade-frontend (Closes: #7410).
    - Make persistent file permissions safer (Closes #7443):
      * Make the content of /etc/skel non-world-readable. Otherwise,
        such files may be copied to /home/amnesia, and in turn to the
        persistent volume, with unsafe permissions. That's no big deal
        in /home/amnesia (that is itself not world-readable), *but*
        the root of the persistent volume has to be world-readable.
      * Have activate_custom_mounts create new directories with safe
        permissions.
      * Set strict permissions on /home/amnesia (Closes: #7463).
      * Fix permissions on persistent directories that were created
        with unsafe permissions (Closes: #7458).
      * Fix files ownership while copying persistence (Closes: #7216).
        The previous instructions to copy the persistent data were
        creating personal files that belong to root. I don't think
        there is a way of preserving the original ownership using
        Nautilus (unless doing a "move" instead of a "copy" but that's
        not what we are trying to do here).
    - Disable FoxyProxy's proxy:// protocol handler (Closes: #7479).
      FoxyProxy adds the proxy:// protocol handler, which can be used
      to configure the proxy via an URI. A malicious web page can
      include (or a malicious exit node can inject) some JavaScript
      code to visit such an URI and disable or otherwise change
      Iceweasel's proxy settings. While using this to disable
      proxying will be dealt with safely by our firewall, this could
      be used to defeat stream isolation, although the user must be
      tricked into accepting the new proxy settings.
    - Upgrade the web browser to 24.7.0esr-0+tails1~bpo70+1
      (Firefox 24.7.0esr + Iceweasel patches + Torbrowser patches).
    - Upgrade to Linux 3.14.12-1 (fixes CVE-2014-4699).
    - Upgrade libav-based packages to 0.8.13-1 (fixes CVE-2014-4609).
    - Upgrade to libxml2 2.8.0+dfsg1-7+wheezy1 (fixes CVE-2014-0191).
    - Upgrade to dbus 1.6.8-1+deb7u3 (fixes CVE-2014-3477,
      CVE-2014-3532 and CVE-2014-3533).

  * Bugfixes
    - Disable GNOME keyring's GnuPG functionality. (Closes: #7330) In
      feature/regular-gnupg-agent, we installed the regular GnuPG
      agent so that it is used instead of GNOME keyring's one. This is
      not enough on Wheezy, so let's disable the starting of the "gpg"
      component of GNOME keyring.
    - Make sure /etc/default/locale exists, with a sensible default
      value (Closes: #7333). Before Tails Greeter's PostLogin script
      are run, /etc/default/locale does not exist on Wheezy. Our
      tails-kexec initscript (and quite a few other scripts we run)
      depends on this file to exist. So, let's make sure it exists,
      with a sensible default value.
    - Create the tails-persistence-setup user with the same UID/GID it
      had on Tails/Squeeze. (Closes: #7343) Else, our various checks
      for safe access rights on persistence.conf fail.
    - Revert back to browsing the offline documentation using Iceweasel
      instead of Yelp (Closes: #7390, #7285).
    - Make the new NetworkManager configuration directory persistent,
      when the old one was, but disable the old one (Closes: #7338).
    - Before running tails-upgrade-frontend, chdir to a world-readable
      place (Closes: #7641). In particular, Archive::Tar::Wrapper,
      when called by tails-install-iuk, wants to chdir back to the
      original cwd after it has chdir'd elsewhere to do its job.

  * Minor improvements
    - Install seahorse-nautilus, replacing seahorse-plugins (Closes #5516).
    - Install hledger (custom backport, for now): our accountants need this.
    - Install stable Scribus instead of scribus-ng.
    - Install the printer driver for Epson Inkjet that use ESC/P-R.
    - Install the BookletImposer PDF imposition toolkit. It's tiny,
      and really helpful e.g. when producing booklets.
    - Install gtkhash and nautilus-gtkhash (Closes #6763).
    - Import new version of Tor Launcher:
      · Now based on upstream Tor Launcher 0.2.5.4.
      · Tor bug #11772: Proxy Type menu not set correctly
      · Tor bug #11699: Change &amp;#160 to &#160; in network-settings.dtd
      · Correctly handle startup paths that contain dot.
    - Upgrade to Torbutton 1.6.9.0.
    - Avoid shipping python2.6 in addition to python2.7.
    - Don't install Gobby 0.4 anymore. Gobby 0.5 has been available in
      Debian since Squeeze, now is a good time to drop the obsolete
      0.4 implementation.
    - Require a bit less free memory before checking for upgrades with
      Tails Upgrader. The general goal is to avoid displaying "Not
      enough memory available to check for upgrades" too often due to
      over-cautious memory requirements checked in the wrapper.
    - Make Tails Greeter's help window resolution-aware. Previously it
      used a static 800x600 which was problematic on lower resolutions,
      and sub-optimal on higher resolutions. Now it adapts itself
      according to the screen resolution.
    - Whisperback now sanitizes attached logs better with respect to
      DMI data, IPv6 addresses, and serial numbers (Closes #6797,
      #6798, #6804).
    - Integrate the new logo in Tails Installer (Closes #7095)
    - Also install linux-base and linux-compiler-gcc-4.8-x86 from
      sid. This way, we can get rid of our linux-compiler-gcc-4.8-x86
      3.12, and it makes things a bit more consistent.
    - Include the syslinux binary, and its MBR, in the ISO filesystem.
      This in turn allows Tails Installer to use this binary and MBR,
      which is critical for avoiding problems (such as #7345) on
      "Upgrade from ISO".
    - Include syslinux.exe for win32 in utils/win32/ on the ISO
      filesystem (Closes: #7425).
    - Tails Installer:
      * Add consistent margins in GUI.
      * Always reset the target drive's MBR, without asking for
        confirmation, after installing or upgrading.
      * Install the bootloader using the syslinux binary found on the
        target device, once the Live OS has been extracted/copied
        there.
    - Enable double-clicking to pick entries in the language or
      keyboard layout lists in Tails Greeter.
    - Install backport of shared-mime-info 1.3 (Closes: #7079).
    - Make sanity-check prompts closable in Tails Persistence Setup
      (Closes: #7119).
    - Fix quick search in Tails Greeter's Other languages window
      (Closes: #5387).
    - Install systemd. It is not enabled by default, but having it
      around will help doing the migration work.
    - Enable AppArmor on the kernel command-line. This is a no-op
      without the userspace tools and with no profile shipped, but it
      will make it easier to fix this part of the situation.

  * Build system
    - Bump Vagrant builder's memory for RAM builds. Wheezy requires
      more space to build, and the resulting image is larger.
    - Fix Vagrant compatibility issue. Some classes' methods/fields
      have been renamed between Vagrant versions, so we need a simple
      compatibility layer to support all versions. Without this, it's
      not possible to issue e.g. a `build` command to an already
      running (i.e. `vm:up`:ed) Vagrant instance.
    - Move cpu and mem checks to the `build` task. Previously, when
      they were checked in `vm:up` *only* when issued while the VM
      already is up, so these checks weren't run if one issues a
      `build` when the VM is off. Now we'll fail earlier with a more
      informative error message, and it looks like a more logical home
      for them too.
    - Fix buggy memory checks for RAM building. We have to take into
      account which state the Vagrant VM is in for determining *where*
      we check if enough memory is available for a RAM build. If it's
      off, we check the host; if it's on we check the VM. Previously
      we always checked the host, which doesn't make sense when the VM
      is already started.

  * Automated test suite
    - Bump the tester VM's RAM by 256 MiB. There is not enough free
      RAM to run Tails Upgrader with just 1 GiB of RAM after the
      migration to Wheezy.
    - Always adjust OOM and memory overcommit settings. The kernel
      freezes seem to also happen for the amd64 kernel when filling
      the memory.
    - Add option to make Sikuli rety on FindFailed. This makes it
      possible to update manu images for Sikuli in just *one* test
      suite run, by continuously updating outdated pictures as we go.
    - Actually run "Upgrade from ISO" from a USB drive running the old
      version. That's what users do, and is buggy.
    - Automatically test persistent directories permissions (Closes: #7560).
    - Use read-write persistence when testing upgraded USB
      installations.  Otherwise e.g. the permission fixes won't get
      applied, and the subsequent steps testing the permissions will
      fail.
    - Actually check that the ISO's Tails is installed. The step
      "Tails is installed on USB drive $TARGET" only checks that the
      *running* Tails is installed on $TARGET, which obviously fails
      when doing an upgrade from ISO running an old Tails. That it
      worked for the same scenario running the current Tails is just
      coincidental.
    - Use OpenJDK 7 to run our test suite (Closes #7175).
    - Use qemu-system-x86_64 directly, instead of kvm, for running the
      automated test suite (Closes: #7605).

 -- Tails developers <tails@boum.org>  Sun, 20 Jul 2014 23:16:13 +0200

tails (1.0.1) unstable; urgency=medium

  * Security fixes
    - Upgrade the web browser to 24.6.0esr-0+tails1~bpo60+1
      (Firefox 24.6.0esr + Iceweasel patches + Torbrowser patches).
      Also import the Tor Browser profile at commit
      90ba8fbaf6f23494f1a0e38d63153b3b7e65d3d3 from
      ttp/tor-browser-24.6.0esr-3.x-1.
    - Install Linux 3.14 from Debian unstable (fixes CVE-2014-3153 and
      others).
    - Install openssl from Squeeze LTS (fixes CVE-2014-0076,
      CVE-2014-0195, CVE-2014-0221, CVE-2014-3470 and CVE-2014-0224).
    - Install GnuTLS from Squeeze LTS (fixes CVE-2014-3466.).

  * Minor improvements
    - Add Squeeze LTS APT sources. It has been given a low pinning
      priority so explicit pinning must be used to actually install
      anything from it.
    - Upgrade Tor to 0.2.4.22-1~d60.squeeze+1.
    - Upgrade I2P to 0.9.13-1~deb6u+1.

 -- Tails developers <tails@boum.org>  Sun, 08 Jun 2014 19:14:00 +0200

tails (1.0) unstable; urgency=medium

  * Security fixes
    - Upgrade the web browser to 24.5.0esr-0+tails1~bpo60+1
      (Firefox 24.5.0esr + Iceweasel patches + Torbrowser patches).
    - Upgrade Tor to 0.2.4.21-1+tails1~d60.squeeze+1:
      * Based on 0.2.4.21-1~d60.squeeze+1.
      * Backport the fix for Tor bug #11464. It adds client-side blacklists for
        all Tor directory authority keys that was vulnerable to Heartbleed.
        This protects clients in case attackers were able to compromise a
        majority of the authority signing and identity keys.

   * Bugfixes
    - Disable inbound I2P connections. Tails already restricts incoming
      connections, but this change tells I2P about it.
    - Fix link to the system requirements documentation page in the Tails
      Upgrader error shown when too little RAM is available.

  * Minor improvements
    - Upgrade I2P to 0.9.12-2~deb6u+1.
    - Import TorBrowser profile. This was forgotten in Tails 0.23 and even
      though we didn't explicitly set those preferences in that release
      they defaulted to the same values. This future-proofs us in case the
      defaults would ever change.
    - Import new custom version of tor-launcher:
      * Based on upstream Tor Launcher 0.2.5.3.
      * Improve how Tor Launcher handles incomplete translation.
        (Tor bug #11483; more future-proof fix for Tails bug #6885)
      * Remove the bridge settings prompt. (Tor bug #11482; closes Tails
        bug #6934,)
      * Always show bridge help button. (Tor bug #11484)
    - Integrate the new Tails logo into various places:
      * The website
      * The boot splash
      * The "About Tails" dialog

  * Build system
    - Use the stable APT suite when building from the stable Git branch
      (Closes: #7022).

  * Test suite
    - Add test for the #7022 fix.

 -- Tails developers <tails@boum.org>  Sun, 27 Apr 2014 19:34:01 +0200

tails (0.23) unstable; urgency=medium

  * Security fixes
    - Upgrade the web browser to 24.4.0esr-0+tails1~bpo60+1
      (Firefox 24.4.0esr + Iceweasel patches + Torbrowser patches).

  * Major new features
    - Spoof the network interfaces' MAC address by default (Closes: #5421),
      as designed on https://tails.boum.org/contribute/design/MAC_address/.
    - Rework the way to configure how Tor connects to the network
      (bridges, proxy, fascist firewall): add an option to Tails Greeter,
      start Tor Launcher when needed (Closes: #5920, #5343).

  * Bugfixes
    - Additional software: do not crash when persistence is disabled
      (Closes: #6440).
    - Upgrade Pidgin to 2.10.9, that fixes some regressions introduced
      in the 2.10.8 security update (Closes: #6661).
    - Wait for Tor to have fully bootstrapped, plus a bit more time,
      before checking for upgrades (Closes: #6728) and unfixed known
      security issues.
    - Disable the Intel Management Engine Interface driver (Closes: #6460).
      We don't need it in Tails, it might be dangerous, and it causes bugs
      on various hardware such as systems that reboot when asked to shut down
    - Add a launcher for the Tails documentation. This makes it available
      in Windows Camouflage mode (Closes: #5374, #6767).
    - Remove the obsolete wikileaks.de account from Pidgin (Closes: #6807).

  * Minor improvements
    - Upgrade Tor to 0.2.4.21-1~d60.squeeze+1.
    - Upgrade obfsproxy to 0.2.6-2~~squeeze+1.
    - Upgrade I2P to 0.9.11-1deb6u1.
    - Install 64-bit kernel instead of the 686-pae one (Closes: #5456).
      This is a necessary first step towards UEFI boot support.
    - Install Monkeysign (in a not-so-functional shape yet).
    - Disable the autologin text consoles (Closes: #5588). This was one of
      the blockers before a screen saver can be installed
      in a meaningful way (#5684).
    - Don't localize the text consoles anymore: it is broken on Wheezy,
      the intended users can as well use loadkeys, and we now do not have
      to trust setupcon to be safe for being run as root by the desktop user.
    - Make it possible to manually start IBus.
    - Reintroduce the possibility to switch identities in the Tor Browser,
      using a filtering proxy in front of the Tor ControlPort to avoid giving
      full control over Tor to the desktop user (Closes: #6383).
    - Incremental upgrades improvements:
      · Drop the Tails Upgrader launcher, to limit users' confusion
        (Closes: #6513).
      · Lock down sudo credentials a bit.
      · Hide debugging information (Closes: #6505).
      · Include ~/.xsession-errors in WhisperBack bug reports.
        This captures the Tails Upgrader errors and debugging information.
      · Report more precisely why an incremental upgrade cannot be done
        (Closes: #6575).
      · Various user interface and phrasing improvements.
    - Don't install the Cookie Monster browser extension (Closes: #6790).
    - Add a browser bookmark pointing to Tor's Stack Exchange (Closes: #6632).
    - Remove the preconfigured #tor channel from the Pidgin: apparently,
      too many Tails users go ask Tails questions there, without making
      it clear that they are running Tails, hence creating a user-support
      nightmare (Closes: #6679).
    - Use (most of) Tor Browser's mozconfig (Closes: #6474).
    - Rebase the browser on top of iceweasel 24.3.0esr-1, to get
      the certificate authorities added by Debian back (Closes: #6704).
    - Give access to the relevant documentation pages from Tails Greeter.
    - Hide Tails Greeter's password mismatch warning when entry is changed.
    - Persistent Volume Assistant:
      · Take into account our installer is now called Tails Installer.
      · Optimize window height (Closes: #5458).
      · Display device paths in a more user-friendly way (Closes: #5311).

  * Build system
    - Ease updating POT and PO files at release time, and importing translations
      from Transifex (Closes: #6288, #6207).
    - Drop custom poedit backport, install it from squeeze-backports-sloppy.
    - Make ISO and IUK smaller (Closes: #6390, #6425):
      · Exclude more files from being included in the ISO.
      · Remove *.pyc later so that they are not recreated.
      · Truncate log files later so that they are not filled again.
      · At ISO build time, set mtime to the epoch for large files whose content
        generally does not change between releases. This forces rsync
        to compare the actual content of these files, when preparing an IUK,
        instead of blindly adding it to the IUK merely because the mtime
        has changed, while the content is the same.
    - Make local hooks logging consistent.

  * Test suite
    - Migrate from JRuby to native Ruby + rjb.
    - The test suite can now be run on Debian Wheezy + backports.
    - Fix buggy "persistence is not enabled" step (Closes: #5465).
    - Use IPv6 private address as of RFC 4193 for the test suite's virtual
      network. Otherwise dnsmasq from Wheezy complains, as it is not capable
      of handling public IPv6 addresses.
    - Delete volumes after each scenario unless tagged @keep_volumes.
    - Add an anti-test to make sure the memory erasure test works fine.
    - A *lot* of bugfixes, simplifications and robustness improvements.

 -- Tails developers <tails@boum.org>  Tue, 18 Mar 2014 00:58:50 +0100

tails (0.22.1) unstable; urgency=medium

  * Security fixes
    - Upgrade the web browser to 24.3.0esr-0+tails1~bpo60+2
      (Firefox 24.3.0esr + Iceweasel patches + Torbrowser patches).
    - Upgrade NSS to 3.14.5-1~bpo60+1.
    - Upgrade Pidgin to 2.10.8.
    - Workaround browser size fingerprinting issue by using small icons
      in the web browser's navigation toolbar (Closes: #6377).
      We're actually hit by Tor#9268, and this is the best workaround gk
      and I were able to find when discussing this on Tor#10095.

  * Major new features
    - Check for upgrades availability using Tails Upgrader, and propose
      to apply an incremental upgrade whenever possible (Closes: #6014).
      · Run tails-update-frontend at session login time.
      · Have tails-security-check only report unfixed security issues.
      · Greatly improve the Tails Upgrader UI and strings phrasing.
      · Enable startup notification for Tails Upgrader.
    - Install Linux 3.12 (3.12.6-2) from Debian testing. Unfortunately,
      this breaks the memory wipe feature on some hardware (#6460), but
      it fixes quite a few security issues, and improves hardware support.
    - Update the build system to be compatible with Vagrant 1.2 and 1.3,
      in addition to the already supported versions (Closes: #6221).
      Thanks to David Isaac Wolinsky <isaac.wolinsky@gmail.com>.

  * Bugfixes
    - Do not start IBus for languages that don't need it. This fixes
      the keybindings problems introduced in 0.22 (Closes: #6478).
      Thanks to WinterFairy.
    - Disable network.proxy.socks_remote_dns in the Unsafe Browser.
      Bugfix against 0.22 (Closes: #6479).
    - Fetch Tor Browser User-Agent from its own prefs, rather than from
      the obsolete Torbutton ones. Bugfix against 0.22 (Closes: #6477).
    - Upgrade Vagrant basebox to include up-to-date Debian archive keys
      (Closes: #6515, #6527).
    - Do not use a non-working proxy for downloading the Vagrant basebox
      (Closes: #6514).
    - Use IE's icon in Windows camouflage mode.
      Bugfix against 0.22 (Closes: #6536).
    - Support "upgrading" a partial Tails installation (Closes: #6438)
      and fix missing confirmation dialog in Tails Installer (Closes: #6437).
      Thanks to Andres Gomez Ramirez <andres.gomez@cern.ch>.
    - Fix browser homepage in Spanish locales (Closes: #6612).

  * Minor improvements
    - Tor 0.2.4 is stable! Adapt APT sources accordingly.
    - Update Tor Browser to 24.2.0esr-1+tails1, that uses its own NSS
      library instead of the system one.
    - Update Torbutton to 1.6.5.3.
    - Do not start Tor Browser automatically, but notify when Tor is ready.
      Warn the user when they attempt to start Tor Browser before Tor is ready.
    - Import Tor Browser profile at
      3ed5d9511e783deb86835803a6f40e7d5a182a12 from ttp/tor-browser-24.2.0esr-1.
    - Use http.debian.net for Vagrant builds, instead of the mostly broken
      (and soon obsolete) cdn.debian.net.
    - Phrasing and UI improvements in tails-upgrade-frontend.
    - Style and robustness improvements in tails-security-check.
    - Make room for upcoming UEFI support in Tails Installer.

 -- Tails developers <tails@boum.org>  Wed, 29 Jan 2014 15:08:13 +0100

tails (0.22) unstable; urgency=medium

  [Tails developers]
  * Security fixes
    - Upgrade to Iceweasel 24.2.0esr that fixes a few serious security issues.
    - Stop migrating persistence configuration and access rights. Instead,
      disable all persistence configuration files if the mountpoint has wrong
      access rights (Closes: #6413).
    - Upgrade to NSS 3.15.3 that fixes a few serious security issues affecting
      the browser, such as CVE-2013-1741, CVE-2013-5605 and CVE-2013-5606.

  * Major improvements
    - Switch to Iceweasel 24 (Closes: #6370).
      · Resync' (most) Iceweasel prefs with TBB 3.0-beta-1 and get rid
        of many obsolete or default settings.
      · Disable WebRTC (Closes: #6468).
      · Import TorBrowser profile at commit
        51bf06502c46ee6c1f587459e8370aef11a3422d from the tor-browser-24.2.0esr-1
        branch at https://git.torproject.org/tor-browser.git.
    - Switch to Torbutton 1.6.5 (Closes: #6371).
      · Prevent Torbutton from asking users to "upgrade TBB".
      · Use the same Tor SOCKS port as the TBB (9151) for our web browser.
        This should be enough to avoid being affected by Tor#8511.
      · Disable Torbutton 1.6's check for Tor.
        Unfortunately, the new check.torproject.org breaks the remote Tor
        check. We cannot use the local Tor check with the control port. So,
        the shortest and sanest path to fixing the check issue, because the
        remote Tor check is broken" seems to simply disable this check.
        Patch submitted upstream as Tor#10216.
    - Prepare incremental upgrades to be the next default way to upgrade Tails,
      on point-releases at least.

  * Bugfixes
    - Deny X authentication only after Vidalia exits (Closes: #6389).
    - Disable DPMS screen blanking (Closes: #5617).
    - Fix checking of the persistent volume's ACL.
    - Sanitize more IP and MAC addresses in bug reports (Closes: #6391).
    - Do not fail USB upgrade when the "tmp" directory exists on the
      destination device.
    - Tails Installer: list devices with isohybrid Tails installed
      (Closes: #6462).

  * Minor improvements
    - Create a configuration file for additional software if needed
      (Closes: #6436).
    - Translations all over the place.
    - Enable favicons in Iceweasel.
    - Do not propose to make permanent NoScript exceptions.
      In Tails, every such thing is temporary, so better only display the menu
      entry that's about temporarily allowing something.
    - Clearer warning when deleting persistent volume (thanks to Andres Gomez
      Ramirez <andres.gomez@cern.ch> for the patch).
    - Make wording in Tails Installer more consistent.

  [ WinterFairy ]
  * Use IBus instead of SCIM (Closes: #5624, #6206).
    It makes it possible to input passwords in pinentry for at least Japanese,
    Chinese and Korean languages.
  * Add an import-translation script.
    This automates the importation process of completed translations
    from Transifex.
  * Always list optimal keyboard layout in the greeter (Closes: #5741).
  * Fix on-the-fly translation of the greeter in various languages
    (Closes: #5469).

  [ Kytv]
  * Update I2P to 0.9.8.1 (Closes: #6080, #5889).
  * Improve I2P configuration:
    - Disable IPv6 support in a nicer way.
    - Disable i2cp (allows java clients to communicate from outside the JVM). If
      this is unset an exception for port 7654 would need to be added to ferm.
    - Disable "in-network" updates (this is also done in the regular I2P
      packages).
    - Disable the outproxies. Access to the Internet is already routed through
      Tor so these are unnecessary. If end-users have a good reason to go
      through one of the I2P outproxies they can turn them back on.
  * Add a couple of default I2P IRC channels to Pidgin.
  * Allow access to the local 'eepsite' through FoxyProxy.
  * Add firewall exceptions for the standard I2P ports.

 -- Tails developers <tails@boum.org>  Sat, 30 Nov 2013 16:47:18 +0100

tails (0.21) unstable; urgency=low

  * Security fixes
    - Don't grant access to the Tor control port for the desktop user
      (amnesia). Else, an attacker able to run arbitrary code as this user
      could obtain the public IP with a get_info command.
      · Vidalia is now run as a dedicated user.
      · Remove the amnesia user from the debian-tor group.
      · Remove the Vidalia launcher in the Applications menu.
        The Vidalia instance it starts is useless, since it can't connect
        to the Tor control port.
    - Don't allow the desktop user to directly change persistence settings.
      Else, an attacker able to run arbitrary code as this user could
      leverage this feature to gain persistent root access, as long as
      persistence is enabled.
      · Fully rework the persistent filesystem and files ownership
        and permissions.
      · Run the Persistent Volume Assistant as a dedicated user, that is
        granted the relevant udisks and filesystem -level credentials.
      · At persistence activation time, don't trust existing persistence
        configuration files, migrate to the new ownership and permissions,
        migrate every known-safe existing settings and backup what's left.
        Warn the user when not all persistence settings could be migrated.
      · Persistent Volume Assistant uses the new ownership and permissions
        scheme when initializing a new persistent volume, and refuses to
        read persistence.conf if it, or the parent directory, hasn't the
        expected permissions.
      · Make boot medium 'system internal' for udisks with bilibop.
        Once Tails is based on Wheezy, this will further complete the
        protection (see #6172 for details).
    - Update Iceweasel to 17.0.10esr-0+tails2~bpo60+1.
    - Update Torbutton to 1.5.2-2, including a patch cherry-picked from
      upstream to make window resizing closer to what the design says.

  * Major new features
    - Add a persistence preset for printing settings (Closes: #5686).
      Reload CUPS configuration after persistence activation.
    - Support SD card connected through a SDIO host adapter (Closes: #6324).
      · Rebrand Tails USB installer to Tails installer.
      · Display devices brand, model and size in the Installer
        (Closes: #6292).
      · Ask for confirmation before installing Tails onto a device
        (Closes: #6293).
      · Add support for SDIO and MMC block devices to the Tails Installer
        (Closes: #5744) and the Persistent Volume Assistant (Closes: #6325).
      · Arm the udev watchdog when booted from SD (plugged in SDIO) too
        (Closes: #6327).

  * Minor improvements
    - Provide a consistent path to the persistent volume mountpoint
      (Closes: #5854).
    - Add a KeePassX launcher to the top GNOME panel (Closes: #6290).
    - Rework bug reporting workflow: point the desktop launcher to
      the troubleshooting page.
    - Make /home world-readable at build time, regardless of the Git
      working copy permissions. This makes the build process more robust
      against strict umasks.
    - Add signing capabilities to the tails-build script (Closes: #6267).
      This is in turn used to sign ISO images built by our Jenkins setup
      (Closes: #6193).
    - Simplify the ikiwiki setup and make more pages translatable.
    - Exclude the version string in GnuPG's ASCII armored output.
    - Prefer stronger ciphers (AES256,AES192,AES,CAST5) when encrypting
      data with GnuPG.
    - Use the same custom Startpage search URL than the TBB.
      This apparently disables the new broken "family" filter.
    - Update AdBlock Plus patterns.
    - Install Linux from Debian testing.
      (That is, the same version that was shipped in 0.20.1.)

  * Test suite
    - Look for "/tmp/.X11-unix/X${1#:}" too when detecting displays in use.
    - Adapt tests to match the Control Port access security fix:
      · Take into account that the amnesia user isn't part of the debian-tor
        group anymore.
      · Run as root the checks to see if a process is running: this
        is required to see other users' processes.

 -- Tails developers <tails@boum.org>  Sat, 26 Oct 2013 23:42:46 +0200

tails (0.20.1) unstable; urgency=low

  * Major new features
  - Install Tor 0.2.4.17-rc-1~d60.squeeze+1 from the Tor project's repository.
  - Install Iceweasel 17.0.9esr with Torbrowser patches.
  - Install Linux kernel 3.10-3 (version 3.10.11-1) from sid.

  * Bugfixes
  - Remount persistence devices read-only at shutdown/reboot time
    (Closes: #6228).
  - Greeter: display a warning icon on admin password mismatch and on
    persistence unlocking failure. Thanks to Andres Gomez Ramirez
    <andres.gomez@cern.ch> for the fix!
  - Don't torsocksify Pidgin.
    Instead we disable Pidgin's GNOME integration to get the "Global proxy
    configuration", which we set to use Tor. This fixes the I2P IRC account.
  - Additional software: fix typo in notification.
  - Allow installing "Priority: standard" packages that we do not install
    by default: remove them late in the build process instead of assigning
    them a -1 APT pinning level.

  * Minor improvements
  - Update AdBlock Plus patterns.
  - Use more unique ISO file name when building from Jenkins.
  - Additional software: point to the system log on upgrade failure.
  - Set SOCKS5_USER and SOCKS5_PASSWORD in the connect-socks wrapper (used
    by Git). Else, Tor 0.2.4's IsolateSOCKSAuth and connect-proxy
    sometimes play together in some way that makes connect-proxy ask for
    a password to connect to the SocksPort. SOCKS5_USER and
    SOCKS5_PASSWORD are passed through unchanged if they were manually set
    by the user already.
  - Use our custom connect-socks wrapper for SSH. Else, Tor 0.2.4's
    IsolateSOCKSAuth and connect-proxy sometimes play together in some way
    that makes connect-proxy ask for a password to connect to the
    SocksPort. Note that connect-socks uses the default SocksPort too, so
    no change here wrt. our connection isolation design.

  * Localization
  - Import new translations from Transifex.

  * Test suite
  - Fix old ISO checking for consistent error reporting.
  - Remove custom persistence test from manual test suite.
    It was removed for the GUI in t-p-s 0.33.

 -- Tails developers <tails@boum.org>  Sun, 15 Sep 2013 15:49:36 +0200

tails (0.20) unstable; urgency=low

  * Major new features
  - Install Linux kernel 3.10.3-1 from Debian unstable.
  - Iceweasel 17.0.8esr + Torbrowser patches.

  * Bugfixes
  - Prevent Iceweasel from displaying a warning when leaving HTTPS web sites.
  - Make Iceweasel use the correct, localized search engine.
  - Fix Git access to https:// repositories.

  * Minor improvements
  - Install Dasher, a predictive text entry tool.
  - Add a wrapper around TrueCrypt which displays a warning about it soon
    being deprecated in Tails.
  - Remove Pidgin libraries for all protocols but IRC and Jabber/XMPP.
    Many of the other protocols Pidgin support are broken in Tails and
    haven't got any security auditting.
  - Disable the pre-defined Pidgin accounts so they do not auto-connect
    on Pidgin start.
  - Include information about Alsa in WhisperBack reports.
  - Explicitly restrict access to ptrace. While this setting was enabled
    by default in Debian's Linux 3.9.6-1, it will later disabled in 3.9.7-1.
    It's unclear what will happen next, so let's explicitly enable it ourselves.
  - Do not display dialog when a message is sent in Claws Mail.
  - Sync iceweasel preferences with the Torbrowser's.

  * Localization
  - Many translation updates all over the place.
  - Merge all Tails-related POT files into one, and make use of intltoolize
    for better integration with Transifex.

 -- Tails developers <tails@boum.org>  Tue, 30 Jul 2013 14:19:57 +0200

tails (0.19) unstable; urgency=low

  * Major new features
  - Install Linux kernel 3.9.5-1 from Debian unstable.
    Features of particular interest for Tails are the Yama LSM
    (ptrace scope restrictions) and improved hardware support.
    As a corollary, install initramfs-tools from there too.
  - Iceweasel 17.0.7esr + Torbrowser patches.
  - Unblock Bluetooth, Wi-Fi, WWAN and WiMAX; block every other type of
    wireless device. Next steps are described on the
    todo/protect_against_external_bus_memory_forensics ticket.

  * Bugfixes
  - Fix write access to boot medium at the block device level,
    by installing bilibop-udev. Thanks to quidame for his support.
  - tails-greeter l10n-related fixes, thanks to winterfairy:
    · Fix so translations is applied on password mismatch messages.
    · Separate forward and login buttons and make them translatable.
  - Fix link to documentation when no sudo password is set.
  - gpgApplet: partial fix for clipboard emptying after a wrong passphrase
    was entered.
  - Workaround aufs bug in Unsafe Browser script.

  * Minor improvements
  - Drop GNOME proxy settings: we did not find any use of it we were keen
    to support, other than two programs (Seahorse, Pidgin) that are now run
    with torsocks.
  - Format newly created persistent volumes as ext4.
  - GnuPG: don't connect to the keyserver specified by the key owner.
    This feature opens the door to a variety of subtle attacks.
  - GnuPG: locate keys only from local keyrings.
    This is probably the default, but better safe than sorry.
  - Install virt-what from Wheezy.
    The version from Squeeze does not detect at least Parallels for Mac v.8.
  - Upgrade live-boot and live-config to the 3.0.x final version from Wheezy.
    · Remove /live and /lib/live/image compatibility symlinks.
    · Add /live/overlay -> /lib/live/mount/overlay symlink.
      The live-boot changes (commit d2b2a461) brought to fix Debian bug
      #696495 revert some of our previous changes (commit 77dab1cb), and as
      a result, at the time live-persist runs, no tmpfs is mounted on
      /live/overlay, which breaks the aufs mount. So, let's just ensure
      /live/overlay points to a tmpfs.
    · Really disable policykit and sudo live-config hooks.
      ... by making it believe they've already been run.
      This workarounds new live-config's default behavior.

  * Localization
  - Many translation updates all over the place.

  * Test suite
  - Re-enable previously disabled boot device permissions test.

 -- Tails developers <tails@boum.org>  Wed, 26 Jun 2013 12:36:20 +0200

tails (0.18) unstable; urgency=low

  * New features
  - Support obfs3 bridges.
  - Automatically install a custom list of additional packages chosen by
    the user at the beginning of every working session, and upgrade them
    once a network connection is established (technology preview).

  * Iceweasel
  - Upgrade to Iceweasel 17.0.6esr-0+tails1~bpo60+1.
  - Update Torbrowser patches to current maint-2.4 branch (567682b).
  - Isolate DOM storage to first party URI, and enable DOM storage:
    don't set dom.storage.enabled anymore, and set Torbutton's
    disable_domstorage to false.
  - Isolate the image cache per url bar domain.
  - Torbutton 1.5.2, and various prefs hacks to fix breakage:
    · Add .saved version of the Torbutton preferences the TBB also sets.
    · Set TOR_SOCKS_HOST and TOR_SOCKS_PORT.
    · Move some prefs (network.proxy.*, extensions.autoDisableScopes,
      extensions.foxyproxy.last-version) to user.js.
      Else, with Torbutton 1.5.x, these ones are not taken into account.
    · Set network.proxy.socks_version.
      Else we get the meaningless user_pref("network.proxy.socks_version", 9063);
      in prefs.js after the initial startup.
    · Set extensions.foxyproxy.socks_remote_dns to true.
      Else, it overrides the various ways we set network.proxy.socks_remote_dns,
      which in turn makes Torbutton think it should start in non-Tor mode.
    · Also pass the TOR_SOCKS_* environment variables to iceweasel when
      generating the profile: Torbutton behaves differently depending on
      these variables, so we don't want the initial profile generation to be
      done without them. In practice, this has no implication that we could
      see right now, but better safe than sorry.
    · Import all version overrides from the TBB prefs.
      Else, the User-Agent sent in the HTTP headers is fine, but real
      values leak with JavaScript, as demonstrated by ip-check's "Browser
      type" test.
    · Move a bunch of settings to user_pref(), that are not applied otherwise.
      For some, this fixes a regression in 0.18~rc1.
      For other, the  bug was already present in Tails 0.17.2.
  - HTTPS Everywhere 3.2.
  - Update prefs to match the TBB's, fix bugs, and take advantage of the latest
    Torbrowser patches:
    · Increase pipeline randomization.
    · Fix @font-face handling of local() fonts.
      Also disable fallback font rendering.
    · Explicitly disable SPDY v2 and v3.
    · Update http pipelining prefs.
  - Make prefs organization closer to the TBB's:
    · Remove Torbutton prefs that we set at their default value.
    · Import Torbutton preferences from the TBB.
    · Organize iceweasel config files in sections the same way as the TBB.
  - Cleanup prefs:
    · Don't set extensions.torbutton.clear_cookies nor
      extensions.torbutton.saved.share_proxy_settings:
      we don't care about toggling anymore.
    · Don't set extensions.torbutton.saved.download_retention nor
      extensions.torbutton.saved.search_suggest:
      these settings are not used in Torbutton anymore.
  - Update unsafe browser prefs mangling accordingly.
  - Move network.protocol-handler.warn-external.* to user_pref().
    Else they're not applied.
    These prefs are actually ignored by Firefox these days -- the TBB
    design doc reads "They are set still anyway out of respect for the
    dead". Let's go on doing the same.
  - Update extensions.adblockplus.currentVersion.
  - Fetch xul-ext-https-everywhere (3.2-2) and xul-ext-noscript (2.6.6.1-1)
    from Debian unstable. They were uploaded there, and accordingly removed
    from experimental.

  * Bugfixes
  - Linux 3.2.41-2+deb7u2.
  - Fixed swapped filenames of tails-{reboot,shutdown}.desktop.
    Thanks to Mikko Harhanen for the patch.
  - Only add ClientTransportPlugin to torrc when bridge mode is enabled.
    This should bring back support for proxies of type other than obfsproxy.

  * Minor improvements
  - Set kernel.dmesg_restrict=1, and make /proc/<pid>/ invisible
    and restricted for other users. It makes it slightly harder for an attacker
    to gather information that may allow them to escalate privileges.
  - Install gnome-screenshot.
  - Don't disable IPv6 on all network interfaces anymore.
    It turns out the IPv6 leaks we wanted to fix actually don't exist.
  - Add a "About Tails" launcher in the System menu.
  - Install GNOME accessibility themes.
  - Use 'Getting started...' as the homepage for Tails documentation button.
  - Stop relying on the obsolete /live/image compatibility symlink.
  - Disable audio preview in Nautilus.
  - Wheezy was released => Squeeze is now oldstable.
  - Pick Tor from deb.torproject.org regardless of the release name they
    advertise. At some point we needed it, their APT repository still thought
    that stable == Squeeze.
  - Add Wheezy APT sources.
  - Install Linux and related packages from Wheezy.
    Debian sid just got Linux 3.8, and we don't want to switch to a new kernel
    yet.
  - Fetch laptop-mode-tools from Wheezy.
    Wheezy has the version we've been installing in 0.18~rc1,
    while a newer one was uploaded to sid in the meantime.
  - Fetch a few packages from Wheezy instead of unstable.
    Namely: spice-vdagent, libregexp-common-perl, macchanger, service-wrapper,
    libservice-wrapper-java and libservice-wrapper-jni.
    Wheezy has the versions we've been installing for a while, so let's
    avoid having unstable push a newer one to us uselessly at some point.
    Note that at the time of this writing, the versions in sid and in Wheezy
    are the same, so this commit is effectively a no-op as of today: it is
    merely a safeguard for the future.

  * Localization
  - Many translation updates all over the place.

  * Build process
  - Make Vagrant's build-tails script support Jenkins too.

  * Test suite
  - Fix Unsafe Browser test broken by hidepid.

 -- Tails developers <tails@boum.org>  Mon, 13 May 2013 22:17:38 +0200

tails (0.17.2) unstable; urgency=low

  * Iceweasel
  - Upgrade to Iceweasel 17.0.5esr-0+tails2~bpo60+1.
  - Stop displaying obsolete context menu entries ("Open Tor URL" and friends).

  * Hardware support
  - Update Linux to 3.2.41-2

  * Bugfixes
  - Use more reliable OpenPGP keyservers:
    · use the hkps pool in GnuPG (and import their SSL CA)
    · use hkp://pool.sks-keyservers.net in Seahorse (as it does not support
      hkps yet)
  - Keep udisks users (GNOME Disk Utility, tails-persistence-setup, etc.)
    from resetting the system partition's attributes when manipulating the
    partition table. To this end, backport the relevant bugfix from Wheezy
    into parted 2.3-5+tails1. This allowed to remove the sgdisk-based
    workaround in tais-persistence-setup, and to stop installing
    python-parted. All this is a first needed step to fix
    todo/make_system_disk_read-only in a future release.

  * Minor improvements
  - Disable NoScript's HTML5 media click-to-play for better user experience.

  * Localization
  - Tails USB installer: update translations for French, German, Spanish,
    Finnish, Greek, Italian, Latvian, Dutch, Polish and Chinese.
  - Tails Greeter: update translations for Farsi, Chinese, French;
    new translations: Finnish, Norwegian Bokmål, Galician.
  - tails-persistence-setup: update Farsi and Chinese translations;
    import new translations for Finnish and Swedish.
  - WhisperBack: update translations for Arabic, French, German, Greek,
    Spanish, Korean, Polish, Russian. New translations: Finnish, Chinese.

  * Build process
  - Add automated testing framework (Sikuli, Cucumber, libvirt -based)
    with a bunch of tests.

 -- Tails developers <amnesia@boum.org>  Sun, 07 Apr 2013 12:17:26 +0200

tails (0.17.1) unstable; urgency=low

  * Iceweasel
  - Upgrade to Iceweasel 17.0.4esr-0+tails1~bpo60+1.

  * Hardware support
  - Update Linux to 3.2.39-2.
    It includes the drm and agp subsystems from Linux 3.4.29.
  - Don't install xserver-xorg-video-rendition backport.
    xserver-xorg-video-rendition has been removed from squeeze-backports
    due to an upstream tarball mismatch discover when merging backports
    into the main Debian archive, and xserver-xorg-video-all still depends
    on it, so we explicitly install all drivers from -all but -rendition
    as a (hopefully temporary) workaround.

  * Minor improvements
  - Remove Indymedia IRC account, until we ship a version of Pidgin
    with SASL support, that is when Tails is based on Wheezy.

  * Build system
  - Don't ship the wiki's todo and bugs on ISO images.

 -- Tails developers <amnesia@boum.org>  Thu, 21 Mar 2013 18:54:11 +0100

tails (0.17) unstable; urgency=low

  * New features
  - Install the KeePassX password manager, with a configuration and
    documentation that makes it easy to persist the password database.

  * Iceweasel
  - Upgrade to Iceweasel 17.0.3esr-1+tails1~bpo60+1.
  - Install xul-ext-adblock-plus from squeeze-backports.
  - Do not allow listing all available fonts.
    Set browser.display.max_font_attempts and browser.display.max_font_count
    to enable the Torbrowser Limit-the-number-of-fonts-per-document patch.
  - Set default spellchecker dictionary to English (USA),
    and localize it according to locale with our custom branding extension.
  - Disable the add-ons automatic update feature.
  - Make the generated profile world-readable.
  - Remove NoScript click-to-play confirmation.
  - Sync some prefs set by Torbutton, to be ready when it stops setting these.
  - Disable navigation timing.
  - Disable SPDY. It stores state and may have keepalive issues.
  - More aggressive iceweasel HTTP pipelining settings.
  - Enable WebGL (as click-to-play only).
  - Disable network.http.connection-retry-timeout.
  - Disable full path information for plugins.
  - Remove NoScript blocks of WebFonts.
  - Disable DOM storage in Torbutton.
    Since we don't apply the 0026-Isolate-DOM-storage-to-first-party-URI.patch
    Torbrowser patch yet, and still disable DOM storage, we need to tell
    Torbutton not to use it.
  - Synchronize iceweasel's general.useragent.override with TBB based on FF17.
    The User-Agent settings are not kept up-to-date anymore in Torbutton, so
    we have to keep in sync manually with TBB's settings.
  - Remove obsolete APT pining for Torbutton.
    It's not maintained in Debian anymore, so we now fetch it from our own
    APT repository.
  - Fetch FoxyProxy from Debian experimental and libnspr4-0d from
    squeeze-backports, for compatibility with Iceweasel 17.
  - Rebase bookmarks file on top of the default iceweasel 17 one.
  - Explicitly disable AdBlock Plus "correct typos" feature.
    This feature connects to http://urlfixer.org/.
    It is disabled by default in 2.2-1, but let's be careful.

  * Minor improvements
  - Upgrade to live-boot 3.0~b11-1 and live-config 3.0.12-1.
    Accordingly update the 9980-permissions hook, live-persist,
    unsafe-browser and boot-profile.
    Add compatibility symlinks from /live to /lib/live, and from /live/image
    to /lib/live/mount/medium, to ease the transition.
  - Check for errors when sourcing live-boot files, e.g. to detect when
    they have been renamed upstream.
  - Don't add "quiet" to the kernel command-line ourselves.
    Else, it appears twice as live-build's lb_binary_syslinux adds it too.
    Historically, we've been adding it ourselves on top of that because
    lb_binary_yaboot does not add it, but since we gave up the PowerPC support
    attempt, we're now only interested in syslinux, so let's make it easier
    for the general case, e.g. when one wants to remove the "quiet" parameter
    as suggested by our "Tails does not start" debugging documentation.
  - Upgrade I2P to 0.9.4.

  * Bugfixes
  - Many bugfixes brought by the Debian Squeeze 6.0.7 point-release.
  - Use the regular GnuPG agent + pinentry-gtk2 instead of Seahorse
    as a GnuPG agent. This fixes usage of OpenPGP in Claws Mail,
    and brings support for OpenPGP smartcards.
  - Enable I2P hidden mode.
    Else, killing I2P ungracefully is bad for the I2P network.
  - live-persist: move error() function before the first potential usecase.
  - Add missing executable bit on restart-tor and restart-vidalia.
  - Add shutdown and reboot launchers to the menu.
    This workarounds the lack of a shutdown helper applet in camouflage mode.
  - Remove Pidgin's MXit and Sametime support.
    ... at least until CVE-2013-0273, CVE-2013-0272 and CVE-2013-0271 are
    fixed in Debian stable. While we're at it, don't force file removal in
    these "set -e" build scripts: fail hard, instead of silently ignoring
    the fact that files may have moved or disappeared.

  * Hardware support
  - Install recent Intel and AMD microcode from squeeze-backports,
    explicitly excluding the iucode-tool package that's not a good idea
    for Live systems.
  - Install firmware loader for Qualcomm Gobi USB chipsets.
    This is needed to have various mobile broadband chipsets work.
  - Upgrade barry to 0.18.3-5~bpo60+1.
    This much improved new version supports more hardware & ISP,
    and does not display dozens of spurious error messages at boot time.

  * Build system
  - Remove APT local cache (/Var/cache/apt/{,src}pkgcache.bin).

 -- Tails developers <amnesia@boum.org>  Sat, 23 Feb 2013 10:37:57 +0100

tails (0.16) unstable; urgency=low

  * Minor improvements
  - Replace the too-easy-to-misclick shutdown button with a better
    "Shutdown Helper" Gnome applet.
  - Display ~/Persistent in GNOME Places and GtkFileChooser if it is mounted.
  - Set Unsafe Browser's window title to "Unsafe Browser".
  - Install ekeyd to support the EntropyKey.
  - Install font for Sinhala.
  - Update Poedit to 1.5.4.
  - Kill Vidalia when restarting Tor.
    Doing this as early as possible exposes Vidalia's "broken onion" icon
    to users less.
  - Hide the persistence setup launchers in kiosk mode.
  - Add a shell library for Tor functions.
    These are shared among multiple of our scripts.
  - Install dictionaries for supported languages.
    Install hunspell dictionaries when possible,
    fall back on myspell ones else.

  * Bugfixes
  - Disable IPv6 on all network interfaces.
    This is a workaround for the IPv6 link-local multicast leak that was recently
    discovered. Tails has no local service that listens on IPv6, so there should be
    no regression, hopefully, unless one wants to play with OnionCat and VoIP,
    but those of us should know how to workaround this anyway.
  - live-persist: Fix variable mismatch, fixing probe white-list.
    Tails may previously have been able to list GPT partitions labelled
    "TailsData" on hard drives (!) as valid persistence volumes...
  - live-persist: Fix --media option when no devices are attached.
    Earlier, if it was set to e.g. 'removable-usb' and no USB storage was
    connected, $whitelistdev would be empty, which is interpreted like
    all devices are ok by the rest of the code.
  - Fix SCIM in the autostarted web browser: save IM environment variables
    to a file during Desktop session startup, and export them into the
    autostarted browser's environment.
  - Talk of DVD, not of CD, in the shutdown messages.
  - Make tordate work in bridge mode with an incorrect clock.
    When using a bridge Tor reports TLS cert lifetime errors (e.g. when
    the system clock is way off) with severity "info", but when no bridge
    is used the severity is "warn". tordate/20-time.sh depends on grepping
    these error messages, so we termporarily increase Tor's logging
    severity when using bridge mode. If we don't do this tordate will
    sleep forever, leaving Tor in a non-working state.
    · White-list root to use Tor's ControlPort.
    · Add logging for is_clock_way_off().
    · Remove Tor's log before time syncing.
      We depend on grepping stuff from the Tor log (especially for
      tordate/20-time.sh), so deleting it seems like a Good Thing(TM).
    · Stop Tor before messing with its log or data dir.
  - live-persist: limit searched devices the same way as live-boot.
    If no --media argument is specified, use live-boot's
    "(live-media|bootfrom)=removable(|-usb)" argument to limit devices
    searched for a persistent volume.
  - tails-greeter: do not pass media=removable to live-persist.
    Now that we have autodetection with kernel command-line,
    it should not be needed anymore.
  - Start memlockd after configuring it,
    instead of starting it before and restarting it after.
    This avoids running memlockd twice, and prevents other possibly
    surprising race-conditions.
    As a consequence, also have tails-sdmem-on-media-removal start after the
    memlockd service *and* tails-reconfigure-memlockd: to start the watchdog,
    we need memlockd to be properly configured *and* running.

  * iceweasel
  - Set iceweasel homepage to the news section on the Tails website.
    ... using the localized one when possible.
  - Hide the iceweasel add-on bar by default.
    Now that we don't want to ship the Monkeysphere addon anymore,
    that was the only one displayed in there, we can as well hide the whole bar.
  - Don't hide the AdBlock-Plus button in the add-on bar anymore. Now that
    we hide the whole addon bar, we can get rid of this old
    UX improvement.
  - Do not install a placeholder (fake) FireGPG iceweasel extension anymore.
    It was shipped from 0.10 (early 2012) to 0.15 (late November),
    so the migration period should be over now.
  - Don't install xul-ext-monkeysphere anymore.
    The implication of the current keyserver policy are not well
    understood, Monkeysphere is little used in Tails, and we're not sure
    anymore it would be our first bet for the web browser profile with no
    CA. Let's keep the various configuration bits (e.g. FoxyProxy,
    patching MSVA), though, so that advanced users who are used to have
    Monkeysphere in Tails just have to install the package.

  * Build system
  - Install the "standard" task with tasksel for better consistency in the
    Tails ISO images built in various environments.
  - Install p7zip-full. It's a dep by file-roller, but we explicily use it
    elsewhere, and it's better to be safe than sorry.
  - Remove pinning of libvpx0 to sid.
    This package is part of Squeeze, and not from testing/sid.
    We have been shipping the version from Squeeze for a while.
  - Remove config/chroot_local-packages/ from .gitignore.
    The documented way for "external" contributors to add custom packages
    is to put them in chroot_local-packages, and once we pull we import
    any such package into our APT repo and rewrite the
    history appropriately.
    Also, the ability to add packages in there and not see them in "git
    status" makes it very easy to build tainted ISO images with
    non-standard packages, which makes some of us fear can lead to hard to
    debug situations.
  - Make it clearer what can and cannot be done in terms of local packages.

 -- Tails developers <amnesia@boum.org>  Thu, 10 Jan 2013 12:47:42 +0100

tails (0.15) unstable; urgency=low

  * Major new features
  - Persistence for browser bookmarks.
  - Support for obfsproxy bridges.

  * Minor improvements
  - Add the Hangul (Korean) Input Method Engine for SCIM.
  - Add vendor-specific dpkg origin information. This makes dpkg-vendor
    return correct information.
  - Install pcscd and libccid from squeeze-backports. This is needed to
    support, to some extent, some OpenPGP SmartCard readers.
  - Install HPIJS PPD files and the IJS driver (hpijs).
    This adds support for some printers, such as Xerox DocumentCenter400.
  - Optimize fonts display for LCD.
  - Update TrueCrypt to version 7.1a.

  * Bugfixes
  - Do not use pdnsd anymore. It has been orphaned in Debian, has quite
    some bugs in there, and apparently Tor's DNSPort's own caching is
    be good enough.
  - Remove useless iceweasel cookies exceptions. They are useless as
    per-session cookies are allowed.
  - Do not run setupcon on X. This call is only needed on the Linux
    console, no need to annoy the user with a weird "Press enter to
    activate this console" when the open a root shell in a GNOME
    Terminal.
  - Allow the tails-iuk-get-target-file user to connect to the SOCKSPort
    dedicated for Tails-specific software.
  - Fix gpgApplet menu display in Windows camouflage mode.
  - Fix Tor reaching an inactive state if it's restarted in "bridge mode",
    e.g. during the time sync' process.

  * Iceweasel
  - Update iceweasel to 10.0.11esr-1+tails1.
  - User profile is now generated at build time in order to support persistent
    bookmarks.
  - Update HTTPS Everywhere to version 3.0.4.
  - Update NoScript to version 2.6.
  - Fix bookmark to I2P router console.
  - Re-enable Monkeysphere extension to connect to the validation agent.

  * Localization
  - The Tails USB installer, tails-persistence-setup and tails-greeter
    are now translated into Bulgarian.
  - Update Chinese translation for tails-greeter.
  - Update Euskadi translation for WhisperBack.

  * Build system
  - Custom packages are now retrieved from Tails APT repository instead
    of bloating the Git repository.
  - Allow '~' in wiki filenames. This makes it possible to ship
    update-description files for release candidates.
  - Document how to create incremental update kit.
  - Handle release candidates when generating custom APT sources.
  - Remove pinning for xul-ext-adblock-plus.
    It is obsolete since we've added this package to our APT repository.

 -- Tails developers <amnesia@boum.org>  Sun, 25 Nov 2012 12:59:17 +0100

tails (0.14) unstable; urgency=low

  * Major new features
  - Enable Tor stream isolation; several new SocksPorts with
    appropriate Isolate* options have been added for different use
    cases (i.e. applications). All application's have been
    reconfigured to use these new SocksPorts, which should increase
    anonymity by making it more difficulte to correlate traffic from
    different applications or "online identities".
  - The web browser now has the anonymity enhancing patches from the
    TorBrowser applied.
  - gpgApplet can now handle public-key cryptography.
  - Install an additional, PAE-enabled kernel with NX-bit
    support. This kernel is auto-selected when the hardware supports
    it and will:
    * provide executable space protection, preventing certain types of
      buffer overflows from being exploitable.
    * enable more than 4 GiB of system memory.
    * make all processors/cores available, including their
      power-saving functionality.
  - Add a persistence preset for NetworkManager connections.

  * Minor improvements
  - On kexec reboot, make the boot quiet only if debug=wipemem was not
    enabled.
  - Update torproject.org's APT repo key.
  - Update the embedded Tails signing key.
  - Use symlinks instead of duplicating localized searchplugins.
  - Rewrite Tails firewall using ferm. Tails firewall was written in
    very unsophisticated iptables-save/restore format. As more feature
    creeped in, it started to be quite unreadable.
  - Optimize VirtualBox modules build at runtime to avoid installing the
    userspace utils N times.
  - Drop most of Vidalia's configuration. Our custom lines just caused
    trouble (with multiple SocksPorts) and the default works well.
  - Blacklist PC speaker module. On some computers, having the pcspkr
    module loaded means loud beeps at bootup, shutdown and when using
    the console. As it draws useless attention to Tails users, it is
    better to prevent Linux from loading it by default.
  - Remove all addons from the Unsafe Browser. No addons are essential
    for the Unsafe Browser's intent. If anything they will modify the
    network fingerprint compared to a normal Iceweasel install, which
    is undesirable.
  - Prevent some unwanted packages to be installed at all, rather than
    uninstalling them later. This should speed up the build a bit.
  - Add a symlink from /etc/live/config to /etc/live/config.d. This
    makes the system compatible with live-config 3.0.4-1, without
    breaking backward compatibility with various parts of the system
    that use the old path.
  - Do not run unecessary scripts during shutdown sequence, to make
    shutdown faster.
  - Make live-persist deal with persistent ~/.gconf subdirs so that
    any options saved therein actually get persistent.
  - Prevent memlockd unload on shutdown, to make sure that all
    necessary tools for memory wiping are available when the new
    kernel has kexec'd.
  - Patch initscripts headers instead of fiddling with update-rc.d. We
    now let insserv figure out the correct ordering for the services
    during startup and shutdown, i.e. use dependency-based boot
    sequencing.
  - Remove the last absolute path in our isolinux config, which makes
    it easier to migrate from isolinux to syslinux (just rename the
    directory), and hence might make it easier for 3rd party USB
    installers (like the Universal USB Installer) to support Tails.

  * Bugfixes
  - Include `seq` in the ramdisk environment: it is used to wipe more
    memory. This fixes the long-standing bug about Tails not cleaning
    all memory on shutdown.
  - Fix Yelp crashing on internal links
  - Allow amnesia user to use Tor's TransPort. This firewall exception
    is necessary for applications that doesn't have in-built SOCKS
    support and cannot use torsocks. One such example is Claws Mail,
    which uses tsocks since torsocks makes it leak the hostname. This
    exception, together with Tor's automatic .onion mapping makes
    Claws Mail able to use hidden service mail providers again.
  - Force threads locking support in Python DBus binding. Without this
    liveusb-creator doesn't work with a PAE-enabled kernel.
  - Fix localized search plugins for 'es' and 'pt'
  - Fix live-boot's readahead, which caused an unnecessary pause
    during boot.
  - Factorize GCC wanted / available version numbers in VirtualBox
    modules building hook. This, incidentally, fixes a bug caused by
    duplication and not updating all instances.
  - Fix tordate vs. Tor 0.2.3.x. Since 0.2.3.x Tor doesn't download a
    consensus for clocks that are more than 30 days in the past or 2
    days in the future (see commits f4c1fa2 and 87622e4 in Tor's git
    repo). For such clock skews we set the time to the Tor authority's
    cert's valid-after date to ensure that a consensus can be
    downloaded.

  * Tor
  - Update to version 0.2.3.24-rc-1~~squeeze+1, a new major
    version. It's not a stable release, but we have been assured by
    the Tor developers that this is the right move.
  - Stop setting custom value for the Tor LongLivedPorts
    setting. Gobby's port was upstreamed in Tor 0.2.3.x.

  * Iceweasel
  - Update to 10.0.10esr-1+tails1, which has all the anonymity enhancing
    patches from the TorBrowser applied.
  - Install iceweasel from our own repo, http://deb.tails.boum.org.
  - Fix Iceweasel's file associations. No more should you be suggested
    to open a PDF in the GIMP.

  * htpdate
  - Use curl instead of wget, and add a --proxy option passed through
    to curl.
  - Remove the --fullrequest option, we don't need it anymore.
  - Remove --dns-timeout option, we don't need it anymore.
  - Change --proxy handling to support Debian Squeeze's curl.
  - Clarify what happens if --proxy is not used.
  - Compute the median of the diffs more correctly.

  * Hardware support
  - Update Linux to 3.2.32-1.

  * Software
  - Update vidalia to 0.2.20-1+tails1.
  - Update bundled WhisperBack package to 1.6.2:
    * Raise the socket library timeout to 120 seconds
    * Use smtplib's timeout parameter
    * Fix error output when calling send a 2nd time
  - Update liveusb-creator to 3.11.6-3.
  - Update i2p to 0.9.2.
  - Update tails-persistence-setup to 0.20-1, which should make it
    possible to install Tails on large (>= 32 GiB) USB drives.
  - Install console-setup and keyboard-configuration from unstable
    (required by new initramfs-tools).
  - Update tails-greeter to 0.7.3:
    * Import pt_BR translation.
    * Let langpanel usable during option selection stage
    * Print less debugging messages by default
    (below are changes in tails-greeter 0.7.2:)
    * Use correct test operators.
    * Generate language codes of available locales at package build
      time.
    * Read list of language codes from where we have saved it at
      package build time.
    * Drop tails-lang-helper, not used anymore.
    * Do not compile locales at login time anymore. Tails now ships
      locales-all.
  - Import live-config{,-sysvinit} 3.0.8-1. live-config >= 3.0.9-1
    has basically nothing useful for us, and it migrates to new paths
    brought by live-boot 3.0~b7, which we're not ready for yet (see:
    todo/newer_live-boot).

  * Localization
  - Fix Tails specific Iceweasel localization for pt-BR
  - Add Japanese input system: scim-anthy.
  - whisperback is now also translated into German, Hebrew, Hungarian,
    Italian and Korean.
  - tails-persistence-setup is now also translated into Arabic.
  - tails-greeter is now also translated into Arabic, Hebrew, Basque,
    Hungarian, Italian and Chinese.

  * Build system
  - Catch more errors in during build time:
    - Ensure that all local hooks start with 'set -e'.
    - Fail hard if adduser fails in local hooks.
    - Fail hard if 'rm' fails in local hooks.
  - vagrant: Ensure we have the set of Perl packages needed by our
    Ikiwiki
  - vagrant: Configure live-build to ship with ftp.us.debian.org.
    Using cdn.debian.net leads to bad interactions with Tor.
  - vagrant: Don't use gzip compression when building from a tag, i.e.
    a release.
  - vagrant: Optionally use bootstrap stage cache for faster builds
    via the 'cache' build option.
  - vagrant: Make sure release builds are clean, i.e. they don't use
    any potentially dangerous build options.
  - vagrant: Disable live-build package caching. This build system is
    meant to use an external caching proxy, so live-build's cache just
    wastes RAM (for in-memory builds) or disk space.
  - vagrant: use aufs magic instead of copying source into tmpfs.
    This reduces the amount of RAM required for building Tails in.
  - vagrant: Allow in-memory builds when a VM with enough memory is
    already started.

 -- Tails developers <amnesia@boum.org>  Sat, 10 Nov 2012 12:34:56 +0000

tails (0.13) unstable; urgency=low

  * Major new features
  - Use white-list/principle of least privelege approach for local services.
    Only users that need a certain local (i.e. hosted on loopback) service
    (according to our use cases) are granted access to it by our firewall;
    all other users are denied access.
  - Ship a first version of the incremental update system. Updates are not
    currently triggered automatically, but this will allow tests to be done
    on larger scales.

  * Minor improvements
  - Enable four workspaces in the Windows XP camouflage. This allows
    users to quickly switch to a more innocent looking workspace in case
    they are working on sensitive data and attract unwanted attention.
    The workspace switcher applet isn't there, though, since there's no
    such thing in Windows XP, so switching is only possible via keyboard
    shortcuts.
  - Ship with precompiled locales instead of generating them upon login.
  - Add support for wireless regulation.
  - Use color for Git output, not intended for machine consumption,
    written to the terminal.
  - Have ttdnsd use OpenDNS. Using Google's DNS servers was very
    glitchy, and rarely succeeded when it should. It can probably be
    attributed to Google's DNS, which is known to take issue with Tor
    exits.
  - Upgrade WhisperBack to 1.6, with many UI improvements and new translations.
  - Include GDM logs and dmidecode informations in the reports.
  - Allow to modify language and layout in the "Advanced options" screen
    of the greeter.
  - GnuPG: bump cert-digest-algo to SHA512.
  - Update torproject.org's APT repo key.

  * Bugfixes
  - Make Claws Mail save local/POP emails in its dot-directory. The
    default is to save them at ~/Mail, which isn't included in our
    current Claws Mail persistence preset.
  - Fix the System Monitor applet.
  - Remove broken ttdnsd from the default DNS resolution loop.
  - Hide the 'TailsData' partition in desktop applications.
  - Ship unrar-free again, so that the GNOME archive manager knows about
    it.
  - Ship with an empty whitelist for Noscript.
  - Disable FoxyProxy's advertisement on proxy error page.
  - Fix slow browsing experience for offline documentation.
  - Raise the socket timeout to 120 seconds in WhisperBack.
  - Enable the ikiwiki trail plugin for the locally built wiki too.

  * Iceweasel
  - Upgrade iceweasel to 10.0.6esr-1 (Extended Support Release) and install it
    and its dependencies from squeeze-backports.

  * Hardware support
  - Upgrade Linux to 3.2.23-1.

  * Software
  - Update tor to version 0.2.2.39.
  - Update Iceweasel to version 10.0.7esr-2.
  - Update i2p to version 0.9.1.

  * Build system
  - vagrant: Install Ikiwiki from Debian unstable. The 'mirrorlist'
    patches have finally been merged in upstream Ikiwiki. So instead of
    building Ikiwiki by hand, we can now install the package directly
    from Debian unstable.
  - Do not build the ikiwiki forum on the bundled static website copy.

 -- Tails developers <amnesia@boum.org>  Mon, 17 Sep 2012 15:19:25 +0200

tails (0.12.1) unstable; urgency=low

  This is a brown paper bag release to fix two major problems introduced in
  Tails 0.12.

  * Iceweasel
  - Upgrade Torbutton to 1.4.6.
  - Upgrade AdBlock Plus to 2.1.
  - Update AdBlock Plus patterns.

  * Hardware support
  - Upgrade Linux to 3.2.21-3 (linux-image-3.2.0-3-486).

  * Software
  - Install MAT from Debian backports, drop custom package.
  - Install python-pdfrw to re-add PDF support to the MAT.
  - Upgrade tails-greeter to 0.7.1, which fixes the race condition that
    broke administration password and locale settings on some systems.

  * Boot
  - Remove the Tails specific plymouth theme. The theme interfers heavily with
    the boot process on some hardware.

 -- Tails developers <amnesia@boum.org>  Mon, 17 Sep 2012 13:06:03 +0200

tails (0.12) unstable; urgency=low

  * Major new features
  - Add the Unsafe Web Browser, which has direct access to the Internet and
    can be used to login to captive portals.
  - The (previously experimental, now deemed stable) Windows camouflage can now
    be enabled via a check box in Tails greeter.

  * Tor
  - Upgrade to 0.2.2.37-1~~squeeze+1.

  * Iceweasel
  - Upgrade iceweasel to 10.0.5esr-1 (Extended Support Release) and install it
    and its dependencies from squeeze-backports.
  - Add a bookmark for the offline Tails documentation.
  - Update AdBlock patterns.

  * Persistence
  - Allow using larger USB drives by increasing the mkfs timeout to 10 minutes.
  - Tell the user what's going on when the Tails boot device cannot be found.

  * Hardware support
  - Upgrade Linux to 3.2.20-1 (linux-image-3.2.0-2-amd64).

  * Software
  - Install rfkill.
  - Install torsocks. Note that this makes `torify' use `torsocks' instead of
    `tsocks'. The `tsocks' binary is dropped to avoid problems, but remaining
    files (the library) are kept since ttdnsd depends on them.
  - Fetch live-config-sysvinit from sid so that it matches live-config version.
  - Update virtualbox backports to 4.1.10-dfsg-1~bpo60+1.
  - Install pciutils (needed by virtualbox-guest-utils).
  - Install mousetweaks. This is needed to use the mouse accessibility settings
    in System -> Preferences -> Mouse -> Accessibility.
  - Install the "hardlink" files deduplicator.
  - Do not install cryptkeeper anymore. See todo/remove_cryptkeeper for reason.
    Users of cryptkeeper are encouraged to install cryptkeeper via `apt-get
    update; apt-get install --yes cryptkeeper`, open their volume and move
    their to Tails' built-in persistence instead, as a one-time migration.
  - Upgrade I2P to version 0.9.
  - Don't install GParted. GNOME Disk Utility has been on par with GParted
    since Squeeze was released.
  - Upgrade live-boot to 3.0~a27-1+tails2~1.gbp319fe6.
  - Upgrade live-config to 3.0~a39-1 and install it from Debian experimental.
  - Upgrade tails-greeter to 0.7.
  - Upgrade tails-persistence-setup to 0.17-1.
  - Install libyaml-libyaml-perl.
  - Upgrade MAT, the metadata anonymisation toolkit, 0.3.2-1~bpo60+1.
  - Fetch python-pdfrw from backports, drop custom package.

  * Internationalization
  - The Tails website and documentation now has a (partial) Portuguese
    translation.

  * Build system
  - Tails can now be built without using a HTTP proxy.
  - Tails can now easily be built by using Vagrant. See the updated
    contribute/build page for instructions.

  * Boot
  - Remove obsolete noswap boot parameter. live-boot now handles swap on an
    opt-in basis.
  - The squashfs.sort files generated with boot-profile should now be ok which
    makes the generate images boot noticeably faster on optical media. See
    bugs/weird_squashfs.sort_entries for more information.
  - Set Tails specific syslinux and plymouth themes.
  - Add NVidia KMS video drivers to the initrd in order to show our shiny new
    plymouth theme on more systems.

 -- Tails developers <amnesia@boum.org>  Mon, 11 Jun 2012 13:37:00 +0200

tails (0.11) unstable; urgency=low

  * Major new features
  - Do not grant the desktop user root credentials by default.
  - A graphical boot menu (tails-greeter 0.6.3) allows choosing among
    many languages, and setting an optional sudoer password.
  - Support opt-in targeted persistence
    · tails-persistence-setup 0.14-1
    · live-boot 3.0~a25-1+tails1~5.gbp48d06c
    · live-config 3.0~a35-1
  - USB installer: liveusb-creator 3.11.6-1

  * iceweasel
  - Install iceweasel 10.0.4esr-1 (Extended Support Release).
    Let's stop tracking a too fast moving target.
    Debian Wheezy will ship ESR versions.
  - Install needed dependencies from squeeze-backports.
  - Search plugins:
    · Remove bing.
      bing appeared due to our upgrading iceweasel.
      Removing it makes things consistent with the way they have been
      until now, that is: let's keep only the general search engines
      we've been asked to add, plus Google, and a few specialized ones.
    · Replace Debian-provided DuckDuckGo search plugin with the "HTML SSL"
      one, version 20110219. This is the non-JavaScript, SSL, POST flavour.
    · Add ixquick.com.
    · Install localized search engines in the correct place.
      No need to copy them around at boot time anymore.
    · Remove Scroogle. RIP.
  - Enable TLS false start, like the TBB does since December.
  - Adblock Plus: don't count and save filter hits, supress first run dialog.
  - Install neither the GreaseMonkey add-on, nor any GreaseMonkey script.
    YouTube's HTML5 opt-in program is over.
    HTML5 video support is now autodetected and used.

  * Vidalia
  - Upgrade to 0.2.17-1+tails1: drop Do-not-warn-about-Tor-version.patch,
    applied upstream.
  - Set SkipVersionCheck=true.
    Thanks to chiiph for implementing this upstream (needs Vidalia 0.2.16+).

  * Internationalization
  - Install all available iceweasel l10n packages.
  - Remove syslinux language choosing menu.
    tails-greeter allows choosing a non-English language.
  - Add fonts for Hebrew, Thai, Khmer, Lao and Korean languages.
  - Add bidi support.
  - Setup text console at profile time.
    Context: Tails runs with text console autologin on.
    These consoles now wait, using a "Press enter to activate this console"
    message, for the user. When they press enter in there, they should have chosen
    their preferred keyboard layout in tails-greeter by now. Then, we run setupcon.
    As a result, the resulting shell is properly localized, and setupcon
    sets the correct keyboard layout, both according to the preferences expressed by
    the user in tails-greeter.
  - Don't use localepurge, don't remove any Scribus translations anymore,
    don't localize environment at live-config time:
    tails-greeter allows us to support many, many more languages.

  * Hardware support
  - Linux 3.2.15-1 (linux-image-3.2.0-2-amd64).
  - Fix low sound level on MacBook5,2.
  - Disable laptop-mode-tools automatic modules. This modules set often
    needs some amount of hardware-specific tweaking to work properly.
    This makes them rather not well suited for a Live system.

  * Software
  - Install GNOME keyring.
    This is needed so that NetworkManager remembers the WEP/WPA secrets
    for the time of a Tails session. Initialize GNOME keyring at user
    creation time.
  - Install usbutils to have the lsusb command.
  - Install the Traverso multitrack audio recorder and editor.

  * Miscellaneous
  - GNOME Terminal: keep 8192 scrollback lines instead of the smallish
    default.
  - Replaced tails-wifi initscript with laptop-mode-tools matching feature.
  - Disable gdomap service.
  - Fetch klibc-utils and libklibc from sid.
    The last initramfs-tools depends on these.
  - Set root password to "root" if debug=root is passed on the
    kernel cmdline. Allow setting root password on kernel cmdline via
    rootpw=. Looks like we implemented this feature twice.
  - Append a space on the kernel command line. This eases manually adding
    more options.
  - Rename sudoers.d snippets to match naming scheme.
    Sudo credentials that shall be unconditionally granted to the Tails
    default user are named zzz_*, to make sure they are applied.
  - WhisperBack: also include /var/log/live-persist and
    /var/lib/gdm3/tails.persistence.
  - Add a wrapper to torify whois.
  - Rework the VirtualBox guest modules building hook to support
    multiple kernels.
  - Consistently wait for nm-applet when waiting for user session to come up.
    Waiting for gnome-panel or notification-daemon worked worse.
  - Don't start the NetworkManager system service via init.
    Some Tails NM hooks need the user to be logged in to run properly.
    That's why tails-greeter starts NetworkManager at PostLogin time.
  - Also lock /bin/echo into memory. For some reason, kexec-load needs it.
  - Pidgin: don't use the OFTC hidden service anymore.
    It proved to be quite unreliable, being sometimes down for days.
  - Do not display storage volumes on Desktop, by disabling
    /apps/nautilus/desktop/volumes_visible GConf entry. Enabling that
    GConf setting avoids displaying the bind-mounted persistent
    directories on the Desktop, and reduces user confusion. It also is
    a first step towards a bigger UI change: GNOME3 does not manage the
    Desktop anymore, so volume icons and other Desktop icons are meant to
    disappear anyway. It implies we'll have to move all Desktop icons
    elsewhere. Let's start this move now: this will smooth the UI change
    Wheezy will carry for our users, by applying some of it progressively.

  * Build system
  - Don't build hybrid ISO images anymore. They boot less reliably on
    a variety of hardware, and are made less useful by us shipping
    a USB installer from now on.
  - Append .conf to live-config configuration filenames:
    live-config >3.0~a36-1 only takes into account files named *.conf
    in there. Accordingly update scripts that source these files.
  - Remove long-obsolete home-refresh script and its configuration.

  * Virtualization support
  - Support Spice and QXL: install the Spice agent from Debian sid,
    install xserver-xorg-video-qxl from squeeze-backports.

 -- Tails developers <amnesia@boum.org>  Tue, 17 Apr 2012 14:54:00 +0200

tails (0.10.2) unstable; urgency=low

  * Iceweasel
  - Update to 10.0.2-1.
  - Disable HTTPS-Everywhere's SSL Observatory (plus first-run pop-up).
  - Revert "FoxyProxy: don't enclose regexps between ^ and $."
    Currently "http://www.i2p2.de" (and everything similar) is captured by
    the I2P filter, which is incorrect. It seems isMultiLine="false" does
    *not* make RE into ^RE$ any longer.
  - Remove file:// from NoScript's exception lists.
    This will fix the JavaScript toggles in the local copy of the documentation.
  - Update AdBlock patterns.

  * Software
  - Upgrade I2P to 0.8.13.
  - Install libvpx0 from sid.
  - Fetch klibc-utils and libklibc from sid.
    The last initramfs-tools depends on these.

  * Hardware support
  - Upgrade Linux kernel to 3.2.7-1.
  - Install firmware-libertas.
    This adds support for wireless network cards with Marvell Libertas
    8xxx chips supported by the libertas_cs, libertas_sdio, libertas_spi,
    libertas_tf_usb, mwl8k and usb8xxx drivers.

  * Miscellaneous
  - Revert "Set time to middle of [valid-after, fresh-until] from consensus."
    This reverts commit 18d23a500b9412b4b0fbe4e38a9398eb1a3eadef.
    With this vmid clocks that are E minutes back in time may cause issues
    (temporary Tor outages) after consensus updates that happen at the
    (60-E):th minute or later during any hour. Full analysis:
    https://mailman.boum.org/pipermail/tails-dev/2012-January/000873.html
  - Add the default user to the vboxsf group.
    This will allow the user to get full access to automounted VirtualBox
    shared folders as they are mounted with guid vboxsf and rwx group
    permissions.

 -- Tails developers <amnesia@boum.org>  Thu, 01 Mar 2012 20:26:21 +0100

tails (0.10.1) unstable; urgency=low

  * Iceweasel
  - Make Startpage the default web search engine. Scroogle does not look
    reliable enough these days.

  * Software
  - Upgrade WhisperBack to 1.5.1 (update link to bug reporting documentation).
  - Update MAT to 0.2.2-2~bpo60+1 (fixes a critical bug in the GUI).

  * Hardware support
  - Upgrade Linux kernel to 3.2.1-2

  * Time synchronization
    Serious rework that should fix most, if not all, of the infamous
    time-sync' related bugs some Tails users have experienced recently.
    - Make htpdate more resilient by using three server pools, and
      allowing some failure ratio.
    - Set time from Tor's unverified-consensus if needed.
    - Set time to middle of [valid-after, fresh-until] from consensus.
    - Many robustness, performance and fingerprinting-resistance improvements.
    - Display time-sync' notification much earlier.

  * Miscellaneous
  - Fix access to "dumb" git:// protocol by using a connect-socks wrapper
    as GIT_PROXY_COMMAND.
  - SSH client: fix access to SSH servers on the Internet by correcting
    Host / ProxyCommand usage.
  - Pidgin: use OFTC hidden service to workaround Tor blocking.
  - Claws Mail: disable draft autosaving.
    When composing PGP encrypted email, drafts are saved back to
    the server in plaintext. This includes both autosaved and manually
    saved drafts.
  - tails-security-check-wrapper: avoid eating all memory when offline.

 -- Tails developers <amnesia@boum.org>  Sat, 28 Jan 2012 10:00:31 +0100

tails (0.10) unstable; urgency=low

  * Tor: upgrade to 0.2.2.35-1.

  * Iceweasel
  - Install Iceweasel 9.0 from the Debian Mozilla team's APT repository.
  - Update Torbutton to 1.4.5.1-1.
  - Support viewing any YouTube video that is available in HTML5 format:
    install xul-ext-greasemonkey and the "Permanently Enable HTML5 on
    YouTube" GreaseMonkey script.
  - Stop using Polipo in Iceweasel. Its SOCKS support was fixed.
  - Install from Debian sid the iceweasel extensions we ship,
    for compatibility with FF9.
  - Use Scroogle (any languages) instead of Scroogle (English only) when
    booted in English. Many users choose English because their own
    language is not supported yet; let's not hide them search results in
    their own language.
  - Install Iceweasel language packs from Debian unstable:
    unfortunately they are not shipped on the mozilla.debian.net repository.
  - Install the NoScript Firefox extension; configure it the same way as
    the TBB does.
  - Disable third-party cookies.
    They can be used to track users, which is bad. Besides, this is what
    TBB has been doing for years.
  - FoxyProxy: allow direct connections to RFC1918 IPs.

  * Do not transparent proxy outgoing Internet connections through Tor.
  - Torify the SSH client using connect-proxy to all IPs but RFC1918 ones.
  - Torify APT using Polipo HTTP.
  - Torify wget in wgetrc.
  - Torify gobby clients using torsocks. It does not support proxies yet.
  - Torify tails-security-check using LWP::UserAgent's SOCKS proxy support.
  - Fix enabling of GNOME's HTTP proxy.

  * Software
  - Upgrade Vidalia to 0.2.15-1+tails1.
    · New upstream release.
    · Do not warn about Tor version.
  - Upgrade MAT to 0.2.2-1~bpo60+1.
  - Upgrade VirtualBox guest software to 4.1.6-dfsg-2~bpo60+1,
    built against the ABI of X.Org backports.
  - Upgrade I2P to 0.8.11 using KillYourTV's Squeeze packages;
    additionally, fix its start script that was broken by the tordate merge.
  - Install unar (The Unarchiver) instead of the non-free unrar.
  - Install Nautilus Wipe instead of custom Nautilus scripts.

  * Hardware support
  - Upgrade Linux kernel to 3.1.6-1.
  - Upgrade to X.Org from squeeze-backports.
  - Install more, and more recent b43 firmwares.
  - Upgrade barry to 0.15-1.2~bpo60+1.

  * Internationalization
  - Add basic language support for Russian, Farsi and Vietnamese.
  - Install some Indic fonts.
  - Install some Russian fonts.
  - Add Alt+Shift shortcut to switch keyboard layout.

  * Miscellaneous
  - Support booting in "Windows XP -like camouflage mode":
    · Install homebrewn local .debs for a Windows XP look-alike Gnome theme.
    · Add the "Windows XP Bliss" desktop wallpaper.
    · Added a script that's sets up Gnome to look like Microsoft Windows XP.
    · Add Windows XP "camouflage" icons for some programs.
    · Make Iceweasel use the IE icon when Windows XP camouflage is enabled.
    · Add special launcher icons for the Windows XP theme so that they're
      not too big.
  - Decrease Florence focus zoom to 1.2.
  - Do not fetch APT translation files. Running apt-get update is heavy enough.
  - Add MSN support thanks to msn-pecan.
  - Add custom SSH client configuration:
    · Prefer strong ciphers and MACs.
    · Enable maximum compression level.
     · Explicitly disable X11 forwarding.
    · Connect as root by default, to prevent fingerprinting when username
      was not specified.
  - Replace flawed FireGPG with a home-made GnuPG encryption applet;
    install a feature-stripped FireGPG that redirects users to
    the documentation, and don't run Seahorse applet anymore.
  - Enable Seahorse's GnuPG agent.
  - Blank screen when lid is closed, rather than shutting down the system.
    The shutdown "feature" has caused data losses for too many people, it seems.
    There are many other ways a Tails system can be shut down in a hurry
    these days.
  - Import Tails signing key into the keyring.
  - Fix bug in the Pidgin nick generation that resulted in the nick
    "XXX_NICK_XXX" once out of twenty.
  - Pre-configure the #tor IRC discussion channel in Pidgin.
  - Fix "technology preview" of bridge support: it was broken by tordate merge.
  - Install dependencies of our USB installer to ease its development.
  - Make vidalia NM hook sleep only if Vidalia is already running.
  - Reintroduce the htpdate notification, telling users when it's safe
    to use Tor Hidden Services.
  - htpdate: omit -f argument to not download full pages.
  - htpdate: write success file even when not within {min,max}adjust.
    Otherwise htpdate will not "succeed" when the time diff is 0 (i.e.
    the clock was already correct) so the success file cannot be used
    as an indicator that the system time now is correct, which arguably
    is its most important purpose.

  * Build system
  - Name built images according to git tag.

 -- Tails developers <tails@boum.org>  Wed, 04 Jan 2012 09:56:38 +0100

tails (0.9) unstable; urgency=low

  * Tor
  - Upgrade to 0.2.2.34 (fixes CVE-2011-2768, CVE-2011-2769).

  * Iceweasel
  - Upgrade to 3.5.16-11 (fixes CVE-2011-3647, CVE-2011-3648, CVE-2011-3650).
  - Upgrade FireGPG to 0.8-1+tails2: notify users that the FireGPG Text
    Editor is the only safe place for performing cryptographic operations,
    and make it impossible to do otherwise. Other ways open up several
    severe attacks through JavaScript (e.g. leaking plaintext when
    decrypting, signing messages written by the attacker).
  - Install Cookie Monster extension instead of CS Lite.
  - Always ask where to save files.
  - Upgrade Torbutton to 1.4.4.1-1, which includes support for the in-browser
    "New identity" feature.

  * Software
  - Install MAT, the metadata anonymisation toolkit.
  - Upgrade TrueCrypt to 7.1.
  - Upgrade WhisperBack to 1.5~rc1 (leads the user by the hand if an error
    occurs while sending the bugreport, proposes to save it after 2 faild
    attempts, numerous bugfixes).
  - Linux: upgrade to linux-image-3.0.0-2-486 (version 3.0.0-6); fixes
    a great number of bugs and security issues.

  * Miscellaneous
  - Fully rework date and time setting system.
  - Remove the htp user firewall exception.
  - Saner keyboard layouts for Arabic and Russian.
  - Use Plymouth text-only splash screen at boot time.
  - Color the init scripts output.
  - Suppress Tor's warning about applications doing their own DNS lookups.
    This is totally safe due to our Tor enforcement.
  - Disable hdparm boot-time service.
    We only want hdparm so that laptop-mode-tools can use it.
  - Run Claws Mail using torify.
    It's not as good as if Claws Mail supported SOCKS proxies itself,
    but still better than relying on the transparent netfilter torification.
  - Install HPLIP and hpcups for better printing support.

  * Erase memory at shutdown
  - Run many sdmem instances at once.
    In hope of erasing more memory until we come up with a proper fix for
    [[bugs/sdmem_does_not_clear_all_memory]].
  - Kill gdm3 instead of using its initscript on brutal shutdown.
  - Use absolute path to eject for more robust memory wipe on boot medium removal.

  * Space savings
  - Exclude kernel and initramfs from being put into the SquashFS.
    Those files are already shipped where they are needed, that is in the ISO
    filesystem. Adapt kexec and memlockd bits.
  - Do not ship the GNOME icon theme cache.
  - Do not ship .pyc files.
  - Do not ship NEWS.Debian.gz files.

  * Build system
  - Re-implement hook that modifies syslinux config to make future
    development easier.

 -- Tails developers <amnesia@boum.org>  Tue, 01 Nov 2011 13:26:38 +0100

tails (0.8.1) unstable; urgency=low

  * Iceweasel
    - Update to 3.5.16-10 (fixes DSA-2313-1).
    - FireGPG: force crypto action results to appear in a new window, otherwise
      JavaScript can steal decrypted plaintext. Advice: always use FireGPG's
      text editor when writing text you want to encrypt. If you write it in a
      textbox the plaintext can be stolen through JavaScript before it is
      encrypted in the same way.
    - Update HTTPS Everywhere extension to 1.0.3-1.
    - Stop using the small version of the Tor check page. The small version
      incorrectly tells Tails users to upgrade their Torbrowser, which has
      confused some users.

  * Software
    - Update Linux to 3.0.0-2 (fixes DSA-2310-1, CVE-2011-2905, CVE-2011-2909,
      CVE-2011-2723, CVE-2011-2699, CVE-2011-1162, CVE-2011-1161).
    - Update usb-modeswitch to 1.1.9-2~bpo60+1 and usb-modeswitch-data to
      20110805-1~bpo60+1 from Debian backports. This adds support for a few
      devices such as Pantech UMW190 CDMA modem.
    - Install libregexp-common-perl 2011041701-3 from Debian unstable. This
      fixes the bug: [[bugs/msva_does_not_use_configured_keyserver]].
    - Install hdparm so the hard drives can be spinned down in order to save
      battery power.
    - Install barry-util for better BlackBerry integration.
    - Debian security upgrades: OpenOffice.org (DSA-2315-1), openjdk-6
      (DSA-2311-1), policykit-1 (DSA-2319-1)

   * Protecting against memory recovery
    - Set more appropriate Linux VM config before wiping memory. These
      parameters should make the wipe process more robust and efficient.

 -- Tails developers <amnesia@boum.org>  Sun, 16 Oct 2011 11:31:18 +0200

tails (0.8) unstable; urgency=low

  * Rebase on the Debian Squeeze 6.0.2.1 point-release.

  * Tor
    - Update to 0.2.2.33-1.
    - Disabled ControlPort in favour of ControlSocket.
    - Add port 6523 (Gobby) to Tor's LongLivedPorts list.

  * I2P
    - Update to 0.8.8.
    - Start script now depends on HTP since I2P breaks if the clock jumps or is
      too skewed during bootstrap.

  * Iceweasel
    - Update to 3.5.16-9 (fixes CVE-2011-2374, CVE-2011-2376, CVE-2011-2365,
      CVE-2011-2373, CVE-2011-2371, CVE-2011-0083, CVE-2011-2363, CVE-2011-0085,
      CVE-2011-2362, CVE-2011-2982, CVE-2011-2981, CVE-2011-2378, CVE-2011-2984,
      CVE-2011-2983).
    - Enable HTTP pipelining (like TBB).
    - Update HTTPS Everywhere extension to 1.0.1-1 from Debian unstable.
    - Suppress FoxyProxy update prompts.
    - Prevent FoxyProxy from "phoning home" after a detected upgrade.
    - Fixed a bunch of buggy regular expressions in FoxyProxy's configuration.
      See [[bugs/exploitable_typo_in_url_regex?]] for details. Note that none of
      these issues are critical due to the transparent proxy.
    - Add DuckDuckGo SSL search engine.

  * Torbutton
    - Update to torbutton 1.4.3-1 from Debian unstable.
    - Don't show Torbutton status in the status bar as it's now displayed in the
      toolbar instead.

  * Pidgin
    - More random looking nicks in pidgin.
    - Add IRC account on chat.wikileaks.de:9999.

  * HTP
    - Upgrade htpdate script (taken from Git 7797fe9) that allows setting wget's
      --dns-timeout option.

  * Software
    - Update Linux to 3.0.0-1. -686 is now deprecated in favour of -486 and
      -686-pae; the world is not ready for -pae yet, so we now ship -486.
    - Update OpenSSL to 0.9.8o-4squeeze2 (fixes CVE-2011-1945 (revoke
      compromised DigiNotar certificates), CVE-2011-1945).
    - Update Vidalia to 0.2.14-1+tails1 custom package.
    - Install accessibility tools:
      - gnome-mag: screen magnifier
      - gnome-orca: text-to-speech
    - Replace the onBoard virtual keyboard with Florence.
    - Install the PiTIVi non-linear audio/video editor.
    - Install ttdnsd.
    - Install tor-arm.
    - Install lzma.

  * Arbitrary DNS queries
    - Tor can not handle all types of DNS queries, so if the Tor resolver fails
      we fallback to ttdnsd. This is now possible with Tor 0.2.2.x, since we
      fixed Tor bug #3369.

  * Hardware support
    - Install ipheth-utils for iPhone tethering.
    - Install xserver-xorg-input-vmmouse (for mouse integration with the host OS
      in VMWare and KVM).
    - Install virtualbox-ose 4.x guest packages from Debian backports.

  * Miscellaneous
    - Switch gpg to use keys.indymedia.org's hidden service, without SSL.
      The keys.indymedia.org SSL certificate is now self-signed. The hidden
      service gives a good enough way to authenticate the server and encrypts
      the connection, and just removes the certificates management issue.
    - The squashfs is now compressed using XZ which reduces the image size quite
      drastically.
    - Remove Windows autorun.bat and autorun.inf. These files did open a static
      copy of our website, which is not accessible any longer.

  * Build system
    - Use the Git branch instead of the Debian version into the built image's
      filename.
    - Allow replacing efficient XZ compression with quicker gzip.
    - Build and install documentation into the chroot (-> filesystem.squashfs).
      Rationale: our static website cannot be copied to a FAT32 filesystem due
      to filenames being too long. This means the documentation cannot be
      browsed offline from outside Tails. However, our installer creates GPT
      hidden partitions, so the doc would not be browseable from outside Tails
      anyway. The only usecase we really break by doing so is browsing the
      documentation while running a non-Tails system, from a Tails CD.

 -- Tails developers <amnesia@boum.org>  Thu, 09 Sep 2011 11:31:18 +0200

tails (0.7.2) unstable; urgency=high

  * Iceweasel
  - Disable Torbutton's external application launch warning.
    ... which advises using Tails. Tails *is* running Tails.
  - FoxyProxy: install from Debian instead of the older one we previously
    shipped.

  * Software
  - haveged: install an official Debian backport instead of a custom backport.
  - unrar: install the version from Debian's non-free repository.
    Users report unrar-free does not work well enough.

 -- Tails developers <amnesia@boum.org>  Sun, 12 Jun 2011 15:34:56 +0200

tails (0.7.1) unstable; urgency=high

  * Vidalia: new 0.2.12-2+tails1 custom package.

  * Iceweasel
  - Don't show Foxyproxy's status / icon in FF statusbar to prevent users
    from accidentaly / unconsciously put their anonymity at risk.
  - "amnesia branding" extension: bump Iceweasel compatibility to 4.0 to ease
    development of future releases.

  * Software
  - Upgrade Linux kernel to Debian's 2.6.32-33: fixes tons of bugs,
    including the infamous missing mouse cursor one. Oh, and it closes
    a few security holes at well.
  - Install unrar-free.
  - Do not install pppoeconf (superseeded by NetworkManager).
  - Upgrade macchanger to Debian testing package to ease development of
    future Tails releases.
  - Debian security upgrades: x11-xserver-utils (DSA-2213-1), isc-dhcp
    (DSA-2216-1), libmodplug (DSA-2226-1), openjdk-6 (DSA-2224-1).

  * Protecting against memory recovery
  - Add Italian translation for tails-kexec. Thanks to Marco A. Calamari.
  - Make it clear what it may mean if the system does not power off
    automatically.
  - Use kexec's --reset-vga option that might fix display corruption issues
    on some hardware.

  * WhisperBack (encrypted bug reporting software)
  - Upgrade WhisperBack to 1.4.1:
    localizes the documentation wiki's URL,
    uses WebKit to display the bug reporting help page,
    now is usable on really small screens.
  - Extract wiki's supported languages at build time, save this
    information to /etc/amnesia/environment, source this file into the
    Live user's environment so that WhisperBack 1.4+ can make good use
    of it.

  * Miscellaneous
  - Fix boot in Chinese.
  - Install mobile-broadband-provider-info for better 3G support.
  - Add back GNOME system icons to menus.
  - tails-security-check: avoid generating double-slashes in the Atom
    feeds URL.
  - Remove "vga=788" boot parameter which breaks the boot on some hardware.
  - Remove now useless "splash" boot parameter.
  - Fix a bunch of i386-isms.
  - Pass the noswap option to the kernel. This does not change actual Tails
    behaviour but prevents users from unnecessarily worrying because of 
    the "Activating swap" boot message.
  - Make use of check.torproject.org's Arabic version.

  * Build system
  - Enable squeeze-backports. It is now ready and will be used soon.
  - Install eatmydata in the chroot.
  - Convert ikiwiki setup files to YAML.

 -- Tails developers <amnesia@boum.org>  Fri, 29 Apr 2011 17:14:53 +0200

tails (0.7) unstable; urgency=low

  * Hardware support
  - Install foomatic-filters-ppds to support more printers.
  - Give the default user the right to manage printers.

  * Software
  - Deinstall unwanted packages newly pulled by recent live-build.
  
 -- Tails developers <amnesia@boum.org>  Wed, 06 Apr 2011 22:58:51 +0200

tails (0.7~rc2) unstable; urgency=low

  ** SNAPSHOT build @824f39248a08f9e190146980fb1eb0e55d483d71 **

  * Rebase on Debian Squeeze 6.0.1 point-release.
  
  * Vidalia: new 0.2.10-3+tails5 custom package..

  * Hardware support
  - Install usb-modeswitch and modemmanager to support mobile broadband
    devices such as 3G USB dongles. Thanks to Marco A. Calamari for the
    suggestion.

  * Misc
  - Website relocated to https://tails.boum.org/ => adapt various places.
  - Configure keyboard layout accordingly to the chosen language for
    Italian and Portuguese.

 -- Tails developers <amnesia@boum.org>  Fri, 25 Mar 2011 15:44:25 +0100

tails (0.7~rc1) UNRELEASED; urgency=low

  ** SNAPSHOT build @98987f111fc097a699b526eeaef46bc75be5290a **

  * Rebase on Debian Squeeze.

  * T(A)ILS has been renamed to Tails.
  
  * Protecting against memory recovery
    New, safer way to wipe memory on shutdown which is now also used when
    the boot media is physically removed.

  * Tor
  - Update to 0.2.1.30-1.

  * Iceweasel
  - Add HTTPS Everywhere 0.9.4 extension.
  - Better preserve Anonymity Set: spoof US English Browser and timezone
    the same way as the Tor Browser Bundle, disable favicons and picture
    iconification.
  - Install AdBlock Plus extension from Debian.
  - Add Tor-related bookmarks.
  - Support FTP, thanks to FoxyProxy.
  - Update AdBlock patterns.
  - Disable geolocation and the offline cache.

  * Software
  - Update Vidalia to 0.2.10-3+tails4.
  - Install gnome-disk-utility (Palimpsest) and Seahorse plugins.
  - Add opt-in i2p support with Iceweasel integration through FoxyProxy.
  - onBoard: fix "really quits when clicking the close window icon" bug.
  - Optionally install TrueCrypt at boot time.
  - Install laptop-mode-tools for better use of battery-powered hardware.
  - Replace xsane with simple-scan which is part of GNOME and way easier
    to use.
  - Upgrade WhisperBack to 1.3.1 (bugfixes, French translation).
  - Install scribus-ng instead of scribus. It is far less buggy in Squeeze.
  
  * Firewall
  - Drop incoming packets by default.
  - Forbid queries to DNS resolvers on the LAN.
  - Set output policy to drop (defense-in-depth).

  * Hardware support
  - Install Atheros and Broadcom wireless firmwares.
  - Install libsane-hpaio and sane-utils, respectively needed for
    multi-function peripherals and some SCSI scanners.

  * live-boot 2.0.15-1+tails1.35f1a14
  - Cherry-pick our fromiso= bugfixes from upstream 3.x branch.

  * Miscellaneous
  - Many tiny user interface improvements.
  - More robust HTP time synchronization wrt. network failures.
    Also, display the logs when the clock synchronization fails.
  - Disable GNOME automatic media mounting and opening to protect against
    a class of attacks that was recently put under the spotlights.
    Also, this feature was breaking the "no trace is left on local
    storage devices unless explicitly asked" part of Tails specification.
  - Make configuration more similar to the Tor Browser Bundle's one.
  - GnuPG: default to stronger digest algorithms.
  - Many more or less proper hacks to get the built image size under 700MB.
  - Compress the initramfs using LZMA for faster boot.

  * Build system
  - Run lb build inside eatmydata fsync-less environment to greatly improve
    build time.

 -- Tails developers <amnesia@boum.org>  Fri, 11 Mar 2011 15:52:19 +0100

tails (0.6.2) unstable; urgency=high

  * Tor: upgrade to 0.2.1.29 (fixes CVE-2011-0427).
  * Software
  - Upgrade Linux kernel, dpkg, libc6, NSS, OpenSSL, libxml2 (fixes various
    security issues).
  - Upgrade Claws Mail to 3.7.6 (new backport).
  - Install Liferea, tcpdump and tcpflow.
  * Seahorse: use hkp:// transport as it does not support hkps://.
  * FireGPG: use hkps:// to connect to the configured keyserver.
  * Build system: take note of the Debian Live tools versions being used
    to make next point-release process faster.
  * APT: don't ship package indices.

 -- T(A)ILS developers <amnesia@boum.org>  Wed, 19 Jan 2011 16:59:43 +0100

tails (0.6.1) unstable; urgency=low

  * Tor: upgrade to 0.1.28 (fixes CVE-2010-1676)
  * Software: upgrade NSS, Xulrunner, glibc (fixes various security issues)
  * FireGPG: use the same keyserver as the one configured in gpg.conf.
  * Seahorse: use same keyserver as in gpg.conf.
  * HTP: display the logs when the clock synchronization fails.
  * Update HTP configuration: www.google.com now redirects to
    encrypted.google.com.
  * Use the light version of the "Are you using Tor?" webpage.
  * Update AdBlock patterns.

 -- T(A)ILS developers <amnesia@boum.org>  Fri, 24 Dec 2010 13:28:29 +0100

tails (0.6) unstable; urgency=low

  * Releasing 0.6.

  * New OpenPGP signing-only key. Details are on the website:
    https://amnesia.boum.org/GnuPG_key/

  * Iceweasel
  - Fixed torbutton has migrated to testing, remove custom package.

  * HTP
  - Query ssl.scroogle.org instead of lists.debian.org.
  - Don't run when the interface that has gone up is the loopback one.

  * Nautilus scripts
  - Add shortcut to securely erase free space in a partition.
  - The nautilus-wipe shortcut user interface is now translatable.

  * Misc
  - Really fix virtualization warning display.
  - More accurate APT pinning.
  - Disable Debian sid APT source again since a fixed live-config has
    migrated to Squeeze since then.

  * live-boot: upgrade to 2.0.8-1+tails1.13926a
  - Sometimes fixes the smem at shutdown bug.
  - Now possible to create a second partition on the USB stick T(A)ILS is
    running from.

  * Hardware support
  - Support RT2860 wireless chipsets by installing firmware-ralink from
    Debian Backports.
  - Install firmware-linux-nonfree from backports.
  - Fix b43 wireless chipsets by having b43-fwcutter extract firmwares at
    build time.

  * Build system
  - Install live-build and live-helper from Squeeze.
  - Update SquashFS sort file.

 -- T(A)ILS developers <amnesia@boum.org>  Wed, 20 Oct 2010 19:53:17 +0200

tails (0.6~rc3) UNRELEASED; urgency=low

  ** SNAPSHOT build @a3ebb6c775d83d1a1448bc917a9f0995df93e44d **

  * Iceweasel
  - Autostart Iceweasel with the GNOME session. This workarounds the
    "Iceweasel first page is not loaded" bug.
  
  * HTP
  - Upgrade htpdate script (taken from Git 7797fe9).

  * Misc
  - Disable ssh-agent auto-starting with X session: gnome-keyring is
    more user-friendly.
  - Fix virtualization warning display.
  - Boot profile hook: write desktop file to /etc/skel.

  * Build system
  - Convert build system to live-build 2.0.1.
  - APT: fetch live-build and live-helper from Debian Live snapshots.
  - Remove dependency on live-build functions in chroot_local-hooks.
    This makes the build environment more robust and less dependent on
    live-build internals.
  - Remove hand-made rcS.d/S41tails-wifi: a hook now does this.
  - Measure time used by the lh build command.
  - Fix boot profile hook.
  - Boot profiling: wait a bit more: the current list does not include
    /usr/sbin/tor.

 -- T(A)ILS developers <amnesia@boum.org>  Sat, 02 Oct 2010 23:06:46 +0200

tails (0.6~rc2) UNRELEASED; urgency=low

  ** SNAPSHOT build @c0ca0760ff577a1e797cdddf0e95c5d62a986ec8 **

  * Iceweasel
  - Refreshed AdBlock patterns (20100926).
  - Set network.dns.disableIPv6 to true (untested yet)
  - Torbutton: install patched 1.2.5-1+tails1 to fix the User-Agent bug,
    disable extensions.torbutton.spoof_english again.

  * Software
  - WhisperBack: upgrade to 1.3~beta3 (main change:  let the user provide
    optional email address and OpenPGP key).
  - Remove mc.
  - Update haveged backport to 0.9-3~amnesia+lenny1.
  - Update live-boot custom packages (2.0.6-1+tails1.6797e8): fixes bugs
    in persistency and smem-on-shutdown.
  - Update custom htpdate script. Taken from commit d778a6094cb3 in our
    custom Git repository:  fixes setting of date/time.

  * Build system
  - Bugfix: failed builds are now (hopefully) detected.
  - Fix permissions on files in /etc/apt/ that are preserved in the image.
  - Install version 2.0~a21-1 of live-build and live-helper in the image.
    We are too late in the release process to upgrade to current Squeeze
    version (2.0~a29-1).

  * Misc
  - Pidgin/OTR: disable the automatic OTR initiation and OTR requirement.

 -- T(A)ILS developers <amnesia@boum.org>  Wed, 29 Sep 2010 19:23:17 +0200

tails (0.6~1.gbpef2878) UNRELEASED; urgency=low

  ** SNAPSHOT build @ef28782a0bf58004397b5fd303f938cc7d11ddaa **

  * Hardware support
  - Use a 2.6.32 kernel: linux-image-2.6.32-bpo.5-686 (2.6.32-23~bpo50+1)
    from backports.org. This should support far more hardware and
    especially a lot of wireless adapters.
  - Add firmware for RTL8192 wireless adapters.
  - Enable power management on all wireless interfaces on boot.

  * Software
  - Install inkscape.
  - Install poedit.
  - Install gfshare and ssss: two complementary implementations
    of Shamir's Secret Sharing.
  - Install tor-geoipdb.
  - Remove dialog, mc and xterm.

  * Iceweasel
  - Set extensions.torbutton.spoof_english to its default true value
    in order to workaround a security issue:
    https://amnesia.boum.org/security/Iceweasel_exposes_a_rare_User-Agent/

  * Monkeysphere
  - Install the Iceweasel extension.
  - Use a hkps:// keyserver.

  * GnuPG
  - Install gnupg from backports.org so that hkps:// is supported.
  - Use a hkps:// keyserver.
  - Proxy traffic via polipo.
  - Prefer up-to-date digests and ciphers.

  * Vidalia: rebased our custom package against 0.2.10.

  * Build system
  - Built images are now named like this:
    tails-i386-lenny-0.5-20100925.iso
  - Use live-helper support for isohybrid options instead of doing the
    conversion ourselves. The default binary image type we build is now
    iso-hybrid.
  - Remove .deb built by m-a after they have been installed.
  - Setup custom GConf settings at build time rather than at boot time.
  - Move $HOME files to /etc/skel and let adduser deal with permissions.
  - Convert to live-boot / live-config / live-build 2.x branches.
  - Replaced our custom live-initramfs with a custom live-boot package;
    included version is 2.0.5-1+tails2.6797e8 from our Git repository:
    git clone git://git.immerda.ch/tails_live-boot.git
  - Install live-config* from the live-snapshots Lenny repository.
    Rationale: live-config binary packages differ depending on the target
    distribution, so that using Squeeze's live-config does not produce
    fully-working Lenny images.
  - Rename custom scripts, packages lists and syslinux menu entries from
    the amnesia-* namespace to the tails-* one.

  * HTP
  - Use (authenticated) HTP instead of NTP.
  - The htpdate script that is used comes from commit 43f5f83c0 in our
    custom repository:  git://git.immerda.ch/tails_htp.git
  - Start Tor and Vidalia only once HTP is done.

  * Misc
  - Fix IPv6 firewall restore file. It was previously not used at all.
  - Use ftp.us.debian.org instead of the buggy GeoIP-powered
    cdn.debian.net.
  - Gedit: don't autocreate backup copies.
  - Build images with syslinux>=4.01 that has better isohybrid support.
  - amnesia-security-check: got rid of the dependency on File::Slurp.
  - Take into account the migration of backports.org to backports.debian.org.
  - Make GnuPG key import errors fatal on boot.
  - Warn the user when T(A)ILS is running inside a virtual machine.
  - DNS cache: forget automapped .onion:s on Tor restart.

  * Documentation: imported Incognito's walkthrough, converted to
    Markdown, started the needed adaptation work.

 -- T(A)ILS developers <amnesia@boum.org>  Sun, 26 Sep 2010 11:06:50 +0200

tails (0.5) unstable; urgency=low

  * The project has merged efforts with Incognito.
    It is now to be called "The (Amnesic) Incognito Live System".
    In short: T(A)ILS.

  * Community
  - Created the amnesia-news mailing-list.
  - Added a forum to the website.
  - Created a chatroom on IRC: #tails on irc.oftc.net

  * Fixed bugs
  - Workaround nasty NetworkManager vs. Tor bug that often
    prevented the system to connect to the Tor network: restart Tor and Vidalia
    when a network interface goes up.
  - onBoard now autodetects the keyboard layout... at least once some
    keys have been pressed.
  - New windows don't open in background anymore, thanks to
    a patched Metacity.
  - Memory wiping at shutdown is now lightning fast, and does not prevent
    the computer to halt anymore.
  - GNOME panel icons are right-aligned again.
  - Fixed permissions on APT config files.
  - Repaired mouse integration when running inside VirtualBox.

  * Iceweasel
  - Torbutton: redirect to Scroogle when presented a Google captcha.
  - Revamped bookmarks
      . moved T(A)ILS own website to the personal toolbar
      . moved webmail links (that are expected to be more than 3 soon)
        to a dedicated folder.
  - Don't show AdBlock Plus icon in the toolbar.
  - Adblock Plus: updated patterns, configured to only update subscriptions
    once a year. Which means never, hopefully, as users do update their
    Live system on a regular basis, don't they?

  * Vidalia: rebased our custom package against 0.2.8.
  
  * Claws Mail
  - Install Claws Mail from backports.org to use the X.509 CA
    certificates provided by Debian.
  - Enable PGP modules with basic configuration:
      . Automatically check signatures.
      . Use gpg-agent to manage passwords.
      . Display warning on start-up if GnuPG doesn't work.
  - Set the IO timeout to 120s (i.e. the double of the default 60s).
  
  * Pidgin
  - Automatically connect to irc.oftc.net with a randomized nickname,
    so as not to advertize the use of T(A)ILS; this nickname is made of:
     . a random firstname picked from the 2000 most registered by the U.S.
       social security administration in the 70s;
     . two random digits.
    Good old irc.indymedia.org is still configured - with same nickname -
    but is not enabled by default anymore.
  - Disabled MSN support, that is far too often affected by security flaws.

  * Build $HOME programmatically
  - Migrated all GConf settings, including the GNOME panel configuration,
    to XML files that are loaded at boot time.
  - Configure iceweasel profile skeleton in /etc/iceweasel.
    A brand new profile is setup from this skeleton once iceweasel is
    started after boot.
      . build sqlite files at build time from plain SQL.
      . FireGPG: hard-code current firegpg version at build time to prevent
        the extension to think it was just updated.
      . stop shipping binary NSS files. These were here only to
        install CaCert's certificate, that is actually shipped by Debian's
        patched libnss.
  
  * Build system
  - Updated Debian Live snapshots APT repository URL.
  - Purge all devel packages at the end of the chroot configuration.
  - Make sure the hook that fixes permissions runs last.
  - Remove unwanted Iceweasel search plugins at build time.
  
  * Misc
  - Added a progress bar for boot time file readahead.
  - Readahead more (~37MB) stuff in foreground at boot time.
  - Make the APT pinning persist in the Live image.
  - localepurge: keep locales for all supported languages,
    don't bother when installing new packages.
  - Removed syslinux help menu: these help pages are either buggy or
    not understandable by non-geeks.
  - Fixed Windows autorun.
  - Disable a few live-initramfs scripts to improve boot time.
  - Firewall: forbid any IPv6 communication with the outside.
  - Virtualization support: install open-vm-tools.
  - WhisperBack: updated to 1.2.1, add a random bug ID to the sent
    mail subject.
  - Prompt for CD removal on shutdown, not for USB device.

  * live-initramfs: new package built from our Git (e2890a04ff) repository.
  - Merged upstream changes up to 1.177.2-1.
  - New noprompt=usb feature.
  - Fix buggy memory wiping and shutdown.
  - Really reboot when asked, rather than shutting down the system.

  * onBoard
  - Upgraded to a new custom, patched package (0.93.0-0ubuntu4~amnesia1).
  - Added an entry in the Applications menu.
  
  * Software
  - Install vim-nox with basic configuration
  - Install pwgen
  - Install monkeysphere and msva-perl
  - Replaced randomsound with haveged as an additional source of entropy.

  * Hardware support
  - Build ralink rt2570 wifi modules.
  - Build rt2860 wifi modules from Squeeze. This supports the RT2860
    wireless adapter, found particularly in the ASUS EeePC model 901
    and above.
  - Build broadcom-sta-source wifi modules.
  - Bugfix: cpufreq modules were not properly added to /etc/modules.
  - Use 800x600 mode on boot rather than 1024x768 for compatibility
    with smaller displays.

 -- amnesia <amnesia@boum.org>  Fri, 30 Apr 2010 16:14:13 +0200

amnesia (0.4.2) unstable; urgency=low

  New release, mainly aimed at fixing live-initramfs security issue
  (Debian bug #568750), with an additional set of small enhancements as
  a bonus.

  * live-initramfs: new custom package built from our own live-initramfs
    Git repository (commit 8b96e5a6cf8abc)
  - based on new 1.173.1-1 upstream release
  - fixed live-media=removable behaviour so that filesystem images found
    on non-removable storage are really never used (Debian bug #568750)

  * Vidalia: bring back our UI customizations (0.2.7-1~lenny+amnesia1)

  * APT: consistently use the GeoIP-powered cdn.debian.net

  * Software: make room so that {alpha, future} Squeeze images fit on
    700MB CD-ROM
  - only install OpenOffice.org's calc, draw, impress, math and writer
    components
  - removed OpenOffice.org's English hyphenation and thesaurus
  - removed hunspell, wonder why it was ever added

  * Boot
  - explicitly disable persistence, better safe than sorry
  - removed compulsory 15s timeout, live-initramfs knows how to wait for
    the Live media to be ready

  * Build system: don't cache rootfs anymore

 -- amnesia <amnesia@boum.org>  Sun, 07 Feb 2010 18:28:16 +0100

amnesia (0.4.1) unstable; urgency=low

  * Brown paper bag bugfix release: have amnesia-security-check use
    entries publication time, rather than update time... else tagging
    a security issue as fixed, after releasing a new version, make this
    issue be announced to every user of this new, fixed version.

 -- amnesia <amnesia@boum.org>  Sat, 06 Feb 2010 03:58:41 +0100

amnesia (0.4) unstable; urgency=low

  * We now only build and ship "Hybrid" ISO images, which can be either
    burnt on CD-ROM or dd'd to a USB stick or hard disk.

  * l10n: we now build and ship multilingual images; initially supported
    (or rather wanna-be-supported) languages are: ar, zh, de, en, fr, it,
    pt, es
  - install Iceweasel's and OpenOffice.org's l10n packages for every
    supported language
  - stop installing localized help for OpenOffice.org, we can't afford it
    for enough languages
  - when possible, Iceweasel's homepage and default search engine are localized
  - added Iceweasel's "any language" Scroogle SSL search engine
  - when the documentation icon is clicked, display the local wiki in
    currently used language, if available
  - the Nautilus wipe script is now translatable
  - added gnome-keyboard-applet to the Gnome panel

  * software
  - replaced Icedove with claws mail, in a bit rough way; see
    https://amnesia.boum.org/todo/replace_icedove_with_claws/ for best
    practices and configuration advices
  - virtual keyboard: install onBoard instead of kvkbd
  - Tor controller: install Vidalia instead of TorK
  - install only chosen parts of Gnome, rather than gnome-desktop-environment
  - do not install xdialog, which is unused and not in Squeeze
  - stop installing grub as it breaks Squeeze builds (see Debian bug #467620)
  - install live-helper from snapshots repository into the Live image

  * Iceweasel
  - do not install the NoScript extension anymore: it is not strictly
    necessary but bloodily annoying

  * Provide WhisperBack 1.2 for anonymous, GnuPG-encrypted bug reporting.
  - added dependency on python-gnutls
  - install the SMTP hidden relay's certificate

  * amnesia-security-check: new program that tells users that the amnesia
    version they are running is affected by security flaws, and which ones
    they are; this program is run at Gnome session startup, after sleeping
    2 minutes to let Tor a chance to initialize.
    Technical details:
  - Perl
  - uses the Desktop Notifications framework
  - fetches the security atom feed from the wiki
  - verifies the server certificate against its known CA
  - tries fetching the localized feed; if it fails, fetch the default
    (English) feed

  * live-initramfs: new custom package built from our own live-initramfs
    Git repository (commit 40e957c4b89099e06421)
  - at shutdown time, ask the user to unplug the CD / USB stick, then run
    smem, wait for it to finish, then attempt to immediately halt

  * build system
  - bumped dependency on live-helper to >= 2.0a6 and adapted our config
  - generate hybrid ISO images by default, when installed syslinux is
    recent enough
  - stop trying to support building several images in a row, it is still
    broken and less needed now that we ship hybrid ISO images
  - scripts/config: specify distribution when initializing defaults
  - updated Debian Live APT repository's signing key

  * PowerPC
  - disable virtualbox packages installing and module building on !i386
    && !amd64, as PowerPC is not a supported guest architecture
  - built and imported tor_0.2.1.20-1~~lenny+1_powerpc.deb

  * Squeeze
  - rough beginnings of a scratch Squeeze branch, currently unsupported
  - install gobby-infinote

  * misc
  - updated GnuPG key with up-to-date signatures
  - more improvements on boot time from CD
  - enhanced the wipe in Nautilus UI (now asks for confirmation and
    reports success or failure)
  - removed the "restart Tor" launcher from the Gnome panel

 -- amnesia <amnesia@boum.org>  Fri, 05 Feb 2010 22:28:04 +0100

amnesia (0.3) unstable; urgency=low

  * software: removed openvpn, added
  - Audacity
  - cups
  - Git
  - Gobby
  - GParted
  - lvm2 (with disabled initscript as it slows-down too much the boot in certain
    circumstances)
  - NetworkManager 0.7 (from backports.org) to support non-DHCP networking
  - ntfsprogs
  - randomsound to enhance the kernel's random pool
  * Tor
  - install the latest stable release from deb.torproject.org
  - ifupdown script now uses SIGHUP signal rather than a whole tor
    restart, so that in the middle of it vidalia won't start it's own
    tor
  - configure Gnome proxy to use Tor
  * iceweasel
  - adblockplus: upgraded to 1.0.2
  - adblockplus: subscribe to US and DE EasyList extensions, updated patterns
  - firegpg is now installed from Debian Squeeze rather than manually; current
    version is then 0.7.10
  - firegpg: use better keyserver ... namely pool.sks-keyservers.net
  - added bookmark to Amnesia's own website
  - use a custom "amnesiabranding" extension to localize the default search
    engine and homepage depending on the current locale
  - updated noscript whitelist
  - disable overriden homepage redirect on iceweasel upgrade
  * pidgin
  - nicer default configuration with verified irc.indymedia.org's SSL cert
  - do not parse incoming messages for formatting
  - hide formatting toolbar
  * hardware compatibility
  - b43-fwcutter
  - beginning of support for the ppc architecture
  - load acpi-cpufreq, cpufreq_ondemand and cpufreq_powersave kernel
    modules
  * live-initramfs: custom, updated package based on upstream's 1.157.4-1, built
    from commit b0a4265f9f30bad945da of amnesia's custom live-initramfs Git
    repository
  - securely erases RAM on shutdown using smem
  - fixes the noprompt bug when running from USB
  - disables local swap partitions usage, wrongly enabled by upstream
  * fully support for running as a guest system in VirtualBox
  - install guest utils and X11 drivers
  - build virtualbox-ose kernel modules at image build time
  * documentation
  - new (translatable) wiki, using ikiwiki, with integrated bugs and todo
    tracking system a static version of the wiki is included in generated
    images and linked from the Desktop
  * build system
  - adapt for live-helper 2.0, and depend on it
  - get amnesia version from debian/changelog
  - include the full version in ISO volume name
  - save .list, .packages and .buildlog
  - scripts/clean: cleanup any created dir in binary_local-includes
  - updated Debian Live snapshot packages repository URL and signing key
  - remove duplicated apt/preferences file, the live-helper bug has been
    fixed
  * l10n: beginning of support for --language=en
  * misc
  - improved boot time on CD by ordering files in the squashfs in the order they
    are used during boot
  - added a amnesia-version script to built images, that outputs the current
    image's version
  - added a amnesia-debug script that prepares a tarball with information that
    could be useful for developpers
  - updated Amnesia GnuPG key to a new 4096R one
  - set time with NTP when a network interface is brought up
  - import amnesia's GnuPG pubkey into the live session user's keyring
  - do not ask DHCP for a specific hostname
  - install localepurge, only keep en, fr, de and es locales, which reduces the
    generated images' size by 100MB
  - added a hook to replace /sbin/swapon with a script that only runs
    /bin/true
  - moved networking hooks responsibility from ifupdown to NetworkManager

 -- amnesia <amnesia@boum.org>  Thu, 26 Nov 2009 11:17:08 +0100

amnesia (0.2) unstable; urgency=low

  * imported /home/amnesia, then:
  - more user-friendly shell, umask 077
  - updated panel, added launcher to restart Tor
  - mv $HOME/bin/* /usr/local/bin/
  - removed metacity sessions
  - removed gstreamer's registry, better keep this dynamically updated
  - rm .qt/qt_plugins_3.3rc, better keep this dynamically updated
  - removed .gnome/gnome-vfs/.trash_entry_cache
  - removed kconf_update log
  - removed and excluded Epiphany configuration (not installed)
  - cleanup .kde
  * iceweasel
  - enable caching in RAM
  - explicitly disable ssl v2, and enable ssl v3 + tls
  - removed prefs for the non-installed webdeveloper
  - removed the SSL Blacklist extension (not so useful, licensing issues)
  - deep profile directory cleanup
  - extensions cleanup: prefer Debian-packaged ones, cleanly reinstalled
    AddBlock Plus and CS Lite to allow upgrading them
  - updated pluginreg.dat and localstore.rdf
  - moved some settings to user.js
  - made cookie/JavaScript whitelists more consistent
  - force httpS on whitelisted sites
  - NoScript: marked google and gmail as untrusted
  - some user interface tweaks, mainly for NoScript
  - FireGPG: disable the buggy auto-detection feature, the link to firegpg's
    homepage in generated pgp messages and the GMail interface (which won't
    work without JavaScript anyway)
  - updated blocklist.xml
  - removed and excluded a bunch of files in the profile directory
  * icedove: clean the profile directory up just like we did for iceweasel
  * software: install msmtp and mutt
  * home-refresh
  - use rsync rather than tar
  * documentation
  - various fixes
  - reviewed pidgin-otr security (see TODO)
  * build system
  - stop calling home-refresh in lh_build
  - include home-refresh in generated images
  - gitignore update
  - fix permissions on local includes at build time
  - updated scripts/{build,clean} wrt. new $HOME handling
  - scripts/{build,config}: stop guessing BASEDIR, we must be run from
    the root of the source directory anyway
  - stop storing /etc/amnesia/version in Git, delete it at clean time
  * release
  - converted Changelog to the Debian format and location, updated
    build scripts accordingly
  - added a README symlink at the root of the source directory
  - basic debian/ directory (not working for building packages yet,
    but at least we can now use git-dch)
  - added debian/gbp.conf with our custom options for git-dch
  - config/amnesia: introduce new $AMNESIA_DEV_* variables to be used
    by developpers' scripts
  - added ./release script: a wrapper around git-dch, git-commit and git-tag

 -- amnesia <amnesia@boum.org>  Tue, 23 Jun 2009 14:42:03 +0200

amnesia (0.1) UNRELEASED; urgency=low

  * Forked Privatix 9.03.15, by Markus Mandalka:
  http://mandalka.name/privatix/index.html.en
  Everything has since been rewritten or so heavily changed that nothing
  remains from the original code... apart of a bunch of Gnome settings.
  * hardware support:
  - install a bunch of non-free wifi firmwares
  - install xsane and add the live user to the scanner group
  - install aircrack-ng
  - install xserver-xorg-video-geode on i386 (eCafe support)
  - install xserver-xorg-video-all
  - install firmware-linux from backports.org
  - install system-config-printer
  - added instructions in README.eCAFE to support the Hercules eCAFE EC-800
    netbook
  * APT:
  - configure pinning to support installing chosen packages from
    squeeze; the APT source for testing is hardcoded in chroot_sources/,
    since there is no way to use $LH_CHROOT_MIRROR in chroot_local-hooks
  - give backports.org priority 200, so that we track upgrades of packages
    installed from there
  * release: include the Changelog and TODO in the generated images,
  in the   /usr/share/doc/amnesia/ directory
  * software: install gnomebaker when building Gnome-based live OS, to
  easily clone myself when running from CD
  * build system
  - build i386 images when the build host is amd64
  - added a version file: /etc/amnesia/version
  - use snapshot live-* packages inside the images
  - setup timezone depending on the chosen build locale
  - rely on standard live-initramfs adduser to do our user setup
    (including sudo vs. Gnome/KDE, etc.)
  - stop "supporting" KDE
  - allow building several images at once
  - migrated most of lh_config invocations to scripts/config
  - append "noprompt" so that halting/rebooting work with splashy
  - moved our own variables to config/amnesia, using the namespace
    $AMNESIA_*
  * iceweasel
  - default search engine is now Scroogle SSL, configured to search pages
    in French language; the English one is also installed
  - never ask to save passwords or forms content
  - configured the torbutton extension to use polipo
  - installed the CACert root certificate
  - installed the SSL Blacklist extension and the blacklist data
  - installed the FireGPG extension
  - installed the CS Lite extension
  - installed the NoScript extension
  - NoScript, CS Lite: replaced the default whitelists with a list of
    trusted, non-commercial Internet Service Providers
  - configure extensions (add to prefs.js):
    user_pref("extensions.torbutton.startup", true);
    user_pref("extensions.torbutton.startup_state", 1);
    user_pref("extensions.torbutton.tor_enabled", true);
    user_pref("noscript.notify.hide", true);
    user_pref("capability.policy.maonoscript.sites", "about:
      about:blank about:certerror about:config about:credits
      about:neterror about:plugins about:privatebrowsing
      about:sessionrestore chrome: resource:");
    user_pref("extensions.firegpg.no_updates", true);
  - install the NoScript plugin from Debian squeeze
  - delete urlclassifier3.sqlite on $HOME refresh: as we disabled
    "safebrowsing", this huge file is of no use
  - torbutton: install newer version from Squeeze
  * linux: removed non-686 kernel flavours when building i386 images
  * compatibility: append "live-media=removable live-media-timeout=15", to
    prevent blindly booting another debian-live installed on the hard disk
  * software: added
  - gnome-app-install
  - iwconfig
  - cryptkeeper: Gnome system tray applet to encrypt files with EncFS
  - kvkbd: virtual keyboard (installed from backports.org)
  - sshfs (and added live user to the fuse group)
  - less, secure-delete, wipe, seahorse, sshfs, ntfs-3g
  - scribus
  * Tor
  - enable the transparent proxy, the DNS resolver, and the control port
  - save authentication cookie to /tmp/control_auth_cookie, so that the
    live user can use Tork and co.
  - autostart Tork with Gnome
  - Tork: installed, disabled most notifications and startup tips
  - added a restart tor hook to if-up.d (used by Network Manager as well),
    so that Tor does work immediately even if the network cable was
    plugged late in/after the boot process
  * $HOME
  - added a nautilus-script to wipe files and directories
  - bash with working completion for the live user
  * polipo: install and configure this HTTP proxy to forward requests
  through Tor
  * DNS: install and configure pdnsd to forward any DNS request through
  the Tor resolver
  * firewall: force every outgoing TCP connection through the Tor
  transparent proxy, discard any outgoing UDP connection
  * misc
  - set syslinux timeout to 4 seconds
  - use splashy for more user-friendly boot/halt sequences

 -- amnesia <amnesia@boum.org>  Sat, 20 Jun 2009 21:09:15 +0200<|MERGE_RESOLUTION|>--- conflicted
+++ resolved
@@ -1,20 +1,10 @@
-<<<<<<< HEAD
 tails (4.15) UNRELEASED; urgency=medium
 
   * Dummy entry for next release.
 
  -- anonym <anonym@riseup.net>  Tue, 15 Sep 2020 12:17:44 +0200
 
-tails (4.11) UNRELEASED; urgency=medium
-
-  * Dummy entry for next release.
-
- -- intrigeri <intrigeri@debian.org>  Tue, 08 Sep 2020 07:46:26 +0000
-
-tails (4.11~rc1) unstable; urgency=medium
-=======
 tails (4.11) unstable; urgency=medium
->>>>>>> e38ef2ee
 
   * Security fixes
     - Upgrade Linux kernel to 5.7.0-3 at 5.7.17-1 (#17895).
