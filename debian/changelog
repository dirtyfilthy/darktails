tails (1.7) UNRELEASED; urgency=medium

  * Dummy entry for next major release.

 -- intrigeri <intrigeri@debian.org>  Sat, 08 Aug 2015 13:35:23 +0200

<<<<<<< HEAD
tails (1.6) UNRELEASED; urgency=medium

  * Dummy entry for next release.

 -- intrigeri <intrigeri@debian.org>  Sat, 08 Aug 2015 13:35:23 +0200

=======
>>>>>>> ce307d3f
tails (1.5.1) unstable; urgency=medium

  * Security fixes
    - Upgrade Tor Browser to 5.0.2. (Closes: #10112)
    - Upgrade gdk-pixbuf packages to 2.26.1-1+deb7u1.
    - Upgrade libnss3 to 2:3.14.5-1+deb7u5.

  * Bugfixes
    - Refresh Tor Browser AppArmor profile patch. The old one doesn't
      apply on top of testing's torbrowser-launcher anymore.

  * Build system
    - Make sure Jenkins creates new jobs to build the testing branch
      after freezes. (Closes: #9925)

 -- Tails developers <tails@boum.org>  Fri, 28 Aug 2015 01:52:14 +0200

tails (1.5) unstable; urgency=medium

  * Major new features and changes
    - Move LAN web browsing from Tor Browser to the Unsafe Browser,
      and forbid access to the LAN from the former. (Closes: #7976)
    - Install a 32-bit GRUB EFI boot loader. This at least works
      on some Intel Baytrail systems. (Closes: #8471)

  * Security fixes
    - Upgrade Tor Browser to 5.0, and integrate it:
      · Disable Tiles in all browsers' new tab page.
      · Don't use geo-specific search engine prefs in our browsers.
      · Hide Tools -> Set Up Sync, Tools -> Apps (that links to the Firefox
        Marketplace), and the "Share this page" button in the Tool bar.
      · Generate localized Wikipedia search engine plugin icons so the
        English and localized versions can be distinguished in the new
        search bar. (Closes: #9955)
    - Fix panic mode on MAC spoofing failure. (Closes: #9531)
    - Deny Tor Browser access to global tmp directories with AppArmor,
      and give it its own $TMPDIR. (Closes: #9558)
    - Tails Installer: don't use a predictable file name for the subprocess
      error log. (Closes: #9349)
    - Pidgin AppArmor profile: disable the launchpad-integration abstraction,
      which is too wide-open.
    - Use aliases so that our AppArmor policy applies to
      /lib/live/mount/overlay/ and /lib/live/mount/rootfs/*.squashfs/ as well as
      it applies to /. And accordingly:
      · Upgrade AppArmor packages to 2.9.0-3~bpo70+1.
      · Install rsyslog from wheezy-backports, since the version from Wheezy
        conflicts with AppArmor 2.9.
      · Stop installing systemd for now: the migration work is being done in
        the feature/jessie branch, and it conflicts with rsyslog from
        wheezy-backports.
      · Drop apparmor-adjust-user-tmp-abstraction.diff: obsoleted.
      · apparmor-adjust-tor-profile.diff: simplify and de-duplicate rules.
      · Take into account aufs whiteouts in the system_tor profile.
      · Adjust the Vidalia profile to take into account Live-specific paths.
    - Upgrade Linux to 3.16.7-ckt11-1+deb8u3.
    - Upgrade bind9-host, dnsutils and friends to 1:9.8.4.dfsg.P1-6+nmu2+deb7u6.
    - Upgrade cups-filters to 1.0.18-2.1+deb7u2.
    - Upgrade ghostscript to 9.05~dfsg-6.3+deb7u2.
    - Upgrade libexpat1 to 2.1.0-1+deb7u2.
    - Upgrade libicu48 to 4.8.1.1-12+deb7u3.
    - Upgrade libwmf0.2-7 to 0.2.8.4-10.3+deb7u1.
    - Upgrade openjdk-7 to 7u79-2.5.6-1~deb7u1.

  * Bugfixes
    - Upgrade Tor to 0.2.6.10-1~d70.wheezy+1+tails1.

  * Minor improvements
    - Tails Installer: let the user know when it has rejected a candidate
      destination device because it is too small. (Closes: #9130)
    - Tails Installer: prevent users from trying to "upgrade" a device
      that contains no Tails, or that was not installed with Tails Installer.
      (Closes: #5623)
    - Install libotr5 and pidgin-otr 4.x from wheezy-backports. This adds
      support for the OTRv3 protocol and for multiple concurrent connections
      to the same account. (Closes: #9513)
    - Skip warning dialog when starting Tor Browser while being offline,
      in case it is already running. Thanks to Austin English for the patch!
      (Closes: #7525)
    - Install the apparmor-profiles package (Closes: #9539), but don't ship
      a bunch of AppArmor profiles we don't use, to avoid increasing
      boot time. (Closes: #9757)
    - Ship a /etc/apparmor.d/tunables/home.d/tails snippet, instead
      of patching /etc/apparmor.d/tunables/home.
    - live-boot: don't mount tmpfs twice on /live/overlay, so that the one which
      is actually used as the read-write branch of the root filesystem's union
      mount, is visible. As a consequence:
      · One can now inspect how much space is used, at a given time, in the
        read-write branch of the root filesystem's union mount.
      · We can make sure our AppArmor policy works fine when that filesystem
        is visible, which is safer in case e.g. live-boot's behavior changes
        under our feet in the future... or in case these "hidden" files are
        actually accessible somehow already.

  * Build system
    - Add our jenkins-tools repository as a Git submodule, and replace
      check_po.sh with a symlink pointing to the same script in that submodule.
      Adjust the automated test suite accordingly. (Closes: #9567)
    - Bump amount of RAM needed for Vagrant RAM builds to 7.5 GiB. In
      particular the inclusion of the Tor Browser 5.0 series has recently
      increased the amount of space needed to build Tails. (Closes: #9901)

  * Test suite
    - Test that the Tor Browser cannot access LAN resources.
    - Test that the Unsafe Browser can access the LAN.
    - Installer: test new behavior when trying to upgrade an empty device, and
      when attempting to upgrade a non-Tails FAT partition on GPT; also, take
      into account that all unsupported upgrade scenarios now trigger
      the same behavior.
    - Request a new Tor circuit and re-run the Seahorse and GnuPG CLI tests
      on failure. (Closes: #9518, #9709)
    - run_test_suite: remove control chars from log file even when cucumber
      exits with non-zero. (Closes: #9376)
    - Add compatibility with cucumber 2.0 and Debian Stretch. (Closes: #9667)
    - Use custom exception when 'execute_successfully' fails.
    - Retry looking up whois info on transient failure. (Closes: #9668)
    - Retry wget on transient failure. (Closes: #9715)
    - Test that Tor Browser cannot access files in /tmp.
    - Allow running the test suite without ntp installed. There are other means
      to have an accurate host system clock, e.g. systemd-timesyncd and tlsdate.
      (Closes: #9651)
    - Bump timeout in the Totem feature.
    - Grep memory dump using the --text option. This is necessary with recent
      versions of grep, such as the one in current Debian sid, otherwise it
      will count only one occurrence of the pattern we're looking for.
      (Closes: #9759)
    - Include execute_successfully's error in the exception, instead
      of writing it to stdout via puts. (Closes: #9795)
    - Test that udev-watchdog is actually monitoring the correct device.
      (Closes: #5560)
    - IUK: workaround weird Archive::Tar behaviour on current sid.
    - Test the SocksPort:s given in torrc in the Unsafe Browser.
      This way we don't get any sneaky errors in case we change them and
      forget to update this test.
    - Directly verify AppArmor blocking of the Tor Browser by looking in
      the audit log: Firefox 38 does no longer provide any graphical feedback
      when the kernel blocks its access to files the user wants to access.
    - Update browser-related automated test suite images, and workaround
      weirdness introduced by the new Tor Browser fonts.
    - Test that Pidgin, Tor Browser, Totem and Evince cannot access ~/.gnupg
      via alternate, live-boot generated paths.
    - Adjust tests to cope with our new AppArmor aliases.
    - Bump memory allocated to the system under test to 2 GB. (Closes: #9883)

 -- Tails developers <tails@boum.org>  Mon, 10 Aug 2015 19:12:58 +0200

tails (1.4.1) unstable; urgency=medium

  * Security fixes
    - Upgrade Tor Browser to 4.5.3, based on Firefox 31.8.0 ESR. (Closes: #9649)
    - Upgrade Tor to 0.2.6.9-1~d70.wheezy+1+tails2, which includes a circuit
      isolation bugfix. (Closes: #9560)
    - AppArmor: deny Tor Browser access to the list of recently used files.
      (Closes: #9126)
    - Upgrade OpenSSL to 1.0.1e-2+deb7u17.
    - Upgrade Linux to 3.16.7-ckt11-1.
    - Upgrade CUPS to 1.5.3-5+deb7u6.
    - Upgrade FUSE to 2.9.0-2+deb7u2.
    - Upgrade libsqlite3-0 to 3.7.13-1+deb7u2.
    - Upgrade ntfs-3g and ntfsprogs to 1:2012.1.15AR.5-2.1+deb7u2.
    - Upgrade p7zip-full to 9.20.1~dfsg.1-4+deb7u1.

  * Bugfixes
    - Fix automatic upgrades in Windows Camouflage mode. (Closes: #9413)
    - Don't ship the snakeoil SSL key pair generated by ssl-cert in the ISO.
      (Closes: #9416)
    - Partially fix the truncated notifications issue. (#7249)

  * Minor improvements
    - Disable the hwclock.sh initscript at reboot/shutdown time.
      This is an additional safety measure to ensure that the hardware clock
      is not modified. (Closes: #9364)
    - Stop shipping /var/cache/man/*, to make ISOs and IUKs smaller.
      (Closes: #9417)
    - Update torbrowser-AppArmor-profile.patch to apply cleanly on top of the
      profile shipped with torbrowser-launcher 0.2.0-1.
    - Add the jessie/updates APT repo and set appropriate pinning.
    - Upgrade Electrum to 1.9.8-4~bpo70+1.
    - Upgrade kernel firmware packages to 0.44.

  * Build system
    - Install the Linux kernel from Debian Jessie. (Closes: #9341)
    - Remove files that are not under version control when building in Jenkins.
      (Closes: #9406)
    - Don't modify files in the source tree before having possibly merged
      the base branch into it. (Closes: #9406)
    - Make it so eatmydata is actually used during a greater part of the build
      process. This includes using eatmydata from wheezy-backports.
      (Closes: #9419, #9523)
    - release script: adjust to support current Debian sid.

  * Test suite
    - Test the system clock sanity check we do at boot. (Closes: #9377)
    - Remove the impossible "Clock way in the past" scenarios.
      Thanks to config/chroot_local-includes/lib/live/config/0001-sane-clock,
      these scenarios cannot happen, and since we test that it works they
      can be safely removed.
    - Test that the hardware clock is not modified at shutdown. (Closes: #9557)
    - Pidgin: retry looking for the roadmap URL in the topic.
    - Avoid showing Pidgin's tooltips during test, potentially confusing Sikuli.
      (Closes: #9317)
    - Test all OpenPGP keys shipped with Tails. (Closes: #9402)
    - Check that notification-daemon is running when looking for notifications
      fails. (Closes: #9332)
    - Allow using the cucumber formatters however we want. (Closes: #9424)
    - Enable Spice in the guest, and blacklist the psmouse kernel module,
      to help with lost mouse events. (Closes: #9425)
    - Automate testing Torbutton's 'New Identity' feature. (Closes: #9286)
    - Test that Seahorse is configured to use the correct keyserver.
      (Closes: #9339)
    - Always export TMPDIR back to the test suite's shell environment.
      (Closes: #9479)
    - Make OpenPGP tests more reliable:
      · Retry accessing the OpenPGP applet menus on failure. (Closes: #9355)
      · Retry accessing menus in Seahorse on failure. (Closes: #9344)
    - Focus the Pidgin conversation window before any attempt to interact
      with it. (Closes: #9317)
    - Use convertkey from the (backported to Jessie) Debian package,
      instead of our own copy of that script. (Closes: #9066)
    - Make the memory erasure tests more robust (Closes: #9329):
      · Bump /proc/sys/vm/min_free_kbytes when running fillram.
      · Actually set oom_adj for the remote shell when running fillram.
      · Try to be more sure that we OOM kill fillram.
      · Run fillram as non-root.
    - Only try to build the storage pool if TailsToasterStorage isn't found.
      (Closes: #9568)

 -- Tails developers <tails@boum.org>  Sun, 28 Jun 2015 19:46:25 +0200

tails (1.4) unstable; urgency=medium

  * Major new features
    - Upgrade Tor Browser to 4.5.1, based on Firefox 31.7.0 ESR, which
      introduces many major new features for usability, security and
      privacy. Unfortunately its per-tab circuit view did not make it
      into Tails yet since it requires exposing more Tor state to the
      user running the Tor Browser than we are currently comfortable
      with. (Closes: #9031, #9369)
    - Upgrade Tor to 0.2.6.7-1~d70.wheezy+1+tails2. Like in the Tor
      bundled with the Tor Browser, we patch it so that circuits used
      for SOCKSAuth streams have their lifetime increased indefinitely
      while in active use. This currently only affects the Tor Browser
      in Tails, and should improve the experience on certain web sites
      that otherwise would switch language or log you out every ten
      minutes or so when Tor switches circuit. (Closes: #7934)

  * Security fixes
    - tor-browser wrapper script: avoid offering avenues to arbitrary
      code execution to e.g. an exploited Pidgin. AppArmor Ux rules
      don't sanitize $PATH, which can lead to an exploited application
      (that's allowed to run this script unconfined, e.g. Pidgin)
      having this script run arbitrary code, violating that
      application's confinement. Let's prevent that by setting PATH to
      a list of directories where only root can write. (Closes: #9370)
    - Upgrade Linux to 3.16.7-ckt9-3.
    - Upgrade curl to 7.26.0-1+wheezy13.
    - Upgrade dpkg to 1.16.16.
    - Upgrade gstreamer0.10-plugins-bad to 0.10.23-7.1+deb7u2.
    - Upgrade libgd2-xpm to 2.0.36~rc1~dfsg-6.1+deb7u1.
    - Upgrade openldap to 2.4.31-2.
    - Upgrade LibreOffice to 1:3.5.4+dfsg2-0+deb7u4.
    - Upgrade libruby1.9.1 to 1.9.3.194-8.1+deb7u5.
    - Upgrade libtasn1-3 to 2.13-2+deb7u2.
    - Upgrade libx11 to 2:1.5.0-1+deb7u2.
    - Upgrade libxml-libxml-perl to 2.0001+dfsg-1+deb7u1.
    - Upgrade libxml2 to 2.8.0+dfsg1-7+wheezy4.
    - Upgrade OpenJDK to 7u79-2.5.5-1~deb7u1.
    - Upgrade ppp to 2.4.5-5.1+deb7u2.

  * Bugfixes
    - Disable security warnings when connecting to POP3 and IMAP ports.
      (Closes: #9327)
    - Make the Windows 8 browser theme compatible with the Unsafe and I2P
      browsers. (Closes: #9138)
    - Hide Torbutton's "Tor Network Settings..." context menu entry.
      (Closes: #7647)
    - Upgrade the syslinux packages to support booting Tails on
      Chromebook C720-2800. (Closes: #9044)
    - Enable localization in Tails Upgrader. (Closes: #9190)
    - Make sure the system clock isn't before the build date during
      early boot. Our live-config hook that imports our signing keys
      depend on that the system clock isn't before the date when the
      keys where created. (Closes: #9149)
    - Set GNOME's OpenPGP keys via desktop.gnome.crypto.pgp to prevent
      us from getting GNOME's default keyserver in addition to our
      own. (Closes: #9233)
    - Prevent Firefox from crashing when Orca is enabled: grant
      it access to assistive technologies in its Apparmor
      profile. (Closes: #9261)
    - Add Jessie APT source. (Closes: #9278)
    - Fix set_simple_config_key(). If the key already existed in the
      config file before the call, all other lines would be removed
      due to the sed option -n and p combo. (Closes: #9122)
    - Remove illegal instance of local outside of function definition.
      Together with `set -e` that error has prevented this script from
      restarting Vidalia, like it should. (Closes: #9328)

  * Minor improvements
    - Upgrade I2P to 0.9.19-3~deb7u+1.
    - Install Tor Browser's bundled Torbutton instead of custom .deb.
      As of Torbutton 1.9.1.0 everything we need has been upstreamed.
    - Install Tor Browser's bundled Tor Launcher instead of our
      in-tree version. With Tor 0.2.6.x our custom patches for the
      ClientTransportPlugin hacks are not needed any more. (Closes:
      #7283)
    - Don't install msmtp and mutt. (Closes: #8727)
    - Install fonts-linuxlibertine for improved Vietnamese support in
      LibreOffice. (Closes: #8996)
    - Remove obsoletete #i2p-help IRC channel from the Pidgin
      configuration (Closes: #9137)
    - Add Gedit shortcut to gpgApplet's context menu. Thanks to Ivan
      Bliminse for the patch. (Closes: #9069).
    - Install printer-driver-gutenprint to support more printer
      models. (Closes: #8994).
    - Install paperkey for off-line OpenPGP key backup. (Closes: #8957)
    - Hide the Tor logo in Tor Launcher. (Closes: #8696)
    - Remove useless log() instance in tails-unblock-network. (Closes:
      #9034)
    - Install cdrdao: this enables Brasero to burn combined data/audio
      CDs and to do byte-to-byte disc copy.
    - Hide access to the Add-ons manager in the Unsafe Browser. It's
      currently broken (#9307) but we any way do not want users to
      install add-ons in the Unsafe Browser. (Closes: #9305)
    - Disable warnings on StartTLS for POP3 and IMAP (Will-fix: #9327)
      The default value of this option activates warnings on ports
      23,109,110,143. This commit disables the warnings for POP3 and
      IMAP as these could be equally used in encrypted StartTLS
      connections. (Closes: #9327)
    - Completely rework how we localize our browser by generating our
      branding add-on, and search plugins programatically. This
      improves the localization for the ar, es, fa, ko, nl, pl, ru,
      tr, vi and zh_CN locales by localizing the Startpage and
      Disconnect.me search plugins. Following Tor Browser 4.5's recent
      switch, we now use Disconnect.me as the default search
      engine. (Closes: #9309)
    * Actively set Google as the Unsafe Browser's default search
      engine.

  * Build system
    - Encode in Git which APT suites to include when building Tails.
      (Closes: #8654)
    - Clean up the list of packages we install. (Closes: #6073)
    - Run auto/{build,clean,config} under `set -x' for improved
      debugging.
    - Zero-pad our ISO images so their size is divisible by 2048.
      The data part of an ISO image's sectors is 2048 bytes, which
      implies that ISO images should always have a size divisible
      by 2048. Some applications, e.g. VirtualBox, use this as a sanity
      check, treating ISO images for which this isn't true as garbage.
      Our isohybrid post-processing does not ensure this,
      however. Also Output ISO size before/after isohybrid'ing and
      truncate'ing it. This will help detect if/when truncate is
      needed at all, so that we can report back to syslinux
      maintainers more useful information. (Closes: #8891)
    - Vagrant: raise apt-cacher-ng's ExTreshold preference to 50. The
      goal here is to avoid Tor Browser tarballs being deleted by
      apt-cacher-ng's daily expiration cronjob: they're not listed in
      any APT repo's index file, so acng will be quite eager to clean
      them up.

  * Test suite
    - Bring dependency checks up-to-date (Closes: #8988).
    - Adapt test suite to be run on Debian Jessie, which includes
      removing various Wheezy-specific workarounds, adding a few
      specific to Jessie, migrating from ffmpeg to libav, and
      more. (Closes: #8165)
    - Test that MAT can see that a PDF is dirty (Closes: #9136).
    - Allow throwing Timeout::Error in try_for() blocks, as well as
      nested try_for() (Closes: #9189, #9290).
    - Read test suite configuration files from the features/config/local.d
      directory. (Closes: #9220)
    - Kill virt-viewer with SIGTERM, not SIGINT, to prevent hordes of
      zombie processes from appearing. (Closes: #9139)
    - Kill Xvfb with SIGTERM, not SIGKILL, on test suite exit to allow
      it to properly clean up. (Closes: #8707)
    - Split SSH & SFTP configs in the test suite. (Closes: #9257)
    - Improve how we start subprocesses in the test suite, mostly by
      bypassing the shell for greater security and robustness (Closes:
      #9253)
    - Add Electrum test feature. (Closes #8963)
    - Test that Tails Installer detects when USB devices are
      removed. (Closes: #9131)
    - Test Tails Installer with devices which are too small. (Closes:
      #9129)
    - Test that the Report an Error launcher works in German. (Closes:
      #9143)
    - Verify that no extensions are installed in the Unsafe Browser
      using about:support instead of about:addons, which is broken
      (#9307). (Closes: #9306)
    - Retry GNOME application menu actions when they glitch. The
      GNOME application menus seem to have issues with clicks or
      hovering actions not registering, and hence sometimes submenus
      are not opened when they should, and sometimes clicks on the
      final application shortcut are lost. There seems to be a
      correlation between this and CPU load on the host running the
      test suite. We workaround this by simply re-trying the last
      action when it seems to fail. (Closes: #8928)
    - Work around Seahorse GUI glitchiness (Closes: #9343):
      * When Seahorse appears to be frozen--apparently due to network
        issues--it can often be worked around by refreshing the screen
        or activating a new window.
      * Open Seahorse's preferences dialog using the mouse.
      * Access menu entries with the mouse.
    - Wait for systray icons to finish loading before interacting with
      the systray. (Closes: #9258)
    - Test suite configuration: generalize local.d support to *.d. We
      now load features/config/*.d/*.yml.
    - Use code blocks in "After Scenario" hooks. This is much simpler
      to use (and more readable!) compared to hooking functions and
      arguments like we used to do.
    - Create filesystem share sources in the temporary directory and
      make them world-readable. (Closes: #8950)

 -- Tails developers <tails@boum.org>  Mon, 11 May 2015 16:45:04 +0200

tails (1.3.2) unstable; urgency=medium

  * Security fixes
    - Upgrade Tor Browser to 4.0.6, based on Firefox 31.6.0 ESR.
    - Upgrade OpenSSL to 1.0.1e-2+deb7u16.

  * Bugfixes
    - Make Florence usable with touchpads by forcing syndaemon to
      always use the `-t` option, which only disables tapping and
      scrolling and not mouse movements (Closes: #9011).
    - Make tails-spoof-mac log the correct macchanger exit code on
      failure (Closes: #8687).
    - Tails Installer:
      · Ignore devices with less than 3.5 GB of storage since they
        do not fit a Tails installation (Closes: #6538).
      · Remove devices from the device list as they are unplugged
        (Closes: #8691).

  * Minor improvements
    - Install obfs4proxy 0.0.4-1~tpo1, which adds support for
      client-mode ScrambleSuit.
    - Don't start Vidalia if Windows Camouflage is enabled. (Closes:
      #7400)
    - I2P Browser:
      · Remove "Add-ons" from the Tools menu, and hide "Keyboard
        Shortcuts" and "Take a Tour" since they point to resources on
        the open Internet (Closes: #7970).
      · Hide TorButton button from the customize toolbar options, and
        remove configs whose only purpose was to make Torbutton "green"
        (Closes: #8893).

  * Test suite
    - New tests:
      · Test non-LAN SSH, and SFTP via GNOME's "Connect to Server"
        (Closes: #6308).
      · Verify that Tails' Tor binary has the expected Tor authorities
        hard coded (Closes: #8960).
    - Improvements:
      · Programmatically determine the supported languages when testing
        the Unsafe Browser (Closes: #8918).
      · Rename --temp-dir to --tmpdir and make it behave more like
        mktemp, and honour TMPDIR if set in the environment. (Closes:
        #8709).
    - Bugfixes:
      · Make --temp-dir (now --tmpdir) actually work.

 -- Tails developers <tails@boum.org>  Mon, 30 Mar 2015 16:54:20 +0200

tails (1.3.1) unstable; urgency=medium

  * Security fixes
    - Upgrade Tor Browser to 4.0.5, based on Firefox 31.5.3 ESR. This addresses:
      · https://www.mozilla.org/en-US/security/advisories/mfsa2015-28/
      · https://www.mozilla.org/en-US/security/advisories/mfsa2015-29/
    - Upgrade Linux to 3.16.7-ckt7-1.
    - Upgrade libxfont to 1:1.4.5-5.
    - Upgrade OpenSSL to 1.0.1e-2+deb7u15.
    - Upgrade tcpdump to 4.3.0-1+deb7u2.
    - Upgrade bsdtar to 3.0.4-3+wheezy1.
    - Upgrade CUPS to 1.5.3-5+deb7u5.
    - Upgrade file and libmagic to 5.11-2+deb7u8.
    - Upgrade GnuPG to 1.4.12-7+deb7u7.
    - Upgrade libarchive to 3.0.4-3+wheezy1.
    - Upgrade libav to 6:0.8.17-1.
    - Upgrade FreeType 2 to 2.4.9-1.1+deb7u1.
    - Upgrade libgcrypt11 1.5.0-5+deb7u3.
    - Upgrade libgnutls26 to 2.12.20-8+deb7u3.
    - Upgrade libgtk2-perl to 2:1.244-1+deb7u1.
    - Upgrade ICU to 4.8.1.1-12+deb7u2.
    - Upgrade NSS to 2:3.14.5-1+deb7u4.
    - Upgrade libssh2 to 1.4.2-1.1+deb7u1.

  * Bugfixes
    - Upgrade Tor to 0.2.5.11-1~d70.wheezy+1+tails1. Changes include:
      · Directory authority changes.
      · Fix assertion errors that may trigger under high DNS load.
      · No longer break on HUP with seccomp2 enabled.
      · and more - please consult the upstream changelog.
    - Upgrade Tor Launcher to 0.2.7.2, and update the test suite accordingly
      (Closes: #8964, #6985). Changes include:
      · Ask about bridges before proxy in wizard.
      · Hide logo if TOR_HIDE_BROWSER_LOGO set.
      · Remove firewall prompt from wizard.
      · Feedback when “Copy Tor Log” is clicked.
      · Improve behavior if tor exits.
      · Add option to hide TBB's logo
      · Change "Tor Browser Bundle" to "Tor Browser"
      · Update translations from Transifex.
    - Fix the Tor Launcher killer. (Closes: #9067)
    - Allow Seahorse to communicate with keyservers when run from Tails
      OpenPGP Applet. (Closes: #6394)
    - SSH client: don't proxy connections to 172.17.* to 172.31.*.
      (Closes: #6558)
    - Repair config/chroot_local-packages feature, that was broken in Tails 1.3
      by 19-install-tor-browser-AppArmor-profile. (Closes: #8910)
    - language_statistics.sh: count original words instead of translated words.
      Otherwise we get >100% translation if translated strings are longer than
      original strings. (Closes: #9016)

  * Minor improvements
    - Only ship the new Tails signing key, and have Tails Upgrader stop trusting
      the old one. Update the documentation and test suite accordingly.
      (Closes: #8735, #8736, #8882, #8769, #8951)
    - Polish and harden a bit the WhisperBack configuration (Closes: #8991):
      · Only allow the `amnesia' user to run tails-debugging info as root
        with no arguments.
      · Fix spelling and grammar mistakes, improve phrasing a bit.
      · Quote variables consistently.

  * Test suite
    - New tests:
      · Chatting over XMPP in Pidgin, both peer-to-peer and in a multi-user
        chatroom. (Closes: #8002)
      · Chatting with OTR enabled over XMPP in Pidgin. (Closes: #8001)
      · Check that Pidgin only responds to the expected CTCP requests.
        (Closes: #8966)
      · Fetching keys using Seahorse started via the OpenPGP Applet.
      · Sync'ing keys using Seahorse.
    - Bugfixes:
      · Fix a race condition between the remote shell's and Tails Greeter's
        startup, by making sure the remote shell is ready before we start
        GDM. (Closes: #8941)
      · Kill virt-viewer properly. (Closes: #9070)
      · Make sure the display is stopped on destroy_and_undefine().
        Where we had it earlier, it could be skipped if anything else in the
        block threw an exception.
      · Fix wrong use of "$@". (Closes: #9071)
      · Enable the pipefail option in run_test_suite.
      · Improve the GNOME screenshot test's robustness. (Closes: #8952)
    - Refactoring:
      · turn the focus_pidgin_window() helper into a more generic
        VM.focus_xorg_window() one.
      · Reorganize the Display class.
      · Use clearer method to check process status in the Display class.
    - New developer-oriented features:
      · Add a --log-to-file option to run_test_suite. (Closes: #8894)
      · Add helpers for generating random strings.
      · Make it possible to hook arbitrary calls on scenario end. This is useful
        for dynamically adding cleanup functions, instead of having
        to explicitly deal with them in some After hook.

 -- Tails developers <tails@boum.org>  Mon, 23 Mar 2015 12:34:56 +0000

tails (1.3) unstable; urgency=medium

  * Major new features
    - Produce the Tails image in hybrid mode (again) so that the same
      image can be installed both on DVD *and* "hard disks" like USB
      storage and similar. (Closes: #8510)
    - Confine the Tor Browser using AppArmor. (Closes: #5525)
    - Install the Electrum bitcoin client from wheezy-backports, and
      add a persistence preset for the Live user's bitcoin wallet. If
      electrum is started without the persistence preset enabled, a
      warning is shown. (Closes: #6739)

  * Security fixes
    - Upgrade Tor Browser to 4.0.4 (based on Firefox 31.5.0esr)
      (Closes: #8938).

  * Bugfixes
    - Have tor_bootstrap_progress echo 0 if no matching log line is
      found. (Closes: #8257)
    - Always pass arguments through wrappers (connect-socks, totem,
      wget, whois) with "$@". $* doesn't handle arguments with
      e.g. embedded spaces correctly. (Closes: #8603, #8830)
    - Upgrade Linux to 3.16.7-ckt4-3.

  * Minor improvements
    - Install a custom-built Tor package with Seccomp enabled;
      enable the Seccomp sandbox when no pluggable transport is used.
      (Closes: #8174)
    - Install obfs4proxy instead of obfsproxy, which adds support for
      the obfs4 Tor pluggable transport. (Closes: #7980)
    - Install GnuPG v2 and associated tools from wheezy-backports,
      primarily for its improved support for OpenPGP smartcards. It
      lives side-by-side with GnuPG v1, which still is the
      default. (Closes: #6241)
    - Install ibus-unikey, a Vietnamese input method for IBus. (Closes:
      #7999)
    - Install torsocks (2.x) from wheezy-backports. (Closes: #8220)
    - Install keyringer from Debian Jessie. (Closes: #7752)
    - Install pulseaudio-utils.
    - Remove all traces of Polipo: we don't use it anymore. This
      closes #5379 and #6115 because:
      * Have APT directly use the Tor SOCKS proxy. (Closes: #8194)
      * Wrap wget with torsocks. (Closes: #6623)
      * Wrap Totem to torify it with torsocks. (Closes: #8219)
      * Torify Git with tsocks, instead of setting GIT_PROXY_COMMAND.
        (Closes: #8680)
    - Use torsocks for whois and Gobby, instead of torify.
    - Upgrade I2P to 0.9.18-1~deb7u+1.
    - Refactor the Unsafe and I2P browser code into a common shell
      library. A lot of duplicated code is now shared, and the code
      has been cleaned up and made more reliable. Several
      optimizations of memory usage and startup time were also
      implemented. (Closes: #7951)
    - Invert Exit and About in gpgApplet context menu. This is a
      short-term workaround for making it harder to exit the
      application by mistake (e.g. a double right-click). (Closes:
      #7450)
    - Implement new touchpad settings. This enables tap-to-click,
      2-fingers scrolling, and disable while typing. We don't enable
      reverse scrolling nor horizontal scrolling. (Closes: #7779)
    - Include the mount(8) output and live-additional-software.conf in
      WhisperBack bug reports (Closes: #8719, #8491).
    - Reduce brightness and saturation of background color. (Closes:
      #7963)
    - Have ALSA output sound via PulseAudio by default. This gives us
      centralized sound volume controls, and... allows to easily, and
      automatically, test that audio output works from Tor Browser,
      thanks to the PulseAudio integration into the GNOME sound
      control center.
    - Import the new Tails signing key, which we will use for Tails
      1.3.1, and have Tails Upgrader trust both it and the "old"
      (current) Tails signing key. (Closes: #8732)
    - tails-security-check: error out when passed an invalid CA file.
      Unfortunately, the underlying HTTPS stack we use here fails open
      in those case, so we have to check it ourselves. Currently, we
      check that the file exists, is readable, is a plain file and is
      not empty. Also support specifying the CA file via an
      environment variable. This will ease development and bug-fixing
      quite a bit.
    - Fix racy code in Tails Installer that sometimes made the
      automated test suite stall for scenarios installing Tails
      to USB disks. (Closes: #6092)
    - Make it possible to use Tails Upgrader to upgrade a Tails
      installation that has cruft files on the system partition.
      (Closes: #7678)

  * Build system
    - Install syslinux-utils from our builder-wheezy APT repository in
      Vagrant. We need version 6.03~pre20 to make the Tails ISO image
      in hybrid mode
    - Update deb.tails.boum.org apt repo signing key. (Closes: #8747)
    - Revert "Workaround build failure in lb_source, after creating
      the ISO." This is not needed anymore given the move to the Tor
      SOCKS proxy. (Closes: #5307)
    - Remove the bootstrap stage usage option and disable all
      live-build caching in Vagrant. It introduces complexity and
      potential for strange build inconsistencies for a meager
      reduction in build time. (Closes: #8725)
    - Hardcode the mirrors used at build and boot time in auto/config.
      Our stuff will be more consistent, easier to reproduce, and our
      QA process will be more reliable if we all use the same mirrors
      at build time as the ones we configure in the ISO. E.g. we won't
      have issues such as #8715 again. (Closes: #8726)
    - Don't attempt to retrieve source packages from local-packages so
      local packages can be installed via
      config/chroot_local-packages. (Closes: #8756)
    - Use our own Tor Browser archive when building an ISO. (Closes:
      #8125)

  * Test suite
    - Use libguestfs instead of parted when creating partitions and
      filsystems, and to check that only the expected files
      persist. We also switch to qcow2 as the default disk image
      format everywhere to reduce disk usage, enable us to use
      snapshots that includes the disks (in the future), and to use
      the same steps for creating disks in all tests. (Closes: #8673)
    - Automatically test that Tails ignores persistence volumes stored
      on non-removable media, and doesn't enable swaps. (Closes:
      #7822)
    - Actually make sure that Tails can boot from live systems stored
      on a hard drive. Running the 'I start Tails from DVD ...' step
      will override the earlier 'the computer is set to boot from ide
      drive "live_hd"' step, so let's make the "from DVD" part
      optional; it will be the default any way.
    - Make it possible to use an old iso with different persistence
      presets. (Closes: #8091)
    - Hide the cursor between steps when navigating the GNOME
      applications menu. This makes it a bit more robust, again:
      sometimes the cursor is partially hiding the menu entry we're
      looking for, hence preventing Sikuli from finding it (in
      particular when it's "Accessories", since we've just clicked on
      "Applications" which is nearby). (Closes: #8875)
    - Ensure that the test will fail if "apt-get X" commands fail.
    - Test 'Tor is ready' notification in a separate scenario. (Closes:
      #8714)
    - Add automated tests for torified wget and whois. This should
      help us identify future regressions such as #8603 in their
      torifying wrappers.
    - Add automated test for opening an URL from Pidgin.
    - And add automated tests for the Tor Browser's AppArmor
      sandboxing.
    - Test that "Report an Error Launcher" opens the support
      documentation.
    - Test that the Unsafe Browser:
      * starts in various locales.
      * complains when DNS isn't configured.
      * tears down its chroot on shutdown.
      * runs as the correct user.
      * has no plugins or add-ons installed.
      * has no unexpected bookmarks.
      * has no proxy configured.
    - Bump the "I2P router console is ready" timeout in its test to
      deal with slow Internet connections.
    - Make the automatic tests of gpgApplet more robust by relying
      more on graphical elements instead of keyboard shortcuts and
      static sleep():s. (Closes: #5632)
    - Make sure that enough disk space is available when creating
      virtual storage media. (Closes: #8907)
    - Test that the Unsafe Browser doesn't generate any non-user
      initiated traffic, and in particular that it doesn't check for
      upgrades, which is a regression test for #8694. (Closes: #8702)
    - Various robustness improvements to the Synaptic tests. (Closes:
      #8742)
    - Automatically test Git. (Closes: #6307)
    - Automatically test GNOME Screenshot, which is a regression test
      for #8087. (Closes: #8688)
    - Fix a quoting issue with `tails_persistence_enabled?`. (Closes:
      #8919)
    - Introduce an improved configuration system that also can store
      local secrets, like user credentials needed for some
      tests. (Closes: #6301, #8188)
    - Actually verify that we successfully set the time in our time
      syncing tests. (Closes: #5836)
    - Automatically test Tor. This includes normal functionality and
      the use pluggable transports, that our Tor enforcement is
      effective (e.g. only the Tor network or configured bridges are
      contacted) and that our stream isolation configuration is
      working. (Closes: #5644, #6305, #7821)

 -- Tails developers <tails@boum.org>  Mon, 23 Feb 2015 17:14:00 +0100

tails (1.2.3) unstable; urgency=medium

  * Security fixes
    - Upgrade Linux to 3.16.7-ckt2-1.
    - Upgrade Tor Browser to 4.0.3 (based on Firefox 31.4.0esr)
      (Closes: #8700).
    - Fail safe by entering panic mode if macchanger exits with an
      error, since in this situation we have to treat the
      driver/device state as undefined. Also, we previously just
      exited the script in this case, not triggering the panic mode
      and potentially leaking the real MAC address (Closes: #8571).
    - Disable upgrade checking in the Unsafe Browser. Until now the
      Unsafe Browser has checked for upgrades of the Tor Browser in
      the clear (Closes: #8694).

  * Bugfixes
    - Fix startup of the Unsafe Browser in some locales (Closes: #8693).
    - Wait for notification-daemon to run before showing the MAC
      spoofing panic mode notifications. Without this, the "Network
      card disabled" notification is sometimes lost when MAC spoofing
      fails. Unfortunately this only improves the situation, but
      doesn't fix it completely (see #8685).
    - Log that we're going to stop NetworkManager before trying to do
      it in the MAC spoofing scripts. Without this we wouldn't get the
      log message in case stopping NetworkManager fails (thanks to
      `set -e`).
    - Set GNOME Screenshot preferences to save the screenshots in
      /home/amnesia (Closes: #8087).
    - Do not suspend to RAM when closing the lid on battery power
      (Closes: #8071).
    - Properly update the Tails Installer's status when plugging in a
      USB drive after it has started (Closes: #8353).
    - Make rsync compare file contents by using --checksum for more
      reliable generation of the squashfs filesystem in
      IUKs. Previously it used the default, which is checking
      timestamps and file size, but that doesn't play well with the
      Tor browser files, that have a fixed mtime, which could result
      in updated files not ending up in the IUK.

  * Minor improvements
    - Finish migrating tails-security-check's and tails-iuk's pinning
      to our website's new X.509 certificate authority (Closes: #8404).

  * Build system
    - Update to Vagrant build box tails-builder-20141201. The only
      change is the removal of a reference to an ISO image which
      doesn't exist (except on the system that generated the build
      box) which causes an error for some users (Closes: #7644).
    - Generate the list of packages used during build, after building
      with Jenkins (Closes: #8518). This allows tracking their status
      on the Debian reproducible build front:
      https://reproducible.debian.net/index_pkg_sets.html#tails

  * Automated test suite
    - Check PO files with i18nspector (Closes: #8359).
    - Fix the expected image of a check.tp.o failure. Previously we
      looked for the "Sorry. You are not using Tor." text, but it
      seems it recently changed enough for Sikuli to not find it. To
      prevent future errors of the same kind we'll look for the
      crossed-over onion icon instead (Closes: #8533).
    - Bump timeout when waiting for Tor to re-bootstrap. We have a
      dreaded issue with timeouts that are multiple of 2 minutes, and
      then Tor succeeds soon after, so in order to allow for this
      timeout to be reached twice, and then possibly succeed, let's
      use N*2 minutes + 30 seconds, with N=2.

 -- Tails developers <tails@boum.org>  Wed, 14 Jan 2015 16:12:26 +0100

tails (1.2.2) unstable; urgency=medium

  * Bugfixes
    - Create a CA bundle for Tails Upgrader at ISO build time, and
      patch Tails Upgrader to use it. Specifically this will make it
      possible to check for Tails upgrades after our website changes
      certificate around the 2014 to 2015 transition (Partially fixes
      #8404).

 -- Tails developers <tails@boum.org>  Mon, 15 Dec 2014 10:05:17 +0100

tails (1.2.1) unstable; urgency=low

  * Security fixes
    - Upgrade Linux to 3.16.0-4, i.e. 3.16.7-1.
    - Install Tor Browser 4.0.2 (based on Firefox 31.3.0esr).

  * Bugfixes
    - Install syslinux-utils, to get isohybrid back (Closes: #8155).
    - Update xserver-xorg-input-evdev to 1:2.7.0-1+tails1 which
      includes a patch that restores mouse scrolling in KVM/Spice
      (Closes: 7426).
    - Set Torbutton logging preferences to the defaults (Closes:
      #8160). With the default settings, no site-specific information is
      logged.
    - Use the correct stack of rootfs:s for the chroot browsers (Closes:
      #8152, #8158). After installing incremental upgrades Tails' root
      filesystem consists of a stack squashfs:s, not only
      filesystem.squashfs. When not stacking them correct we may end up
      using the Tor Browser (Firefox) from an older version of Tails, or
      with no Tor Browser at all, as in the upgrade from Tails 1.1.2 to
      1.2, when we migrated from Iceweasel to the Tor Browser. Based on
      a patch contributed by sanic.
    - Use the Tor Browser for MIME type that GNOME associates with
      Iceweasel (Closes: #8153). Open URLs from Claws Mail, KeePassX
      etc. should be possible again.
    - Update patch to include all Intel CPU microcodes (Closes: #8189).
    - AppArmor: allow Pidgin to run Tor Browser unconfined, with
      scrubbed environment (Closes: #8186). Links opened in Pidgin are
      now handled by the Tor Browser.
    - Install all localized Iceweasel search plugins (Closes: #8139).
    - When generating the boot profile, ignore directories in
      process_IN_ACCESS as well (Closes: #7925). This allows ut to
      update the squashfs-ordering again in Tails 1.2.1.
    - gpgApplet: Don't pass already encoded data to GTK2 (Closes:
      #7968). It's now possible to clearsign text including non-ASCII
      characters.
    - Do not run the PulseAudio initscript, neither at startup nor
      shutdown (Closes: #8082).

  * Minor improvements
    - Upgrade I2P to 0.9.17-1~deb7u+1.
    - Make GnuPG configuration closer to the best practices one
      (Closes: #7512).
    - Have GnuPG directly use the Tor SOCKS port (Closes: #7416).
    - Remove TrueCrypt support and documentat how to open TrueCrypt
      volumes using cryptsetup (Closes: #5373).
    - Install hopenpgp-tools from Debian Jessie.

  * Build system
    - Add gettext >= 0.18.3 as a Tails build dependency. We need it for
      xgettext JavaScript support in feature/jessie.

  * Automated test suite
    - Don't click to open a sub-menu in the GNOME applications menu
      (Closes: #8140).
    - When testing the Windows camouflage, look for individual systray
      applets, to avoid relying on their ordering (Closes: #8059).
    - Focus the Pidgin Buddy List before looking for something
      happening in it (Closes: #8161).
    - Remove workaround for showing the TBB's menu bar (Closes #8028).

 -- Tails developers <tails@boum.org>  Tue, 02 Dec 2014 11:34:03 +0100

tails (1.2) unstable; urgency=medium

  * Major new features
    - Migrate from Iceweasel to the Tor Browser from the Tor Browser
      Bundle 4.0 (based on Firefox 31.2.0esr). This fixes the POODLE
      vulnerability.
      The installation in Tails is made global (multi-profile), uses
      the system-wide Tor instance, disables the Tor Browser updater,
      and keeps the desired deviations previously present in Iceweasel,
      e.g. we install the AdBlock Plus add-on, but not Tor Launcher (since
      we run it as a standalone XUL application), among other things.
    - Install AppArmor's userspace tools and apparmor-profiles-extra
      from Wheezy Backports, and enable the AppArmor Linux Security
      Module. This adds Mandatory Access Control for several critical
      applications in Tails, including Tor, Vidalia, Pidgin, Evince
      and Totem.
    - Isolate I2P traffic from the Tor Browser by adding a dedicated
      I2P Browser. It is set up similarly to the Unsafe Browser,
      but further disables features that are irrelevant for I2P, like
      search plugins and the AdBlock Plus addon, while keeping Tor Browser
      security features like the NoScript and Torbutton addons.
    - Upgrade Tor to 0.2.5.8-rc-1~d70.wheezy+1.

  * Security fixes
    - Disable TCP timestamps (Closes: #6579).

  * Bugfixes
    - Remove expired Pidgin certificates (Closes: #7730).
    - Use sudo instead of gksudo for running tails-upgrade-frontend to
      make stderr more easily accessible (Closes: #7431).
    - Run tails-persistence-setup with sudo instead of gksudo to make
      stderr more easily accessible, and allow the desktop user to
      pass the --verbose parameter (Closes: #7623).
    - Disable CUPS in the Unsafe Browser. This will prevent the
      browser from hanging for several minutes when accidentally
      pressing CTRL+P or trying to go to File -> Print (Closes: #7771).

  * Minor improvements
    - Install Linux 3.16-3 (version 3.16.5-1) from Debian
      unstable (Closes: #7886, #8100).
    - Transition away from TrueCrypt: install cryptsetup and friends
      from wheezy-backports (Closes: #5932), and make it clear that
      TrueCrypt will be removed in Tails 1.2.1 (Closes: #7739).
    - Install Monkeysign dependencies for qrcodes scanning.
    - Upgrade syslinux to 3:6.03~pre20+dfsg-2~bpo70+1, and install
      the new syslinux-efi package.
    - Upgrade I2P to 0.9.15-1~deb7u+1
    - Enable Wheezy proposed-updates APT repository and setup APT
      pinnings to install packages from it.
    - Enable Tor's syscall sandbox. This feature (new in 0.2.5.x)
      should make Tor a bit harder to exploit. It is only be enabled
      when when no special Tor configuration is requested in Tails
      Greeter due to incompatibility with pluggable transports.
    - Start I2P automatically when the network connects via a
      NetworkManager hook, and "i2p" is present on the kernel command
      line. The router console is no longer opened automatically, but
      can be accessed through the I2P Browser (Closes: #7732).
    - Simplify the IPv6 ferm rules (Closes: #7668).
    - Include persistence.conf in WhisperBack reports (Closes: #7461)
    - Pin packages from testing to 500, so that they can be upgraded.
    - Don't set Torbutton environment vars globally (Closes: #5648).
    - Enable VirtualBox guest additions by default (Closes: #5730). In
      particular this enables VirtualBox's display management service.
    - In the Unsafe Browser, hide option for "Tor Browser Health
      report", and the "Get Addons" section in the Addon manager
      (Closes: #7952).
    - Show Pidgin's formatting toolbar (Closes: #7356). Having the
      formatting toolbar displayed in Pidgin makes the OTR status more
      explicit by displaying it with words.

  * Automated test suite
    - Add --pause-on-fail to ease VM state debugging when tests
      misbehave.
    - Add execute_successfully() and assert_vmcommand_success() for
      added robustness when executing some command in the testing VM.
    - Use Test::Unit::Assertions instead of our home-made assert().
    - Add test for persistent browser bookmarks.
    - Add basic tests for Pidgin, Totem and Evince, including their
      AppArmor enforcement.
    - Factorize some common step pattern into single steps.
    - Factorize running a command in GNOME Terminal.
    - Add common steps to copy a file and test for its existence.
    - Add a wait_and_double_click Sikuli helper method.
    - Add a VM.file_content method, to avoid repeating ourselves, and
      use it whenever easily doable.
    - Drop test that diffs syslinux' exithelp.cfg: we don't ship this
      file anymore.
    - In the Unsafe Browser tests, rely on subtle timing less (Closes:
      #8009).
    - Use the same logic to determine when Tor is working in the test
      suite as in Tails itself. The idea is to avoid spamming the Tor
      control port during bootstrap, since we've seen problems with
      that already.

 -- Tails developers <tails@boum.org>  Wed, 15 Oct 2014 18:34:50 +0200

tails (1.1.2) unstable; urgency=medium

  * Security fixes
    - Upgrade the web browser to 24.8.0esr-0+tails3~bpo70+1
      (fixes Mozilla#1064636).
    - Install Linux 3.16-1 from sid (Closes: #7886).
    - Upgrade file to 5.11-2+deb7u5 (fixes CVE-2014-0207,
      CVE-2014-0237, CVE-2014-0238, CVE-2014-3478, CVE-2014-3479,
      CVE-2014-3480, CVE-2014-3487, CVE-2014-3538 and CVE-2014-3587).
    - Upgrade curl to 7.26.0-1+wheezy10 (fixes CVE-2014-3613 and
      CVE-2014-3620).
    - Upgrade bind9-based packages to 1:9.8.4.dfsg.P1-6+nmu2+deb7u2
      (fixes CVE-2014-0591).
    - Upgrade gnupg to 1.4.12-7+deb7u6 (fixes CVE-2014-5270).
    - Upgrade apt to 0.9.7.9+deb7u5 (fixes CVE-2014-0487,
      CVE-2014-0488, CVE-2014-0489, CVE-2014-0490, and
      CVE-2014-6273.).
    - Upgrade dbus to 1.6.8-1+deb7u4 (fixes CVE-2014-3635,
      CVE-2014-3636, CVE-2014-3637, CVE-2014-3638 and CVE-2014-3639).
    - Upgrade libav-based pacakges to 6:0.8.16-1 (fixes
      CVE-2013-7020).
    - Upgrade bash to 4.2+dfsg-0.1+deb7u1 (fixes CVE-2014-6271).

 -- Tails developers <tails@boum.org>  Tue, 23 Sep 2014 23:01:40 -0700

tails (1.1.1) unstable; urgency=medium

  * Security fixes
    - Upgrade the web browser to 24.8.0esr-0+tails1~bpo70+1
      (Firefox 24.8.0esr + Iceweasel patches + Torbrowser patches).
      Also import the Tor Browser profile at commit
      271b64b889e5c549196c3ee91c888de88148560f from
      ttp/tor-browser-24.8.0esr-3.x-1.
    - Upgrade Tor to 0.2.4.23-2~d70.wheezy+1 (fixes CVE-2014-5117).
    - Upgrade I2P to 0.9.14.1-1~deb7u+1.
    - Upgrade Linux to 3.14.15-2 (fixes CVE-2014-3534, CVE-2014-4667
      and CVE-2014-4943).
    - Upgrade CUPS-based packages to 1.5.3-5+deb7u4 (fixes
      CVE-2014-3537, CVE-2014-5029, CVE-2014-5030 and CVE-2014-5031).
    - Upgrade libnss3 to 2:3.14.5-1+deb7u1 (fixes CVE-2013-1741,
      CVE-2013-5606, CVE-2014-1491 and CVE-2014-1492).
    - Upgrade openssl to 1.0.1e-2+deb7u12 (fixes CVE-2014-3505,
      CVE-2014-3506, CVE-2014-3507, CVE-2014-3508, CVE-2014-3509,
      CVE-2014-3510, CVE-2014-3511, CVE-2014-3512 and CVE-2014-5139).
    - Upgrade krb5-based packages to 1.10.1+dfsg-5+deb7u2 (fixes
      CVE-2014-4341, CVE-2014-4342, CVE-2014-4343, CVE-2014-4344 and
      CVE-2014-4345).
    - Upgrade libav-based packages to 6:0.8.15-1 (fixes CVE-2011-3934,
      CVE-2011-3935, CVE-2011-3946, CVE-2013-0848, CVE-2013-0851,
      CVE-2013-0852, CVE-2013-0860, CVE-2013-0868, CVE-2013-3672,
      CVE-2013-3674 and CVE-2014-2263.
    - Upgrade libgpgme11 to 1.2.0-1.4+deb7u1 (fixes CVE-2014-5117).
    - Upgrade python-imaging to 1.1.7-4+deb7u1 (fixes CVE-2014-3589).
    - Prevent dhclient from sending the hostname over the network
      (Closes: #7688).
    - Override the hostname provided by the DHCP server (Closes: #7769).
    - Add an I2P boot parameter. Without adding "i2p" to the kernel
      command line, I2P will not be accessible for the Live user.
    - Stricter I2P firewall rules:
      * deny I2P from accessing the LAN
      * deny I2P from accessing the loopback device, except for select
        whitelisted services
      * allow I2P access to the Internet
      The ACCEPT rules will only be enabled when the string 'i2p' is
      passed at the boot prompt. The rules which DENY or REJECT
      access for the 'i2psvc' user will always be applied.
    - Disable I2P plugins, since it doesn't make much sense without
      persistence, and should eliminate some attack vectors.
    - Disable I2P's BOB port. No maintained I2P application uses it.

  * Bugfixes
    - Fix condition clause in tails-security-check (Closes: #7657).
    - Don't ship OpenJDK 6: I2P prefers v7, and we don't need both.
    - Prevent Tails Installer from updating the system partition
      properties on MBR partitions (Closes: #7716).

  * Minor improvements
    - Upgrade to Torbutton 1.6.12.1.
    - Install gnome-user-guide (Closes: #7618).
    - Install cups-pk-helper (Closes: #7636).
    - Update the SquashFS sort file.
    - Compress the SquashFS more aggressively (Closes: #7706).
    - I2P: Keep POP3 email on server. The default in the I2P webmail
      app was to keep mail on the server, but that setting was changed
      recently. This configuration setting (susimail.config) will only
      be copied over in I2P 0.9.14 and newer.
    - Add a Close button to the Tails Installer launcher window.

  * Build system
    - Migrate Vagrant basebox to Debian Wheezy (Closes #7133, #6736).
    - Consistently use the same Debian mirror.
    - Disable runtime APT proxy configuration when using APT in
      binary_local-hooks (Closes: #7691).

  * Automated test suite
    - Automatically test hostname leaks (Closes: #7712).
    - Move autotest live-config hook to be run last. This way we'll
      notice if some earlier live-config hook cancels all hooks by
      running the automated test suite since the remote shell won't be
      running in that case.
    - Test that the I2P boot parameter does what it's supposed to do
      (Closes: #7760).
    - Start applications by using the GNOME Applications menu instead
      of the GNOME Run Dialog (Closes: #5550, #7060).

 -- Tails developers <tails@boum.org>  Sun, 31 Aug 2014 20:49:28 +0000

tails (1.1) unstable; urgency=medium

  * Rebase on Debian Wheezy
    - Upgrade literally thousands of packages.
    - Migrate to GNOME3 fallback mode.
    - Install LibreOffice instead of OpenOffice.
    - Remove custom LSB logging: Wheezy has fancy colored init
      logging.

  * Major new features
    - UEFI boot support.
    - Replace the Windows XP camouflage with an experimental Windows 8
      camouflage.
    - Install Linux 3.14.12-1 from Debian unstable.
    - Bring back VirtualBox guest modules, installed from Wheezy
      backports. Full functionality is only available when using the
      32-bit kernel.

  * Security fixes
    - Fix write access to boot medium via udisks (#6172).
    - Don't allow the desktop user to pass arguments to
      tails-upgrade-frontend (Closes: #7410).
    - Make persistent file permissions safer (Closes #7443):
      * Make the content of /etc/skel non-world-readable. Otherwise,
        such files may be copied to /home/amnesia, and in turn to the
        persistent volume, with unsafe permissions. That's no big deal
        in /home/amnesia (that is itself not world-readable), *but*
        the root of the persistent volume has to be world-readable.
      * Have activate_custom_mounts create new directories with safe
        permissions.
      * Set strict permissions on /home/amnesia (Closes: #7463).
      * Fix permissions on persistent directories that were created
        with unsafe permissions (Closes: #7458).
      * Fix files ownership while copying persistence (Closes: #7216).
        The previous instructions to copy the persistent data were
        creating personal files that belong to root. I don't think
        there is a way of preserving the original ownership using
        Nautilus (unless doing a "move" instead of a "copy" but that's
        not what we are trying to do here).
    - Disable FoxyProxy's proxy:// protocol handler (Closes: #7479).
      FoxyProxy adds the proxy:// protocol handler, which can be used
      to configure the proxy via an URI. A malicious web page can
      include (or a malicious exit node can inject) some JavaScript
      code to visit such an URI and disable or otherwise change
      Iceweasel's proxy settings. While using this to disable
      proxying will be dealt with safely by our firewall, this could
      be used to defeat stream isolation, although the user must be
      tricked into accepting the new proxy settings.
    - Upgrade the web browser to 24.7.0esr-0+tails1~bpo70+1
      (Firefox 24.7.0esr + Iceweasel patches + Torbrowser patches).
    - Upgrade to Linux 3.14.12-1 (fixes CVE-2014-4699).
    - Upgrade libav-based packages to 0.8.13-1 (fixes CVE-2014-4609).
    - Upgrade to libxml2 2.8.0+dfsg1-7+wheezy1 (fixes CVE-2014-0191).
    - Upgrade to dbus 1.6.8-1+deb7u3 (fixes CVE-2014-3477,
      CVE-2014-3532 and CVE-2014-3533).

  * Bugfixes
    - Disable GNOME keyring's GnuPG functionality. (Closes: #7330) In
      feature/regular-gnupg-agent, we installed the regular GnuPG
      agent so that it is used instead of GNOME keyring's one. This is
      not enough on Wheezy, so let's disable the starting of the "gpg"
      component of GNOME keyring.
    - Make sure /etc/default/locale exists, with a sensible default
      value (Closes: #7333). Before Tails Greeter's PostLogin script
      are run, /etc/default/locale does not exist on Wheezy. Our
      tails-kexec initscript (and quite a few other scripts we run)
      depends on this file to exist. So, let's make sure it exists,
      with a sensible default value.
    - Create the tails-persistence-setup user with the same UID/GID it
      had on Tails/Squeeze. (Closes: #7343) Else, our various checks
      for safe access rights on persistence.conf fail.
    - Revert back to browsing the offline documentation using Iceweasel
      instead of Yelp (Closes: #7390, #7285).
    - Make the new NetworkManager configuration directory persistent,
      when the old one was, but disable the old one (Closes: #7338).
    - Before running tails-upgrade-frontend, chdir to a world-readable
      place (Closes: #7641). In particular, Archive::Tar::Wrapper,
      when called by tails-install-iuk, wants to chdir back to the
      original cwd after it has chdir'd elsewhere to do its job.

  * Minor improvements
    - Install seahorse-nautilus, replacing seahorse-plugins (Closes #5516).
    - Install hledger (custom backport, for now): our accountants need this.
    - Install stable Scribus instead of scribus-ng.
    - Install the printer driver for Epson Inkjet that use ESC/P-R.
    - Install the BookletImposer PDF imposition toolkit. It's tiny,
      and really helpful e.g. when producing booklets.
    - Install gtkhash and nautilus-gtkhash (Closes #6763).
    - Import new version of Tor Launcher:
      · Now based on upstream Tor Launcher 0.2.5.4.
      · Tor bug #11772: Proxy Type menu not set correctly
      · Tor bug #11699: Change &amp;#160 to &#160; in network-settings.dtd
      · Correctly handle startup paths that contain dot.
    - Upgrade to Torbutton 1.6.9.0.
    - Avoid shipping python2.6 in addition to python2.7.
    - Don't install Gobby 0.4 anymore. Gobby 0.5 has been available in
      Debian since Squeeze, now is a good time to drop the obsolete
      0.4 implementation.
    - Require a bit less free memory before checking for upgrades with
      Tails Upgrader. The general goal is to avoid displaying "Not
      enough memory available to check for upgrades" too often due to
      over-cautious memory requirements checked in the wrapper.
    - Make Tails Greeter's help window resolution-aware. Previously it
      used a static 800x600 which was problematic on lower resolutions,
      and sub-optimal on higher resolutions. Now it adapts itself
      according to the screen resolution.
    - Whisperback now sanitizes attached logs better with respect to
      DMI data, IPv6 addresses, and serial numbers (Closes #6797,
      #6798, #6804).
    - Integrate the new logo in Tails Installer (Closes #7095)
    - Also install linux-base and linux-compiler-gcc-4.8-x86 from
      sid. This way, we can get rid of our linux-compiler-gcc-4.8-x86
      3.12, and it makes things a bit more consistent.
    - Include the syslinux binary, and its MBR, in the ISO filesystem.
      This in turn allows Tails Installer to use this binary and MBR,
      which is critical for avoiding problems (such as #7345) on
      "Upgrade from ISO".
    - Include syslinux.exe for win32 in utils/win32/ on the ISO
      filesystem (Closes: #7425).
    - Tails Installer:
      * Add consistent margins in GUI.
      * Always reset the target drive's MBR, without asking for
        confirmation, after installing or upgrading.
      * Install the bootloader using the syslinux binary found on the
        target device, once the Live OS has been extracted/copied
        there.
    - Enable double-clicking to pick entries in the language or
      keyboard layout lists in Tails Greeter.
    - Install backport of shared-mime-info 1.3 (Closes: #7079).
    - Make sanity-check prompts closable in Tails Persistence Setup
      (Closes: #7119).
    - Fix quick search in Tails Greeter's Other languages window
      (Closes: #5387).
    - Install systemd. It is not enabled by default, but having it
      around will help doing the migration work.
    - Enable AppArmor on the kernel command-line. This is a no-op
      without the userspace tools and with no profile shipped, but it
      will make it easier to fix this part of the situation.

  * Build system
    - Bump Vagrant builder's memory for RAM builds. Wheezy requires
      more space to build, and the resulting image is larger.
    - Fix Vagrant compatibility issue. Some classes' methods/fields
      have been renamed between Vagrant versions, so we need a simple
      compatibility layer to support all versions. Without this, it's
      not possible to issue e.g. a `build` command to an already
      running (i.e. `vm:up`:ed) Vagrant instance.
    - Move cpu and mem checks to the `build` task. Previously, when
      they were checked in `vm:up` *only* when issued while the VM
      already is up, so these checks weren't run if one issues a
      `build` when the VM is off. Now we'll fail earlier with a more
      informative error message, and it looks like a more logical home
      for them too.
    - Fix buggy memory checks for RAM building. We have to take into
      account which state the Vagrant VM is in for determining *where*
      we check if enough memory is available for a RAM build. If it's
      off, we check the host; if it's on we check the VM. Previously
      we always checked the host, which doesn't make sense when the VM
      is already started.

  * Automated test suite
    - Bump the tester VM's RAM by 256 MiB. There is not enough free
      RAM to run Tails Upgrader with just 1 GiB of RAM after the
      migration to Wheezy.
    - Always adjust OOM and memory overcommit settings. The kernel
      freezes seem to also happen for the amd64 kernel when filling
      the memory.
    - Add option to make Sikuli rety on FindFailed. This makes it
      possible to update manu images for Sikuli in just *one* test
      suite run, by continuously updating outdated pictures as we go.
    - Actually run "Upgrade from ISO" from a USB drive running the old
      version. That's what users do, and is buggy.
    - Automatically test persistent directories permissions (Closes: #7560).
    - Use read-write persistence when testing upgraded USB
      installations.  Otherwise e.g. the permission fixes won't get
      applied, and the subsequent steps testing the permissions will
      fail.
    - Actually check that the ISO's Tails is installed. The step
      "Tails is installed on USB drive $TARGET" only checks that the
      *running* Tails is installed on $TARGET, which obviously fails
      when doing an upgrade from ISO running an old Tails. That it
      worked for the same scenario running the current Tails is just
      coincidental.
    - Use OpenJDK 7 to run our test suite (Closes #7175).
    - Use qemu-system-x86_64 directly, instead of kvm, for running the
      automated test suite (Closes: #7605).

 -- Tails developers <tails@boum.org>  Sun, 20 Jul 2014 23:16:13 +0200

tails (1.0.1) unstable; urgency=medium

  * Security fixes
    - Upgrade the web browser to 24.6.0esr-0+tails1~bpo60+1
      (Firefox 24.6.0esr + Iceweasel patches + Torbrowser patches).
      Also import the Tor Browser profile at commit
      90ba8fbaf6f23494f1a0e38d63153b3b7e65d3d3 from
      ttp/tor-browser-24.6.0esr-3.x-1.
    - Install Linux 3.14 from Debian unstable (fixes CVE-2014-3153 and
      others).
    - Install openssl from Squeeze LTS (fixes CVE-2014-0076,
      CVE-2014-0195, CVE-2014-0221, CVE-2014-3470 and CVE-2014-0224).
    - Install GnuTLS from Squeeze LTS (fixes CVE-2014-3466.).

  * Minor improvements
    - Add Squeeze LTS APT sources. It has been given a low pinning
      priority so explicit pinning must be used to actually install
      anything from it.
    - Upgrade Tor to 0.2.4.22-1~d60.squeeze+1.
    - Upgrade I2P to 0.9.13-1~deb6u+1.

 -- Tails developers <tails@boum.org>  Sun, 08 Jun 2014 19:14:00 +0200

tails (1.0) unstable; urgency=medium

  * Security fixes
    - Upgrade the web browser to 24.5.0esr-0+tails1~bpo60+1
      (Firefox 24.5.0esr + Iceweasel patches + Torbrowser patches).
    - Upgrade Tor to 0.2.4.21-1+tails1~d60.squeeze+1:
      * Based on 0.2.4.21-1~d60.squeeze+1.
      * Backport the fix for Tor bug #11464. It adds client-side blacklists for
        all Tor directory authority keys that was vulnerable to Heartbleed.
        This protects clients in case attackers were able to compromise a
        majority of the authority signing and identity keys.

   * Bugfixes
    - Disable inbound I2P connections. Tails already restricts incoming
      connections, but this change tells I2P about it.
    - Fix link to the system requirements documentation page in the Tails
      Upgrader error shown when too little RAM is available.

  * Minor improvements
    - Upgrade I2P to 0.9.12-2~deb6u+1.
    - Import TorBrowser profile. This was forgotten in Tails 0.23 and even
      though we didn't explicitly set those preferences in that release
      they defaulted to the same values. This future-proofs us in case the
      defaults would ever change.
    - Import new custom version of tor-launcher:
      * Based on upstream Tor Launcher 0.2.5.3.
      * Improve how Tor Launcher handles incomplete translation.
        (Tor bug #11483; more future-proof fix for Tails bug #6885)
      * Remove the bridge settings prompt. (Tor bug #11482; closes Tails
        bug #6934,)
      * Always show bridge help button. (Tor bug #11484)
    - Integrate the new Tails logo into various places:
      * The website
      * The boot splash
      * The "About Tails" dialog

  * Build system
    - Use the stable APT suite when building from the stable Git branch
      (Closes: #7022).

  * Test suite
    - Add test for the #7022 fix.

 -- Tails developers <tails@boum.org>  Sun, 27 Apr 2014 19:34:01 +0200

tails (0.23) unstable; urgency=medium

  * Security fixes
    - Upgrade the web browser to 24.4.0esr-0+tails1~bpo60+1
      (Firefox 24.4.0esr + Iceweasel patches + Torbrowser patches).

  * Major new features
    - Spoof the network interfaces' MAC address by default (Closes: #5421),
      as designed on https://tails.boum.org/contribute/design/MAC_address/.
    - Rework the way to configure how Tor connects to the network
      (bridges, proxy, fascist firewall): add an option to Tails Greeter,
      start Tor Launcher when needed (Closes: #5920, #5343).

  * Bugfixes
    - Additional software: do not crash when persistence is disabled
      (Closes: #6440).
    - Upgrade Pidgin to 2.10.9, that fixes some regressions introduced
      in the 2.10.8 security update (Closes: #6661).
    - Wait for Tor to have fully bootstrapped, plus a bit more time,
      before checking for upgrades (Closes: #6728) and unfixed known
      security issues.
    - Disable the Intel Management Engine Interface driver (Closes: #6460).
      We don't need it in Tails, it might be dangerous, and it causes bugs
      on various hardware such as systems that reboot when asked to shut down
    - Add a launcher for the Tails documentation. This makes it available
      in Windows Camouflage mode (Closes: #5374, #6767).
    - Remove the obsolete wikileaks.de account from Pidgin (Closes: #6807).

  * Minor improvements
    - Upgrade Tor to 0.2.4.21-1~d60.squeeze+1.
    - Upgrade obfsproxy to 0.2.6-2~~squeeze+1.
    - Upgrade I2P to 0.9.11-1deb6u1.
    - Install 64-bit kernel instead of the 686-pae one (Closes: #5456).
      This is a necessary first step towards UEFI boot support.
    - Install Monkeysign (in a not-so-functional shape yet).
    - Disable the autologin text consoles (Closes: #5588). This was one of
      the blockers before a screen saver can be installed
      in a meaningful way (#5684).
    - Don't localize the text consoles anymore: it is broken on Wheezy,
      the intended users can as well use loadkeys, and we now do not have
      to trust setupcon to be safe for being run as root by the desktop user.
    - Make it possible to manually start IBus.
    - Reintroduce the possibility to switch identities in the Tor Browser,
      using a filtering proxy in front of the Tor ControlPort to avoid giving
      full control over Tor to the desktop user (Closes: #6383).
    - Incremental upgrades improvements:
      · Drop the Tails Upgrader launcher, to limit users' confusion
        (Closes: #6513).
      · Lock down sudo credentials a bit.
      · Hide debugging information (Closes: #6505).
      · Include ~/.xsession-errors in WhisperBack bug reports.
        This captures the Tails Upgrader errors and debugging information.
      · Report more precisely why an incremental upgrade cannot be done
        (Closes: #6575).
      · Various user interface and phrasing improvements.
    - Don't install the Cookie Monster browser extension (Closes: #6790).
    - Add a browser bookmark pointing to Tor's Stack Exchange (Closes: #6632).
    - Remove the preconfigured #tor channel from the Pidgin: apparently,
      too many Tails users go ask Tails questions there, without making
      it clear that they are running Tails, hence creating a user-support
      nightmare (Closes: #6679).
    - Use (most of) Tor Browser's mozconfig (Closes: #6474).
    - Rebase the browser on top of iceweasel 24.3.0esr-1, to get
      the certificate authorities added by Debian back (Closes: #6704).
    - Give access to the relevant documentation pages from Tails Greeter.
    - Hide Tails Greeter's password mismatch warning when entry is changed.
    - Persistent Volume Assistant:
      · Take into account our installer is now called Tails Installer.
      · Optimize window height (Closes: #5458).
      · Display device paths in a more user-friendly way (Closes: #5311).

  * Build system
    - Ease updating POT and PO files at release time, and importing translations
      from Transifex (Closes: #6288, #6207).
    - Drop custom poedit backport, install it from squeeze-backports-sloppy.
    - Make ISO and IUK smaller (Closes: #6390, #6425):
      · Exclude more files from being included in the ISO.
      · Remove *.pyc later so that they are not recreated.
      · Truncate log files later so that they are not filled again.
      · At ISO build time, set mtime to the epoch for large files whose content
        generally does not change between releases. This forces rsync
        to compare the actual content of these files, when preparing an IUK,
        instead of blindly adding it to the IUK merely because the mtime
        has changed, while the content is the same.
    - Make local hooks logging consistent.

  * Test suite
    - Migrate from JRuby to native Ruby + rjb.
    - The test suite can now be run on Debian Wheezy + backports.
    - Fix buggy "persistence is not enabled" step (Closes: #5465).
    - Use IPv6 private address as of RFC 4193 for the test suite's virtual
      network. Otherwise dnsmasq from Wheezy complains, as it is not capable
      of handling public IPv6 addresses.
    - Delete volumes after each scenario unless tagged @keep_volumes.
    - Add an anti-test to make sure the memory erasure test works fine.
    - A *lot* of bugfixes, simplifications and robustness improvements.

 -- Tails developers <tails@boum.org>  Tue, 18 Mar 2014 00:58:50 +0100

tails (0.22.1) unstable; urgency=medium

  * Security fixes
    - Upgrade the web browser to 24.3.0esr-0+tails1~bpo60+2
      (Firefox 24.3.0esr + Iceweasel patches + Torbrowser patches).
    - Upgrade NSS to 3.14.5-1~bpo60+1.
    - Upgrade Pidgin to 2.10.8.
    - Workaround browser size fingerprinting issue by using small icons
      in the web browser's navigation toolbar (Closes: #6377).
      We're actually hit by Tor#9268, and this is the best workaround gk
      and I were able to find when discussing this on Tor#10095.

  * Major new features
    - Check for upgrades availability using Tails Upgrader, and propose
      to apply an incremental upgrade whenever possible (Closes: #6014).
      · Run tails-update-frontend at session login time.
      · Have tails-security-check only report unfixed security issues.
      · Greatly improve the Tails Upgrader UI and strings phrasing.
      · Enable startup notification for Tails Upgrader.
    - Install Linux 3.12 (3.12.6-2) from Debian testing. Unfortunately,
      this breaks the memory wipe feature on some hardware (#6460), but
      it fixes quite a few security issues, and improves hardware support.
    - Update the build system to be compatible with Vagrant 1.2 and 1.3,
      in addition to the already supported versions (Closes: #6221).
      Thanks to David Isaac Wolinsky <isaac.wolinsky@gmail.com>.

  * Bugfixes
    - Do not start IBus for languages that don't need it. This fixes
      the keybindings problems introduced in 0.22 (Closes: #6478).
      Thanks to WinterFairy.
    - Disable network.proxy.socks_remote_dns in the Unsafe Browser.
      Bugfix against 0.22 (Closes: #6479).
    - Fetch Tor Browser User-Agent from its own prefs, rather than from
      the obsolete Torbutton ones. Bugfix against 0.22 (Closes: #6477).
    - Upgrade Vagrant basebox to include up-to-date Debian archive keys
      (Closes: #6515, #6527).
    - Do not use a non-working proxy for downloading the Vagrant basebox
      (Closes: #6514).
    - Use IE's icon in Windows camouflage mode.
      Bugfix against 0.22 (Closes: #6536).
    - Support "upgrading" a partial Tails installation (Closes: #6438)
      and fix missing confirmation dialog in Tails Installer (Closes: #6437).
      Thanks to Andres Gomez Ramirez <andres.gomez@cern.ch>.
    - Fix browser homepage in Spanish locales (Closes: #6612).

  * Minor improvements
    - Tor 0.2.4 is stable! Adapt APT sources accordingly.
    - Update Tor Browser to 24.2.0esr-1+tails1, that uses its own NSS
      library instead of the system one.
    - Update Torbutton to 1.6.5.3.
    - Do not start Tor Browser automatically, but notify when Tor is ready.
      Warn the user when they attempt to start Tor Browser before Tor is ready.
    - Import Tor Browser profile at
      3ed5d9511e783deb86835803a6f40e7d5a182a12 from ttp/tor-browser-24.2.0esr-1.
    - Use http.debian.net for Vagrant builds, instead of the mostly broken
      (and soon obsolete) cdn.debian.net.
    - Phrasing and UI improvements in tails-upgrade-frontend.
    - Style and robustness improvements in tails-security-check.
    - Make room for upcoming UEFI support in Tails Installer.

 -- Tails developers <tails@boum.org>  Wed, 29 Jan 2014 15:08:13 +0100

tails (0.22) unstable; urgency=medium

  [Tails developers]
  * Security fixes
    - Upgrade to Iceweasel 24.2.0esr that fixes a few serious security issues.
    - Stop migrating persistence configuration and access rights. Instead,
      disable all persistence configuration files if the mountpoint has wrong
      access rights (Closes: #6413).
    - Upgrade to NSS 3.15.3 that fixes a few serious security issues affecting
      the browser, such as CVE-2013-1741, CVE-2013-5605 and CVE-2013-5606.

  * Major improvements
    - Switch to Iceweasel 24 (Closes: #6370).
      · Resync' (most) Iceweasel prefs with TBB 3.0-beta-1 and get rid
        of many obsolete or default settings.
      · Disable WebRTC (Closes: #6468).
      · Import TorBrowser profile at commit
        51bf06502c46ee6c1f587459e8370aef11a3422d from the tor-browser-24.2.0esr-1
        branch at https://git.torproject.org/tor-browser.git.
    - Switch to Torbutton 1.6.5 (Closes: #6371).
      · Prevent Torbutton from asking users to "upgrade TBB".
      · Use the same Tor SOCKS port as the TBB (9151) for our web browser.
        This should be enough to avoid being affected by Tor#8511.
      · Disable Torbutton 1.6's check for Tor.
        Unfortunately, the new check.torproject.org breaks the remote Tor
        check. We cannot use the local Tor check with the control port. So,
        the shortest and sanest path to fixing the check issue, because the
        remote Tor check is broken" seems to simply disable this check.
        Patch submitted upstream as Tor#10216.
    - Prepare incremental upgrades to be the next default way to upgrade Tails,
      on point-releases at least.

  * Bugfixes
    - Deny X authentication only after Vidalia exits (Closes: #6389).
    - Disable DPMS screen blanking (Closes: #5617).
    - Fix checking of the persistent volume's ACL.
    - Sanitize more IP and MAC addresses in bug reports (Closes: #6391).
    - Do not fail USB upgrade when the "tmp" directory exists on the
      destination device.
    - Tails Installer: list devices with isohybrid Tails installed
      (Closes: #6462).

  * Minor improvements
    - Create a configuration file for additional software if needed
      (Closes: #6436).
    - Translations all over the place.
    - Enable favicons in Iceweasel.
    - Do not propose to make permanent NoScript exceptions.
      In Tails, every such thing is temporary, so better only display the menu
      entry that's about temporarily allowing something.
    - Clearer warning when deleting persistent volume (thanks to Andres Gomez
      Ramirez <andres.gomez@cern.ch> for the patch).
    - Make wording in Tails Installer more consistent.

  [ WinterFairy ]
  * Use IBus instead of SCIM (Closes: #5624, #6206).
    It makes it possible to input passwords in pinentry for at least Japanese,
    Chinese and Korean languages.
  * Add an import-translation script.
    This automates the importation process of completed translations
    from Transifex.
  * Always list optimal keyboard layout in the greeter (Closes: #5741).
  * Fix on-the-fly translation of the greeter in various languages
    (Closes: #5469).

  [ Kytv]
  * Update I2P to 0.9.8.1 (Closes: #6080, #5889).
  * Improve I2P configuration:
    - Disable IPv6 support in a nicer way.
    - Disable i2cp (allows java clients to communicate from outside the JVM). If
      this is unset an exception for port 7654 would need to be added to ferm.
    - Disable "in-network" updates (this is also done in the regular I2P
      packages).
    - Disable the outproxies. Access to the Internet is already routed through
      Tor so these are unnecessary. If end-users have a good reason to go
      through one of the I2P outproxies they can turn them back on.
  * Add a couple of default I2P IRC channels to Pidgin.
  * Allow access to the local 'eepsite' through FoxyProxy.
  * Add firewall exceptions for the standard I2P ports.

 -- Tails developers <tails@boum.org>  Sat, 30 Nov 2013 16:47:18 +0100

tails (0.21) unstable; urgency=low

  * Security fixes
    - Don't grant access to the Tor control port for the desktop user
      (amnesia). Else, an attacker able to run arbitrary code as this user
      could obtain the public IP with a get_info command.
      · Vidalia is now run as a dedicated user.
      · Remove the amnesia user from the debian-tor group.
      · Remove the Vidalia launcher in the Applications menu.
        The Vidalia instance it starts is useless, since it can't connect
        to the Tor control port.
    - Don't allow the desktop user to directly change persistence settings.
      Else, an attacker able to run arbitrary code as this user could
      leverage this feature to gain persistent root access, as long as
      persistence is enabled.
      · Fully rework the persistent filesystem and files ownership
        and permissions.
      · Run the Persistent Volume Assistant as a dedicated user, that is
        granted the relevant udisks and filesystem -level credentials.
      · At persistence activation time, don't trust existing persistence
        configuration files, migrate to the new ownership and permissions,
        migrate every known-safe existing settings and backup what's left.
        Warn the user when not all persistence settings could be migrated.
      · Persistent Volume Assistant uses the new ownership and permissions
        scheme when initializing a new persistent volume, and refuses to
        read persistence.conf if it, or the parent directory, hasn't the
        expected permissions.
      · Make boot medium 'system internal' for udisks with bilibop.
        Once Tails is based on Wheezy, this will further complete the
        protection (see #6172 for details).
    - Update Iceweasel to 17.0.10esr-0+tails2~bpo60+1.
    - Update Torbutton to 1.5.2-2, including a patch cherry-picked from
      upstream to make window resizing closer to what the design says.

  * Major new features
    - Add a persistence preset for printing settings (Closes: #5686).
      Reload CUPS configuration after persistence activation.
    - Support SD card connected through a SDIO host adapter (Closes: #6324).
      · Rebrand Tails USB installer to Tails installer.
      · Display devices brand, model and size in the Installer
        (Closes: #6292).
      · Ask for confirmation before installing Tails onto a device
        (Closes: #6293).
      · Add support for SDIO and MMC block devices to the Tails Installer
        (Closes: #5744) and the Persistent Volume Assistant (Closes: #6325).
      · Arm the udev watchdog when booted from SD (plugged in SDIO) too
        (Closes: #6327).

  * Minor improvements
    - Provide a consistent path to the persistent volume mountpoint
      (Closes: #5854).
    - Add a KeePassX launcher to the top GNOME panel (Closes: #6290).
    - Rework bug reporting workflow: point the desktop launcher to
      the troubleshooting page.
    - Make /home world-readable at build time, regardless of the Git
      working copy permissions. This makes the build process more robust
      against strict umasks.
    - Add signing capabilities to the tails-build script (Closes: #6267).
      This is in turn used to sign ISO images built by our Jenkins setup
      (Closes: #6193).
    - Simplify the ikiwiki setup and make more pages translatable.
    - Exclude the version string in GnuPG's ASCII armored output.
    - Prefer stronger ciphers (AES256,AES192,AES,CAST5) when encrypting
      data with GnuPG.
    - Use the same custom Startpage search URL than the TBB.
      This apparently disables the new broken "family" filter.
    - Update AdBlock Plus patterns.
    - Install Linux from Debian testing.
      (That is, the same version that was shipped in 0.20.1.)

  * Test suite
    - Look for "/tmp/.X11-unix/X${1#:}" too when detecting displays in use.
    - Adapt tests to match the Control Port access security fix:
      · Take into account that the amnesia user isn't part of the debian-tor
        group anymore.
      · Run as root the checks to see if a process is running: this
        is required to see other users' processes.

 -- Tails developers <tails@boum.org>  Sat, 26 Oct 2013 23:42:46 +0200

tails (0.20.1) unstable; urgency=low

  * Major new features
  - Install Tor 0.2.4.17-rc-1~d60.squeeze+1 from the Tor project's repository.
  - Install Iceweasel 17.0.9esr with Torbrowser patches.
  - Install Linux kernel 3.10-3 (version 3.10.11-1) from sid.

  * Bugfixes
  - Remount persistence devices read-only at shutdown/reboot time
    (Closes: #6228).
  - Greeter: display a warning icon on admin password mismatch and on
    persistence unlocking failure. Thanks to Andres Gomez Ramirez
    <andres.gomez@cern.ch> for the fix!
  - Don't torsocksify Pidgin.
    Instead we disable Pidgin's GNOME integration to get the "Global proxy
    configuration", which we set to use Tor. This fixes the I2P IRC account.
  - Additional software: fix typo in notification.
  - Allow installing "Priority: standard" packages that we do not install
    by default: remove them late in the build process instead of assigning
    them a -1 APT pinning level.

  * Minor improvements
  - Update AdBlock Plus patterns.
  - Use more unique ISO file name when building from Jenkins.
  - Additional software: point to the system log on upgrade failure.
  - Set SOCKS5_USER and SOCKS5_PASSWORD in the connect-socks wrapper (used
    by Git). Else, Tor 0.2.4's IsolateSOCKSAuth and connect-proxy
    sometimes play together in some way that makes connect-proxy ask for
    a password to connect to the SocksPort. SOCKS5_USER and
    SOCKS5_PASSWORD are passed through unchanged if they were manually set
    by the user already.
  - Use our custom connect-socks wrapper for SSH. Else, Tor 0.2.4's
    IsolateSOCKSAuth and connect-proxy sometimes play together in some way
    that makes connect-proxy ask for a password to connect to the
    SocksPort. Note that connect-socks uses the default SocksPort too, so
    no change here wrt. our connection isolation design.

  * Localization
  - Import new translations from Transifex.

  * Test suite
  - Fix old ISO checking for consistent error reporting.
  - Remove custom persistence test from manual test suite.
    It was removed for the GUI in t-p-s 0.33.

 -- Tails developers <tails@boum.org>  Sun, 15 Sep 2013 15:49:36 +0200

tails (0.20) unstable; urgency=low

  * Major new features
  - Install Linux kernel 3.10.3-1 from Debian unstable.
  - Iceweasel 17.0.8esr + Torbrowser patches.

  * Bugfixes
  - Prevent Iceweasel from displaying a warning when leaving HTTPS web sites.
  - Make Iceweasel use the correct, localized search engine.
  - Fix Git access to https:// repositories.

  * Minor improvements
  - Install Dasher, a predictive text entry tool.
  - Add a wrapper around TrueCrypt which displays a warning about it soon
    being deprecated in Tails.
  - Remove Pidgin libraries for all protocols but IRC and Jabber/XMPP.
    Many of the other protocols Pidgin support are broken in Tails and
    haven't got any security auditting.
  - Disable the pre-defined Pidgin accounts so they do not auto-connect
    on Pidgin start.
  - Include information about Alsa in WhisperBack reports.
  - Explicitly restrict access to ptrace. While this setting was enabled
    by default in Debian's Linux 3.9.6-1, it will later disabled in 3.9.7-1.
    It's unclear what will happen next, so let's explicitly enable it ourselves.
  - Do not display dialog when a message is sent in Claws Mail.
  - Sync iceweasel preferences with the Torbrowser's.

  * Localization
  - Many translation updates all over the place.
  - Merge all Tails-related POT files into one, and make use of intltoolize
    for better integration with Transifex.

 -- Tails developers <tails@boum.org>  Tue, 30 Jul 2013 14:19:57 +0200

tails (0.19) unstable; urgency=low

  * Major new features
  - Install Linux kernel 3.9.5-1 from Debian unstable.
    Features of particular interest for Tails are the Yama LSM
    (ptrace scope restrictions) and improved hardware support.
    As a corollary, install initramfs-tools from there too.
  - Iceweasel 17.0.7esr + Torbrowser patches.
  - Unblock Bluetooth, Wi-Fi, WWAN and WiMAX; block every other type of
    wireless device. Next steps are described on the
    todo/protect_against_external_bus_memory_forensics ticket.

  * Bugfixes
  - Fix write access to boot medium at the block device level,
    by installing bilibop-udev. Thanks to quidame for his support.
  - tails-greeter l10n-related fixes, thanks to winterfairy:
    · Fix so translations is applied on password mismatch messages.
    · Separate forward and login buttons and make them translatable.
  - Fix link to documentation when no sudo password is set.
  - gpgApplet: partial fix for clipboard emptying after a wrong passphrase
    was entered.
  - Workaround aufs bug in Unsafe Browser script.

  * Minor improvements
  - Drop GNOME proxy settings: we did not find any use of it we were keen
    to support, other than two programs (Seahorse, Pidgin) that are now run
    with torsocks.
  - Format newly created persistent volumes as ext4.
  - GnuPG: don't connect to the keyserver specified by the key owner.
    This feature opens the door to a variety of subtle attacks.
  - GnuPG: locate keys only from local keyrings.
    This is probably the default, but better safe than sorry.
  - Install virt-what from Wheezy.
    The version from Squeeze does not detect at least Parallels for Mac v.8.
  - Upgrade live-boot and live-config to the 3.0.x final version from Wheezy.
    · Remove /live and /lib/live/image compatibility symlinks.
    · Add /live/overlay -> /lib/live/mount/overlay symlink.
      The live-boot changes (commit d2b2a461) brought to fix Debian bug
      #696495 revert some of our previous changes (commit 77dab1cb), and as
      a result, at the time live-persist runs, no tmpfs is mounted on
      /live/overlay, which breaks the aufs mount. So, let's just ensure
      /live/overlay points to a tmpfs.
    · Really disable policykit and sudo live-config hooks.
      ... by making it believe they've already been run.
      This workarounds new live-config's default behavior.

  * Localization
  - Many translation updates all over the place.

  * Test suite
  - Re-enable previously disabled boot device permissions test.

 -- Tails developers <tails@boum.org>  Wed, 26 Jun 2013 12:36:20 +0200

tails (0.18) unstable; urgency=low

  * New features
  - Support obfs3 bridges.
  - Automatically install a custom list of additional packages chosen by
    the user at the beginning of every working session, and upgrade them
    once a network connection is established (technology preview).

  * Iceweasel
  - Upgrade to Iceweasel 17.0.6esr-0+tails1~bpo60+1.
  - Update Torbrowser patches to current maint-2.4 branch (567682b).
  - Isolate DOM storage to first party URI, and enable DOM storage:
    don't set dom.storage.enabled anymore, and set Torbutton's
    disable_domstorage to false.
  - Isolate the image cache per url bar domain.
  - Torbutton 1.5.2, and various prefs hacks to fix breakage:
    · Add .saved version of the Torbutton preferences the TBB also sets.
    · Set TOR_SOCKS_HOST and TOR_SOCKS_PORT.
    · Move some prefs (network.proxy.*, extensions.autoDisableScopes,
      extensions.foxyproxy.last-version) to user.js.
      Else, with Torbutton 1.5.x, these ones are not taken into account.
    · Set network.proxy.socks_version.
      Else we get the meaningless user_pref("network.proxy.socks_version", 9063);
      in prefs.js after the initial startup.
    · Set extensions.foxyproxy.socks_remote_dns to true.
      Else, it overrides the various ways we set network.proxy.socks_remote_dns,
      which in turn makes Torbutton think it should start in non-Tor mode.
    · Also pass the TOR_SOCKS_* environment variables to iceweasel when
      generating the profile: Torbutton behaves differently depending on
      these variables, so we don't want the initial profile generation to be
      done without them. In practice, this has no implication that we could
      see right now, but better safe than sorry.
    · Import all version overrides from the TBB prefs.
      Else, the User-Agent sent in the HTTP headers is fine, but real
      values leak with JavaScript, as demonstrated by ip-check's "Browser
      type" test.
    · Move a bunch of settings to user_pref(), that are not applied otherwise.
      For some, this fixes a regression in 0.18~rc1.
      For other, the  bug was already present in Tails 0.17.2.
  - HTTPS Everywhere 3.2.
  - Update prefs to match the TBB's, fix bugs, and take advantage of the latest
    Torbrowser patches:
    · Increase pipeline randomization.
    · Fix @font-face handling of local() fonts.
      Also disable fallback font rendering.
    · Explicitly disable SPDY v2 and v3.
    · Update http pipelining prefs.
  - Make prefs organization closer to the TBB's:
    · Remove Torbutton prefs that we set at their default value.
    · Import Torbutton preferences from the TBB.
    · Organize iceweasel config files in sections the same way as the TBB.
  - Cleanup prefs:
    · Don't set extensions.torbutton.clear_cookies nor
      extensions.torbutton.saved.share_proxy_settings:
      we don't care about toggling anymore.
    · Don't set extensions.torbutton.saved.download_retention nor
      extensions.torbutton.saved.search_suggest:
      these settings are not used in Torbutton anymore.
  - Update unsafe browser prefs mangling accordingly.
  - Move network.protocol-handler.warn-external.* to user_pref().
    Else they're not applied.
    These prefs are actually ignored by Firefox these days -- the TBB
    design doc reads "They are set still anyway out of respect for the
    dead". Let's go on doing the same.
  - Update extensions.adblockplus.currentVersion.
  - Fetch xul-ext-https-everywhere (3.2-2) and xul-ext-noscript (2.6.6.1-1)
    from Debian unstable. They were uploaded there, and accordingly removed
    from experimental.

  * Bugfixes
  - Linux 3.2.41-2+deb7u2.
  - Fixed swapped filenames of tails-{reboot,shutdown}.desktop.
    Thanks to Mikko Harhanen for the patch.
  - Only add ClientTransportPlugin to torrc when bridge mode is enabled.
    This should bring back support for proxies of type other than obfsproxy.

  * Minor improvements
  - Set kernel.dmesg_restrict=1, and make /proc/<pid>/ invisible
    and restricted for other users. It makes it slightly harder for an attacker
    to gather information that may allow them to escalate privileges.
  - Install gnome-screenshot.
  - Don't disable IPv6 on all network interfaces anymore.
    It turns out the IPv6 leaks we wanted to fix actually don't exist.
  - Add a "About Tails" launcher in the System menu.
  - Install GNOME accessibility themes.
  - Use 'Getting started...' as the homepage for Tails documentation button.
  - Stop relying on the obsolete /live/image compatibility symlink.
  - Disable audio preview in Nautilus.
  - Wheezy was released => Squeeze is now oldstable.
  - Pick Tor from deb.torproject.org regardless of the release name they
    advertise. At some point we needed it, their APT repository still thought
    that stable == Squeeze.
  - Add Wheezy APT sources.
  - Install Linux and related packages from Wheezy.
    Debian sid just got Linux 3.8, and we don't want to switch to a new kernel
    yet.
  - Fetch laptop-mode-tools from Wheezy.
    Wheezy has the version we've been installing in 0.18~rc1,
    while a newer one was uploaded to sid in the meantime.
  - Fetch a few packages from Wheezy instead of unstable.
    Namely: spice-vdagent, libregexp-common-perl, macchanger, service-wrapper,
    libservice-wrapper-java and libservice-wrapper-jni.
    Wheezy has the versions we've been installing for a while, so let's
    avoid having unstable push a newer one to us uselessly at some point.
    Note that at the time of this writing, the versions in sid and in Wheezy
    are the same, so this commit is effectively a no-op as of today: it is
    merely a safeguard for the future.

  * Localization
  - Many translation updates all over the place.

  * Build process
  - Make Vagrant's build-tails script support Jenkins too.

  * Test suite
  - Fix Unsafe Browser test broken by hidepid.

 -- Tails developers <tails@boum.org>  Mon, 13 May 2013 22:17:38 +0200

tails (0.17.2) unstable; urgency=low

  * Iceweasel
  - Upgrade to Iceweasel 17.0.5esr-0+tails2~bpo60+1.
  - Stop displaying obsolete context menu entries ("Open Tor URL" and friends).

  * Hardware support
  - Update Linux to 3.2.41-2

  * Bugfixes
  - Use more reliable OpenPGP keyservers:
    · use the hkps pool in GnuPG (and import their SSL CA)
    · use hkp://pool.sks-keyservers.net in Seahorse (as it does not support
      hkps yet)
  - Keep udisks users (GNOME Disk Utility, tails-persistence-setup, etc.)
    from resetting the system partition's attributes when manipulating the
    partition table. To this end, backport the relevant bugfix from Wheezy
    into parted 2.3-5+tails1. This allowed to remove the sgdisk-based
    workaround in tais-persistence-setup, and to stop installing
    python-parted. All this is a first needed step to fix
    todo/make_system_disk_read-only in a future release.

  * Minor improvements
  - Disable NoScript's HTML5 media click-to-play for better user experience.

  * Localization
  - Tails USB installer: update translations for French, German, Spanish,
    Finnish, Greek, Italian, Latvian, Dutch, Polish and Chinese.
  - Tails Greeter: update translations for Farsi, Chinese, French;
    new translations: Finnish, Norwegian Bokmål, Galician.
  - tails-persistence-setup: update Farsi and Chinese translations;
    import new translations for Finnish and Swedish.
  - WhisperBack: update translations for Arabic, French, German, Greek,
    Spanish, Korean, Polish, Russian. New translations: Finnish, Chinese.

  * Build process
  - Add automated testing framework (Sikuli, Cucumber, libvirt -based)
    with a bunch of tests.

 -- Tails developers <amnesia@boum.org>  Sun, 07 Apr 2013 12:17:26 +0200

tails (0.17.1) unstable; urgency=low

  * Iceweasel
  - Upgrade to Iceweasel 17.0.4esr-0+tails1~bpo60+1.

  * Hardware support
  - Update Linux to 3.2.39-2.
    It includes the drm and agp subsystems from Linux 3.4.29.
  - Don't install xserver-xorg-video-rendition backport.
    xserver-xorg-video-rendition has been removed from squeeze-backports
    due to an upstream tarball mismatch discover when merging backports
    into the main Debian archive, and xserver-xorg-video-all still depends
    on it, so we explicitly install all drivers from -all but -rendition
    as a (hopefully temporary) workaround.

  * Minor improvements
  - Remove Indymedia IRC account, until we ship a version of Pidgin
    with SASL support, that is when Tails is based on Wheezy.

  * Build system
  - Don't ship the wiki's todo and bugs on ISO images.

 -- Tails developers <amnesia@boum.org>  Thu, 21 Mar 2013 18:54:11 +0100

tails (0.17) unstable; urgency=low

  * New features
  - Install the KeePassX password manager, with a configuration and
    documentation that makes it easy to persist the password database.

  * Iceweasel
  - Upgrade to Iceweasel 17.0.3esr-1+tails1~bpo60+1.
  - Install xul-ext-adblock-plus from squeeze-backports.
  - Do not allow listing all available fonts.
    Set browser.display.max_font_attempts and browser.display.max_font_count
    to enable the Torbrowser Limit-the-number-of-fonts-per-document patch.
  - Set default spellchecker dictionary to English (USA),
    and localize it according to locale with our custom branding extension.
  - Disable the add-ons automatic update feature.
  - Make the generated profile world-readable.
  - Remove NoScript click-to-play confirmation.
  - Sync some prefs set by Torbutton, to be ready when it stops setting these.
  - Disable navigation timing.
  - Disable SPDY. It stores state and may have keepalive issues.
  - More aggressive iceweasel HTTP pipelining settings.
  - Enable WebGL (as click-to-play only).
  - Disable network.http.connection-retry-timeout.
  - Disable full path information for plugins.
  - Remove NoScript blocks of WebFonts.
  - Disable DOM storage in Torbutton.
    Since we don't apply the 0026-Isolate-DOM-storage-to-first-party-URI.patch
    Torbrowser patch yet, and still disable DOM storage, we need to tell
    Torbutton not to use it.
  - Synchronize iceweasel's general.useragent.override with TBB based on FF17.
    The User-Agent settings are not kept up-to-date anymore in Torbutton, so
    we have to keep in sync manually with TBB's settings.
  - Remove obsolete APT pining for Torbutton.
    It's not maintained in Debian anymore, so we now fetch it from our own
    APT repository.
  - Fetch FoxyProxy from Debian experimental and libnspr4-0d from
    squeeze-backports, for compatibility with Iceweasel 17.
  - Rebase bookmarks file on top of the default iceweasel 17 one.
  - Explicitly disable AdBlock Plus "correct typos" feature.
    This feature connects to http://urlfixer.org/.
    It is disabled by default in 2.2-1, but let's be careful.

  * Minor improvements
  - Upgrade to live-boot 3.0~b11-1 and live-config 3.0.12-1.
    Accordingly update the 9980-permissions hook, live-persist,
    unsafe-browser and boot-profile.
    Add compatibility symlinks from /live to /lib/live, and from /live/image
    to /lib/live/mount/medium, to ease the transition.
  - Check for errors when sourcing live-boot files, e.g. to detect when
    they have been renamed upstream.
  - Don't add "quiet" to the kernel command-line ourselves.
    Else, it appears twice as live-build's lb_binary_syslinux adds it too.
    Historically, we've been adding it ourselves on top of that because
    lb_binary_yaboot does not add it, but since we gave up the PowerPC support
    attempt, we're now only interested in syslinux, so let's make it easier
    for the general case, e.g. when one wants to remove the "quiet" parameter
    as suggested by our "Tails does not start" debugging documentation.
  - Upgrade I2P to 0.9.4.

  * Bugfixes
  - Many bugfixes brought by the Debian Squeeze 6.0.7 point-release.
  - Use the regular GnuPG agent + pinentry-gtk2 instead of Seahorse
    as a GnuPG agent. This fixes usage of OpenPGP in Claws Mail,
    and brings support for OpenPGP smartcards.
  - Enable I2P hidden mode.
    Else, killing I2P ungracefully is bad for the I2P network.
  - live-persist: move error() function before the first potential usecase.
  - Add missing executable bit on restart-tor and restart-vidalia.
  - Add shutdown and reboot launchers to the menu.
    This workarounds the lack of a shutdown helper applet in camouflage mode.
  - Remove Pidgin's MXit and Sametime support.
    ... at least until CVE-2013-0273, CVE-2013-0272 and CVE-2013-0271 are
    fixed in Debian stable. While we're at it, don't force file removal in
    these "set -e" build scripts: fail hard, instead of silently ignoring
    the fact that files may have moved or disappeared.

  * Hardware support
  - Install recent Intel and AMD microcode from squeeze-backports,
    explicitly excluding the iucode-tool package that's not a good idea
    for Live systems.
  - Install firmware loader for Qualcomm Gobi USB chipsets.
    This is needed to have various mobile broadband chipsets work.
  - Upgrade barry to 0.18.3-5~bpo60+1.
    This much improved new version supports more hardware & ISP,
    and does not display dozens of spurious error messages at boot time.

  * Build system
  - Remove APT local cache (/Var/cache/apt/{,src}pkgcache.bin).

 -- Tails developers <amnesia@boum.org>  Sat, 23 Feb 2013 10:37:57 +0100

tails (0.16) unstable; urgency=low

  * Minor improvements
  - Replace the too-easy-to-misclick shutdown button with a better
    "Shutdown Helper" Gnome applet.
  - Display ~/Persistent in GNOME Places and GtkFileChooser if it is mounted.
  - Set Unsafe Browser's window title to "Unsafe Browser".
  - Install ekeyd to support the EntropyKey.
  - Install font for Sinhala.
  - Update Poedit to 1.5.4.
  - Kill Vidalia when restarting Tor.
    Doing this as early as possible exposes Vidalia's "broken onion" icon
    to users less.
  - Hide the persistence setup launchers in kiosk mode.
  - Add a shell library for Tor functions.
    These are shared among multiple of our scripts.
  - Install dictionaries for supported languages.
    Install hunspell dictionaries when possible,
    fall back on myspell ones else.

  * Bugfixes
  - Disable IPv6 on all network interfaces.
    This is a workaround for the IPv6 link-local multicast leak that was recently
    discovered. Tails has no local service that listens on IPv6, so there should be
    no regression, hopefully, unless one wants to play with OnionCat and VoIP,
    but those of us should know how to workaround this anyway.
  - live-persist: Fix variable mismatch, fixing probe white-list.
    Tails may previously have been able to list GPT partitions labelled
    "TailsData" on hard drives (!) as valid persistence volumes...
  - live-persist: Fix --media option when no devices are attached.
    Earlier, if it was set to e.g. 'removable-usb' and no USB storage was
    connected, $whitelistdev would be empty, which is interpreted like
    all devices are ok by the rest of the code.
  - Fix SCIM in the autostarted web browser: save IM environment variables
    to a file during Desktop session startup, and export them into the
    autostarted browser's environment.
  - Talk of DVD, not of CD, in the shutdown messages.
  - Make tordate work in bridge mode with an incorrect clock.
    When using a bridge Tor reports TLS cert lifetime errors (e.g. when
    the system clock is way off) with severity "info", but when no bridge
    is used the severity is "warn". tordate/20-time.sh depends on grepping
    these error messages, so we termporarily increase Tor's logging
    severity when using bridge mode. If we don't do this tordate will
    sleep forever, leaving Tor in a non-working state.
    · White-list root to use Tor's ControlPort.
    · Add logging for is_clock_way_off().
    · Remove Tor's log before time syncing.
      We depend on grepping stuff from the Tor log (especially for
      tordate/20-time.sh), so deleting it seems like a Good Thing(TM).
    · Stop Tor before messing with its log or data dir.
  - live-persist: limit searched devices the same way as live-boot.
    If no --media argument is specified, use live-boot's
    "(live-media|bootfrom)=removable(|-usb)" argument to limit devices
    searched for a persistent volume.
  - tails-greeter: do not pass media=removable to live-persist.
    Now that we have autodetection with kernel command-line,
    it should not be needed anymore.
  - Start memlockd after configuring it,
    instead of starting it before and restarting it after.
    This avoids running memlockd twice, and prevents other possibly
    surprising race-conditions.
    As a consequence, also have tails-sdmem-on-media-removal start after the
    memlockd service *and* tails-reconfigure-memlockd: to start the watchdog,
    we need memlockd to be properly configured *and* running.

  * iceweasel
  - Set iceweasel homepage to the news section on the Tails website.
    ... using the localized one when possible.
  - Hide the iceweasel add-on bar by default.
    Now that we don't want to ship the Monkeysphere addon anymore,
    that was the only one displayed in there, we can as well hide the whole bar.
  - Don't hide the AdBlock-Plus button in the add-on bar anymore. Now that
    we hide the whole addon bar, we can get rid of this old
    UX improvement.
  - Do not install a placeholder (fake) FireGPG iceweasel extension anymore.
    It was shipped from 0.10 (early 2012) to 0.15 (late November),
    so the migration period should be over now.
  - Don't install xul-ext-monkeysphere anymore.
    The implication of the current keyserver policy are not well
    understood, Monkeysphere is little used in Tails, and we're not sure
    anymore it would be our first bet for the web browser profile with no
    CA. Let's keep the various configuration bits (e.g. FoxyProxy,
    patching MSVA), though, so that advanced users who are used to have
    Monkeysphere in Tails just have to install the package.

  * Build system
  - Install the "standard" task with tasksel for better consistency in the
    Tails ISO images built in various environments.
  - Install p7zip-full. It's a dep by file-roller, but we explicily use it
    elsewhere, and it's better to be safe than sorry.
  - Remove pinning of libvpx0 to sid.
    This package is part of Squeeze, and not from testing/sid.
    We have been shipping the version from Squeeze for a while.
  - Remove config/chroot_local-packages/ from .gitignore.
    The documented way for "external" contributors to add custom packages
    is to put them in chroot_local-packages, and once we pull we import
    any such package into our APT repo and rewrite the
    history appropriately.
    Also, the ability to add packages in there and not see them in "git
    status" makes it very easy to build tainted ISO images with
    non-standard packages, which makes some of us fear can lead to hard to
    debug situations.
  - Make it clearer what can and cannot be done in terms of local packages.

 -- Tails developers <amnesia@boum.org>  Thu, 10 Jan 2013 12:47:42 +0100

tails (0.15) unstable; urgency=low

  * Major new features
  - Persistence for browser bookmarks.
  - Support for obfsproxy bridges.

  * Minor improvements
  - Add the Hangul (Korean) Input Method Engine for SCIM.
  - Add vendor-specific dpkg origin information. This makes dpkg-vendor
    return correct information.
  - Install pcscd and libccid from squeeze-backports. This is needed to
    support, to some extent, some OpenPGP SmartCard readers.
  - Install HPIJS PPD files and the IJS driver (hpijs).
    This adds support for some printers, such as Xerox DocumentCenter400.
  - Optimize fonts display for LCD.
  - Update TrueCrypt to version 7.1a.

  * Bugfixes
  - Do not use pdnsd anymore. It has been orphaned in Debian, has quite
    some bugs in there, and apparently Tor's DNSPort's own caching is
    be good enough.
  - Remove useless iceweasel cookies exceptions. They are useless as
    per-session cookies are allowed.
  - Do not run setupcon on X. This call is only needed on the Linux
    console, no need to annoy the user with a weird "Press enter to
    activate this console" when the open a root shell in a GNOME
    Terminal.
  - Allow the tails-iuk-get-target-file user to connect to the SOCKSPort
    dedicated for Tails-specific software.
  - Fix gpgApplet menu display in Windows camouflage mode.
  - Fix Tor reaching an inactive state if it's restarted in "bridge mode",
    e.g. during the time sync' process.

  * Iceweasel
  - Update iceweasel to 10.0.11esr-1+tails1.
  - User profile is now generated at build time in order to support persistent
    bookmarks.
  - Update HTTPS Everywhere to version 3.0.4.
  - Update NoScript to version 2.6.
  - Fix bookmark to I2P router console.
  - Re-enable Monkeysphere extension to connect to the validation agent.

  * Localization
  - The Tails USB installer, tails-persistence-setup and tails-greeter
    are now translated into Bulgarian.
  - Update Chinese translation for tails-greeter.
  - Update Euskadi translation for WhisperBack.

  * Build system
  - Custom packages are now retrieved from Tails APT repository instead
    of bloating the Git repository.
  - Allow '~' in wiki filenames. This makes it possible to ship
    update-description files for release candidates.
  - Document how to create incremental update kit.
  - Handle release candidates when generating custom APT sources.
  - Remove pinning for xul-ext-adblock-plus.
    It is obsolete since we've added this package to our APT repository.

 -- Tails developers <amnesia@boum.org>  Sun, 25 Nov 2012 12:59:17 +0100

tails (0.14) unstable; urgency=low

  * Major new features
  - Enable Tor stream isolation; several new SocksPorts with
    appropriate Isolate* options have been added for different use
    cases (i.e. applications). All application's have been
    reconfigured to use these new SocksPorts, which should increase
    anonymity by making it more difficulte to correlate traffic from
    different applications or "online identities".
  - The web browser now has the anonymity enhancing patches from the
    TorBrowser applied.
  - gpgApplet can now handle public-key cryptography.
  - Install an additional, PAE-enabled kernel with NX-bit
    support. This kernel is auto-selected when the hardware supports
    it and will:
    * provide executable space protection, preventing certain types of
      buffer overflows from being exploitable.
    * enable more than 4 GiB of system memory.
    * make all processors/cores available, including their
      power-saving functionality.
  - Add a persistence preset for NetworkManager connections.

  * Minor improvements
  - On kexec reboot, make the boot quiet only if debug=wipemem was not
    enabled.
  - Update torproject.org's APT repo key.
  - Update the embedded Tails signing key.
  - Use symlinks instead of duplicating localized searchplugins.
  - Rewrite Tails firewall using ferm. Tails firewall was written in
    very unsophisticated iptables-save/restore format. As more feature
    creeped in, it started to be quite unreadable.
  - Optimize VirtualBox modules build at runtime to avoid installing the
    userspace utils N times.
  - Drop most of Vidalia's configuration. Our custom lines just caused
    trouble (with multiple SocksPorts) and the default works well.
  - Blacklist PC speaker module. On some computers, having the pcspkr
    module loaded means loud beeps at bootup, shutdown and when using
    the console. As it draws useless attention to Tails users, it is
    better to prevent Linux from loading it by default.
  - Remove all addons from the Unsafe Browser. No addons are essential
    for the Unsafe Browser's intent. If anything they will modify the
    network fingerprint compared to a normal Iceweasel install, which
    is undesirable.
  - Prevent some unwanted packages to be installed at all, rather than
    uninstalling them later. This should speed up the build a bit.
  - Add a symlink from /etc/live/config to /etc/live/config.d. This
    makes the system compatible with live-config 3.0.4-1, without
    breaking backward compatibility with various parts of the system
    that use the old path.
  - Do not run unecessary scripts during shutdown sequence, to make
    shutdown faster.
  - Make live-persist deal with persistent ~/.gconf subdirs so that
    any options saved therein actually get persistent.
  - Prevent memlockd unload on shutdown, to make sure that all
    necessary tools for memory wiping are available when the new
    kernel has kexec'd.
  - Patch initscripts headers instead of fiddling with update-rc.d. We
    now let insserv figure out the correct ordering for the services
    during startup and shutdown, i.e. use dependency-based boot
    sequencing.
  - Remove the last absolute path in our isolinux config, which makes
    it easier to migrate from isolinux to syslinux (just rename the
    directory), and hence might make it easier for 3rd party USB
    installers (like the Universal USB Installer) to support Tails.

  * Bugfixes
  - Include `seq` in the ramdisk environment: it is used to wipe more
    memory. This fixes the long-standing bug about Tails not cleaning
    all memory on shutdown.
  - Fix Yelp crashing on internal links
  - Allow amnesia user to use Tor's TransPort. This firewall exception
    is necessary for applications that doesn't have in-built SOCKS
    support and cannot use torsocks. One such example is Claws Mail,
    which uses tsocks since torsocks makes it leak the hostname. This
    exception, together with Tor's automatic .onion mapping makes
    Claws Mail able to use hidden service mail providers again.
  - Force threads locking support in Python DBus binding. Without this
    liveusb-creator doesn't work with a PAE-enabled kernel.
  - Fix localized search plugins for 'es' and 'pt'
  - Fix live-boot's readahead, which caused an unnecessary pause
    during boot.
  - Factorize GCC wanted / available version numbers in VirtualBox
    modules building hook. This, incidentally, fixes a bug caused by
    duplication and not updating all instances.
  - Fix tordate vs. Tor 0.2.3.x. Since 0.2.3.x Tor doesn't download a
    consensus for clocks that are more than 30 days in the past or 2
    days in the future (see commits f4c1fa2 and 87622e4 in Tor's git
    repo). For such clock skews we set the time to the Tor authority's
    cert's valid-after date to ensure that a consensus can be
    downloaded.

  * Tor
  - Update to version 0.2.3.24-rc-1~~squeeze+1, a new major
    version. It's not a stable release, but we have been assured by
    the Tor developers that this is the right move.
  - Stop setting custom value for the Tor LongLivedPorts
    setting. Gobby's port was upstreamed in Tor 0.2.3.x.

  * Iceweasel
  - Update to 10.0.10esr-1+tails1, which has all the anonymity enhancing
    patches from the TorBrowser applied.
  - Install iceweasel from our own repo, http://deb.tails.boum.org.
  - Fix Iceweasel's file associations. No more should you be suggested
    to open a PDF in the GIMP.

  * htpdate
  - Use curl instead of wget, and add a --proxy option passed through
    to curl.
  - Remove the --fullrequest option, we don't need it anymore.
  - Remove --dns-timeout option, we don't need it anymore.
  - Change --proxy handling to support Debian Squeeze's curl.
  - Clarify what happens if --proxy is not used.
  - Compute the median of the diffs more correctly.

  * Hardware support
  - Update Linux to 3.2.32-1.

  * Software
  - Update vidalia to 0.2.20-1+tails1.
  - Update bundled WhisperBack package to 1.6.2:
    * Raise the socket library timeout to 120 seconds
    * Use smtplib's timeout parameter
    * Fix error output when calling send a 2nd time
  - Update liveusb-creator to 3.11.6-3.
  - Update i2p to 0.9.2.
  - Update tails-persistence-setup to 0.20-1, which should make it
    possible to install Tails on large (>= 32 GiB) USB drives.
  - Install console-setup and keyboard-configuration from unstable
    (required by new initramfs-tools).
  - Update tails-greeter to 0.7.3:
    * Import pt_BR translation.
    * Let langpanel usable during option selection stage
    * Print less debugging messages by default
    (below are changes in tails-greeter 0.7.2:)
    * Use correct test operators.
    * Generate language codes of available locales at package build
      time.
    * Read list of language codes from where we have saved it at
      package build time.
    * Drop tails-lang-helper, not used anymore.
    * Do not compile locales at login time anymore. Tails now ships
      locales-all.
  - Import live-config{,-sysvinit} 3.0.8-1. live-config >= 3.0.9-1
    has basically nothing useful for us, and it migrates to new paths
    brought by live-boot 3.0~b7, which we're not ready for yet (see:
    todo/newer_live-boot).

  * Localization
  - Fix Tails specific Iceweasel localization for pt-BR
  - Add Japanese input system: scim-anthy.
  - whisperback is now also translated into German, Hebrew, Hungarian,
    Italian and Korean.
  - tails-persistence-setup is now also translated into Arabic.
  - tails-greeter is now also translated into Arabic, Hebrew, Basque,
    Hungarian, Italian and Chinese.

  * Build system
  - Catch more errors in during build time:
    - Ensure that all local hooks start with 'set -e'.
    - Fail hard if adduser fails in local hooks.
    - Fail hard if 'rm' fails in local hooks.
  - vagrant: Ensure we have the set of Perl packages needed by our
    Ikiwiki
  - vagrant: Configure live-build to ship with ftp.us.debian.org.
    Using cdn.debian.net leads to bad interactions with Tor.
  - vagrant: Don't use gzip compression when building from a tag, i.e.
    a release.
  - vagrant: Optionally use bootstrap stage cache for faster builds
    via the 'cache' build option.
  - vagrant: Make sure release builds are clean, i.e. they don't use
    any potentially dangerous build options.
  - vagrant: Disable live-build package caching. This build system is
    meant to use an external caching proxy, so live-build's cache just
    wastes RAM (for in-memory builds) or disk space.
  - vagrant: use aufs magic instead of copying source into tmpfs.
    This reduces the amount of RAM required for building Tails in.
  - vagrant: Allow in-memory builds when a VM with enough memory is
    already started.

 -- Tails developers <amnesia@boum.org>  Sat, 10 Nov 2012 12:34:56 +0000

tails (0.13) unstable; urgency=low

  * Major new features
  - Use white-list/principle of least privelege approach for local services.
    Only users that need a certain local (i.e. hosted on loopback) service
    (according to our use cases) are granted access to it by our firewall;
    all other users are denied access.
  - Ship a first version of the incremental update system. Updates are not
    currently triggered automatically, but this will allow tests to be done
    on larger scales.

  * Minor improvements
  - Enable four workspaces in the Windows XP camouflage. This allows
    users to quickly switch to a more innocent looking workspace in case
    they are working on sensitive data and attract unwanted attention.
    The workspace switcher applet isn't there, though, since there's no
    such thing in Windows XP, so switching is only possible via keyboard
    shortcuts.
  - Ship with precompiled locales instead of generating them upon login.
  - Add support for wireless regulation.
  - Use color for Git output, not intended for machine consumption,
    written to the terminal.
  - Have ttdnsd use OpenDNS. Using Google's DNS servers was very
    glitchy, and rarely succeeded when it should. It can probably be
    attributed to Google's DNS, which is known to take issue with Tor
    exits.
  - Upgrade WhisperBack to 1.6, with many UI improvements and new translations.
  - Include GDM logs and dmidecode informations in the reports.
  - Allow to modify language and layout in the "Advanced options" screen
    of the greeter.
  - GnuPG: bump cert-digest-algo to SHA512.
  - Update torproject.org's APT repo key.

  * Bugfixes
  - Make Claws Mail save local/POP emails in its dot-directory. The
    default is to save them at ~/Mail, which isn't included in our
    current Claws Mail persistence preset.
  - Fix the System Monitor applet.
  - Remove broken ttdnsd from the default DNS resolution loop.
  - Hide the 'TailsData' partition in desktop applications.
  - Ship unrar-free again, so that the GNOME archive manager knows about
    it.
  - Ship with an empty whitelist for Noscript.
  - Disable FoxyProxy's advertisement on proxy error page.
  - Fix slow browsing experience for offline documentation.
  - Raise the socket timeout to 120 seconds in WhisperBack.
  - Enable the ikiwiki trail plugin for the locally built wiki too.

  * Iceweasel
  - Upgrade iceweasel to 10.0.6esr-1 (Extended Support Release) and install it
    and its dependencies from squeeze-backports.

  * Hardware support
  - Upgrade Linux to 3.2.23-1.

  * Software
  - Update tor to version 0.2.2.39.
  - Update Iceweasel to version 10.0.7esr-2.
  - Update i2p to version 0.9.1.

  * Build system
  - vagrant: Install Ikiwiki from Debian unstable. The 'mirrorlist'
    patches have finally been merged in upstream Ikiwiki. So instead of
    building Ikiwiki by hand, we can now install the package directly
    from Debian unstable.
  - Do not build the ikiwiki forum on the bundled static website copy.

 -- Tails developers <amnesia@boum.org>  Mon, 17 Sep 2012 15:19:25 +0200

tails (0.12.1) unstable; urgency=low

  This is a brown paper bag release to fix two major problems introduced in
  Tails 0.12.

  * Iceweasel
  - Upgrade Torbutton to 1.4.6.
  - Upgrade AdBlock Plus to 2.1.
  - Update AdBlock Plus patterns.

  * Hardware support
  - Upgrade Linux to 3.2.21-3 (linux-image-3.2.0-3-486).

  * Software
  - Install MAT from Debian backports, drop custom package.
  - Install python-pdfrw to re-add PDF support to the MAT.
  - Upgrade tails-greeter to 0.7.1, which fixes the race condition that
    broke administration password and locale settings on some systems.

  * Boot
  - Remove the Tails specific plymouth theme. The theme interfers heavily with
    the boot process on some hardware.

 -- Tails developers <amnesia@boum.org>  Mon, 17 Sep 2012 13:06:03 +0200

tails (0.12) unstable; urgency=low

  * Major new features
  - Add the Unsafe Web Browser, which has direct access to the Internet and
    can be used to login to captive portals.
  - The (previously experimental, now deemed stable) Windows camouflage can now
    be enabled via a check box in Tails greeter.

  * Tor
  - Upgrade to 0.2.2.37-1~~squeeze+1.

  * Iceweasel
  - Upgrade iceweasel to 10.0.5esr-1 (Extended Support Release) and install it
    and its dependencies from squeeze-backports.
  - Add a bookmark for the offline Tails documentation.
  - Update AdBlock patterns.

  * Persistence
  - Allow using larger USB drives by increasing the mkfs timeout to 10 minutes.
  - Tell the user what's going on when the Tails boot device cannot be found.

  * Hardware support
  - Upgrade Linux to 3.2.20-1 (linux-image-3.2.0-2-amd64).

  * Software
  - Install rfkill.
  - Install torsocks. Note that this makes `torify' use `torsocks' instead of
    `tsocks'. The `tsocks' binary is dropped to avoid problems, but remaining
    files (the library) are kept since ttdnsd depends on them.
  - Fetch live-config-sysvinit from sid so that it matches live-config version.
  - Update virtualbox backports to 4.1.10-dfsg-1~bpo60+1.
  - Install pciutils (needed by virtualbox-guest-utils).
  - Install mousetweaks. This is needed to use the mouse accessibility settings
    in System -> Preferences -> Mouse -> Accessibility.
  - Install the "hardlink" files deduplicator.
  - Do not install cryptkeeper anymore. See todo/remove_cryptkeeper for reason.
    Users of cryptkeeper are encouraged to install cryptkeeper via `apt-get
    update; apt-get install --yes cryptkeeper`, open their volume and move
    their to Tails' built-in persistence instead, as a one-time migration.
  - Upgrade I2P to version 0.9.
  - Don't install GParted. GNOME Disk Utility has been on par with GParted
    since Squeeze was released.
  - Upgrade live-boot to 3.0~a27-1+tails2~1.gbp319fe6.
  - Upgrade live-config to 3.0~a39-1 and install it from Debian experimental.
  - Upgrade tails-greeter to 0.7.
  - Upgrade tails-persistence-setup to 0.17-1.
  - Install libyaml-libyaml-perl.
  - Upgrade MAT, the metadata anonymisation toolkit, 0.3.2-1~bpo60+1.
  - Fetch python-pdfrw from backports, drop custom package.

  * Internationalization
  - The Tails website and documentation now has a (partial) Portuguese
    translation.

  * Build system
  - Tails can now be built without using a HTTP proxy.
  - Tails can now easily be built by using Vagrant. See the updated
    contribute/build page for instructions.

  * Boot
  - Remove obsolete noswap boot parameter. live-boot now handles swap on an
    opt-in basis.
  - The squashfs.sort files generated with boot-profile should now be ok which
    makes the generate images boot noticeably faster on optical media. See
    bugs/weird_squashfs.sort_entries for more information.
  - Set Tails specific syslinux and plymouth themes.
  - Add NVidia KMS video drivers to the initrd in order to show our shiny new
    plymouth theme on more systems.

 -- Tails developers <amnesia@boum.org>  Mon, 11 Jun 2012 13:37:00 +0200

tails (0.11) unstable; urgency=low

  * Major new features
  - Do not grant the desktop user root credentials by default.
  - A graphical boot menu (tails-greeter 0.6.3) allows choosing among
    many languages, and setting an optional sudoer password.
  - Support opt-in targeted persistence
    · tails-persistence-setup 0.14-1
    · live-boot 3.0~a25-1+tails1~5.gbp48d06c
    · live-config 3.0~a35-1
  - USB installer: liveusb-creator 3.11.6-1

  * iceweasel
  - Install iceweasel 10.0.4esr-1 (Extended Support Release).
    Let's stop tracking a too fast moving target.
    Debian Wheezy will ship ESR versions.
  - Install needed dependencies from squeeze-backports.
  - Search plugins:
    · Remove bing.
      bing appeared due to our upgrading iceweasel.
      Removing it makes things consistent with the way they have been
      until now, that is: let's keep only the general search engines
      we've been asked to add, plus Google, and a few specialized ones.
    · Replace Debian-provided DuckDuckGo search plugin with the "HTML SSL"
      one, version 20110219. This is the non-JavaScript, SSL, POST flavour.
    · Add ixquick.com.
    · Install localized search engines in the correct place.
      No need to copy them around at boot time anymore.
    · Remove Scroogle. RIP.
  - Enable TLS false start, like the TBB does since December.
  - Adblock Plus: don't count and save filter hits, supress first run dialog.
  - Install neither the GreaseMonkey add-on, nor any GreaseMonkey script.
    YouTube's HTML5 opt-in program is over.
    HTML5 video support is now autodetected and used.

  * Vidalia
  - Upgrade to 0.2.17-1+tails1: drop Do-not-warn-about-Tor-version.patch,
    applied upstream.
  - Set SkipVersionCheck=true.
    Thanks to chiiph for implementing this upstream (needs Vidalia 0.2.16+).

  * Internationalization
  - Install all available iceweasel l10n packages.
  - Remove syslinux language choosing menu.
    tails-greeter allows choosing a non-English language.
  - Add fonts for Hebrew, Thai, Khmer, Lao and Korean languages.
  - Add bidi support.
  - Setup text console at profile time.
    Context: Tails runs with text console autologin on.
    These consoles now wait, using a "Press enter to activate this console"
    message, for the user. When they press enter in there, they should have chosen
    their preferred keyboard layout in tails-greeter by now. Then, we run setupcon.
    As a result, the resulting shell is properly localized, and setupcon
    sets the correct keyboard layout, both according to the preferences expressed by
    the user in tails-greeter.
  - Don't use localepurge, don't remove any Scribus translations anymore,
    don't localize environment at live-config time:
    tails-greeter allows us to support many, many more languages.

  * Hardware support
  - Linux 3.2.15-1 (linux-image-3.2.0-2-amd64).
  - Fix low sound level on MacBook5,2.
  - Disable laptop-mode-tools automatic modules. This modules set often
    needs some amount of hardware-specific tweaking to work properly.
    This makes them rather not well suited for a Live system.

  * Software
  - Install GNOME keyring.
    This is needed so that NetworkManager remembers the WEP/WPA secrets
    for the time of a Tails session. Initialize GNOME keyring at user
    creation time.
  - Install usbutils to have the lsusb command.
  - Install the Traverso multitrack audio recorder and editor.

  * Miscellaneous
  - GNOME Terminal: keep 8192 scrollback lines instead of the smallish
    default.
  - Replaced tails-wifi initscript with laptop-mode-tools matching feature.
  - Disable gdomap service.
  - Fetch klibc-utils and libklibc from sid.
    The last initramfs-tools depends on these.
  - Set root password to "root" if debug=root is passed on the
    kernel cmdline. Allow setting root password on kernel cmdline via
    rootpw=. Looks like we implemented this feature twice.
  - Append a space on the kernel command line. This eases manually adding
    more options.
  - Rename sudoers.d snippets to match naming scheme.
    Sudo credentials that shall be unconditionally granted to the Tails
    default user are named zzz_*, to make sure they are applied.
  - WhisperBack: also include /var/log/live-persist and
    /var/lib/gdm3/tails.persistence.
  - Add a wrapper to torify whois.
  - Rework the VirtualBox guest modules building hook to support
    multiple kernels.
  - Consistently wait for nm-applet when waiting for user session to come up.
    Waiting for gnome-panel or notification-daemon worked worse.
  - Don't start the NetworkManager system service via init.
    Some Tails NM hooks need the user to be logged in to run properly.
    That's why tails-greeter starts NetworkManager at PostLogin time.
  - Also lock /bin/echo into memory. For some reason, kexec-load needs it.
  - Pidgin: don't use the OFTC hidden service anymore.
    It proved to be quite unreliable, being sometimes down for days.
  - Do not display storage volumes on Desktop, by disabling
    /apps/nautilus/desktop/volumes_visible GConf entry. Enabling that
    GConf setting avoids displaying the bind-mounted persistent
    directories on the Desktop, and reduces user confusion. It also is
    a first step towards a bigger UI change: GNOME3 does not manage the
    Desktop anymore, so volume icons and other Desktop icons are meant to
    disappear anyway. It implies we'll have to move all Desktop icons
    elsewhere. Let's start this move now: this will smooth the UI change
    Wheezy will carry for our users, by applying some of it progressively.

  * Build system
  - Don't build hybrid ISO images anymore. They boot less reliably on
    a variety of hardware, and are made less useful by us shipping
    a USB installer from now on.
  - Append .conf to live-config configuration filenames:
    live-config >3.0~a36-1 only takes into account files named *.conf
    in there. Accordingly update scripts that source these files.
  - Remove long-obsolete home-refresh script and its configuration.

  * Virtualization support
  - Support Spice and QXL: install the Spice agent from Debian sid,
    install xserver-xorg-video-qxl from squeeze-backports.

 -- Tails developers <amnesia@boum.org>  Tue, 17 Apr 2012 14:54:00 +0200

tails (0.10.2) unstable; urgency=low

  * Iceweasel
  - Update to 10.0.2-1.
  - Disable HTTPS-Everywhere's SSL Observatory (plus first-run pop-up).
  - Revert "FoxyProxy: don't enclose regexps between ^ and $."
    Currently "http://www.i2p2.de" (and everything similar) is captured by
    the I2P filter, which is incorrect. It seems isMultiLine="false" does
    *not* make RE into ^RE$ any longer.
  - Remove file:// from NoScript's exception lists.
    This will fix the JavaScript toggles in the local copy of the documentation.
  - Update AdBlock patterns.

  * Software
  - Upgrade I2P to 0.8.13.
  - Install libvpx0 from sid.
  - Fetch klibc-utils and libklibc from sid.
    The last initramfs-tools depends on these.

  * Hardware support
  - Upgrade Linux kernel to 3.2.7-1.
  - Install firmware-libertas.
    This adds support for wireless network cards with Marvell Libertas
    8xxx chips supported by the libertas_cs, libertas_sdio, libertas_spi,
    libertas_tf_usb, mwl8k and usb8xxx drivers.

  * Miscellaneous
  - Revert "Set time to middle of [valid-after, fresh-until] from consensus."
    This reverts commit 18d23a500b9412b4b0fbe4e38a9398eb1a3eadef.
    With this vmid clocks that are E minutes back in time may cause issues
    (temporary Tor outages) after consensus updates that happen at the
    (60-E):th minute or later during any hour. Full analysis:
    https://mailman.boum.org/pipermail/tails-dev/2012-January/000873.html
  - Add the default user to the vboxsf group.
    This will allow the user to get full access to automounted VirtualBox
    shared folders as they are mounted with guid vboxsf and rwx group
    permissions.

 -- Tails developers <amnesia@boum.org>  Thu, 01 Mar 2012 20:26:21 +0100

tails (0.10.1) unstable; urgency=low

  * Iceweasel
  - Make Startpage the default web search engine. Scroogle does not look
    reliable enough these days.

  * Software
  - Upgrade WhisperBack to 1.5.1 (update link to bug reporting documentation).
  - Update MAT to 0.2.2-2~bpo60+1 (fixes a critical bug in the GUI).

  * Hardware support
  - Upgrade Linux kernel to 3.2.1-2

  * Time synchronization
    Serious rework that should fix most, if not all, of the infamous
    time-sync' related bugs some Tails users have experienced recently.
    - Make htpdate more resilient by using three server pools, and
      allowing some failure ratio.
    - Set time from Tor's unverified-consensus if needed.
    - Set time to middle of [valid-after, fresh-until] from consensus.
    - Many robustness, performance and fingerprinting-resistance improvements.
    - Display time-sync' notification much earlier.

  * Miscellaneous
  - Fix access to "dumb" git:// protocol by using a connect-socks wrapper
    as GIT_PROXY_COMMAND.
  - SSH client: fix access to SSH servers on the Internet by correcting
    Host / ProxyCommand usage.
  - Pidgin: use OFTC hidden service to workaround Tor blocking.
  - Claws Mail: disable draft autosaving.
    When composing PGP encrypted email, drafts are saved back to
    the server in plaintext. This includes both autosaved and manually
    saved drafts.
  - tails-security-check-wrapper: avoid eating all memory when offline.

 -- Tails developers <amnesia@boum.org>  Sat, 28 Jan 2012 10:00:31 +0100

tails (0.10) unstable; urgency=low

  * Tor: upgrade to 0.2.2.35-1.

  * Iceweasel
  - Install Iceweasel 9.0 from the Debian Mozilla team's APT repository.
  - Update Torbutton to 1.4.5.1-1.
  - Support viewing any YouTube video that is available in HTML5 format:
    install xul-ext-greasemonkey and the "Permanently Enable HTML5 on
    YouTube" GreaseMonkey script.
  - Stop using Polipo in Iceweasel. Its SOCKS support was fixed.
  - Install from Debian sid the iceweasel extensions we ship,
    for compatibility with FF9.
  - Use Scroogle (any languages) instead of Scroogle (English only) when
    booted in English. Many users choose English because their own
    language is not supported yet; let's not hide them search results in
    their own language.
  - Install Iceweasel language packs from Debian unstable:
    unfortunately they are not shipped on the mozilla.debian.net repository.
  - Install the NoScript Firefox extension; configure it the same way as
    the TBB does.
  - Disable third-party cookies.
    They can be used to track users, which is bad. Besides, this is what
    TBB has been doing for years.
  - FoxyProxy: allow direct connections to RFC1918 IPs.

  * Do not transparent proxy outgoing Internet connections through Tor.
  - Torify the SSH client using connect-proxy to all IPs but RFC1918 ones.
  - Torify APT using Polipo HTTP.
  - Torify wget in wgetrc.
  - Torify gobby clients using torsocks. It does not support proxies yet.
  - Torify tails-security-check using LWP::UserAgent's SOCKS proxy support.
  - Fix enabling of GNOME's HTTP proxy.

  * Software
  - Upgrade Vidalia to 0.2.15-1+tails1.
    · New upstream release.
    · Do not warn about Tor version.
  - Upgrade MAT to 0.2.2-1~bpo60+1.
  - Upgrade VirtualBox guest software to 4.1.6-dfsg-2~bpo60+1,
    built against the ABI of X.Org backports.
  - Upgrade I2P to 0.8.11 using KillYourTV's Squeeze packages;
    additionally, fix its start script that was broken by the tordate merge.
  - Install unar (The Unarchiver) instead of the non-free unrar.
  - Install Nautilus Wipe instead of custom Nautilus scripts.

  * Hardware support
  - Upgrade Linux kernel to 3.1.6-1.
  - Upgrade to X.Org from squeeze-backports.
  - Install more, and more recent b43 firmwares.
  - Upgrade barry to 0.15-1.2~bpo60+1.

  * Internationalization
  - Add basic language support for Russian, Farsi and Vietnamese.
  - Install some Indic fonts.
  - Install some Russian fonts.
  - Add Alt+Shift shortcut to switch keyboard layout.

  * Miscellaneous
  - Support booting in "Windows XP -like camouflage mode":
    · Install homebrewn local .debs for a Windows XP look-alike Gnome theme.
    · Add the "Windows XP Bliss" desktop wallpaper.
    · Added a script that's sets up Gnome to look like Microsoft Windows XP.
    · Add Windows XP "camouflage" icons for some programs.
    · Make Iceweasel use the IE icon when Windows XP camouflage is enabled.
    · Add special launcher icons for the Windows XP theme so that they're
      not too big.
  - Decrease Florence focus zoom to 1.2.
  - Do not fetch APT translation files. Running apt-get update is heavy enough.
  - Add MSN support thanks to msn-pecan.
  - Add custom SSH client configuration:
    · Prefer strong ciphers and MACs.
    · Enable maximum compression level.
     · Explicitly disable X11 forwarding.
    · Connect as root by default, to prevent fingerprinting when username
      was not specified.
  - Replace flawed FireGPG with a home-made GnuPG encryption applet;
    install a feature-stripped FireGPG that redirects users to
    the documentation, and don't run Seahorse applet anymore.
  - Enable Seahorse's GnuPG agent.
  - Blank screen when lid is closed, rather than shutting down the system.
    The shutdown "feature" has caused data losses for too many people, it seems.
    There are many other ways a Tails system can be shut down in a hurry
    these days.
  - Import Tails signing key into the keyring.
  - Fix bug in the Pidgin nick generation that resulted in the nick
    "XXX_NICK_XXX" once out of twenty.
  - Pre-configure the #tor IRC discussion channel in Pidgin.
  - Fix "technology preview" of bridge support: it was broken by tordate merge.
  - Install dependencies of our USB installer to ease its development.
  - Make vidalia NM hook sleep only if Vidalia is already running.
  - Reintroduce the htpdate notification, telling users when it's safe
    to use Tor Hidden Services.
  - htpdate: omit -f argument to not download full pages.
  - htpdate: write success file even when not within {min,max}adjust.
    Otherwise htpdate will not "succeed" when the time diff is 0 (i.e.
    the clock was already correct) so the success file cannot be used
    as an indicator that the system time now is correct, which arguably
    is its most important purpose.

  * Build system
  - Name built images according to git tag.

 -- Tails developers <tails@boum.org>  Wed, 04 Jan 2012 09:56:38 +0100

tails (0.9) unstable; urgency=low

  * Tor
  - Upgrade to 0.2.2.34 (fixes CVE-2011-2768, CVE-2011-2769).

  * Iceweasel
  - Upgrade to 3.5.16-11 (fixes CVE-2011-3647, CVE-2011-3648, CVE-2011-3650).
  - Upgrade FireGPG to 0.8-1+tails2: notify users that the FireGPG Text
    Editor is the only safe place for performing cryptographic operations,
    and make it impossible to do otherwise. Other ways open up several
    severe attacks through JavaScript (e.g. leaking plaintext when
    decrypting, signing messages written by the attacker).
  - Install Cookie Monster extension instead of CS Lite.
  - Always ask where to save files.
  - Upgrade Torbutton to 1.4.4.1-1, which includes support for the in-browser
    "New identity" feature.

  * Software
  - Install MAT, the metadata anonymisation toolkit.
  - Upgrade TrueCrypt to 7.1.
  - Upgrade WhisperBack to 1.5~rc1 (leads the user by the hand if an error
    occurs while sending the bugreport, proposes to save it after 2 faild
    attempts, numerous bugfixes).
  - Linux: upgrade to linux-image-3.0.0-2-486 (version 3.0.0-6); fixes
    a great number of bugs and security issues.

  * Miscellaneous
  - Fully rework date and time setting system.
  - Remove the htp user firewall exception.
  - Saner keyboard layouts for Arabic and Russian.
  - Use Plymouth text-only splash screen at boot time.
  - Color the init scripts output.
  - Suppress Tor's warning about applications doing their own DNS lookups.
    This is totally safe due to our Tor enforcement.
  - Disable hdparm boot-time service.
    We only want hdparm so that laptop-mode-tools can use it.
  - Run Claws Mail using torify.
    It's not as good as if Claws Mail supported SOCKS proxies itself,
    but still better than relying on the transparent netfilter torification.
  - Install HPLIP and hpcups for better printing support.

  * Erase memory at shutdown
  - Run many sdmem instances at once.
    In hope of erasing more memory until we come up with a proper fix for
    [[bugs/sdmem_does_not_clear_all_memory]].
  - Kill gdm3 instead of using its initscript on brutal shutdown.
  - Use absolute path to eject for more robust memory wipe on boot medium removal.

  * Space savings
  - Exclude kernel and initramfs from being put into the SquashFS.
    Those files are already shipped where they are needed, that is in the ISO
    filesystem. Adapt kexec and memlockd bits.
  - Do not ship the GNOME icon theme cache.
  - Do not ship .pyc files.
  - Do not ship NEWS.Debian.gz files.

  * Build system
  - Re-implement hook that modifies syslinux config to make future
    development easier.

 -- Tails developers <amnesia@boum.org>  Tue, 01 Nov 2011 13:26:38 +0100

tails (0.8.1) unstable; urgency=low

  * Iceweasel
    - Update to 3.5.16-10 (fixes DSA-2313-1).
    - FireGPG: force crypto action results to appear in a new window, otherwise
      JavaScript can steal decrypted plaintext. Advice: always use FireGPG's
      text editor when writing text you want to encrypt. If you write it in a
      textbox the plaintext can be stolen through JavaScript before it is
      encrypted in the same way.
    - Update HTTPS Everywhere extension to 1.0.3-1.
    - Stop using the small version of the Tor check page. The small version
      incorrectly tells Tails users to upgrade their Torbrowser, which has
      confused some users.

  * Software
    - Update Linux to 3.0.0-2 (fixes DSA-2310-1, CVE-2011-2905, CVE-2011-2909,
      CVE-2011-2723, CVE-2011-2699, CVE-2011-1162, CVE-2011-1161).
    - Update usb-modeswitch to 1.1.9-2~bpo60+1 and usb-modeswitch-data to
      20110805-1~bpo60+1 from Debian backports. This adds support for a few
      devices such as Pantech UMW190 CDMA modem.
    - Install libregexp-common-perl 2011041701-3 from Debian unstable. This
      fixes the bug: [[bugs/msva_does_not_use_configured_keyserver]].
    - Install hdparm so the hard drives can be spinned down in order to save
      battery power.
    - Install barry-util for better BlackBerry integration.
    - Debian security upgrades: OpenOffice.org (DSA-2315-1), openjdk-6
      (DSA-2311-1), policykit-1 (DSA-2319-1)

   * Protecting against memory recovery
    - Set more appropriate Linux VM config before wiping memory. These
      parameters should make the wipe process more robust and efficient.

 -- Tails developers <amnesia@boum.org>  Sun, 16 Oct 2011 11:31:18 +0200

tails (0.8) unstable; urgency=low

  * Rebase on the Debian Squeeze 6.0.2.1 point-release.

  * Tor
    - Update to 0.2.2.33-1.
    - Disabled ControlPort in favour of ControlSocket.
    - Add port 6523 (Gobby) to Tor's LongLivedPorts list.

  * I2P
    - Update to 0.8.8.
    - Start script now depends on HTP since I2P breaks if the clock jumps or is
      too skewed during bootstrap.

  * Iceweasel
    - Update to 3.5.16-9 (fixes CVE-2011-2374, CVE-2011-2376, CVE-2011-2365,
      CVE-2011-2373, CVE-2011-2371, CVE-2011-0083, CVE-2011-2363, CVE-2011-0085,
      CVE-2011-2362, CVE-2011-2982, CVE-2011-2981, CVE-2011-2378, CVE-2011-2984,
      CVE-2011-2983).
    - Enable HTTP pipelining (like TBB).
    - Update HTTPS Everywhere extension to 1.0.1-1 from Debian unstable.
    - Suppress FoxyProxy update prompts.
    - Prevent FoxyProxy from "phoning home" after a detected upgrade.
    - Fixed a bunch of buggy regular expressions in FoxyProxy's configuration.
      See [[bugs/exploitable_typo_in_url_regex?]] for details. Note that none of
      these issues are critical due to the transparent proxy.
    - Add DuckDuckGo SSL search engine.

  * Torbutton
    - Update to torbutton 1.4.3-1 from Debian unstable.
    - Don't show Torbutton status in the status bar as it's now displayed in the
      toolbar instead.

  * Pidgin
    - More random looking nicks in pidgin.
    - Add IRC account on chat.wikileaks.de:9999.

  * HTP
    - Upgrade htpdate script (taken from Git 7797fe9) that allows setting wget's
      --dns-timeout option.

  * Software
    - Update Linux to 3.0.0-1. -686 is now deprecated in favour of -486 and
      -686-pae; the world is not ready for -pae yet, so we now ship -486.
    - Update OpenSSL to 0.9.8o-4squeeze2 (fixes CVE-2011-1945 (revoke
      compromised DigiNotar certificates), CVE-2011-1945).
    - Update Vidalia to 0.2.14-1+tails1 custom package.
    - Install accessibility tools:
      - gnome-mag: screen magnifier
      - gnome-orca: text-to-speech
    - Replace the onBoard virtual keyboard with Florence.
    - Install the PiTIVi non-linear audio/video editor.
    - Install ttdnsd.
    - Install tor-arm.
    - Install lzma.

  * Arbitrary DNS queries
    - Tor can not handle all types of DNS queries, so if the Tor resolver fails
      we fallback to ttdnsd. This is now possible with Tor 0.2.2.x, since we
      fixed Tor bug #3369.

  * Hardware support
    - Install ipheth-utils for iPhone tethering.
    - Install xserver-xorg-input-vmmouse (for mouse integration with the host OS
      in VMWare and KVM).
    - Install virtualbox-ose 4.x guest packages from Debian backports.

  * Miscellaneous
    - Switch gpg to use keys.indymedia.org's hidden service, without SSL.
      The keys.indymedia.org SSL certificate is now self-signed. The hidden
      service gives a good enough way to authenticate the server and encrypts
      the connection, and just removes the certificates management issue.
    - The squashfs is now compressed using XZ which reduces the image size quite
      drastically.
    - Remove Windows autorun.bat and autorun.inf. These files did open a static
      copy of our website, which is not accessible any longer.

  * Build system
    - Use the Git branch instead of the Debian version into the built image's
      filename.
    - Allow replacing efficient XZ compression with quicker gzip.
    - Build and install documentation into the chroot (-> filesystem.squashfs).
      Rationale: our static website cannot be copied to a FAT32 filesystem due
      to filenames being too long. This means the documentation cannot be
      browsed offline from outside Tails. However, our installer creates GPT
      hidden partitions, so the doc would not be browseable from outside Tails
      anyway. The only usecase we really break by doing so is browsing the
      documentation while running a non-Tails system, from a Tails CD.

 -- Tails developers <amnesia@boum.org>  Thu, 09 Sep 2011 11:31:18 +0200

tails (0.7.2) unstable; urgency=high

  * Iceweasel
  - Disable Torbutton's external application launch warning.
    ... which advises using Tails. Tails *is* running Tails.
  - FoxyProxy: install from Debian instead of the older one we previously
    shipped.

  * Software
  - haveged: install an official Debian backport instead of a custom backport.
  - unrar: install the version from Debian's non-free repository.
    Users report unrar-free does not work well enough.

 -- Tails developers <amnesia@boum.org>  Sun, 12 Jun 2011 15:34:56 +0200

tails (0.7.1) unstable; urgency=high

  * Vidalia: new 0.2.12-2+tails1 custom package.

  * Iceweasel
  - Don't show Foxyproxy's status / icon in FF statusbar to prevent users
    from accidentaly / unconsciously put their anonymity at risk.
  - "amnesia branding" extension: bump Iceweasel compatibility to 4.0 to ease
    development of future releases.

  * Software
  - Upgrade Linux kernel to Debian's 2.6.32-33: fixes tons of bugs,
    including the infamous missing mouse cursor one. Oh, and it closes
    a few security holes at well.
  - Install unrar-free.
  - Do not install pppoeconf (superseeded by NetworkManager).
  - Upgrade macchanger to Debian testing package to ease development of
    future Tails releases.
  - Debian security upgrades: x11-xserver-utils (DSA-2213-1), isc-dhcp
    (DSA-2216-1), libmodplug (DSA-2226-1), openjdk-6 (DSA-2224-1).

  * Protecting against memory recovery
  - Add Italian translation for tails-kexec. Thanks to Marco A. Calamari.
  - Make it clear what it may mean if the system does not power off
    automatically.
  - Use kexec's --reset-vga option that might fix display corruption issues
    on some hardware.

  * WhisperBack (encrypted bug reporting software)
  - Upgrade WhisperBack to 1.4.1:
    localizes the documentation wiki's URL,
    uses WebKit to display the bug reporting help page,
    now is usable on really small screens.
  - Extract wiki's supported languages at build time, save this
    information to /etc/amnesia/environment, source this file into the
    Live user's environment so that WhisperBack 1.4+ can make good use
    of it.

  * Miscellaneous
  - Fix boot in Chinese.
  - Install mobile-broadband-provider-info for better 3G support.
  - Add back GNOME system icons to menus.
  - tails-security-check: avoid generating double-slashes in the Atom
    feeds URL.
  - Remove "vga=788" boot parameter which breaks the boot on some hardware.
  - Remove now useless "splash" boot parameter.
  - Fix a bunch of i386-isms.
  - Pass the noswap option to the kernel. This does not change actual Tails
    behaviour but prevents users from unnecessarily worrying because of 
    the "Activating swap" boot message.
  - Make use of check.torproject.org's Arabic version.

  * Build system
  - Enable squeeze-backports. It is now ready and will be used soon.
  - Install eatmydata in the chroot.
  - Convert ikiwiki setup files to YAML.

 -- Tails developers <amnesia@boum.org>  Fri, 29 Apr 2011 17:14:53 +0200

tails (0.7) unstable; urgency=low

  * Hardware support
  - Install foomatic-filters-ppds to support more printers.
  - Give the default user the right to manage printers.

  * Software
  - Deinstall unwanted packages newly pulled by recent live-build.
  
 -- Tails developers <amnesia@boum.org>  Wed, 06 Apr 2011 22:58:51 +0200

tails (0.7~rc2) unstable; urgency=low

  ** SNAPSHOT build @824f39248a08f9e190146980fb1eb0e55d483d71 **

  * Rebase on Debian Squeeze 6.0.1 point-release.
  
  * Vidalia: new 0.2.10-3+tails5 custom package..

  * Hardware support
  - Install usb-modeswitch and modemmanager to support mobile broadband
    devices such as 3G USB dongles. Thanks to Marco A. Calamari for the
    suggestion.

  * Misc
  - Website relocated to https://tails.boum.org/ => adapt various places.
  - Configure keyboard layout accordingly to the chosen language for
    Italian and Portuguese.

 -- Tails developers <amnesia@boum.org>  Fri, 25 Mar 2011 15:44:25 +0100

tails (0.7~rc1) UNRELEASED; urgency=low

  ** SNAPSHOT build @98987f111fc097a699b526eeaef46bc75be5290a **

  * Rebase on Debian Squeeze.

  * T(A)ILS has been renamed to Tails.
  
  * Protecting against memory recovery
    New, safer way to wipe memory on shutdown which is now also used when
    the boot media is physically removed.

  * Tor
  - Update to 0.2.1.30-1.

  * Iceweasel
  - Add HTTPS Everywhere 0.9.4 extension.
  - Better preserve Anonymity Set: spoof US English Browser and timezone
    the same way as the Tor Browser Bundle, disable favicons and picture
    iconification.
  - Install AdBlock Plus extension from Debian.
  - Add Tor-related bookmarks.
  - Support FTP, thanks to FoxyProxy.
  - Update AdBlock patterns.
  - Disable geolocation and the offline cache.

  * Software
  - Update Vidalia to 0.2.10-3+tails4.
  - Install gnome-disk-utility (Palimpsest) and Seahorse plugins.
  - Add opt-in i2p support with Iceweasel integration through FoxyProxy.
  - onBoard: fix "really quits when clicking the close window icon" bug.
  - Optionally install TrueCrypt at boot time.
  - Install laptop-mode-tools for better use of battery-powered hardware.
  - Replace xsane with simple-scan which is part of GNOME and way easier
    to use.
  - Upgrade WhisperBack to 1.3.1 (bugfixes, French translation).
  - Install scribus-ng instead of scribus. It is far less buggy in Squeeze.
  
  * Firewall
  - Drop incoming packets by default.
  - Forbid queries to DNS resolvers on the LAN.
  - Set output policy to drop (defense-in-depth).

  * Hardware support
  - Install Atheros and Broadcom wireless firmwares.
  - Install libsane-hpaio and sane-utils, respectively needed for
    multi-function peripherals and some SCSI scanners.

  * live-boot 2.0.15-1+tails1.35f1a14
  - Cherry-pick our fromiso= bugfixes from upstream 3.x branch.

  * Miscellaneous
  - Many tiny user interface improvements.
  - More robust HTP time synchronization wrt. network failures.
    Also, display the logs when the clock synchronization fails.
  - Disable GNOME automatic media mounting and opening to protect against
    a class of attacks that was recently put under the spotlights.
    Also, this feature was breaking the "no trace is left on local
    storage devices unless explicitly asked" part of Tails specification.
  - Make configuration more similar to the Tor Browser Bundle's one.
  - GnuPG: default to stronger digest algorithms.
  - Many more or less proper hacks to get the built image size under 700MB.
  - Compress the initramfs using LZMA for faster boot.

  * Build system
  - Run lb build inside eatmydata fsync-less environment to greatly improve
    build time.

 -- Tails developers <amnesia@boum.org>  Fri, 11 Mar 2011 15:52:19 +0100

tails (0.6.2) unstable; urgency=high

  * Tor: upgrade to 0.2.1.29 (fixes CVE-2011-0427).
  * Software
  - Upgrade Linux kernel, dpkg, libc6, NSS, OpenSSL, libxml2 (fixes various
    security issues).
  - Upgrade Claws Mail to 3.7.6 (new backport).
  - Install Liferea, tcpdump and tcpflow.
  * Seahorse: use hkp:// transport as it does not support hkps://.
  * FireGPG: use hkps:// to connect to the configured keyserver.
  * Build system: take note of the Debian Live tools versions being used
    to make next point-release process faster.
  * APT: don't ship package indices.

 -- T(A)ILS developers <amnesia@boum.org>  Wed, 19 Jan 2011 16:59:43 +0100

tails (0.6.1) unstable; urgency=low

  * Tor: upgrade to 0.1.28 (fixes CVE-2010-1676)
  * Software: upgrade NSS, Xulrunner, glibc (fixes various security issues)
  * FireGPG: use the same keyserver as the one configured in gpg.conf.
  * Seahorse: use same keyserver as in gpg.conf.
  * HTP: display the logs when the clock synchronization fails.
  * Update HTP configuration: www.google.com now redirects to
    encrypted.google.com.
  * Use the light version of the "Are you using Tor?" webpage.
  * Update AdBlock patterns.

 -- T(A)ILS developers <amnesia@boum.org>  Fri, 24 Dec 2010 13:28:29 +0100

tails (0.6) unstable; urgency=low

  * Releasing 0.6.

  * New OpenPGP signing-only key. Details are on the website:
    https://amnesia.boum.org/GnuPG_key/

  * Iceweasel
  - Fixed torbutton has migrated to testing, remove custom package.

  * HTP
  - Query ssl.scroogle.org instead of lists.debian.org.
  - Don't run when the interface that has gone up is the loopback one.

  * Nautilus scripts
  - Add shortcut to securely erase free space in a partition.
  - The nautilus-wipe shortcut user interface is now translatable.

  * Misc
  - Really fix virtualization warning display.
  - More accurate APT pinning.
  - Disable Debian sid APT source again since a fixed live-config has
    migrated to Squeeze since then.

  * live-boot: upgrade to 2.0.8-1+tails1.13926a
  - Sometimes fixes the smem at shutdown bug.
  - Now possible to create a second partition on the USB stick T(A)ILS is
    running from.

  * Hardware support
  - Support RT2860 wireless chipsets by installing firmware-ralink from
    Debian Backports.
  - Install firmware-linux-nonfree from backports.
  - Fix b43 wireless chipsets by having b43-fwcutter extract firmwares at
    build time.

  * Build system
  - Install live-build and live-helper from Squeeze.
  - Update SquashFS sort file.

 -- T(A)ILS developers <amnesia@boum.org>  Wed, 20 Oct 2010 19:53:17 +0200

tails (0.6~rc3) UNRELEASED; urgency=low

  ** SNAPSHOT build @a3ebb6c775d83d1a1448bc917a9f0995df93e44d **

  * Iceweasel
  - Autostart Iceweasel with the GNOME session. This workarounds the
    "Iceweasel first page is not loaded" bug.
  
  * HTP
  - Upgrade htpdate script (taken from Git 7797fe9).

  * Misc
  - Disable ssh-agent auto-starting with X session: gnome-keyring is
    more user-friendly.
  - Fix virtualization warning display.
  - Boot profile hook: write desktop file to /etc/skel.

  * Build system
  - Convert build system to live-build 2.0.1.
  - APT: fetch live-build and live-helper from Debian Live snapshots.
  - Remove dependency on live-build functions in chroot_local-hooks.
    This makes the build environment more robust and less dependent on
    live-build internals.
  - Remove hand-made rcS.d/S41tails-wifi: a hook now does this.
  - Measure time used by the lh build command.
  - Fix boot profile hook.
  - Boot profiling: wait a bit more: the current list does not include
    /usr/sbin/tor.

 -- T(A)ILS developers <amnesia@boum.org>  Sat, 02 Oct 2010 23:06:46 +0200

tails (0.6~rc2) UNRELEASED; urgency=low

  ** SNAPSHOT build @c0ca0760ff577a1e797cdddf0e95c5d62a986ec8 **

  * Iceweasel
  - Refreshed AdBlock patterns (20100926).
  - Set network.dns.disableIPv6 to true (untested yet)
  - Torbutton: install patched 1.2.5-1+tails1 to fix the User-Agent bug,
    disable extensions.torbutton.spoof_english again.

  * Software
  - WhisperBack: upgrade to 1.3~beta3 (main change:  let the user provide
    optional email address and OpenPGP key).
  - Remove mc.
  - Update haveged backport to 0.9-3~amnesia+lenny1.
  - Update live-boot custom packages (2.0.6-1+tails1.6797e8): fixes bugs
    in persistency and smem-on-shutdown.
  - Update custom htpdate script. Taken from commit d778a6094cb3 in our
    custom Git repository:  fixes setting of date/time.

  * Build system
  - Bugfix: failed builds are now (hopefully) detected.
  - Fix permissions on files in /etc/apt/ that are preserved in the image.
  - Install version 2.0~a21-1 of live-build and live-helper in the image.
    We are too late in the release process to upgrade to current Squeeze
    version (2.0~a29-1).

  * Misc
  - Pidgin/OTR: disable the automatic OTR initiation and OTR requirement.

 -- T(A)ILS developers <amnesia@boum.org>  Wed, 29 Sep 2010 19:23:17 +0200

tails (0.6~1.gbpef2878) UNRELEASED; urgency=low

  ** SNAPSHOT build @ef28782a0bf58004397b5fd303f938cc7d11ddaa **

  * Hardware support
  - Use a 2.6.32 kernel: linux-image-2.6.32-bpo.5-686 (2.6.32-23~bpo50+1)
    from backports.org. This should support far more hardware and
    especially a lot of wireless adapters.
  - Add firmware for RTL8192 wireless adapters.
  - Enable power management on all wireless interfaces on boot.

  * Software
  - Install inkscape.
  - Install poedit.
  - Install gfshare and ssss: two complementary implementations
    of Shamir's Secret Sharing.
  - Install tor-geoipdb.
  - Remove dialog, mc and xterm.

  * Iceweasel
  - Set extensions.torbutton.spoof_english to its default true value
    in order to workaround a security issue:
    https://amnesia.boum.org/security/Iceweasel_exposes_a_rare_User-Agent/

  * Monkeysphere
  - Install the Iceweasel extension.
  - Use a hkps:// keyserver.

  * GnuPG
  - Install gnupg from backports.org so that hkps:// is supported.
  - Use a hkps:// keyserver.
  - Proxy traffic via polipo.
  - Prefer up-to-date digests and ciphers.

  * Vidalia: rebased our custom package against 0.2.10.

  * Build system
  - Built images are now named like this:
    tails-i386-lenny-0.5-20100925.iso
  - Use live-helper support for isohybrid options instead of doing the
    conversion ourselves. The default binary image type we build is now
    iso-hybrid.
  - Remove .deb built by m-a after they have been installed.
  - Setup custom GConf settings at build time rather than at boot time.
  - Move $HOME files to /etc/skel and let adduser deal with permissions.
  - Convert to live-boot / live-config / live-build 2.x branches.
  - Replaced our custom live-initramfs with a custom live-boot package;
    included version is 2.0.5-1+tails2.6797e8 from our Git repository:
    git clone git://git.immerda.ch/tails_live-boot.git
  - Install live-config* from the live-snapshots Lenny repository.
    Rationale: live-config binary packages differ depending on the target
    distribution, so that using Squeeze's live-config does not produce
    fully-working Lenny images.
  - Rename custom scripts, packages lists and syslinux menu entries from
    the amnesia-* namespace to the tails-* one.

  * HTP
  - Use (authenticated) HTP instead of NTP.
  - The htpdate script that is used comes from commit 43f5f83c0 in our
    custom repository:  git://git.immerda.ch/tails_htp.git
  - Start Tor and Vidalia only once HTP is done.

  * Misc
  - Fix IPv6 firewall restore file. It was previously not used at all.
  - Use ftp.us.debian.org instead of the buggy GeoIP-powered
    cdn.debian.net.
  - Gedit: don't autocreate backup copies.
  - Build images with syslinux>=4.01 that has better isohybrid support.
  - amnesia-security-check: got rid of the dependency on File::Slurp.
  - Take into account the migration of backports.org to backports.debian.org.
  - Make GnuPG key import errors fatal on boot.
  - Warn the user when T(A)ILS is running inside a virtual machine.
  - DNS cache: forget automapped .onion:s on Tor restart.

  * Documentation: imported Incognito's walkthrough, converted to
    Markdown, started the needed adaptation work.

 -- T(A)ILS developers <amnesia@boum.org>  Sun, 26 Sep 2010 11:06:50 +0200

tails (0.5) unstable; urgency=low

  * The project has merged efforts with Incognito.
    It is now to be called "The (Amnesic) Incognito Live System".
    In short: T(A)ILS.

  * Community
  - Created the amnesia-news mailing-list.
  - Added a forum to the website.
  - Created a chatroom on IRC: #tails on irc.oftc.net

  * Fixed bugs
  - Workaround nasty NetworkManager vs. Tor bug that often
    prevented the system to connect to the Tor network: restart Tor and Vidalia
    when a network interface goes up.
  - onBoard now autodetects the keyboard layout... at least once some
    keys have been pressed.
  - New windows don't open in background anymore, thanks to
    a patched Metacity.
  - Memory wiping at shutdown is now lightning fast, and does not prevent
    the computer to halt anymore.
  - GNOME panel icons are right-aligned again.
  - Fixed permissions on APT config files.
  - Repaired mouse integration when running inside VirtualBox.

  * Iceweasel
  - Torbutton: redirect to Scroogle when presented a Google captcha.
  - Revamped bookmarks
      . moved T(A)ILS own website to the personal toolbar
      . moved webmail links (that are expected to be more than 3 soon)
        to a dedicated folder.
  - Don't show AdBlock Plus icon in the toolbar.
  - Adblock Plus: updated patterns, configured to only update subscriptions
    once a year. Which means never, hopefully, as users do update their
    Live system on a regular basis, don't they?

  * Vidalia: rebased our custom package against 0.2.8.
  
  * Claws Mail
  - Install Claws Mail from backports.org to use the X.509 CA
    certificates provided by Debian.
  - Enable PGP modules with basic configuration:
      . Automatically check signatures.
      . Use gpg-agent to manage passwords.
      . Display warning on start-up if GnuPG doesn't work.
  - Set the IO timeout to 120s (i.e. the double of the default 60s).
  
  * Pidgin
  - Automatically connect to irc.oftc.net with a randomized nickname,
    so as not to advertize the use of T(A)ILS; this nickname is made of:
     . a random firstname picked from the 2000 most registered by the U.S.
       social security administration in the 70s;
     . two random digits.
    Good old irc.indymedia.org is still configured - with same nickname -
    but is not enabled by default anymore.
  - Disabled MSN support, that is far too often affected by security flaws.

  * Build $HOME programmatically
  - Migrated all GConf settings, including the GNOME panel configuration,
    to XML files that are loaded at boot time.
  - Configure iceweasel profile skeleton in /etc/iceweasel.
    A brand new profile is setup from this skeleton once iceweasel is
    started after boot.
      . build sqlite files at build time from plain SQL.
      . FireGPG: hard-code current firegpg version at build time to prevent
        the extension to think it was just updated.
      . stop shipping binary NSS files. These were here only to
        install CaCert's certificate, that is actually shipped by Debian's
        patched libnss.
  
  * Build system
  - Updated Debian Live snapshots APT repository URL.
  - Purge all devel packages at the end of the chroot configuration.
  - Make sure the hook that fixes permissions runs last.
  - Remove unwanted Iceweasel search plugins at build time.
  
  * Misc
  - Added a progress bar for boot time file readahead.
  - Readahead more (~37MB) stuff in foreground at boot time.
  - Make the APT pinning persist in the Live image.
  - localepurge: keep locales for all supported languages,
    don't bother when installing new packages.
  - Removed syslinux help menu: these help pages are either buggy or
    not understandable by non-geeks.
  - Fixed Windows autorun.
  - Disable a few live-initramfs scripts to improve boot time.
  - Firewall: forbid any IPv6 communication with the outside.
  - Virtualization support: install open-vm-tools.
  - WhisperBack: updated to 1.2.1, add a random bug ID to the sent
    mail subject.
  - Prompt for CD removal on shutdown, not for USB device.

  * live-initramfs: new package built from our Git (e2890a04ff) repository.
  - Merged upstream changes up to 1.177.2-1.
  - New noprompt=usb feature.
  - Fix buggy memory wiping and shutdown.
  - Really reboot when asked, rather than shutting down the system.

  * onBoard
  - Upgraded to a new custom, patched package (0.93.0-0ubuntu4~amnesia1).
  - Added an entry in the Applications menu.
  
  * Software
  - Install vim-nox with basic configuration
  - Install pwgen
  - Install monkeysphere and msva-perl
  - Replaced randomsound with haveged as an additional source of entropy.

  * Hardware support
  - Build ralink rt2570 wifi modules.
  - Build rt2860 wifi modules from Squeeze. This supports the RT2860
    wireless adapter, found particularly in the ASUS EeePC model 901
    and above.
  - Build broadcom-sta-source wifi modules.
  - Bugfix: cpufreq modules were not properly added to /etc/modules.
  - Use 800x600 mode on boot rather than 1024x768 for compatibility
    with smaller displays.

 -- amnesia <amnesia@boum.org>  Fri, 30 Apr 2010 16:14:13 +0200

amnesia (0.4.2) unstable; urgency=low

  New release, mainly aimed at fixing live-initramfs security issue
  (Debian bug #568750), with an additional set of small enhancements as
  a bonus.

  * live-initramfs: new custom package built from our own live-initramfs
    Git repository (commit 8b96e5a6cf8abc)
  - based on new 1.173.1-1 upstream release
  - fixed live-media=removable behaviour so that filesystem images found
    on non-removable storage are really never used (Debian bug #568750)

  * Vidalia: bring back our UI customizations (0.2.7-1~lenny+amnesia1)

  * APT: consistently use the GeoIP-powered cdn.debian.net

  * Software: make room so that {alpha, future} Squeeze images fit on
    700MB CD-ROM
  - only install OpenOffice.org's calc, draw, impress, math and writer
    components
  - removed OpenOffice.org's English hyphenation and thesaurus
  - removed hunspell, wonder why it was ever added

  * Boot
  - explicitly disable persistence, better safe than sorry
  - removed compulsory 15s timeout, live-initramfs knows how to wait for
    the Live media to be ready

  * Build system: don't cache rootfs anymore

 -- amnesia <amnesia@boum.org>  Sun, 07 Feb 2010 18:28:16 +0100

amnesia (0.4.1) unstable; urgency=low

  * Brown paper bag bugfix release: have amnesia-security-check use
    entries publication time, rather than update time... else tagging
    a security issue as fixed, after releasing a new version, make this
    issue be announced to every user of this new, fixed version.

 -- amnesia <amnesia@boum.org>  Sat, 06 Feb 2010 03:58:41 +0100

amnesia (0.4) unstable; urgency=low

  * We now only build and ship "Hybrid" ISO images, which can be either
    burnt on CD-ROM or dd'd to a USB stick or hard disk.

  * l10n: we now build and ship multilingual images; initially supported
    (or rather wanna-be-supported) languages are: ar, zh, de, en, fr, it,
    pt, es
  - install Iceweasel's and OpenOffice.org's l10n packages for every
    supported language
  - stop installing localized help for OpenOffice.org, we can't afford it
    for enough languages
  - when possible, Iceweasel's homepage and default search engine are localized
  - added Iceweasel's "any language" Scroogle SSL search engine
  - when the documentation icon is clicked, display the local wiki in
    currently used language, if available
  - the Nautilus wipe script is now translatable
  - added gnome-keyboard-applet to the Gnome panel

  * software
  - replaced Icedove with claws mail, in a bit rough way; see
    https://amnesia.boum.org/todo/replace_icedove_with_claws/ for best
    practices and configuration advices
  - virtual keyboard: install onBoard instead of kvkbd
  - Tor controller: install Vidalia instead of TorK
  - install only chosen parts of Gnome, rather than gnome-desktop-environment
  - do not install xdialog, which is unused and not in Squeeze
  - stop installing grub as it breaks Squeeze builds (see Debian bug #467620)
  - install live-helper from snapshots repository into the Live image

  * Iceweasel
  - do not install the NoScript extension anymore: it is not strictly
    necessary but bloodily annoying

  * Provide WhisperBack 1.2 for anonymous, GnuPG-encrypted bug reporting.
  - added dependency on python-gnutls
  - install the SMTP hidden relay's certificate

  * amnesia-security-check: new program that tells users that the amnesia
    version they are running is affected by security flaws, and which ones
    they are; this program is run at Gnome session startup, after sleeping
    2 minutes to let Tor a chance to initialize.
    Technical details:
  - Perl
  - uses the Desktop Notifications framework
  - fetches the security atom feed from the wiki
  - verifies the server certificate against its known CA
  - tries fetching the localized feed; if it fails, fetch the default
    (English) feed

  * live-initramfs: new custom package built from our own live-initramfs
    Git repository (commit 40e957c4b89099e06421)
  - at shutdown time, ask the user to unplug the CD / USB stick, then run
    smem, wait for it to finish, then attempt to immediately halt

  * build system
  - bumped dependency on live-helper to >= 2.0a6 and adapted our config
  - generate hybrid ISO images by default, when installed syslinux is
    recent enough
  - stop trying to support building several images in a row, it is still
    broken and less needed now that we ship hybrid ISO images
  - scripts/config: specify distribution when initializing defaults
  - updated Debian Live APT repository's signing key

  * PowerPC
  - disable virtualbox packages installing and module building on !i386
    && !amd64, as PowerPC is not a supported guest architecture
  - built and imported tor_0.2.1.20-1~~lenny+1_powerpc.deb

  * Squeeze
  - rough beginnings of a scratch Squeeze branch, currently unsupported
  - install gobby-infinote

  * misc
  - updated GnuPG key with up-to-date signatures
  - more improvements on boot time from CD
  - enhanced the wipe in Nautilus UI (now asks for confirmation and
    reports success or failure)
  - removed the "restart Tor" launcher from the Gnome panel

 -- amnesia <amnesia@boum.org>  Fri, 05 Feb 2010 22:28:04 +0100

amnesia (0.3) unstable; urgency=low

  * software: removed openvpn, added
  - Audacity
  - cups
  - Git
  - Gobby
  - GParted
  - lvm2 (with disabled initscript as it slows-down too much the boot in certain
    circumstances)
  - NetworkManager 0.7 (from backports.org) to support non-DHCP networking
  - ntfsprogs
  - randomsound to enhance the kernel's random pool
  * Tor
  - install the latest stable release from deb.torproject.org
  - ifupdown script now uses SIGHUP signal rather than a whole tor
    restart, so that in the middle of it vidalia won't start it's own
    tor
  - configure Gnome proxy to use Tor
  * iceweasel
  - adblockplus: upgraded to 1.0.2
  - adblockplus: subscribe to US and DE EasyList extensions, updated patterns
  - firegpg is now installed from Debian Squeeze rather than manually; current
    version is then 0.7.10
  - firegpg: use better keyserver ... namely pool.sks-keyservers.net
  - added bookmark to Amnesia's own website
  - use a custom "amnesiabranding" extension to localize the default search
    engine and homepage depending on the current locale
  - updated noscript whitelist
  - disable overriden homepage redirect on iceweasel upgrade
  * pidgin
  - nicer default configuration with verified irc.indymedia.org's SSL cert
  - do not parse incoming messages for formatting
  - hide formatting toolbar
  * hardware compatibility
  - b43-fwcutter
  - beginning of support for the ppc architecture
  - load acpi-cpufreq, cpufreq_ondemand and cpufreq_powersave kernel
    modules
  * live-initramfs: custom, updated package based on upstream's 1.157.4-1, built
    from commit b0a4265f9f30bad945da of amnesia's custom live-initramfs Git
    repository
  - securely erases RAM on shutdown using smem
  - fixes the noprompt bug when running from USB
  - disables local swap partitions usage, wrongly enabled by upstream
  * fully support for running as a guest system in VirtualBox
  - install guest utils and X11 drivers
  - build virtualbox-ose kernel modules at image build time
  * documentation
  - new (translatable) wiki, using ikiwiki, with integrated bugs and todo
    tracking system a static version of the wiki is included in generated
    images and linked from the Desktop
  * build system
  - adapt for live-helper 2.0, and depend on it
  - get amnesia version from debian/changelog
  - include the full version in ISO volume name
  - save .list, .packages and .buildlog
  - scripts/clean: cleanup any created dir in binary_local-includes
  - updated Debian Live snapshot packages repository URL and signing key
  - remove duplicated apt/preferences file, the live-helper bug has been
    fixed
  * l10n: beginning of support for --language=en
  * misc
  - improved boot time on CD by ordering files in the squashfs in the order they
    are used during boot
  - added a amnesia-version script to built images, that outputs the current
    image's version
  - added a amnesia-debug script that prepares a tarball with information that
    could be useful for developpers
  - updated Amnesia GnuPG key to a new 4096R one
  - set time with NTP when a network interface is brought up
  - import amnesia's GnuPG pubkey into the live session user's keyring
  - do not ask DHCP for a specific hostname
  - install localepurge, only keep en, fr, de and es locales, which reduces the
    generated images' size by 100MB
  - added a hook to replace /sbin/swapon with a script that only runs
    /bin/true
  - moved networking hooks responsibility from ifupdown to NetworkManager

 -- amnesia <amnesia@boum.org>  Thu, 26 Nov 2009 11:17:08 +0100

amnesia (0.2) unstable; urgency=low

  * imported /home/amnesia, then:
  - more user-friendly shell, umask 077
  - updated panel, added launcher to restart Tor
  - mv $HOME/bin/* /usr/local/bin/
  - removed metacity sessions
  - removed gstreamer's registry, better keep this dynamically updated
  - rm .qt/qt_plugins_3.3rc, better keep this dynamically updated
  - removed .gnome/gnome-vfs/.trash_entry_cache
  - removed kconf_update log
  - removed and excluded Epiphany configuration (not installed)
  - cleanup .kde
  * iceweasel
  - enable caching in RAM
  - explicitly disable ssl v2, and enable ssl v3 + tls
  - removed prefs for the non-installed webdeveloper
  - removed the SSL Blacklist extension (not so useful, licensing issues)
  - deep profile directory cleanup
  - extensions cleanup: prefer Debian-packaged ones, cleanly reinstalled
    AddBlock Plus and CS Lite to allow upgrading them
  - updated pluginreg.dat and localstore.rdf
  - moved some settings to user.js
  - made cookie/JavaScript whitelists more consistent
  - force httpS on whitelisted sites
  - NoScript: marked google and gmail as untrusted
  - some user interface tweaks, mainly for NoScript
  - FireGPG: disable the buggy auto-detection feature, the link to firegpg's
    homepage in generated pgp messages and the GMail interface (which won't
    work without JavaScript anyway)
  - updated blocklist.xml
  - removed and excluded a bunch of files in the profile directory
  * icedove: clean the profile directory up just like we did for iceweasel
  * software: install msmtp and mutt
  * home-refresh
  - use rsync rather than tar
  * documentation
  - various fixes
  - reviewed pidgin-otr security (see TODO)
  * build system
  - stop calling home-refresh in lh_build
  - include home-refresh in generated images
  - gitignore update
  - fix permissions on local includes at build time
  - updated scripts/{build,clean} wrt. new $HOME handling
  - scripts/{build,config}: stop guessing BASEDIR, we must be run from
    the root of the source directory anyway
  - stop storing /etc/amnesia/version in Git, delete it at clean time
  * release
  - converted Changelog to the Debian format and location, updated
    build scripts accordingly
  - added a README symlink at the root of the source directory
  - basic debian/ directory (not working for building packages yet,
    but at least we can now use git-dch)
  - added debian/gbp.conf with our custom options for git-dch
  - config/amnesia: introduce new $AMNESIA_DEV_* variables to be used
    by developpers' scripts
  - added ./release script: a wrapper around git-dch, git-commit and git-tag

 -- amnesia <amnesia@boum.org>  Tue, 23 Jun 2009 14:42:03 +0200

amnesia (0.1) UNRELEASED; urgency=low

  * Forked Privatix 9.03.15, by Markus Mandalka:
  http://mandalka.name/privatix/index.html.en
  Everything has since been rewritten or so heavily changed that nothing
  remains from the original code... apart of a bunch of Gnome settings.
  * hardware support:
  - install a bunch of non-free wifi firmwares
  - install xsane and add the live user to the scanner group
  - install aircrack-ng
  - install xserver-xorg-video-geode on i386 (eCafe support)
  - install xserver-xorg-video-all
  - install firmware-linux from backports.org
  - install system-config-printer
  - added instructions in README.eCAFE to support the Hercules eCAFE EC-800
    netbook
  * APT:
  - configure pinning to support installing chosen packages from
    squeeze; the APT source for testing is hardcoded in chroot_sources/,
    since there is no way to use $LH_CHROOT_MIRROR in chroot_local-hooks
  - give backports.org priority 200, so that we track upgrades of packages
    installed from there
  * release: include the Changelog and TODO in the generated images,
  in the   /usr/share/doc/amnesia/ directory
  * software: install gnomebaker when building Gnome-based live OS, to
  easily clone myself when running from CD
  * build system
  - build i386 images when the build host is amd64
  - added a version file: /etc/amnesia/version
  - use snapshot live-* packages inside the images
  - setup timezone depending on the chosen build locale
  - rely on standard live-initramfs adduser to do our user setup
    (including sudo vs. Gnome/KDE, etc.)
  - stop "supporting" KDE
  - allow building several images at once
  - migrated most of lh_config invocations to scripts/config
  - append "noprompt" so that halting/rebooting work with splashy
  - moved our own variables to config/amnesia, using the namespace
    $AMNESIA_*
  * iceweasel
  - default search engine is now Scroogle SSL, configured to search pages
    in French language; the English one is also installed
  - never ask to save passwords or forms content
  - configured the torbutton extension to use polipo
  - installed the CACert root certificate
  - installed the SSL Blacklist extension and the blacklist data
  - installed the FireGPG extension
  - installed the CS Lite extension
  - installed the NoScript extension
  - NoScript, CS Lite: replaced the default whitelists with a list of
    trusted, non-commercial Internet Service Providers
  - configure extensions (add to prefs.js):
    user_pref("extensions.torbutton.startup", true);
    user_pref("extensions.torbutton.startup_state", 1);
    user_pref("extensions.torbutton.tor_enabled", true);
    user_pref("noscript.notify.hide", true);
    user_pref("capability.policy.maonoscript.sites", "about:
      about:blank about:certerror about:config about:credits
      about:neterror about:plugins about:privatebrowsing
      about:sessionrestore chrome: resource:");
    user_pref("extensions.firegpg.no_updates", true);
  - install the NoScript plugin from Debian squeeze
  - delete urlclassifier3.sqlite on $HOME refresh: as we disabled
    "safebrowsing", this huge file is of no use
  - torbutton: install newer version from Squeeze
  * linux: removed non-686 kernel flavours when building i386 images
  * compatibility: append "live-media=removable live-media-timeout=15", to
    prevent blindly booting another debian-live installed on the hard disk
  * software: added
  - gnome-app-install
  - iwconfig
  - cryptkeeper: Gnome system tray applet to encrypt files with EncFS
  - kvkbd: virtual keyboard (installed from backports.org)
  - sshfs (and added live user to the fuse group)
  - less, secure-delete, wipe, seahorse, sshfs, ntfs-3g
  - scribus
  * Tor
  - enable the transparent proxy, the DNS resolver, and the control port
  - save authentication cookie to /tmp/control_auth_cookie, so that the
    live user can use Tork and co.
  - autostart Tork with Gnome
  - Tork: installed, disabled most notifications and startup tips
  - added a restart tor hook to if-up.d (used by Network Manager as well),
    so that Tor does work immediately even if the network cable was
    plugged late in/after the boot process
  * $HOME
  - added a nautilus-script to wipe files and directories
  - bash with working completion for the live user
  * polipo: install and configure this HTTP proxy to forward requests
  through Tor
  * DNS: install and configure pdnsd to forward any DNS request through
  the Tor resolver
  * firewall: force every outgoing TCP connection through the Tor
  transparent proxy, discard any outgoing UDP connection
  * misc
  - set syslinux timeout to 4 seconds
  - use splashy for more user-friendly boot/halt sequences

 -- amnesia <amnesia@boum.org>  Sat, 20 Jun 2009 21:09:15 +0200<|MERGE_RESOLUTION|>--- conflicted
+++ resolved
@@ -4,15 +4,6 @@
 
  -- intrigeri <intrigeri@debian.org>  Sat, 08 Aug 2015 13:35:23 +0200
 
-<<<<<<< HEAD
-tails (1.6) UNRELEASED; urgency=medium
-
-  * Dummy entry for next release.
-
- -- intrigeri <intrigeri@debian.org>  Sat, 08 Aug 2015 13:35:23 +0200
-
-=======
->>>>>>> ce307d3f
 tails (1.5.1) unstable; urgency=medium
 
   * Security fixes
