--- conflicted
+++ resolved
@@ -1,16 +1,14 @@
-<<<<<<< HEAD
 tails (4.5) UNRELEASED; urgency=medium
 
   * Dummy entry for next release.
 
  -- intrigeri <intrigeri@debian.org>  Tue, 22 Oct 2019 15:23:33 +0000
-=======
+
 tails (4.1) UNRELEASED; urgency=medium
 
   * Dummy entry for next release.
 
  -- intrigeri <intrigeri@debian.org>  Tue, 22 Oct 2019 15:23:42 +0000
->>>>>>> 82a68b7b
 
 tails (4.0) unstable; urgency=medium
 
