<<<<<<< HEAD
tails (3.0) UNRELEASED; urgency=medium

  * Dummy entry for new release.

 -- Tails developers <tails@boum.org>  Mon, 11 Jan 2016 13:59:28 +0000
=======
tails (2.8) UNRELEASED; urgency=medium

  * Dummy entry.

 -- bertagaz <bertagaz@haze>  Tue, 15 Nov 2016 23:19:34 +0100

tails (2.7.1) UNRELEASED; urgency=medium

  * Emergency release. 

 -- bertagaz <bertagaz@haze>  Tue, 15 Nov 2016 23:23:11 +0100
>>>>>>> 2e8cea94

tails (2.7) unstable; urgency=medium

  * Security fixes
    - Upgrade to Linux 4.7. (Closes: #11885, #11818)
    - Upgrade to Tor 0.2.8.9. (Closes: #11832, #11891)
    - Upgrade Tor Browser to 6.0.6 based on Firefox 45.5. (Closes: #11910)
    - Upgrade Icedove to 1:45.4.0-1~deb8u1+tails1. (Closes: #11854,
      #11860)
    - Upgrade imagemagick to 8:6.8.9.9-5+deb8u5.
    - Upgrade openssl to 1.0.1t-1+deb8u5.
    - Upgrade libarchive to 3.1.2-11+deb8u3.
    - Upgrade bind9 to 1:9.9.5.dfsg-9+deb8u8.
    - Upgrade libav to 6:11.8-1~deb8u1.
    - Upgrade ghostscript to 9.06~dfsg-2+deb8u3.
    - Upgrade c-ares to 1.10.0-2+deb8u1.
    - Upgrade nspr to 2:4.12-1+debu8u1.
    - Upgrade nss to 2:3.26-1+debu8u1.
    - Upgrade tar to 1.27.1-2+deb8u1.
    - Upgrade curl to 7.38.0-4+deb8u5.
    - Upgrade libgd3 to 2.1.0-5+deb8u7.
    - Upgrade opendjk-7 to 7u111-2.6.7-2~deb8u1.
    - Upgrade mat to 0.5.2-3+deb8u1.
    - Upgrade libxslt to 1.1.28-2+deb8u2.
    - Upgrade pillow to 2.6.1-2+deb8u3.

  * Minor improvements
    - Ship Let's encrypt intermediate certificate to prepare the
      the next certificate renewal of our website. Also unify the
      way our upgrades and security checkers verify this SSL
      certificate using our dedicated perl lib code. (Closes: #11810)

  * Bugfixes
    - Fix multiarch support in Synaptic. (Closes: #11820)
    - Set default spelling language to en_US in Icedove. (Closes: #11037)

  * Build system
    - Disable debootstrap merged-usr option. (Closes: #11903)

  * Test suite
    - Add test for incremental upgrades. (Closes: #6309)
    - Add tests for Icedove. (Closes: #6304)
    - Decrease timeout to Tails Greeter to speed up testing of branches
      where it is broken. (Closes: #11449)
    - Add a ID field to the remote shell responses to filter out
      unrelated ones. (Closes: #11846)
    - Reliabily wait for the Greeter PostLogin script. (Closes: #5666)
    - Reliabily type the kernel command line in the prompt at the boot
      menu to ensure the remote shell is started. (Closes: #10777)
    - Remove DVDROM device when not used, to workaround QEMU/Libvirt
      compatibility issue. (Closes: #11874)

 -- Tails developers <tails@boum.org>  Sun, 13 Nov 2016 14:46:04 +0100

tails (2.6) unstable; urgency=medium

  * Major new features and changes
    - Install Tor 0.2.8.7. (Closes: #11351)
    - Enable kASLR in the Linux kernel. (Closes: #11281)
    - Upgrade Icedove to 1:45.2.0-1~deb8u1+tails1: (Closes: #11714)
      · Drop auto-fetched configurations using Oauth2.  They do not
        work together with Torbirdy since it disables needed
        functionality (like JavaScript and cookies) in the embedded
        browser. This should make auto-configuration work for GMail
        again, for instance.  (Closes: ##11536)
      · Pin Icedove to be installed from our APT repo. Debian's
        Icedove packages still do not have our secure Icedove
        autoconfig wizard patches applied, so installing them would be
        a serious security regression. (Closes: #11613)
      · Add missing icedove-l10n-* packages to our custom APT
        repository (Closes: #11550)
    - Upgrade to Linux 4.6: (Closes: #10298)
      · Install the 686 kernel flavour instead of the obsolete 586
        one.
      · APT, dpkg: add amd64 architecture. The amd64 kernel flavour is
        not built anymore for the i386 architecture, so we need to use
        multiarch now.
      · Build and install the out-of-tree aufs4 module. (Closes: #10298)
      · Disable kernel modesetting for QXL: it's not compatible with
        Jessie's QXL X.Org driver.

  * Security fixes
    - Hopefully fixed an issue which would sometimes make the Greeter
      ignore the "disable networking" or "bridge mode"
      options. (Closes: #11593)

  * Minor improvements
    - Install firmware-intel-sound and firmware-ti-connectivity.  This
      adds support for some sound cards and Wi-Fi adapters.  (Closes:
      #11502)
    - Install OpenPGP Applet from Debian. (Closes: #10190)
    - Port the "About Tails" dialog to python3.
    - Run our initramfs memory erasure hook earlier (Closes:
      #10733). The goal here is to:
      · save a few seconds on shutdown (it might matter especially for
        the emergency one);
      · work in a less heavily multitasking / event-driven
        environment, for more robust operation.
    - Install rngd, and make rng-tools initscript return success when
      it can't find any hardware RNG device. Most Tails systems around
      probably have no such device, and we don't want systemd to
      believe they failed to boot properly. (Closes: #5650)
    - Don't force using the vboxvideo X.Org driver. According to our
      tests, this forced setting is:
       · harmful: it breaks X startup when the vboxvideo *kernel*
         driver is loaded;
       · useless: X.Org now autodetects the vboxvideo X.Org driver and
         uses it when running in VirtualBox and the vboxvideo kernel
         is not present.
    - Port boot-profile to python3 (Closes: #10083). Thanks to
      heartsucker <heartsucker@autistici.org> for the patch!
    - Include /proc/cmdline and the content of persistent APT sources
      in WhisperBack bug reports. (Closes: #11675, #11635)
    - Disable non-free APT sources at boot time. (Closes: #10130)
    - Have a dedicated page for the homepage of Tor Browser in
      Tails. (Closes: # 11725)
    - Only build the VirtualBox kernel modules for the 32-bit kernel.
      It's both hard and useless to build it for 64-bit in the current
      state of things, as long as we're shipping a 32-bit userspace.
      Also, install virtualbox-* from jessie-backports, since the
      version in Jessie is not compatible with Linux 4.x.

  * Build system
    - Don't install+remove dpatch during the build. It's not been
      needed in this hook for ages.
    - Bump BUILD_SPACE_REQUIREMENT: at least one of us needed that to
      build feature/10298-linux-4.x-aufs with the gzipcomp option.

  * Test suite
    - Send Tails Installer's debug log to the Cucumber debug log on
      failure. This is meant to debug #10720 since I can't
      reproduce it locally.
    - Give the system under testing 2 vCPUs. (Closes: #6729)
    - Split scenarios from checks.feature. (Closes: #5707)
    - Add retry-logic to the Synaptic tests. (Closes: #10412, #10441,
      #10991)
    - Run usb_upgrade.feature earlier, when there is enough free disk
      space left. (Closes: #11582)
    - Use more recent virtual hardware in the system under test,
      i.e. USB 3.0 (nec-xhci) on a pc-i440fx-2.5 machine. Switching
      USB controllers has helped with problems we see on Jenkins when
      booting from USB (#11588). Also, there are chances that more
      recent virtual hardware sees more testing these days, so it
      sounds potentially useful to "upgrade".
    - Add support for Cucumber 2.4. (Closes: #11690)
    - Always write {pretty,debug} logs and JSON output to the artifact
      directory.
    - Disable info level logging on Chutney nodes to save disk
      space. For our network all these add up to > 1 GiB and we didn't
      take this into account when budgeting RAM to the isotesters on
      Jenkins.

 -- Tails developers <tails@boum.org>  Tue, 20 Sep 2016 04:16:33 +0200

tails (2.5) unstable; urgency=medium

  * Major new features and changes
    - Upgrade Icedove to 1:45.1.0-1~deb8u1+tails2. (Closes: #11530)
      · Fix long delay causing bad UX in the autoconfig wizard,
        when it does not manage to guess proper settings on some domains.
        (Closes: #11486)
      · Better support sending email through some ISPs, such as Riseup.
        (Closes: #10933)
      · Fix spurious error message when creating an account and providing
        its password. (Closes: #11550)

  * Security fixes
    - Upgrade Tor Browser to 6.0.3 based on Firefox 45.3. (Closes: #11611)
    - Upgrade GIMP to 2.8.14-1+deb8u1.
    - Upgrade libav to 6:11.7-1~deb8u1.
    - Upgrade expat to 2.1.0-6+deb8u3.
    - Upgrade libgd3 to 2.1.0-5+deb8u6.
    - Upgrade libmodule-build-perl to 0.421000-2+deb8u1.
    - Upgrade perl to 5.20.2-3+deb8u6.
    - Upgrade Pidgin to 2.11.0-0+deb8u1.
    - Upgrade LibreOffice to 1:4.3.3-2+deb8u5.
    - Upgrade libxslt1.1 to 1.1.28-2+deb8u1.
    - Upgrade Linux to 3.16.7-ckt25-2+deb8u3.
    - Upgrade OpenSSH to 1:6.7p1-5+deb8u3.
    - Upgrade p7zip to 9.20.1~dfsg.1-4.1+deb8u2.

  * Minor improvements
    - htpdate: replace obsolete and unreliable URIs in HTP pools, and decrease
      timeout for HTTP operations for more robust time synchronization.
      (Closes: #11577)
    - Hide settings panel for the Online Accounts component of GNOME,
      that we don't support. (Closes: #11545)
    - Vastly improve graphics performance in KVM guest with QXL driver.
      (Closes: #11500)
    - Fix graphics artifacts in Tor Browser in KVM guest with QXL driver.
      (Closes: #11489)

  * Build system
    - Wrap Pidgin in a more maintainable way. (Closes: #11567)

  * Test suite
    - Add a test scenario for the persistence "dotfiles" feature.
      (Closes: #10840)
    - Improve robustness of most APT, Git, SFTP and SSH scenarios,
      enough to enable them on Jenkins. (Closes: #10444, #10496, #10498)
    - Improve robustness of checking for persistence partition. (Closes: #11558)
    - Treat Tails booting from /dev/sda as OK, to support all cases
      including a weird one caused by hybrid ISO images. (Closes: #10504)
    - Bump a bunch of timeouts to cope with the occasional slowness on Jenkins.
    - Only query A records when exercising DNS lookups, to improve robustness.

 -- Tails developers <tails@boum.org>  Sun, 31 Jul 2016 16:50:35 +0000

tails (2.4) unstable; urgency=medium

  * Major new features and changes
    - Upgrade Tor Browser to 6.0.1 based on Firefox 45.2. (Closes:
      #11403, #11513).
    - Enable Icedove's automatic configuration wizard. We patch the
      wizard to only use secure protocols when probing, and only
      accept secure protocols, while keeping the improvements done by
      TorBirdy in its own non-automatic configuration wizard. (Closes:
      #6158, #11204)

  * Security fixes
    - Upgrade bsdtar and libarchive13 to 3.1.2-11+deb8u1.
    - Upgrade icedove to 38.8.0-1~deb8u1+tails3.
    - Upgrade imagemagick to 8:6.8.9.9-5+deb8u3.
    - Upgrade libexpat1 to 2.1.0-6+deb8u2.
    - Upgrade libgd3 to 2.1.0-5+deb8u3.
    - Upgrade gdk-pixbuf-based packages to 2.31.1-2+deb8u5.
    - Upgrade libidn11 to 1.29-1+deb8u1.
    - Upgrade libndp0 to 1.4-2+deb8u1.
    - Upgrade poppler-based packages to 0.26.5-2+deb8u1.
    - Upgrade librsvg2-2 to 2.40.5-1+deb8u2.
    - Upgrade libsmbclient to 2:4.2.10+dfsg-0+deb8u3.
    - Upgrade OpenSSL to 1.0.1k-3+deb8u5.
    - Upgrade libtasn1-6 to 4.2-3+deb8u2.
    - Upgrade libxml2 to 2.9.1+dfsg1-5+deb8u2.
    - Upgrade openjdk-7-jre to 7u101-2.6.6-1~deb8u1.

  * Bugfixes
    - Enable Packetization Layer Path MTU Discovery for IPv4. If any
      system on the path to the remote host has a MTU smaller than the
      standard Ethernet one, then Tails will receive an ICMP packet
      asking it to send smaller packets. Our firewall will drop such
      ICMP packets to the floor, and then the TCP connection won't
      work properly. This can happen to any TCP connection, but so far
      it's been reported as breaking obfs4 for actual users. Thanks to
      Yawning for the help! (Closes: #9268)
    - Make Tails Upgrader ship other locales than English. (Closes:
      #10221)
    - Make it possible to add local USB printers again. Bugfix on
      Tails 2.0. (Closes #10965).

  * Minor improvements
    - Remove custom SSH ciphers and MACs settings. (Closes: #7315)
    - Bring back "minimize" and "maximize" buttons in titlebars by
      default. (Closes: #11270)
    - Icedove improvements:
      * Stop patching in our default into Torbirdy. We've upstreamed
        some parts, and the rest we set with pref branch overrides in
        /etc/xul-ext/torbirdy.js. (Closes: #10905)
      * Use hkps keyserver in Enigmail. (Closes: #10906)
      * Default to POP if persistence is enabled, IMAP is
        not. (Closes: #10574)
      * Disable remote email account creation in Icedove. (Closes:
        #10464)
    - Firewall hardening (Closes: #11391):
      * Don't accept RELATED packets. This enables quite a lot of code
        in the kernel that we don't need. Let's reduce the attack
        surface a bit.
      * Restrict debian-tor user to NEW TCP syn packets. It doesn't
        need to do more, so let's do a little bit of security in
        depth.
      * Disable netfilter's nf_conntrack_helper.
      * Fix disabling of automatic conntrack helper assignment.
    - Kernel hardening:
      * Set various kernel boot options: slab_nomerge slub_debug=FZ
        mce=0 vsyscall=none. (Closes: #11143)
      * Remove the kernel .map files. These are only useful for kernel
        debugging and slightly make things easier for malware, perhaps
        and otherwise just occupy disk space. Also stop exposing
        kernel memory addresses through /proc etc. (Closes: #10951)
    - Drop zenity hacks to "focus" the negative answer. Jessie's
      zenity introduced the --default-cancel option, finally!
      (Closes: #11229)
    - Drop useless APT pinning for Linux.
    - Remove gnome-tweak-tool. (Closes: #11237)
    - Install python-dogtail, to enable accessibility technologies in
      our automated test suite (see below). (Part of: #10721)
    - Install libdrm and mesa from jessie-backports. (Closes: #11303)
    - Remove hledger. (Closes: #11346)
    - Don't pre-configure the #tails chan on the default OFTC account.
      (Part of: #11306)
    - Install onioncircuits from jessie-backports. (Closes: #11443)
    - Remove nmh. (Closes: #10477)
    - Drop Debian experimental APT source: we don't use it.
    - Use APT codenames (e.g. "stretch") instead of suites, to be
      compatible with our tagged APT snapshots.
    - Drop module-assistant hook and its cleanup. We've not been using
      it since 2010.
    - Remove 'Reboot' and 'Power Off' entries from Applications →
      System Tools. (Closes: #11075)
    - Pin our custom APT repo to the same level as Debian ones, and
      explicitly pin higher the packages we want to pull from our custom
      APT repo, when needed.
    - config/chroot_local-hooks/59-libdvd-pkg: verify libdvdcss
      package installation. (Closes: #11420)
    - Make Tails Upgrader use our new mirror pool design. (Closes:
      #11123)
    - Drop custom OpenSSH client ciphers and MACs settings. We did a
      pretty bad job at maintaining them compared to the Debian
      upstream. (Closes: #7315)
    - Install jessie-backports version of all binary packages built
      from src:hplip. This adds support for quite a few new
      printers.
    - Install printer-driver-postscript-hp, which adds support for
      some more printers.

  * Build system
    - Use a freezable APT repo when building Tails. This is a first
      step towards reproducible builds, and improves our QA and
      development processes by making our builds more predictable. For
      details, see: https://tails.boum.org/contribute/APT_repository/
    - There has been a massive amount of improvements to the
      Vagrant-based build system, and now it could be considered the
      de-facto build system for Tails! Improvements and fixes include:
      * Migrate Vagrant to use libvirt/KVM instead of
        Virtualbox. (Closes: #6354)
      * Make apt-get stuff non-interactive while provisioning.
        Because there is no interaction, so that will results in
        errors.
      * Bump disk space (=> RAM for RAM builds) needed to build with
        Vagrant. Since the Jessie migration it seems impossible to
        keep this low enough to fit in 8 GiB or RAM. For this reason
        we also drop the space optimization where we build inside a
        crazy aufs stack; now we just build in a tmpfs.
      * Clean up apt-cacher-ng cache on vm:provision to save disk
        space on the builder.
      * Add convenient Rake task for SSH:ing into the builder VM:
        `rake vm:ssh`.
      * Add rake task for generating a new Vagrant base box.
      * Automatically provision the VM on build to keep things up-to-date.
      * Don't enable extproxy unless explicitly given as an
        option. Previously it would automatically be enabled when
        `http_proxy` is set in the environment, unlike what is
        documented. This will hopefully lead to fewer surprises for users
        who e.g. point http_proxy to a torified polipo, or similar.
      * Re-fetch tags when running build-tails with Vagrant. That
        should fix an annoyance related to #7182 that I frequently
        encounter: when I, as the RM, rebuild the release image the
        second time from the force-updated tag, the build system would
        not have the force-updated tag. (Closes: #7182)
      * Make sure we use the intended locale in the Tails builder VM.
        Since we communicate via SSH, and e.g. Debian forward the
        locale env vars by default, we have to take some steps
        ensuring we do not do that.
    - Pull monkeysphere from stretch to avoid failing to install under
      eatmydata. Patch submitted by Cyril Brulebois <cyril@debamax.com>.

  * Test suite
    - Add wrapper around dogtail (inside Tails) for "remote" usage in
      the automated test suite. This provides a simple interface for
      generating dogtail python code, sending it to the guest, and
      executing it, and should allow us to write more robust tests
      leveraging assistive technologies. (Closes: #10721)
    - A few previously sikuli-based tests has been migrated to use
      dogtail instead, e.g. GNOME Applications menu interaction.
    - Add a test for re-configuring an existing persistent volume.
      This is a regression test for #10809. (Closes: #10834)
    - Use a simulated Tor network provided by Chutney in the automated
      test suite. The main motivation here is improved robustness --
      since the "Tor network" we now use will exit from the host
      running the automated test suite, we won't have to deal with Tor
      network blocking, or unreliable circuits. Performance should
      also be improved. (Closes: #9521)
    - Drop the usage of Tor Check in our tests. It doesn't make sense
      now when we use Chutney since that always means it will report
      that Tor is not being used.
    - Stop testing obsolete pluggable transports.
    - Completely rewrite the firewall leak detector to something more
      flexible and expressive.
    - Run tcpdump with --immediate-mode for the network sniffer. With
      this option, "packets are delivered to tcpdump as soon as they
      arrive, rather than being buffered for efficiency" which is
      required to make the sniffing work reliable the way we use it.
    - Remove most scenarios testing "tordate". It just isn't working
      well in Tails, so we shouldn't expect the tests to actually work
      all of the time. (Closes: #10440)
    - Close Pidgin before we inspect or persist its accounts.xml.
      I've seen a case when that file is _not_ saved (and thus, not
      persisted) if we shut down the system while Pidgin is still
      running. (Closes: #11413)
    - Close the GNOME Notification bar by pressing ESC, instead of
      opening the Applications menu. The Applications menu often
      covers other elements that we're looking for on the
      screen. (Closes #11401)
    - Hide Florence keyboard window when it doesn't vanish by itself
      (Closes: #11398) and wait a bit less for Florence to disappear
      (Closes: #11464).

 -- Tails developers <tails@boum.org>  Mon, 06 Jun 2016 20:10:56 +0200

tails (2.3) unstable; urgency=medium

  * Security fixes
    - Upgrade Tor Browser to 5.5.5. (Fixes: #11362)
    - Upgrade icedove to 38.7.0-1~deb8u1
    - Upgrade git to 1:2.1.4-2.1+deb8u2
    - Upgrade libgd3 to 2.1.0-5+deb8u1
    - Upgrade pidgin-otr to 4.0.1-1+deb8u1
    - Upgrade srtp to 1.4.5~20130609~dfsg-1.1+deb8u1
    - Upgrade imagemagick to 8:6.8.9.9-5+deb8u1
    - Upgrade samba to 2:4.2.10+dfsg-0+deb8u2
    - Upgrade openssh to 1:6.7p1-5+deb8u2

  * Bugfixes
    - Refresh Tor Browser's AppArmor profile patch against the one from
      torbrowser-launcher 0.2.4-1. (Fixes: #11264)
    - Pull monkeysphere from stretch to avoid failing to install under
      eatmydata. (Fixes: #11170)
    - Start gpg-agent with no-grab option due to issues with pinentry and
      GNOME's top bar. (Fixes: #11038)
    - Tails Installer: Update error message to match new name of 'Clone
      & Install'. (Fixes: #11238)
    - Onion Circuits:
      * Cope with a missing geoipdb. (Fixes: #11203)
      * Make both panes of the window scrollable. (Fixes #11192)
    - WhisperBack: Workaround socks bug. When the Tor fails to connect to
      the host, WisperBack used to display a ValueError.  This is caused by
      a socks bug that is solved in upstream's master but not in Tails.
      This commit workarounds this bug Unclear error message in WhisperBack
      when failing to connect to the server. (Fixes: #11136)

  * Minor improvements
    - Upgrade to Debian 8.4, a Debian point release with many minor upgrades
      and fixes to various packages . (Fixes: #11232)
    - Upgrade I2P to 0.9.25. (Fixes: #11363)
    - Pin pinentry-gtk2 to jessie-backports. The new version allows pasting
      passwords from the clipboard. (Fixes: #11239)
    - config/chroot_local-hooks/59-libdvd-pkg: cleanup /usr/src/libdvd-pkg.
      (Fixes: #11273)
    - Make the Tor Status "disconnected" icon more contrasted with the
      "connected" one. (Fixes: #11199)

  * Test suite
    - Add UTF-8 support to OTR Bot. (Fixes: #10866)
    - Don't explicitly depend on openjdk-7-jre or any JRE for that
      matter. Sikuli will pull in a suitable one, so depending on one
      ourselves is only risks causing trouble. (Fixes: #11335)

 -- Tails developers <tails@boum.org>  Mon, 25 Apr 2016 14:12:22 +0200

tails (2.2.1) unstable; urgency=medium

  * Security fixes
    - Upgrade Tor Browser to 5.5.4. (Closes: #11254)
    - Upgrade bind9-related packages to 1:9.9.5.dfsg-9+deb8u6
    - Upgrade libotr to 4.1.0-2+deb8u1
    - Upgrade samba-related packages to 2:4.1.17+dfsg-2+deb8u2.
    - Upgrade libgraphite2 to 1.3.6-1~deb8u1.

 -- Tails developers <tails@boum.org>  Thu, 17 Mar 2016 15:03:52 +0100

tails (2.2) unstable; urgency=medium

  * Major new features and changes
    - Replace Vidalia (which has been unmaintained for years) with:
      (Closes: #6841)
      * the Tor Status GNOME Shell extension, which adds a System Status
        icon indicating whether Tor is ready or not.
      * Onion Circuits, a simple Tor circuit monitoring tool.

  * Security fixes
    - Upgrade Tor Browser to 5.5.3 (Closes: #11189).
    - Upgrade Linux to 3.16.7-ckt20-1+deb8u4.
    - Upgrade cpio to 2.11+dfsg-4.1+deb8u1.
    - Upgrade glibc to 2.19-18+deb8u3.
    - Upgrade libav to 6:11.6-1~deb8u1.
    - Upgrade libgraphite2 to 1.3.5-1~deb8u1.
    - Upgrade libjasper1 to 1.900.1-debian1-2.4+deb8u1.
    - Upgrade libreoffice to 4.3.3-2+deb8u3.
    - Upgrade libssh2 to 1.4.3-4.1+deb8u1.
    - Upgrade openssl to 1.0.1k-3+deb8u4.
    - Upgrade perl to 5.20.2-3+deb8u4.
    - Upgrade python-imaging, python-pil to 2.6.1-2 2.6.1-2+deb8u2.

  * Bugfixes
    - Hide "Laptop Mode Tools Configuration" menu entry. We don't
      support configuring l-m-t in Tails, and it doesn't work out of
      the box. (Closes: #11074)
    - WhisperBack:
      * Actually write a string when saving bug report to
        disk. (Closes: #11133)
      * Add missing argument to OpenPGP dialog so the optional OpenPGP
        key can be added again. (Closes: #11033)

  * Minor improvements
    - Upgrade I2P to 0.9.24-1~deb8u+1.
    - Add support for viewing DRM protected DVD videos using
      libdvdcss2. Patch series submitted by Austin English
      <austinenglish@gmail.com>. (Closes: #7674)
    - Automatically save KeePassX database after every change by default.
      (Closes: #11147)
    - Implement Tor stream isolation for WhisperBack
    - Delete unused tor-tsocks-mua.conf previously used by Claws
      Mail. (Closes: #10904)
    - Add set -u to all gettext:ized shell scripts. In gettext-base <
      1.8.2, like the one we had in Wheezy, gettext.sh references the
      environment variable ZSH_VERSION, which we do not set. This has
      prevented us from doing `set -u` without various hacks. (Closes:
      #9371)
    - Also set -e in some shell scripts which lacked it for no good
      reason.
    - Make Git verify the integrity of transferred objects. (Closes:
      #11107)
    - Remove LAlt+Shift and LShift+RShift keyboard layout toggling
      shortcuts. (Closes: #10913, #11042)

  * Test suite
    - Reorder the execution of feature to decrease peak disk
      usage. (Closes: #10503)
    - Paste into the GTK file chooser, instead of typing. (Closes:
      #10775)
    - Pidgin: wait a bit for text to have stopped scrolling before we
      click on it. (Closes: #10783)
    - Fix step that runs commands in GNOME Terminal, that was broken
      on Jessie when a Terminal is running already. (Closes: #11176)
    - Let ruby-rjb guess JAVA_HOME instead fixing on one jvm
      version. (Closes: #11190)

  * Build system
    - Upgrade build system to Debian Jessie. This includes migrating to a
      new Vagrant basebox based on Debian Jessie.
    - Rakefile: print git status when there are uncommitted
      changes. Patch submitted by Austin English
      <austinenglish@gmail.com>. (Closes: #11108)
    - .gitignore: add .rake_tasks~. Patch submitted by Austin English
      <austinenglish@gmail.com>. (Closes: #11134)
    - config/amnesia: use --show-field over sed filtering. Patch
      submitted by Chris Lamb <lamby@debian.org>.
    - Umount and clean up leftover temporary directories from old
      builds. (Closes: #10772)

 -- Tails developers <tails@boum.org>  Mon, 07 Mar 2016 18:09:50 +0100

tails (2.0.1) unstable; urgency=medium

  * Major new features and changes
    - Enable the Tor Browser's font fingerprinting protection
      (Closes: #11000). We do it for all browsers (including
      the Unsafe Browser and I2P Browser mainly to avoid making our
      automated test suite overly complex. This implied to set an appropriate
      working directory when launching the Tor Browser, to accommodate for
      the assumptions it makes about this.

  * Security fixes
    - Upgrade Tor Browser to 5.5.2 (Closes: #11105).

  * Bugfixes
    - Repair 32-bit UEFI support (Closes: #11007); bugfix on 2.0.
    - Add libgnome2-bin to installed packages list to provide gnome-open,
      which fixes URL handling at least in KeePassX, Electrum and Icedove
      (Closes: #11031); bugfix on 2.0. Thanks to segfault for the patch!

  * Minor improvements
    - Refactor and de-duplicate the chrooted browsers' configuration:
      prefs.js, userChrome.css (Closes: #9896).
    - Make the -profile Tor Launcher workaround simpler (Closes: #7943).
    - Move Torbutton environment configuration to the tor-browser script,
      instead of polluting the default system environment with it.
    - Refresh patch against the Tor Browser AppArmor profile
      (Closes: #11078).
    - Propagate Tor Launcher options via the wrapper.
    - Move tor-launcher script to /usr/local/bin.
    - Move tor-launcher-standalone to /usr/local/lib.
    - Move Tor Launcher env configuration closer to the place where it is used,
      for simplicity's sake.

  * Test suite
    - Mass update browser and Tor Launcher related images due to font change,
      caused by Tor Browser 5.5's font fingerprinting protection
      (Closes: #11097). And then, use separate PrintToFile.png for the browsers,
      and Evince, since it cannot be shared anymore.
    - Adjust to the refactored chrooted browsers configuration handling.
    - Test that Tor Launcher uses the correct Tor Browser libraries.
    - Allow more slack when verifying that the date that was set.
    - Bump a bit the timeout used when waiting for the remote shell.
    - Bump timeout for the process to disappear, when closing Evince.
    - Bump timeout when saving persistence configuration.
    - Bump timeout for bootstrapping I2P.

  * Build system
    - Remove no longer relevant places.sqlite cleanup procedure.

 -- Tails developers <tails@boum.org>  Fri, 12 Feb 2016 13:00:15 +0000

tails (2.0) unstable; urgency=medium

  * Major new features and changes
    - Upgrade to Debian 8 (Jessie).
    - Migrate to GNOME Shell in Classic mode.
    - Use systemd as PID 1, and convert all custom initscripts to systemd units.
    - Remove the Windows camouflage feature: our call for help to port
      it to GNOME Shell (issued in January, 2015) was unsuccessful.
    - Remove Claws Mail: Icedove is now the default email client
      (Closes: #10167).
    - Upgrade Tor Browser to 5.5 (Closes: #10858, #10983).

  * Security fixes
    - Minimally sandbox many services with systemd's namespacing features.
    - Upgrade Linux to 3.16.7-ckt20-1+deb8u3.
    - Upgrade Git to 1:2.1.4-2.1+deb8u1.
    - Upgrade Perl to 5.20.2-3+deb8u3.
    - Upgrade bind9-related packages to 1:9.9.5.dfsg-9+deb8u5.
    - Upgrade FUSE to 2.9.3-15+deb8u2.
    - Upgrade isc-dhcp-client tot 4.3.1-6+deb8u2.
    - Upgrade libpng12-0 to 1.2.50-2+deb8u2.
    - Upgrade OpenSSH client to 1:6.7p1-5+deb8u1.

  * Bugfixes
    - Restore the logo in the "About Tails" dialog.
    - Don't tell the user that "Tor is ready" before htpdate is done
      (Closes: #7721).
    - Upgrader wrapper: make the check for free memory more accurate
      (Closes: #10540, #8263).
    - Allow the desktop user, when active, to configure printers;
      fixes regression introduced in Tails 1.1 (Closes: #8443).
    - Close Vidalia before we restart Tor. Otherwise Vidalia will be running
      and showing errors while we make sure that Tor bootstraps, which could
      take a while.
    - Allow Totem to read DVDs, by installing apparmor-profiles-extra
      from jessie-backports (Closes: #9990).
    - Make memory erasure on shutdown more robust (Closes: #9707, #10487):
      · don't forcefully overcommit memory
      · don't kill the allocating task
      · make sure the kernel doesn't starve from memory
      · make parallel sdmem handling faster and more robust
    - Don't offer the option, in Tor Browser, to open a downloaded file with
      an external application (Closes: #9285). Our AppArmor confinement was
      blocking most such actions anyway, resulting in poor UX; bugfix on 1.3.
      Accordingly, remove the now-obsolete exception we had in the Tor
      Browser AppArmor profile, that allowed executing seahorse-tool.
    - Fix performance issue in Tails Upgrader, that made it very slow to apply
      an automatic upgrade; bugfix on 1.7 (Closes: #10757).
    - Use our wrapper script to start Icedove from the GNOME menus.
    - Make it possible to localize our Icedove wrapper script.
    - List Icedove persistence option in the same position where Claws Mail
      used to be, in the persistent volume assistant (Closes: #10832).
    - Fix Electrum by installing the version from Debian Testing
      (Closes: #10754). We need version >=2.5.4-2, see #9713;
      bugfix on 2.0~beta1. And, explicitly install python-qt4 to enable
      Electrum's GUI: it's a Recommends, and we're not pulling it ourselves
      via other means anymore.
    - Restore default file associations (Closes: #10798);
      bugfix on 2.0~beta1.
    - Update 'nopersistent' boot parameter to 'nopersistence'; bugfix on 0.12
      (Closes: #10831). Thanks to live-media=removable, this had no security
      impact in practice.
    - Repair dotfiles persistence feature, by adding a symlink from
      /lib/live/mount/persistence to /live/persistence; bugfix on 2.0~beta1
      (Closes: #10784).
    - Fix ability to re-configure an existing persistent volume using
      the GUI; bugfix on 2.0~beta1 (Closes: #10809).
    - Associate armored OpenPGP public keys named *.key with Seahorse,
      to workaround https://bugs.freedesktop.org/show_bug.cgi?id=93656;
      bugfix on 1.1 (Closes: #10889).
    - Update the list of enabled GNOME Shell extensions, which might fix
      the "GNOME Shell sometimes leaves Classic mode" bug seen in 2.0~beta1:
      · Remove obsolete "Alternative Status Menu", that is not shipped
        in Debian anymore.
      · Explicitly enable the GNOME Shell extensions that build
        the Classic mode.
    - Make _get_tg_setting() compatible with set -u (Closes: #10785).
    - laptop-mode-tools: don't control autosuspend. Some USB input
      devices don't support autosuspend. This change might help fix
      #10850, but even if it doesn't, it makes sense to me that we
      don't let laptop-mode-tools fiddle with this on a Live system
      (Closes (for now): #10850).

  * Minor improvements
    - Remove obsolete code from various places.
    - Tails Greeter:
      · hide all windows while logging in
      · resize and re-position the panel when the screen size grows
      · PostLogin: log into the Journal instead of a dedicated log file
      · use localectl to set the system locale and keyboard mapping
      · delete the Live user's password if no administration password is set
        (Closes: #5589)
      · port to GDBus greeter interface, and adjust to other GDM
        and GNOME changes
    - Tails Installer:
      · port to UDisks2, and from Qt4 to GTK3
      · adapt to work on other GNU/Linux operating systems than Tails
      · clean up enough upstream code and packaging bits to make it
        deserve being uploaded to Debian
      · rename everything from liveusb-creator to tails-installer
    - Port tails-perl5lib to GTK3 and UDisks2. In passing, do some minor
      refactoring and a GUI improvement.
    - Persistent Volume Assistant:
      · port to GTK3 and UDisks2
      · handle errors when deleting persistent volume (Closes: #8435)
      · remove obsolete workarounds
    - Don't install UDisks v1.
    - Adapt custom udev and polkit rules to UDisks v2 (Closes: #9054, #9270).
    - Adjust import-translations' post-import step for Tails Installer,
      to match how its i18n system works nowadays.
    - Use socket activation for CUPS, to save some boot time.
    - Set memlockd.service's OOMScoreAdjust to -1000.
    - Don't bother creating /var/lib/live in tails-detect-virtualization.
      If it does not exist at this point, we have bigger and more
      noticeable problems.
    - Simplify the virtualization detection & reporting system, and do it
      as a non-root user with systemd-detect-virt rather than virt-what.
    - Replace rsyslog with the systemd Journal (Closes: #8320), and adjust
      WhisperBack's logs handling accordingly.
    - Drop tails-save-im-environment.
      It's not been used since we stopped automatically starting the web browser.
    - Add a hook that aborts the build if any *.orig file is found. Such files
      appear mainly when a patch of ours is fuzzy. In most cases they are no big
      deal, but in some cases they end up being taken into account
      and break things.
    - Replace the tor+http shim with apt-transport-tor (Closes: #8198).
    - Install gnome-tweak-tool.
    - Don't bother testing if we're using dependency based boot.
    - Drop workaround to start spice-vdagent in GDM (Closes: #8025).
      This has been fixed in Jessie proper.
    - Don't install ipheth-utils anymore. It seems to be obsolete
      in current desktop environments.
    - Stop installing the buggy unrar-free, superseded in Jessie (Closes: #5838)
    - Drop all custom fontconfig configuration, and configure fonts rendering
      via dconf.
    - Drop zenity patch (zenity-fix-whitespacing-box-sizes.diff),
      that was applied upstream.
    - Install libnet-dbus-perl (currently 1.1.0) from jessie-backports,
      it brings new features we need.
    - Have the security check and the upgrader wait for Tor having bootstrapped
      with systemd unit ordering.
    - Get rid of tails-security-check's wrapper.
      Its only purpose was to wait for Tor to have bootstrapped,
      which is now done via systemd.
    - Don't allow the amnesia and tails-upgrade-frontend users to run
      tor-has-bootstrapped as root with sudo. They don't need it anymore,
      thanks to using systemd for starting relevant units only once Tor
      has bootstrapped.
    - Install python-nautilus, that enables MAT's context menu item in Nautilus.
      (Closes: #9151).
    - Configure GDM with a snippet file instead of patching its
      greeter.dconf-defaults.
    - WhisperBack:
      · port to Python 3 and GObject Introspection (Closes: #7755)
      · migrate from the gnutls module to the ssl one
      · use PGP/MIME for better attachments handling
      · migrate from the gnupginterface module to the gnupg one
      · natively support SOCKS ⇒ don't wrap with torsocks anymore
        (Closes: #9412)
      · don't try to include the obsolete .xession-errors in bug reports
        (Closes: #9966)
    - chroot-browser.sh: don't use static DISPLAY.
    - Simplify debugging:
      · don't hide the emergency shutdown's stdout
      · tails-unblock-network: trace commands so that they end up in the Journal
    - Configure the console codeset at ISO build time, instead of setting it
      to a constant via the Greeter's PostLogin.default.
    - Order the AppArmor policy compiling in a way that is less of a blocker
      during boot.
    - Include the major KMS modules in the initramfs. This helps seamless
      transition to X.Org when booting, and back to text mode on shutdown,
      can help for proper graphics hardware reinitialization post-kexec,
      and should improve GNOME Shell support in some virtual machines.
    - Always show the Universal Access menu icon in the GNOME panel.
    - Drop notification for not-migrated-yet persistence configuration,
      and persistence settings disabled due to wrong access rights.
      That migration happened more two years ago.
    - Remove the restricted network detector, that has been broken for too long;
      see #10560 for next steps (Closes: #8328).
    - Remove unsupported, never completed kiosk mode support.
    - clock_gettime_monotonic: use Perl's own function to get the integer part,
      instead of forking out to sed.
    - Don't (try to) disable lvm2 initscripts anymore. Both the original reason
      and the implementation are obsolete on Jessie.
    - Lower potential for confusion (#8443), by removing system-config-printer.
      One GUI to configure printers is enough (Closes: #8505).
    - Add "set -u" to tails-unblock-network.
    - Add a systemd target whose completion indicates that Tor has bootstrapped,
      and use it everywhere sensible (Closes: #9393).
    - Disable udev's 75-persistent-net-generator.rules, to preventing races
      between MAC spoofing and interface naming.
    - Replace patch against NetworkManager.conf with drop-in files.
    - Replace resolvconf with simpler NetworkManager and dhclient configuration.
      (Closes: #7708)
    - Replace patching of the gdomap, i2p, hdparm, tor and ttdnsd initscripts
      with 'systemctl disable' (Closes: #9881).
    - Replace patches that wrapped apps with torsocks with dynamic patching with
      a hook, to ease maintenance. Also, patch D-Bus services as needed
      (Closes: #10603).
    - Notify the user if running Tails inside non-free virtualization software
      that does not try to hide its nature (Closes: #5315).
      Thanks to Austin English <austinenglish@gmail.com> for the patch.
    - Declare htpdate.service as being needed for time-sync.target, to ensure
      that "services where correct time is essential should be ordered after
      this unit".
    - Convert some of the X session startup programs to `systemd --user' units.
    - Let the Pidgin wrapper pass through additional command-line arguments
      (Closes: #10383)
    - Move out of the $PATH a bunch of programs that users should generally
      not run directly: connect-socks, end-profile, getTorBrowserUserAgent,
      generate-tor-browser-profile, kill-boot-profile, tails-spoof-mac,
      tails-set-wireless-devices-state, tails-configure-keyboard,
      do_not_ever_run_me, boot-profile, tails-unblock-network,
      tor-controlport-filter, tails-virt-notify-user, tails-htp-notify-user,
      udev-watchdog-wrapper (Closes: #10658)
    - Upgrade I2P to 0.9.23-2~deb8u+1.
    - Disable I2P's time syncing support.
    - Install Torbirdy from official Jessie backports, instead of from
      our own APT repository (Closes: #10804).
    - Make GNOME Disks' passphrase strength checking new feature work,
      by installing cracklib-runtime (Closes: #10862).
    - Add support for Japanese in Tor Browser.
    - Install xserver-xorg-video-intel from Jessie Backports (currently:
      2.99.917-2~bpo8+1). This adds support for recent chips such as
      Intel Broadwell's HD Graphics (Closes: #10841).
    - Improve a little bit post-Greeter network unblocking:
      · Sleep a bit longer between deleting the blacklist, and triggering udev;
        this might help cure #9012.
      · Increase logging, so that we get more information next time someone
        sees #9012.
      · Touch /etc/modprobe.d/ after deleting the blacklist; this might help,
        in case all this is caused by some aufs bug.
    - Enable and use the Debian jessie-proposed-updates APT repository,
      anticipating on the Jessie 8.3 point-release (Closes: #10897).
    - Upgrade most firmware packages to 20160110-1.
    - Upgrade Intel CPU microcodes to 3.20151106.1~deb8u1.
    - Disable IPv6 for the default wired connection, so that
      NetworkManager does not spam the logs with IPv6 router
      solicitation failure. Note that this does not fix the problem
      for other connections (Partially closes: #10939).

  * Test suite
    - Adapt to the new desktop environment and applications' look.
    - Adapt new changed nmcli syntax and output.
    - New NetworkManager connection files must be manually loaded in Jessie.
    - Adapt to new pkexec behavior.
    - Adapt to how we now disable networking.
    - Use sysctl instead of echo:ing into /proc/sys.
    - Use oom_score_adj instead of the older oom_adj.
    - Adapt everything depending on logs to the use of the Journal.
    - Port to UDisks v2.
    - Check that the system partition is an EFI System Partition.
    - Add ldlinux.c32 to the list of bootloader files that are expected
      to be modified when we run syslinux (Closes: #9053).
    - Use apt(8) instead of apt-get(8).
    - Don't hide the cursor after opening the GNOME apps menu.
    - Convert the remote shell to into a systemd native service and a Python 3,
      script that uses the sd_notify facility (Closes: #9057). Also, set its
      OOM score adjustment value via its unit file, and not from the test suite.
    - Adjust to match where screenshots are saved nowadays.
    - Check that all system units have started (Closes: #8262)
    - Simplify the "too small device" test.
    - Spawn `poweroff' and `halt' in the background, and don't wait for them
      to return: anything else would be racy vs. the remote shell's stopping.
    - Bump video memory allocated to the system under test, to fix out of video
      memory errors.
    - When configuring the CPU to lack PAE support, use a qemu32 CPU instead
      of a Pentium one: the latter makes GNOME Shell crash.
      See #8778 for details about how Mesa's CPU features detection has
      room for improvement.
    - Adjust free(1) output parsing for Jessie.
    - vm-execute: rename --type option to --spawn.
    - Add method to set the X.Org clipboard, and install its dependency
      (xsel) in the ISO.
    - Paste URLs in one go, to work around issue with lost key presses
      in the browser (Closes: #10467).
    - Reliably wait for Synaptic's search button to fade in.
    - Take into account that the sticky bit is not set on block devices
      on Jessie anymore.
    - Ensure that we can use a NetworkManager connection stored in persistence
      (Closes: #7966).
    - Use a stricter regexp when extracting logs for dropped packets.
    - Clone the host CPU for the test suite guests (Closes: #8778).
    - Run ping as root (aufs does not support file capabilities so we don't
      get cap_net_raw+ep, and if built on a filesystem that does support
      file capabilities, then /bin/ping is not setupd root).
    - Escape regexp special characters when constructing the firewall log
      parsing regexp, and pass -P to grep, since Ruby uses PCRE.
    - Adjust is_persistent?() helper to findmnt changes in Jessie.
    - Rework in depth how we measure pattern coverage in memory, with more
      reliable Linux OOM and VM settings, fundamental improvements
      in what exactly we measure, and custom OOM adjutments for fillram
      processes (Closes: #9705).
    - Use blkid instead of parted to determine the filesystem type.
    - Use --kiosk mode instead of --fullscreen in virt-viewer, to remove
      the tiny border of the in-viewer menu.
    - Remove now redundant desktop screenshot directory scenario.
    - Adapt GNOME notification handling for Debian Jessie (Closes: #8782)
    - Disable screen blanking in the automated test suite, which occasionally
      breaks some test cases (Closes: #10403).
    - Move upgrade scenarios to the feature dedicated to them.
    - Don't make libvirt storage volumes executable.
    - Refactor the PAUSE_ON_FAIL functionality, so that we can use `pause()`
      as a breakpoint when debugging.
    - Drop non-essential Totem test that is mostly a duplicate, and too painful
      to be worth automating on Jessie.
    - Retry Totem HTTPS test with a new Tor circuit on failure.
    - Replace iptables status regexp-based parser with a new XML-based
      status analyzer: the previous implementation could not be adjusted
      to the new ip6tables' output (Closes: #9704).
    - Don't reboot in one instance when it is not needed.
    - Optimize memory erasure anti-test: block the boot to save CPU on the host.
    - Update I2P tests for Jessie, and generally make them more robust.
    - Update Electrum tests for 2.5.4-2 (Closes: #10758).
    - Add workaround for libvirt vs. guestfs permissions issue, to allow
      running the test suite on current Debian sid.
    - Fix buggy code, that happened to work by mistake, in the Seahorse
      test cases; bugfix on 1.8.
    - Update test suite images due to CSS change on Tails' website.
    - Adapt Tor Browser tests to work with the 5.5 series.
    - Automatically test downloading files in Tor Browser.
    - Remove obsolete scenario, that tested opening a downloaded file with
      an external application, which we do not support anymore.
    - Improve robustness of the "Tails OpenPGP keys" scenario (Closes: #10378).
    - Automatically test the "Diable all networking" feature (Closes: #10430).
    - Automatically test that SSH works over LAN (Closes: #9087).
    - Bump some statuc sleeps to fix a few race conditions (Closes: #5330).
    - Automatically test that an emergency shutdown triggers on boot
      medium removal (Closes: #5472).
    - Make the AppArmor checks actually detect errors (Closes: #10926).

  * Build system
    - Bump amount of disk space needed to build Tails with Vagrant.
      The addition of the Japanese Tor Browser tarball made us reach
      the limit of the previous value.

  * Adjustments for Debian 8 (Jessie) with no or very little user-visible impact
    - Free the fixed UIDs/GIDs we need before creating the corresponding users.
    - Replace the real gnome-backgrounds with a fake, equivs generated one
      (Closes: #8055). Jessie's gnome-shell depends on gnome-backgrounds,
      which is too fat to ship considering we're not using it.
    - AppArmor: adjust CUPS profile to support our Live system environment
      (Closes: #8261):
      · Mangle lib/live/mount/overlay/... as usual for aufs.
      · Pass the the attach_disconnected flag, that's needed for compatibility
        with PrivateTmp.
    - Make sure we don't ship geoclue* (Closes: #7949).
    - Drop deprecated GDM configuration file.
    - Don't add the Live user to the deprecated 'fuse' group.
    - Drop hidepid mount option for /proc (Closes: #8256). In its current,
      simplistic form it cannot be supported by systemd.
    - Don't manually load acpi-cpufreq at boot time. It fails to load
      whenever no device it supports is present, which makes the
      systemd-modules-load.service fail. These days, the kernel
      should just automatically load such modules when they are needed.
    - Drop sysvinit-specific (sensigs.omit.d) tweaks for memlockd.
    - Disable the GDM unit file's Restart=always, that breaks our "emergency
      shutdown on boot medium removal" feature.
    - Update the implementation of the memory erasure on shutdown feature:
      · check for rebooting state using systemctl, instead of the obsolete
        $RUNLEVEL (Closes: #8306)
      · the kexec-load initscript normally silently exits unless systemd is
        currently running a reboot job. This is not the case when the emergency
        shutdown has been triggered, so we removed this check
      · migrate tails-kexec to the /lib/systemd/system-shutdown/ facility
      · don't (try to) switch to tty1 on emergency shutdown: it apparently
        requires data that we haven't locked into memory, and then it blocks
        the whole emergency shutdown process
    - Display a slightly darker version of the desktop wallpaper on the screen
      saver, instead of the default flashy "Debian 8" branding (Closes: #9038).
    - Disable software autorun from external media.
    - Disable a few unneeded D-Bus services. Some of these services are
      automatically started (via D-Bus activation) when GNOME Shell tries
      to use them. The only "use" I've seen for them, except eating
      precious RAM, is to display "No appointment today" in the calendar pop-up.
      (Closes: #9037)
    - Prevent NetworkManager services from starting at boot time
      (Closes: #8313). We start them ourselves after changing the MAC address.
    - Unfuzzy all patches (Closes: #8268) and drop a few obsolete ones.
    - Adapt IBus configuration for Jessie (Closes: #8270), i.e. merge the two
      places where we configure keyboard layout and input methods: both are now
      configured in the same place in Jessie's GNOME.
    - Migrate panel launchers to the favorite apps list (Closes: #7992).
    - Drop pre-GNOME Shell menu tweaks.
    - Hide "Log out" button in the GNOME Shell menu (Closes: #8364).
    - Add a custom shutdown-helper GNOME Shell extension (Closes: #8302, #5684
      and #5878) that removes the press-Alt-to-turn-shutdown-button-into-Suspend
      functionality from the GNOME user menu, and makes Restart and Shutdown
      immediate, without further user interaction. Accordingly remove our custom
      Shutdown Helper panel applet (#8302).
    - Drop GNOME Panel configuration, now deprecated.
    - Disable GNOME Shell's screen lock feature.
      We're not there yet (see #5684).
    - Disable GNOME Shell screen locker's user switch feature.
    - Explicitly install libany-moose-perl (Closes: #8051).
      It's needed by our OpenPGP applet. On Wheezy, this package was pulled
      by some other dependency. This is not the case anymore on Jessie.
    - Don't install notification-daemon nor gnome-mag: GNOME Shell has taken
      over this functionality (Closes: #7481).
    - Don't install ntfsprogs: superseded on Jessie.
    - Don't install barry-util: not part of Jessie.
    - Link udev-watchdog dynamically, and lock it plus its dependencies
      in memory.
    - Migrate from gdm-simple-greeter to a custom gdm-tails session
      (Closes: #7599).
    - Update Plymouth installation and configuration:
      · install the plymouth packages via chroot_local-hooks: lb 2.x's "standard"
        packages list pulls console-common in, which plymouth now conflicts with
      · don't patch the plymouth initscript anymore, that was superseded
        by native systemd unit files
      · mask the plymouth-{halt,kexec,poweroff,reboot,shutdown} services,
        to prevent them from occupying the active TTY with an (empty) splash
        screen on shutdown/reboot, that would hide the messages we want to show
        to the user via tails-kexec (Closes: #9032)
    - Migrate GNOME keyboard layout settings from libgnomekbd to input-sources
      (Closes: #7898).
    - Explicitly install syslinux-efi, that we need and is not automatically
      pulled by anything else anymore.
    - Workaround #7248 for GDM: use a solid blue background picture,
      instead of a solid color fill, in the Greeter session.
    - De-install gcc-4.8-base and gcc-4.9 at the end of the ISO build process.
    - Revert the "Wrap syndaemon to always use -t" Wheezy-specific workaround.
    - htpdate: run date(1) in a Jessie-compatible (and nicer) way.
    - Remove obsolete dconf screenshot settings and the corresponding test.
    - Drop our patched python-dbus{,-dev} package (Closes: #9177).
    - live-persist: stop overriding live-boot's functions, we now have
      a recent enough blkid.
    - Adjust sdmem initramfs bits for Jessie:
      · Directly call poweroff instead of halt -p.
      · Don't pass -n to poweroff and reboot, it's not supported anymore.
    - Wrap text in the Unsafe Browser startup warning dialog
      (Jessie's zenity does not wrap it itself).
    - Associate application/pgp-keys with Seahorse's "Import Key" application
      (Closes: #10571).
    - Install topIcons GNOME Shell extension (v28), to work around the fact
      that a few of the applets we use hijack the notification area.
    - "cd /" to fix permissions issue at tails-persistence-setup startup
      (Closes: #8097).
    - Install gstreamer1.0-libav, so that Totem can play H264-encoded videos.
    - Adjust APT sources configuration:
      · remove explicit jessie and jessie-updates sources:
        automatically added by live-build
      · add Debian testing
      · add jessie-backports
    - Firewall: white-list access to the accessibility daemon (Closes: #8075).
    - Adjust to changed desktop notification behavior and supported feature set
      (Closes: #7989):
      · pass the DBUS_SESSION_BUS_ADDRESS used by the GNOME session
        to notify-send
      · update waiting for a notification handler: gnome-panel and nm-applet
        are obsolete, GNOME Shell is now providing this facility, so instead
        wait for a process that starts once GNOME Shell is ready, namely
        ibus-daemon (Closes: #8685)
      · port tails-warn-about-disabled-persistence and tails-virt-notify-user
        to notification actions (instead of hyperlinks), and make the latter
        transient; to this end, add support to Desktop::Notify for "hints"
        and notification actions
      · tails-security-check: use a dialog box instead of desktop notifications
      · MAC spoofing failure notification: remove the link to the documentation;
        it was broken on Tails/Wheezy already, see #10559 for next steps
    - Don't explicitly install gnome-panel nor gnome-menus, so that they go away
      whenever the Greeter does not pull them in anymore.
    - Install gkbd-capplet, that provides gkbd-keyboard-display (Closes: #8363).
    - Install Tor 0.2.7 from deb.torproject.org: we don't need to rebuild it
      ourselves for seccomp support anymore.
    - Wrap Seahorse with torsocks when it is started as a D-Bus service too
      (Closes: #9792).
    - Rename the AppArmor profile for Tor, so it applies to the system-wide
      Tor service we run (Closes: #10528).
    - Essentially revert ALSA state handling to how it was pre-Jessie, so that
      mixer levels are unmuted and sanitized at boot time (Closes: #7591).
    - Pass --yes to apt-get when installing imagemagick.
    - Make removable devices, that we support installing Tails to, user writable:
      Tails Installer requires raw block device access to such devices
      (Closes: #8273). Similarly, allow the amnesia user, when active, to open
      non-system devices for writing with udisks2. This is roughly udisks2's
      equivalent of having direct write access to raw block storage devices.
      Here too, Tails Installer uses this functionality.
    - Disable networkd to prevent any risk of DNS leaks it might cause; and
      disable timesyncd, as we have our own time synchronization mechanism.
      They are not enabled by default in Jessie, but may be in Stretch,
      so let's be explicit about it.
    - Mask hwclock-save.service, to avoid sync'ing the system clock
      to the hardware clock on shutdown (Closes: #9363).
    - apparmor-adjust-cupsd-profile.diff: adjust to parse fine on Jessie
      (Closes: #9963)
    - Explicitly use tor@default.service when it's the one we mean.
    - Refactor GNOME/X env exporting to Tails' shell library, and grab
      more of useful bits of the desktop session environment.
      Then, use the result in the test suite's remote shell.
    - Stop tweaking /etc/modules. It's 2015, the kernel should load these things
      automatically (Closes: #10609).
    - Have systemd hardening let Tor modify its configuration (needed by Tor
      Launcher), and start obfs4proy (Closes: #10696, #10724).
    - Bump extensions.adblockplus.currentVersion and
      extensions.enigmail.configuredVersion to match what we currently get
      on Jessie.
    - I2P: switch from 'service' to 'systemctl' where possible.

 -- Tails developers <tails@boum.org>  Mon, 25 Jan 2016 18:06:33 +0100

tails (1.8.2) unstable; urgency=medium

  * Security fixes
    - Upgrade Tor Browser to 5.0.7.
    - Upgrade Linux to 3.16.7-ckt20-1+deb8u2.
    - Upgrade foomatic-filters to 4.0.17-1+deb7u1.
    - Upgrade git to 1:1.7.10.4-1+wheezy2.
    - Upgrade Icedove to 38.5.0-1~deb7u1.
    - Upgrade libxml2-related packages to 2.8.0+dfsg1-7+wheezy5.
    - Upgrade OpenSSL-related packages to 1.0.1e-2+deb7u19.
    - Upgrade libsmbclient to 2:3.6.6-6+deb7u6.

 -- Tails developers <tails@boum.org>  Sat, 09 Jan 2016 16:27:27 +0100

tails (1.8.1) unstable; urgency=medium

  * Security fixes
    - Upgrade Tor Browser to 5.0.6.
    - Upgrade Linux to 3.16.7-ckt20-1+deb8u1
    - Upgrade gdkpixbuf to 2.26.1-1+deb7u3
    - Upgrade bind9 tools to 1:9.8.4.dfsg.P1-6+nmu2+deb7u8

  * Bugfixes
    - Fix time synchronization in bridge mode by refreshing our patch
      against Tor's AppArmor profile.

 -- Tails developers <tails@boum.org>  Fri, 18 Dec 2015 19:05:18 +0000

tails (1.8) unstable; urgency=medium

  * Security fixes
    - Upgrade Tor to 0.2.7.6-1~d70.wheezy+1+tails1.
    - Upgrade Tor Browser to 5.0.5. (Closes: #10751)
    - Upgrade LibreOffice to 1:3.5.4+dfsg2-0+deb7u5.
    - Upgrade krb5-based packages to 1.10.1+dfsg-5+deb7u6.
    - Upgrade Linux to 3.16.7-ckt11-1+deb8u6.
    - Upgrade wpasupplicant to 1.0-3+deb7u3.
    - Upgrade libpng12-0 to 1.2.49-1+deb7u1.
    - Upgrade openjdk-7 to 7u91-2.6.3-1~deb7u1.
    - Upgrade libnspr4 to 2:4.9.2-1+deb7u3
    - Upgrade dpkg to 1.16.17.
    - Upgrade gnutls26 to 2.12.20-8+deb7u4.
    - Upgrade Icedove to 1:38.0.1-1~deb7u1.
    - Upgrade OpenSSL to 1.0.1e-2+deb7u18.

  * Bugfixes
    - Upgrade to Electrum 2.5.4-2~d70.wheezy+1+tails1. Now Electrum
      should work again. Note that the documentation has not been
      adapted to the slight changes in the Electrum account setup
      wizard yet.

  * Minor improvements
    - Upgrade I2P to 0.9.23-2~deb7u+1.
    - Rebase our patch against the Tor Browser AppArmor profile on top
      of the one shipped in torbrowser-launcher 0.2.1-2.
    - Warn if the claws-mail persistence is enabled and contains a
      Claws Mail configuration when starting icedove. (Closes: #10458)
    - Replace the Claws Mail GNOME launcher with Icedove. (Closes:
      #10739)
    - Remove the Claws Mail persistence feature from the Persistence
      Assistant. (Closes: #10742)

  * Build system
    - Simplify ISO image naming rules by using the base rule we use
      for Jenkins all the time, except when building from a tag
      (i.e. building a release).  (Closes: #10349)

  * Test suite
    - Lower the waiting time for USB installation in the test suite.
      So far we were waiting up to one hour, which is just the same as
      our Jenkins inactivity timeout, so in practice when Tails
      Installer fails and displays an error message, instead of
      reporting that the job failed (which is the point of the
      exercise) we abort the job due to this timeout which
      communicates less clearly that there's probably a bug. (Closes:
      #10718)
    - Remove the check for the sound icon in the systray in the
      Windows Camouflage tests. (Closes: #10493)
    - Retry running whois when "LIMIT EXCEEDED" is in its output for
      increased robustness. (Closes: #10523)
    - Make Seahorse tests more robust. (Closes: #9095, #10501)
    - Make the handling of Pidgin's account manager more robust.
      (Closes: #10506)

 -- Tails developers <tails@boum.org>  Mon, 14 Dec 2015 23:07:19 +0100

tails (1.7) unstable; urgency=medium

  * Major new features and changes
    - Upgrade Tor Browser to 5.0.4. (Closes: #10456)
    - Add a technology preview of the Icedove Email client (a
      rebranded version of Mozilla Thunderbird), including OpenPGP
      support via the Enigmail add-on, general security and anonymity
      improvements via the Torbirdy add-on, and complete persistence
      support (which will be enabled automatically if you already have
      Claws Mail persistence enabled). Icedove will replace Claws Mail
      as the supported email client in Tails in a future
      release. (Closes: #6151, #9498, #10285)
    - Upgrade Tor to 0.2.7.4-rc-1~d70.wheezy+1+tails1. Among the many
      improvement of this new Tor major release, the new
      KeepAliveIsolateSOCKSAuth option allows us to drop the
      bug15482.patch patch (taken from the Tor Browse bundle) that
      enabled similar (but inferior) functionality for *all*
      SocksPort:s -- now the same circuit is only kept alive for
      extended periods for the SocksPort used by the Tor
      Browser. (Closes: #10194, #10308)
    - Add an option to Tails Greeter which disables networking
      completely. This is useful when intending to use Tails for
      offline work only. (Closes: #6811)

  * Security fixes
    - Fix CVE-2015-7665, which could lead to a network interface's IP
      address being exposed through wget. (Closes: #10364)
    - Prevent a symlink attack on ~/.xsession-errors via
      tails-debugging-info which could be used by the amnesia user to
      read the contents of any file, no matter the
      permissions. (Closes: #10333)
    - Upgrade libfreetype6 to 2.4.9-1.1+deb7u2.
    - Upgrade gdk-pixbuf packages to 2.26.1-1+deb7u2.
    - Upgrade Linux to 3.16.7-ckt11-1+deb8u5.
    - Upgrade openjdk-7 packages to 7u85-2.6.1-6~deb7u1.
    - Upgrade unzip to 6.0-8+deb7u4.

  * Bugfixes
    - Add a temporary workaround for an issue in our code which checks
      whether i2p has bootstrapped, which (due to some recent change
      in either I2P or Java) could make it appear it had finished
      prematurely. (Closes: #10185)
    - Fix a logical bug in the persistence preset migration code while
      real-only persistence is enabled. (Closes: #10431)

  * Minor improvements
    - Rework the wordings of the various installation and upgrade
      options available in Tails installer in Wheezy. (Closes: #9672)
    - Restart Tor if bootstrapping stalls for too long when not using
      pluggable transports. (Closes: #9516)
    - Install firmware-amd-graphics, and firmware-misc-nonfree instead
      of firmware-ralink-nonfree, both from Debian Sid.
    - Update the Tails signing key. (Closes: #10012)
    - Update the Tails APT repo signing key. (Closes: #10419)
    - Install the nmh package. (Closes: #10457)
    - Explicitly run "sync" at the end of the Tails Upgrader's upgrade
      process, and pass the "sync" option when remounting the system
      partition as read-write. This might help with some issues we've
      seen, such as #10239, and possibly for #8449 as well.

  * Test suite
    - Add initial automated tests for Icedove. (Closes: #10332)
    - Add automated tests of the MAC spoofing feature. (Closes: #6302)
    - Drop the concept of "background snapshots" and introduce a general
      system for generating snapshots that can be shared between
      features. This removes all silly hacks we previously used to
      "skip" steps, and greatly improves performance and reliability
      of the whole test suite. (Closes: #6094, #8008)
    - Flush to the log file in debug_log() so the debugging info can
      be viewed in real time when monitoring the debug log
      file. (Closes: #10323)
    - Force UTF-8 locale in automated test suite. Ruby will default to
      the system locale, and if it is non-UTF-8, some String-methods
      will fail when operating on non-ASCII strings. (Closes: #10359)
    - Escape regexp used to match nick in CTCP replies. Our Pidgin
      nick's have a 10% chance to include a ^, which will break that
      regexp. We need to escape all characters in the nick. (Closes:
      #10219)
    - Extract TBB languages from the Tails source code. This will
      ensure that valid locales are tested. As an added bonus, the
      code is greatly simplified. (Closes: #9897)
    - Automatically test that tails-debugging-info is not susceptible
      to the type of symlink attacks fixed by #10333.
    - Save all test suite artifacts in a dedicated directory with more
      useful infromation encoded in the path. This makes it easier to
      see which artifacts belongs to which failed scenario and which
      run. (Closes: #10151)
    - Log all useful information via Cucumber's formatters instead of
      printing to stderr, which is not included when logging to file
      via `--out`. (Closes: #10342)
    - Continue running the automated test suite's vnc server even if
      the client disconnects. (Closes: #10345)
    - Add more automatic tests for I2P. (Closes: #6406)
    - Bump the Tor circuit retry count to 10. (Closes: #10375)
    - Clean up dependencies: (Closes: #10208)
      * libxslt1-dev
      * radvd
      * x11-apps

 -- Tails developers <tails@boum.org>  Tue, 03 Nov 2015 01:09:41 +0100

tails (1.6) unstable; urgency=medium

  * Security fixes
    - Upgrade Tor Browser to 5.0.3. (Closes: #10223)
    - Upgrade bind9-based packages to 1:9.8.4.dfsg.P1-6+nmu2+deb7u7.
    - Upgrade liblcms1 to 1.19.dfsg2-1.2+deb7u1.
    - Upgrade libldap-2.4-2 to 2.4.31-2+deb7u1.
    - Upgrade libslp1 to 1.2.1-9+deb7u1.
    - Upgrade ssl-cert to 1.0.32+deb7u1.

  * Bugfixes
    - Fix a corner case for the MAC spoofing panic mode. If panic mode
      failed to disable the specific device that couldn't be spoofed
      (by unloading the module) we disable networking. Previously we
      only stopped NetworkManager. The problem is that NM isn't even
      started at this time, but will specifically be started when
      we're done with MAC spoofing. Therefore, let's completely
      disable NetworkManager so it cannot possibly be
      started. (Closes: #10160)
    - Avoid use of uninitialized value in restricted-network-detector.
      If NetworkManager decides that a wireless connection has timed
      out before "supplicant connection state" has occued, our idea of
      the state is `undef`, so it cannot be used in a string
      comparison. Hence, let's initialize the state to the empty
      string instead of `undef`. Also fix the state
      recording. Apparently NetworkManager can say a few different
      things when it logs the device state transitions. (Closes:
      #7689)

  * Minor improvements
    - Remove workaround for localizing search engine plugins. The
      workaround has recently become unnecessary, possibly due to the
      changes made for the seach bar after the Tor Browser was rebased
      on Firefox 38esr. (Closes: #9146)
    - Refer to the I2P Browser in the I2P notifications. Instead of
      some obscure links that won't work in the Tor Browser, where
      users likely will try them, and which I believe will open them
      by default. (Closes: #10182)
    - Upgrade I2P to 0.9.22. Also set the I2P apparmor profile to
      enforce mode. (Closes: #9830)

  * Test suite
    - Test that udev-watchdog is monitoring the correct device when
      booted from USB. (Closes: #9890)
    - Remove unused 'gksu' step. This causes a false-positive to be
      found for #5330. (Closes: #9877)
    - Make --capture capture individual videos for failed scenarios
      only, and --capture-all to capture videos for all scenarios.
      (Closes: #10148)
    - Use the more efficient x264 encoding when capturing videos using
      the --capture* options. (Closes: #10001)
    - Make --old-iso default to --iso if omitted. Using the same ISO
      for the USB upgrade tests most often still does what we want,
      e.g. test that the current version of Tails being tested has a
      working Tails installer. Hence this seems like a reasonable
      default. (Closes: #10147)
    - Avoid nested FindFailed exceptions in waitAny()/findAny(), and
      throw a new dedicated FindAnyFailed exception if these fail
      instead. Rjb::throw doesn't block Ruby's execution until the
      Java exception has been received by Ruby, so strange things can
      happen and we must avoid it. (Closes: #9633)
    - Fix the Download Management page in our browsers. Without the
      browser.download.panel.shown pref set, the progress being made
      will not update until after the browser has been restarted.
      (Closes: #8159)
    - Add a 'pretty_debug' (with an alias: 'debug') Cucumber formatter
      that deals with debugging instead of printing it to STDERR via
      the `--debug` option (which now has been removed). This gives us
      the full flexibility of Cucumber's formatter system, e.g. one
      easy-to-read formatter can print to the terminal, while we get
      the full debug log printed to a file. (Closes: #9491)
    - Import logging module in otr-bot.py. Our otr-bot.py does not use
      logging but the jabberbot library makes logging calls, causing a
      one-off message “No handlers could be found for logger
      "jabberbot"” to be printed to the console. This commit
      effectively prevents logging/outputting anything to the terminal
      which is at a level lower than CRITICAL. (Closes: 9375)
    - Force new Tor circuit and reload web site on browser
      timeouts. (Closes: #10116)
    - Focus Pidgin's buddy list before trying to access the tools
      menu. (Closes: #10217)
    - Optimize IRC test using waitAny. If connecting to IRC fails,
      such as when OFTC is blocking Tor, waiting 60 seconds to connect
      while a a Reconnect button is visible is sub-optimal. It would
      be better to try forcing a new Tor circuit and clicking the
      reconnect button. (Closes: #9653)
    - Wait for (and focus if necessary) Pidgin's Certificate windows.
      (Closes: #10222)

 -- Tails developers <tails@boum.org>  Sun, 20 Sep 2015 17:47:26 +0000

tails (1.5.1) unstable; urgency=medium

  * Security fixes
    - Upgrade Tor Browser to 5.0.2. (Closes: #10112)
    - Upgrade gdk-pixbuf packages to 2.26.1-1+deb7u1.
    - Upgrade libnss3 to 2:3.14.5-1+deb7u5.

  * Bugfixes
    - Refresh Tor Browser AppArmor profile patch. The old one doesn't
      apply on top of testing's torbrowser-launcher anymore.

  * Build system
    - Make sure Jenkins creates new jobs to build the testing branch
      after freezes. (Closes: #9925)

 -- Tails developers <tails@boum.org>  Fri, 28 Aug 2015 01:52:14 +0200

tails (1.5) unstable; urgency=medium

  * Major new features and changes
    - Move LAN web browsing from Tor Browser to the Unsafe Browser,
      and forbid access to the LAN from the former. (Closes: #7976)
    - Install a 32-bit GRUB EFI boot loader. This at least works
      on some Intel Baytrail systems. (Closes: #8471)

  * Security fixes
    - Upgrade Tor Browser to 5.0, and integrate it:
      · Disable Tiles in all browsers' new tab page.
      · Don't use geo-specific search engine prefs in our browsers.
      · Hide Tools -> Set Up Sync, Tools -> Apps (that links to the Firefox
        Marketplace), and the "Share this page" button in the Tool bar.
      · Generate localized Wikipedia search engine plugin icons so the
        English and localized versions can be distinguished in the new
        search bar. (Closes: #9955)
    - Fix panic mode on MAC spoofing failure. (Closes: #9531)
    - Deny Tor Browser access to global tmp directories with AppArmor,
      and give it its own $TMPDIR. (Closes: #9558)
    - Tails Installer: don't use a predictable file name for the subprocess
      error log. (Closes: #9349)
    - Pidgin AppArmor profile: disable the launchpad-integration abstraction,
      which is too wide-open.
    - Use aliases so that our AppArmor policy applies to
      /lib/live/mount/overlay/ and /lib/live/mount/rootfs/*.squashfs/ as well as
      it applies to /. And accordingly:
      · Upgrade AppArmor packages to 2.9.0-3~bpo70+1.
      · Install rsyslog from wheezy-backports, since the version from Wheezy
        conflicts with AppArmor 2.9.
      · Stop installing systemd for now: the migration work is being done in
        the feature/jessie branch, and it conflicts with rsyslog from
        wheezy-backports.
      · Drop apparmor-adjust-user-tmp-abstraction.diff: obsoleted.
      · apparmor-adjust-tor-profile.diff: simplify and de-duplicate rules.
      · Take into account aufs whiteouts in the system_tor profile.
      · Adjust the Vidalia profile to take into account Live-specific paths.
    - Upgrade Linux to 3.16.7-ckt11-1+deb8u3.
    - Upgrade bind9-host, dnsutils and friends to 1:9.8.4.dfsg.P1-6+nmu2+deb7u6.
    - Upgrade cups-filters to 1.0.18-2.1+deb7u2.
    - Upgrade ghostscript to 9.05~dfsg-6.3+deb7u2.
    - Upgrade libexpat1 to 2.1.0-1+deb7u2.
    - Upgrade libicu48 to 4.8.1.1-12+deb7u3.
    - Upgrade libwmf0.2-7 to 0.2.8.4-10.3+deb7u1.
    - Upgrade openjdk-7 to 7u79-2.5.6-1~deb7u1.

  * Bugfixes
    - Upgrade Tor to 0.2.6.10-1~d70.wheezy+1+tails1.

  * Minor improvements
    - Tails Installer: let the user know when it has rejected a candidate
      destination device because it is too small. (Closes: #9130)
    - Tails Installer: prevent users from trying to "upgrade" a device
      that contains no Tails, or that was not installed with Tails Installer.
      (Closes: #5623)
    - Install libotr5 and pidgin-otr 4.x from wheezy-backports. This adds
      support for the OTRv3 protocol and for multiple concurrent connections
      to the same account. (Closes: #9513)
    - Skip warning dialog when starting Tor Browser while being offline,
      in case it is already running. Thanks to Austin English for the patch!
      (Closes: #7525)
    - Install the apparmor-profiles package (Closes: #9539), but don't ship
      a bunch of AppArmor profiles we don't use, to avoid increasing
      boot time. (Closes: #9757)
    - Ship a /etc/apparmor.d/tunables/home.d/tails snippet, instead
      of patching /etc/apparmor.d/tunables/home.
    - live-boot: don't mount tmpfs twice on /live/overlay, so that the one which
      is actually used as the read-write branch of the root filesystem's union
      mount, is visible. As a consequence:
      · One can now inspect how much space is used, at a given time, in the
        read-write branch of the root filesystem's union mount.
      · We can make sure our AppArmor policy works fine when that filesystem
        is visible, which is safer in case e.g. live-boot's behavior changes
        under our feet in the future... or in case these "hidden" files are
        actually accessible somehow already.

  * Build system
    - Add our jenkins-tools repository as a Git submodule, and replace
      check_po.sh with a symlink pointing to the same script in that submodule.
      Adjust the automated test suite accordingly. (Closes: #9567)
    - Bump amount of RAM needed for Vagrant RAM builds to 7.5 GiB. In
      particular the inclusion of the Tor Browser 5.0 series has recently
      increased the amount of space needed to build Tails. (Closes: #9901)

  * Test suite
    - Test that the Tor Browser cannot access LAN resources.
    - Test that the Unsafe Browser can access the LAN.
    - Installer: test new behavior when trying to upgrade an empty device, and
      when attempting to upgrade a non-Tails FAT partition on GPT; also, take
      into account that all unsupported upgrade scenarios now trigger
      the same behavior.
    - Request a new Tor circuit and re-run the Seahorse and GnuPG CLI tests
      on failure. (Closes: #9518, #9709)
    - run_test_suite: remove control chars from log file even when cucumber
      exits with non-zero. (Closes: #9376)
    - Add compatibility with cucumber 2.0 and Debian Stretch. (Closes: #9667)
    - Use custom exception when 'execute_successfully' fails.
    - Retry looking up whois info on transient failure. (Closes: #9668)
    - Retry wget on transient failure. (Closes: #9715)
    - Test that Tor Browser cannot access files in /tmp.
    - Allow running the test suite without ntp installed. There are other means
      to have an accurate host system clock, e.g. systemd-timesyncd and tlsdate.
      (Closes: #9651)
    - Bump timeout in the Totem feature.
    - Grep memory dump using the --text option. This is necessary with recent
      versions of grep, such as the one in current Debian sid, otherwise it
      will count only one occurrence of the pattern we're looking for.
      (Closes: #9759)
    - Include execute_successfully's error in the exception, instead
      of writing it to stdout via puts. (Closes: #9795)
    - Test that udev-watchdog is actually monitoring the correct device.
      (Closes: #5560)
    - IUK: workaround weird Archive::Tar behaviour on current sid.
    - Test the SocksPort:s given in torrc in the Unsafe Browser.
      This way we don't get any sneaky errors in case we change them and
      forget to update this test.
    - Directly verify AppArmor blocking of the Tor Browser by looking in
      the audit log: Firefox 38 does no longer provide any graphical feedback
      when the kernel blocks its access to files the user wants to access.
    - Update browser-related automated test suite images, and workaround
      weirdness introduced by the new Tor Browser fonts.
    - Test that Pidgin, Tor Browser, Totem and Evince cannot access ~/.gnupg
      via alternate, live-boot generated paths.
    - Adjust tests to cope with our new AppArmor aliases.
    - Bump memory allocated to the system under test to 2 GB. (Closes: #9883)

 -- Tails developers <tails@boum.org>  Mon, 10 Aug 2015 19:12:58 +0200

tails (1.4.1) unstable; urgency=medium

  * Security fixes
    - Upgrade Tor Browser to 4.5.3, based on Firefox 31.8.0 ESR. (Closes: #9649)
    - Upgrade Tor to 0.2.6.9-1~d70.wheezy+1+tails2, which includes a circuit
      isolation bugfix. (Closes: #9560)
    - AppArmor: deny Tor Browser access to the list of recently used files.
      (Closes: #9126)
    - Upgrade OpenSSL to 1.0.1e-2+deb7u17.
    - Upgrade Linux to 3.16.7-ckt11-1.
    - Upgrade CUPS to 1.5.3-5+deb7u6.
    - Upgrade FUSE to 2.9.0-2+deb7u2.
    - Upgrade libsqlite3-0 to 3.7.13-1+deb7u2.
    - Upgrade ntfs-3g and ntfsprogs to 1:2012.1.15AR.5-2.1+deb7u2.
    - Upgrade p7zip-full to 9.20.1~dfsg.1-4+deb7u1.

  * Bugfixes
    - Fix automatic upgrades in Windows Camouflage mode. (Closes: #9413)
    - Don't ship the snakeoil SSL key pair generated by ssl-cert in the ISO.
      (Closes: #9416)
    - Partially fix the truncated notifications issue. (#7249)

  * Minor improvements
    - Disable the hwclock.sh initscript at reboot/shutdown time.
      This is an additional safety measure to ensure that the hardware clock
      is not modified. (Closes: #9364)
    - Stop shipping /var/cache/man/*, to make ISOs and IUKs smaller.
      (Closes: #9417)
    - Update torbrowser-AppArmor-profile.patch to apply cleanly on top of the
      profile shipped with torbrowser-launcher 0.2.0-1.
    - Add the jessie/updates APT repo and set appropriate pinning.
    - Upgrade Electrum to 1.9.8-4~bpo70+1.
    - Upgrade kernel firmware packages to 0.44.

  * Build system
    - Install the Linux kernel from Debian Jessie. (Closes: #9341)
    - Remove files that are not under version control when building in Jenkins.
      (Closes: #9406)
    - Don't modify files in the source tree before having possibly merged
      the base branch into it. (Closes: #9406)
    - Make it so eatmydata is actually used during a greater part of the build
      process. This includes using eatmydata from wheezy-backports.
      (Closes: #9419, #9523)
    - release script: adjust to support current Debian sid.

  * Test suite
    - Test the system clock sanity check we do at boot. (Closes: #9377)
    - Remove the impossible "Clock way in the past" scenarios.
      Thanks to config/chroot_local-includes/lib/live/config/0001-sane-clock,
      these scenarios cannot happen, and since we test that it works they
      can be safely removed.
    - Test that the hardware clock is not modified at shutdown. (Closes: #9557)
    - Pidgin: retry looking for the roadmap URL in the topic.
    - Avoid showing Pidgin's tooltips during test, potentially confusing Sikuli.
      (Closes: #9317)
    - Test all OpenPGP keys shipped with Tails. (Closes: #9402)
    - Check that notification-daemon is running when looking for notifications
      fails. (Closes: #9332)
    - Allow using the cucumber formatters however we want. (Closes: #9424)
    - Enable Spice in the guest, and blacklist the psmouse kernel module,
      to help with lost mouse events. (Closes: #9425)
    - Automate testing Torbutton's 'New Identity' feature. (Closes: #9286)
    - Test that Seahorse is configured to use the correct keyserver.
      (Closes: #9339)
    - Always export TMPDIR back to the test suite's shell environment.
      (Closes: #9479)
    - Make OpenPGP tests more reliable:
      · Retry accessing the OpenPGP applet menus on failure. (Closes: #9355)
      · Retry accessing menus in Seahorse on failure. (Closes: #9344)
    - Focus the Pidgin conversation window before any attempt to interact
      with it. (Closes: #9317)
    - Use convertkey from the (backported to Jessie) Debian package,
      instead of our own copy of that script. (Closes: #9066)
    - Make the memory erasure tests more robust (Closes: #9329):
      · Bump /proc/sys/vm/min_free_kbytes when running fillram.
      · Actually set oom_adj for the remote shell when running fillram.
      · Try to be more sure that we OOM kill fillram.
      · Run fillram as non-root.
    - Only try to build the storage pool if TailsToasterStorage isn't found.
      (Closes: #9568)

 -- Tails developers <tails@boum.org>  Sun, 28 Jun 2015 19:46:25 +0200

tails (1.4) unstable; urgency=medium

  * Major new features
    - Upgrade Tor Browser to 4.5.1, based on Firefox 31.7.0 ESR, which
      introduces many major new features for usability, security and
      privacy. Unfortunately its per-tab circuit view did not make it
      into Tails yet since it requires exposing more Tor state to the
      user running the Tor Browser than we are currently comfortable
      with. (Closes: #9031, #9369)
    - Upgrade Tor to 0.2.6.7-1~d70.wheezy+1+tails2. Like in the Tor
      bundled with the Tor Browser, we patch it so that circuits used
      for SOCKSAuth streams have their lifetime increased indefinitely
      while in active use. This currently only affects the Tor Browser
      in Tails, and should improve the experience on certain web sites
      that otherwise would switch language or log you out every ten
      minutes or so when Tor switches circuit. (Closes: #7934)

  * Security fixes
    - tor-browser wrapper script: avoid offering avenues to arbitrary
      code execution to e.g. an exploited Pidgin. AppArmor Ux rules
      don't sanitize $PATH, which can lead to an exploited application
      (that's allowed to run this script unconfined, e.g. Pidgin)
      having this script run arbitrary code, violating that
      application's confinement. Let's prevent that by setting PATH to
      a list of directories where only root can write. (Closes: #9370)
    - Upgrade Linux to 3.16.7-ckt9-3.
    - Upgrade curl to 7.26.0-1+wheezy13.
    - Upgrade dpkg to 1.16.16.
    - Upgrade gstreamer0.10-plugins-bad to 0.10.23-7.1+deb7u2.
    - Upgrade libgd2-xpm to 2.0.36~rc1~dfsg-6.1+deb7u1.
    - Upgrade openldap to 2.4.31-2.
    - Upgrade LibreOffice to 1:3.5.4+dfsg2-0+deb7u4.
    - Upgrade libruby1.9.1 to 1.9.3.194-8.1+deb7u5.
    - Upgrade libtasn1-3 to 2.13-2+deb7u2.
    - Upgrade libx11 to 2:1.5.0-1+deb7u2.
    - Upgrade libxml-libxml-perl to 2.0001+dfsg-1+deb7u1.
    - Upgrade libxml2 to 2.8.0+dfsg1-7+wheezy4.
    - Upgrade OpenJDK to 7u79-2.5.5-1~deb7u1.
    - Upgrade ppp to 2.4.5-5.1+deb7u2.

  * Bugfixes
    - Disable security warnings when connecting to POP3 and IMAP ports.
      (Closes: #9327)
    - Make the Windows 8 browser theme compatible with the Unsafe and I2P
      browsers. (Closes: #9138)
    - Hide Torbutton's "Tor Network Settings..." context menu entry.
      (Closes: #7647)
    - Upgrade the syslinux packages to support booting Tails on
      Chromebook C720-2800. (Closes: #9044)
    - Enable localization in Tails Upgrader. (Closes: #9190)
    - Make sure the system clock isn't before the build date during
      early boot. Our live-config hook that imports our signing keys
      depend on that the system clock isn't before the date when the
      keys where created. (Closes: #9149)
    - Set GNOME's OpenPGP keys via desktop.gnome.crypto.pgp to prevent
      us from getting GNOME's default keyserver in addition to our
      own. (Closes: #9233)
    - Prevent Firefox from crashing when Orca is enabled: grant
      it access to assistive technologies in its Apparmor
      profile. (Closes: #9261)
    - Add Jessie APT source. (Closes: #9278)
    - Fix set_simple_config_key(). If the key already existed in the
      config file before the call, all other lines would be removed
      due to the sed option -n and p combo. (Closes: #9122)
    - Remove illegal instance of local outside of function definition.
      Together with `set -e` that error has prevented this script from
      restarting Vidalia, like it should. (Closes: #9328)

  * Minor improvements
    - Upgrade I2P to 0.9.19-3~deb7u+1.
    - Install Tor Browser's bundled Torbutton instead of custom .deb.
      As of Torbutton 1.9.1.0 everything we need has been upstreamed.
    - Install Tor Browser's bundled Tor Launcher instead of our
      in-tree version. With Tor 0.2.6.x our custom patches for the
      ClientTransportPlugin hacks are not needed any more. (Closes:
      #7283)
    - Don't install msmtp and mutt. (Closes: #8727)
    - Install fonts-linuxlibertine for improved Vietnamese support in
      LibreOffice. (Closes: #8996)
    - Remove obsoletete #i2p-help IRC channel from the Pidgin
      configuration (Closes: #9137)
    - Add Gedit shortcut to gpgApplet's context menu. Thanks to Ivan
      Bliminse for the patch. (Closes: #9069).
    - Install printer-driver-gutenprint to support more printer
      models. (Closes: #8994).
    - Install paperkey for off-line OpenPGP key backup. (Closes: #8957)
    - Hide the Tor logo in Tor Launcher. (Closes: #8696)
    - Remove useless log() instance in tails-unblock-network. (Closes:
      #9034)
    - Install cdrdao: this enables Brasero to burn combined data/audio
      CDs and to do byte-to-byte disc copy.
    - Hide access to the Add-ons manager in the Unsafe Browser. It's
      currently broken (#9307) but we any way do not want users to
      install add-ons in the Unsafe Browser. (Closes: #9305)
    - Disable warnings on StartTLS for POP3 and IMAP (Will-fix: #9327)
      The default value of this option activates warnings on ports
      23,109,110,143. This commit disables the warnings for POP3 and
      IMAP as these could be equally used in encrypted StartTLS
      connections. (Closes: #9327)
    - Completely rework how we localize our browser by generating our
      branding add-on, and search plugins programatically. This
      improves the localization for the ar, es, fa, ko, nl, pl, ru,
      tr, vi and zh_CN locales by localizing the Startpage and
      Disconnect.me search plugins. Following Tor Browser 4.5's recent
      switch, we now use Disconnect.me as the default search
      engine. (Closes: #9309)
    * Actively set Google as the Unsafe Browser's default search
      engine.

  * Build system
    - Encode in Git which APT suites to include when building Tails.
      (Closes: #8654)
    - Clean up the list of packages we install. (Closes: #6073)
    - Run auto/{build,clean,config} under `set -x' for improved
      debugging.
    - Zero-pad our ISO images so their size is divisible by 2048.
      The data part of an ISO image's sectors is 2048 bytes, which
      implies that ISO images should always have a size divisible
      by 2048. Some applications, e.g. VirtualBox, use this as a sanity
      check, treating ISO images for which this isn't true as garbage.
      Our isohybrid post-processing does not ensure this,
      however. Also Output ISO size before/after isohybrid'ing and
      truncate'ing it. This will help detect if/when truncate is
      needed at all, so that we can report back to syslinux
      maintainers more useful information. (Closes: #8891)
    - Vagrant: raise apt-cacher-ng's ExTreshold preference to 50. The
      goal here is to avoid Tor Browser tarballs being deleted by
      apt-cacher-ng's daily expiration cronjob: they're not listed in
      any APT repo's index file, so acng will be quite eager to clean
      them up.

  * Test suite
    - Bring dependency checks up-to-date (Closes: #8988).
    - Adapt test suite to be run on Debian Jessie, which includes
      removing various Wheezy-specific workarounds, adding a few
      specific to Jessie, migrating from ffmpeg to libav, and
      more. (Closes: #8165)
    - Test that MAT can see that a PDF is dirty (Closes: #9136).
    - Allow throwing Timeout::Error in try_for() blocks, as well as
      nested try_for() (Closes: #9189, #9290).
    - Read test suite configuration files from the features/config/local.d
      directory. (Closes: #9220)
    - Kill virt-viewer with SIGTERM, not SIGINT, to prevent hordes of
      zombie processes from appearing. (Closes: #9139)
    - Kill Xvfb with SIGTERM, not SIGKILL, on test suite exit to allow
      it to properly clean up. (Closes: #8707)
    - Split SSH & SFTP configs in the test suite. (Closes: #9257)
    - Improve how we start subprocesses in the test suite, mostly by
      bypassing the shell for greater security and robustness (Closes:
      #9253)
    - Add Electrum test feature. (Closes #8963)
    - Test that Tails Installer detects when USB devices are
      removed. (Closes: #9131)
    - Test Tails Installer with devices which are too small. (Closes:
      #9129)
    - Test that the Report an Error launcher works in German. (Closes:
      #9143)
    - Verify that no extensions are installed in the Unsafe Browser
      using about:support instead of about:addons, which is broken
      (#9307). (Closes: #9306)
    - Retry GNOME application menu actions when they glitch. The
      GNOME application menus seem to have issues with clicks or
      hovering actions not registering, and hence sometimes submenus
      are not opened when they should, and sometimes clicks on the
      final application shortcut are lost. There seems to be a
      correlation between this and CPU load on the host running the
      test suite. We workaround this by simply re-trying the last
      action when it seems to fail. (Closes: #8928)
    - Work around Seahorse GUI glitchiness (Closes: #9343):
      * When Seahorse appears to be frozen--apparently due to network
        issues--it can often be worked around by refreshing the screen
        or activating a new window.
      * Open Seahorse's preferences dialog using the mouse.
      * Access menu entries with the mouse.
    - Wait for systray icons to finish loading before interacting with
      the systray. (Closes: #9258)
    - Test suite configuration: generalize local.d support to *.d. We
      now load features/config/*.d/*.yml.
    - Use code blocks in "After Scenario" hooks. This is much simpler
      to use (and more readable!) compared to hooking functions and
      arguments like we used to do.
    - Create filesystem share sources in the temporary directory and
      make them world-readable. (Closes: #8950)

 -- Tails developers <tails@boum.org>  Mon, 11 May 2015 16:45:04 +0200

tails (1.3.2) unstable; urgency=medium

  * Security fixes
    - Upgrade Tor Browser to 4.0.6, based on Firefox 31.6.0 ESR.
    - Upgrade OpenSSL to 1.0.1e-2+deb7u16.

  * Bugfixes
    - Make Florence usable with touchpads by forcing syndaemon to
      always use the `-t` option, which only disables tapping and
      scrolling and not mouse movements (Closes: #9011).
    - Make tails-spoof-mac log the correct macchanger exit code on
      failure (Closes: #8687).
    - Tails Installer:
      · Ignore devices with less than 3.5 GB of storage since they
        do not fit a Tails installation (Closes: #6538).
      · Remove devices from the device list as they are unplugged
        (Closes: #8691).

  * Minor improvements
    - Install obfs4proxy 0.0.4-1~tpo1, which adds support for
      client-mode ScrambleSuit.
    - Don't start Vidalia if Windows Camouflage is enabled. (Closes:
      #7400)
    - I2P Browser:
      · Remove "Add-ons" from the Tools menu, and hide "Keyboard
        Shortcuts" and "Take a Tour" since they point to resources on
        the open Internet (Closes: #7970).
      · Hide TorButton button from the customize toolbar options, and
        remove configs whose only purpose was to make Torbutton "green"
        (Closes: #8893).

  * Test suite
    - New tests:
      · Test non-LAN SSH, and SFTP via GNOME's "Connect to Server"
        (Closes: #6308).
      · Verify that Tails' Tor binary has the expected Tor authorities
        hard coded (Closes: #8960).
    - Improvements:
      · Programmatically determine the supported languages when testing
        the Unsafe Browser (Closes: #8918).
      · Rename --temp-dir to --tmpdir and make it behave more like
        mktemp, and honour TMPDIR if set in the environment. (Closes:
        #8709).
    - Bugfixes:
      · Make --temp-dir (now --tmpdir) actually work.

 -- Tails developers <tails@boum.org>  Mon, 30 Mar 2015 16:54:20 +0200

tails (1.3.1) unstable; urgency=medium

  * Security fixes
    - Upgrade Tor Browser to 4.0.5, based on Firefox 31.5.3 ESR. This addresses:
      · https://www.mozilla.org/en-US/security/advisories/mfsa2015-28/
      · https://www.mozilla.org/en-US/security/advisories/mfsa2015-29/
    - Upgrade Linux to 3.16.7-ckt7-1.
    - Upgrade libxfont to 1:1.4.5-5.
    - Upgrade OpenSSL to 1.0.1e-2+deb7u15.
    - Upgrade tcpdump to 4.3.0-1+deb7u2.
    - Upgrade bsdtar to 3.0.4-3+wheezy1.
    - Upgrade CUPS to 1.5.3-5+deb7u5.
    - Upgrade file and libmagic to 5.11-2+deb7u8.
    - Upgrade GnuPG to 1.4.12-7+deb7u7.
    - Upgrade libarchive to 3.0.4-3+wheezy1.
    - Upgrade libav to 6:0.8.17-1.
    - Upgrade FreeType 2 to 2.4.9-1.1+deb7u1.
    - Upgrade libgcrypt11 1.5.0-5+deb7u3.
    - Upgrade libgnutls26 to 2.12.20-8+deb7u3.
    - Upgrade libgtk2-perl to 2:1.244-1+deb7u1.
    - Upgrade ICU to 4.8.1.1-12+deb7u2.
    - Upgrade NSS to 2:3.14.5-1+deb7u4.
    - Upgrade libssh2 to 1.4.2-1.1+deb7u1.

  * Bugfixes
    - Upgrade Tor to 0.2.5.11-1~d70.wheezy+1+tails1. Changes include:
      · Directory authority changes.
      · Fix assertion errors that may trigger under high DNS load.
      · No longer break on HUP with seccomp2 enabled.
      · and more - please consult the upstream changelog.
    - Upgrade Tor Launcher to 0.2.7.2, and update the test suite accordingly
      (Closes: #8964, #6985). Changes include:
      · Ask about bridges before proxy in wizard.
      · Hide logo if TOR_HIDE_BROWSER_LOGO set.
      · Remove firewall prompt from wizard.
      · Feedback when “Copy Tor Log” is clicked.
      · Improve behavior if tor exits.
      · Add option to hide TBB's logo
      · Change "Tor Browser Bundle" to "Tor Browser"
      · Update translations from Transifex.
    - Fix the Tor Launcher killer. (Closes: #9067)
    - Allow Seahorse to communicate with keyservers when run from Tails
      OpenPGP Applet. (Closes: #6394)
    - SSH client: don't proxy connections to 172.17.* to 172.31.*.
      (Closes: #6558)
    - Repair config/chroot_local-packages feature, that was broken in Tails 1.3
      by 19-install-tor-browser-AppArmor-profile. (Closes: #8910)
    - language_statistics.sh: count original words instead of translated words.
      Otherwise we get >100% translation if translated strings are longer than
      original strings. (Closes: #9016)

  * Minor improvements
    - Only ship the new Tails signing key, and have Tails Upgrader stop trusting
      the old one. Update the documentation and test suite accordingly.
      (Closes: #8735, #8736, #8882, #8769, #8951)
    - Polish and harden a bit the WhisperBack configuration (Closes: #8991):
      · Only allow the `amnesia' user to run tails-debugging info as root
        with no arguments.
      · Fix spelling and grammar mistakes, improve phrasing a bit.
      · Quote variables consistently.

  * Test suite
    - New tests:
      · Chatting over XMPP in Pidgin, both peer-to-peer and in a multi-user
        chatroom. (Closes: #8002)
      · Chatting with OTR enabled over XMPP in Pidgin. (Closes: #8001)
      · Check that Pidgin only responds to the expected CTCP requests.
        (Closes: #8966)
      · Fetching keys using Seahorse started via the OpenPGP Applet.
      · Sync'ing keys using Seahorse.
    - Bugfixes:
      · Fix a race condition between the remote shell's and Tails Greeter's
        startup, by making sure the remote shell is ready before we start
        GDM. (Closes: #8941)
      · Kill virt-viewer properly. (Closes: #9070)
      · Make sure the display is stopped on destroy_and_undefine().
        Where we had it earlier, it could be skipped if anything else in the
        block threw an exception.
      · Fix wrong use of "$@". (Closes: #9071)
      · Enable the pipefail option in run_test_suite.
      · Improve the GNOME screenshot test's robustness. (Closes: #8952)
    - Refactoring:
      · turn the focus_pidgin_window() helper into a more generic
        VM.focus_xorg_window() one.
      · Reorganize the Display class.
      · Use clearer method to check process status in the Display class.
    - New developer-oriented features:
      · Add a --log-to-file option to run_test_suite. (Closes: #8894)
      · Add helpers for generating random strings.
      · Make it possible to hook arbitrary calls on scenario end. This is useful
        for dynamically adding cleanup functions, instead of having
        to explicitly deal with them in some After hook.

 -- Tails developers <tails@boum.org>  Mon, 23 Mar 2015 12:34:56 +0000

tails (1.3) unstable; urgency=medium

  * Major new features
    - Produce the Tails image in hybrid mode (again) so that the same
      image can be installed both on DVD *and* "hard disks" like USB
      storage and similar. (Closes: #8510)
    - Confine the Tor Browser using AppArmor. (Closes: #5525)
    - Install the Electrum bitcoin client from wheezy-backports, and
      add a persistence preset for the Live user's bitcoin wallet. If
      electrum is started without the persistence preset enabled, a
      warning is shown. (Closes: #6739)

  * Security fixes
    - Upgrade Tor Browser to 4.0.4 (based on Firefox 31.5.0esr)
      (Closes: #8938).

  * Bugfixes
    - Have tor_bootstrap_progress echo 0 if no matching log line is
      found. (Closes: #8257)
    - Always pass arguments through wrappers (connect-socks, totem,
      wget, whois) with "$@". $* doesn't handle arguments with
      e.g. embedded spaces correctly. (Closes: #8603, #8830)
    - Upgrade Linux to 3.16.7-ckt4-3.

  * Minor improvements
    - Install a custom-built Tor package with Seccomp enabled;
      enable the Seccomp sandbox when no pluggable transport is used.
      (Closes: #8174)
    - Install obfs4proxy instead of obfsproxy, which adds support for
      the obfs4 Tor pluggable transport. (Closes: #7980)
    - Install GnuPG v2 and associated tools from wheezy-backports,
      primarily for its improved support for OpenPGP smartcards. It
      lives side-by-side with GnuPG v1, which still is the
      default. (Closes: #6241)
    - Install ibus-unikey, a Vietnamese input method for IBus. (Closes:
      #7999)
    - Install torsocks (2.x) from wheezy-backports. (Closes: #8220)
    - Install keyringer from Debian Jessie. (Closes: #7752)
    - Install pulseaudio-utils.
    - Remove all traces of Polipo: we don't use it anymore. This
      closes #5379 and #6115 because:
      * Have APT directly use the Tor SOCKS proxy. (Closes: #8194)
      * Wrap wget with torsocks. (Closes: #6623)
      * Wrap Totem to torify it with torsocks. (Closes: #8219)
      * Torify Git with tsocks, instead of setting GIT_PROXY_COMMAND.
        (Closes: #8680)
    - Use torsocks for whois and Gobby, instead of torify.
    - Upgrade I2P to 0.9.18-1~deb7u+1.
    - Refactor the Unsafe and I2P browser code into a common shell
      library. A lot of duplicated code is now shared, and the code
      has been cleaned up and made more reliable. Several
      optimizations of memory usage and startup time were also
      implemented. (Closes: #7951)
    - Invert Exit and About in gpgApplet context menu. This is a
      short-term workaround for making it harder to exit the
      application by mistake (e.g. a double right-click). (Closes:
      #7450)
    - Implement new touchpad settings. This enables tap-to-click,
      2-fingers scrolling, and disable while typing. We don't enable
      reverse scrolling nor horizontal scrolling. (Closes: #7779)
    - Include the mount(8) output and live-additional-software.conf in
      WhisperBack bug reports (Closes: #8719, #8491).
    - Reduce brightness and saturation of background color. (Closes:
      #7963)
    - Have ALSA output sound via PulseAudio by default. This gives us
      centralized sound volume controls, and... allows to easily, and
      automatically, test that audio output works from Tor Browser,
      thanks to the PulseAudio integration into the GNOME sound
      control center.
    - Import the new Tails signing key, which we will use for Tails
      1.3.1, and have Tails Upgrader trust both it and the "old"
      (current) Tails signing key. (Closes: #8732)
    - tails-security-check: error out when passed an invalid CA file.
      Unfortunately, the underlying HTTPS stack we use here fails open
      in those case, so we have to check it ourselves. Currently, we
      check that the file exists, is readable, is a plain file and is
      not empty. Also support specifying the CA file via an
      environment variable. This will ease development and bug-fixing
      quite a bit.
    - Fix racy code in Tails Installer that sometimes made the
      automated test suite stall for scenarios installing Tails
      to USB disks. (Closes: #6092)
    - Make it possible to use Tails Upgrader to upgrade a Tails
      installation that has cruft files on the system partition.
      (Closes: #7678)

  * Build system
    - Install syslinux-utils from our builder-wheezy APT repository in
      Vagrant. We need version 6.03~pre20 to make the Tails ISO image
      in hybrid mode
    - Update deb.tails.boum.org apt repo signing key. (Closes: #8747)
    - Revert "Workaround build failure in lb_source, after creating
      the ISO." This is not needed anymore given the move to the Tor
      SOCKS proxy. (Closes: #5307)
    - Remove the bootstrap stage usage option and disable all
      live-build caching in Vagrant. It introduces complexity and
      potential for strange build inconsistencies for a meager
      reduction in build time. (Closes: #8725)
    - Hardcode the mirrors used at build and boot time in auto/config.
      Our stuff will be more consistent, easier to reproduce, and our
      QA process will be more reliable if we all use the same mirrors
      at build time as the ones we configure in the ISO. E.g. we won't
      have issues such as #8715 again. (Closes: #8726)
    - Don't attempt to retrieve source packages from local-packages so
      local packages can be installed via
      config/chroot_local-packages. (Closes: #8756)
    - Use our own Tor Browser archive when building an ISO. (Closes:
      #8125)

  * Test suite
    - Use libguestfs instead of parted when creating partitions and
      filsystems, and to check that only the expected files
      persist. We also switch to qcow2 as the default disk image
      format everywhere to reduce disk usage, enable us to use
      snapshots that includes the disks (in the future), and to use
      the same steps for creating disks in all tests. (Closes: #8673)
    - Automatically test that Tails ignores persistence volumes stored
      on non-removable media, and doesn't enable swaps. (Closes:
      #7822)
    - Actually make sure that Tails can boot from live systems stored
      on a hard drive. Running the 'I start Tails from DVD ...' step
      will override the earlier 'the computer is set to boot from ide
      drive "live_hd"' step, so let's make the "from DVD" part
      optional; it will be the default any way.
    - Make it possible to use an old iso with different persistence
      presets. (Closes: #8091)
    - Hide the cursor between steps when navigating the GNOME
      applications menu. This makes it a bit more robust, again:
      sometimes the cursor is partially hiding the menu entry we're
      looking for, hence preventing Sikuli from finding it (in
      particular when it's "Accessories", since we've just clicked on
      "Applications" which is nearby). (Closes: #8875)
    - Ensure that the test will fail if "apt-get X" commands fail.
    - Test 'Tor is ready' notification in a separate scenario. (Closes:
      #8714)
    - Add automated tests for torified wget and whois. This should
      help us identify future regressions such as #8603 in their
      torifying wrappers.
    - Add automated test for opening an URL from Pidgin.
    - And add automated tests for the Tor Browser's AppArmor
      sandboxing.
    - Test that "Report an Error Launcher" opens the support
      documentation.
    - Test that the Unsafe Browser:
      * starts in various locales.
      * complains when DNS isn't configured.
      * tears down its chroot on shutdown.
      * runs as the correct user.
      * has no plugins or add-ons installed.
      * has no unexpected bookmarks.
      * has no proxy configured.
    - Bump the "I2P router console is ready" timeout in its test to
      deal with slow Internet connections.
    - Make the automatic tests of gpgApplet more robust by relying
      more on graphical elements instead of keyboard shortcuts and
      static sleep():s. (Closes: #5632)
    - Make sure that enough disk space is available when creating
      virtual storage media. (Closes: #8907)
    - Test that the Unsafe Browser doesn't generate any non-user
      initiated traffic, and in particular that it doesn't check for
      upgrades, which is a regression test for #8694. (Closes: #8702)
    - Various robustness improvements to the Synaptic tests. (Closes:
      #8742)
    - Automatically test Git. (Closes: #6307)
    - Automatically test GNOME Screenshot, which is a regression test
      for #8087. (Closes: #8688)
    - Fix a quoting issue with `tails_persistence_enabled?`. (Closes:
      #8919)
    - Introduce an improved configuration system that also can store
      local secrets, like user credentials needed for some
      tests. (Closes: #6301, #8188)
    - Actually verify that we successfully set the time in our time
      syncing tests. (Closes: #5836)
    - Automatically test Tor. This includes normal functionality and
      the use pluggable transports, that our Tor enforcement is
      effective (e.g. only the Tor network or configured bridges are
      contacted) and that our stream isolation configuration is
      working. (Closes: #5644, #6305, #7821)

 -- Tails developers <tails@boum.org>  Mon, 23 Feb 2015 17:14:00 +0100

tails (1.2.3) unstable; urgency=medium

  * Security fixes
    - Upgrade Linux to 3.16.7-ckt2-1.
    - Upgrade Tor Browser to 4.0.3 (based on Firefox 31.4.0esr)
      (Closes: #8700).
    - Fail safe by entering panic mode if macchanger exits with an
      error, since in this situation we have to treat the
      driver/device state as undefined. Also, we previously just
      exited the script in this case, not triggering the panic mode
      and potentially leaking the real MAC address (Closes: #8571).
    - Disable upgrade checking in the Unsafe Browser. Until now the
      Unsafe Browser has checked for upgrades of the Tor Browser in
      the clear (Closes: #8694).

  * Bugfixes
    - Fix startup of the Unsafe Browser in some locales (Closes: #8693).
    - Wait for notification-daemon to run before showing the MAC
      spoofing panic mode notifications. Without this, the "Network
      card disabled" notification is sometimes lost when MAC spoofing
      fails. Unfortunately this only improves the situation, but
      doesn't fix it completely (see #8685).
    - Log that we're going to stop NetworkManager before trying to do
      it in the MAC spoofing scripts. Without this we wouldn't get the
      log message in case stopping NetworkManager fails (thanks to
      `set -e`).
    - Set GNOME Screenshot preferences to save the screenshots in
      /home/amnesia (Closes: #8087).
    - Do not suspend to RAM when closing the lid on battery power
      (Closes: #8071).
    - Properly update the Tails Installer's status when plugging in a
      USB drive after it has started (Closes: #8353).
    - Make rsync compare file contents by using --checksum for more
      reliable generation of the squashfs filesystem in
      IUKs. Previously it used the default, which is checking
      timestamps and file size, but that doesn't play well with the
      Tor browser files, that have a fixed mtime, which could result
      in updated files not ending up in the IUK.

  * Minor improvements
    - Finish migrating tails-security-check's and tails-iuk's pinning
      to our website's new X.509 certificate authority (Closes: #8404).

  * Build system
    - Update to Vagrant build box tails-builder-20141201. The only
      change is the removal of a reference to an ISO image which
      doesn't exist (except on the system that generated the build
      box) which causes an error for some users (Closes: #7644).
    - Generate the list of packages used during build, after building
      with Jenkins (Closes: #8518). This allows tracking their status
      on the Debian reproducible build front:
      https://reproducible.debian.net/index_pkg_sets.html#tails

  * Automated test suite
    - Check PO files with i18nspector (Closes: #8359).
    - Fix the expected image of a check.tp.o failure. Previously we
      looked for the "Sorry. You are not using Tor." text, but it
      seems it recently changed enough for Sikuli to not find it. To
      prevent future errors of the same kind we'll look for the
      crossed-over onion icon instead (Closes: #8533).
    - Bump timeout when waiting for Tor to re-bootstrap. We have a
      dreaded issue with timeouts that are multiple of 2 minutes, and
      then Tor succeeds soon after, so in order to allow for this
      timeout to be reached twice, and then possibly succeed, let's
      use N*2 minutes + 30 seconds, with N=2.

 -- Tails developers <tails@boum.org>  Wed, 14 Jan 2015 16:12:26 +0100

tails (1.2.2) unstable; urgency=medium

  * Bugfixes
    - Create a CA bundle for Tails Upgrader at ISO build time, and
      patch Tails Upgrader to use it. Specifically this will make it
      possible to check for Tails upgrades after our website changes
      certificate around the 2014 to 2015 transition (Partially fixes
      #8404).

 -- Tails developers <tails@boum.org>  Mon, 15 Dec 2014 10:05:17 +0100

tails (1.2.1) unstable; urgency=low

  * Security fixes
    - Upgrade Linux to 3.16.0-4, i.e. 3.16.7-1.
    - Install Tor Browser 4.0.2 (based on Firefox 31.3.0esr).

  * Bugfixes
    - Install syslinux-utils, to get isohybrid back (Closes: #8155).
    - Update xserver-xorg-input-evdev to 1:2.7.0-1+tails1 which
      includes a patch that restores mouse scrolling in KVM/Spice
      (Closes: 7426).
    - Set Torbutton logging preferences to the defaults (Closes:
      #8160). With the default settings, no site-specific information is
      logged.
    - Use the correct stack of rootfs:s for the chroot browsers (Closes:
      #8152, #8158). After installing incremental upgrades Tails' root
      filesystem consists of a stack squashfs:s, not only
      filesystem.squashfs. When not stacking them correct we may end up
      using the Tor Browser (Firefox) from an older version of Tails, or
      with no Tor Browser at all, as in the upgrade from Tails 1.1.2 to
      1.2, when we migrated from Iceweasel to the Tor Browser. Based on
      a patch contributed by sanic.
    - Use the Tor Browser for MIME type that GNOME associates with
      Iceweasel (Closes: #8153). Open URLs from Claws Mail, KeePassX
      etc. should be possible again.
    - Update patch to include all Intel CPU microcodes (Closes: #8189).
    - AppArmor: allow Pidgin to run Tor Browser unconfined, with
      scrubbed environment (Closes: #8186). Links opened in Pidgin are
      now handled by the Tor Browser.
    - Install all localized Iceweasel search plugins (Closes: #8139).
    - When generating the boot profile, ignore directories in
      process_IN_ACCESS as well (Closes: #7925). This allows ut to
      update the squashfs-ordering again in Tails 1.2.1.
    - gpgApplet: Don't pass already encoded data to GTK2 (Closes:
      #7968). It's now possible to clearsign text including non-ASCII
      characters.
    - Do not run the PulseAudio initscript, neither at startup nor
      shutdown (Closes: #8082).

  * Minor improvements
    - Upgrade I2P to 0.9.17-1~deb7u+1.
    - Make GnuPG configuration closer to the best practices one
      (Closes: #7512).
    - Have GnuPG directly use the Tor SOCKS port (Closes: #7416).
    - Remove TrueCrypt support and documentat how to open TrueCrypt
      volumes using cryptsetup (Closes: #5373).
    - Install hopenpgp-tools from Debian Jessie.

  * Build system
    - Add gettext >= 0.18.3 as a Tails build dependency. We need it for
      xgettext JavaScript support in feature/jessie.

  * Automated test suite
    - Don't click to open a sub-menu in the GNOME applications menu
      (Closes: #8140).
    - When testing the Windows camouflage, look for individual systray
      applets, to avoid relying on their ordering (Closes: #8059).
    - Focus the Pidgin Buddy List before looking for something
      happening in it (Closes: #8161).
    - Remove workaround for showing the TBB's menu bar (Closes #8028).

 -- Tails developers <tails@boum.org>  Tue, 02 Dec 2014 11:34:03 +0100

tails (1.2) unstable; urgency=medium

  * Major new features
    - Migrate from Iceweasel to the Tor Browser from the Tor Browser
      Bundle 4.0 (based on Firefox 31.2.0esr). This fixes the POODLE
      vulnerability.
      The installation in Tails is made global (multi-profile), uses
      the system-wide Tor instance, disables the Tor Browser updater,
      and keeps the desired deviations previously present in Iceweasel,
      e.g. we install the AdBlock Plus add-on, but not Tor Launcher (since
      we run it as a standalone XUL application), among other things.
    - Install AppArmor's userspace tools and apparmor-profiles-extra
      from Wheezy Backports, and enable the AppArmor Linux Security
      Module. This adds Mandatory Access Control for several critical
      applications in Tails, including Tor, Vidalia, Pidgin, Evince
      and Totem.
    - Isolate I2P traffic from the Tor Browser by adding a dedicated
      I2P Browser. It is set up similarly to the Unsafe Browser,
      but further disables features that are irrelevant for I2P, like
      search plugins and the AdBlock Plus addon, while keeping Tor Browser
      security features like the NoScript and Torbutton addons.
    - Upgrade Tor to 0.2.5.8-rc-1~d70.wheezy+1.

  * Security fixes
    - Disable TCP timestamps (Closes: #6579).

  * Bugfixes
    - Remove expired Pidgin certificates (Closes: #7730).
    - Use sudo instead of gksudo for running tails-upgrade-frontend to
      make stderr more easily accessible (Closes: #7431).
    - Run tails-persistence-setup with sudo instead of gksudo to make
      stderr more easily accessible, and allow the desktop user to
      pass the --verbose parameter (Closes: #7623).
    - Disable CUPS in the Unsafe Browser. This will prevent the
      browser from hanging for several minutes when accidentally
      pressing CTRL+P or trying to go to File -> Print (Closes: #7771).

  * Minor improvements
    - Install Linux 3.16-3 (version 3.16.5-1) from Debian
      unstable (Closes: #7886, #8100).
    - Transition away from TrueCrypt: install cryptsetup and friends
      from wheezy-backports (Closes: #5932), and make it clear that
      TrueCrypt will be removed in Tails 1.2.1 (Closes: #7739).
    - Install Monkeysign dependencies for qrcodes scanning.
    - Upgrade syslinux to 3:6.03~pre20+dfsg-2~bpo70+1, and install
      the new syslinux-efi package.
    - Upgrade I2P to 0.9.15-1~deb7u+1
    - Enable Wheezy proposed-updates APT repository and setup APT
      pinnings to install packages from it.
    - Enable Tor's syscall sandbox. This feature (new in 0.2.5.x)
      should make Tor a bit harder to exploit. It is only be enabled
      when when no special Tor configuration is requested in Tails
      Greeter due to incompatibility with pluggable transports.
    - Start I2P automatically when the network connects via a
      NetworkManager hook, and "i2p" is present on the kernel command
      line. The router console is no longer opened automatically, but
      can be accessed through the I2P Browser (Closes: #7732).
    - Simplify the IPv6 ferm rules (Closes: #7668).
    - Include persistence.conf in WhisperBack reports (Closes: #7461)
    - Pin packages from testing to 500, so that they can be upgraded.
    - Don't set Torbutton environment vars globally (Closes: #5648).
    - Enable VirtualBox guest additions by default (Closes: #5730). In
      particular this enables VirtualBox's display management service.
    - In the Unsafe Browser, hide option for "Tor Browser Health
      report", and the "Get Addons" section in the Addon manager
      (Closes: #7952).
    - Show Pidgin's formatting toolbar (Closes: #7356). Having the
      formatting toolbar displayed in Pidgin makes the OTR status more
      explicit by displaying it with words.

  * Automated test suite
    - Add --pause-on-fail to ease VM state debugging when tests
      misbehave.
    - Add execute_successfully() and assert_vmcommand_success() for
      added robustness when executing some command in the testing VM.
    - Use Test::Unit::Assertions instead of our home-made assert().
    - Add test for persistent browser bookmarks.
    - Add basic tests for Pidgin, Totem and Evince, including their
      AppArmor enforcement.
    - Factorize some common step pattern into single steps.
    - Factorize running a command in GNOME Terminal.
    - Add common steps to copy a file and test for its existence.
    - Add a wait_and_double_click Sikuli helper method.
    - Add a VM.file_content method, to avoid repeating ourselves, and
      use it whenever easily doable.
    - Drop test that diffs syslinux' exithelp.cfg: we don't ship this
      file anymore.
    - In the Unsafe Browser tests, rely on subtle timing less (Closes:
      #8009).
    - Use the same logic to determine when Tor is working in the test
      suite as in Tails itself. The idea is to avoid spamming the Tor
      control port during bootstrap, since we've seen problems with
      that already.

 -- Tails developers <tails@boum.org>  Wed, 15 Oct 2014 18:34:50 +0200

tails (1.1.2) unstable; urgency=medium

  * Security fixes
    - Upgrade the web browser to 24.8.0esr-0+tails3~bpo70+1
      (fixes Mozilla#1064636).
    - Install Linux 3.16-1 from sid (Closes: #7886).
    - Upgrade file to 5.11-2+deb7u5 (fixes CVE-2014-0207,
      CVE-2014-0237, CVE-2014-0238, CVE-2014-3478, CVE-2014-3479,
      CVE-2014-3480, CVE-2014-3487, CVE-2014-3538 and CVE-2014-3587).
    - Upgrade curl to 7.26.0-1+wheezy10 (fixes CVE-2014-3613 and
      CVE-2014-3620).
    - Upgrade bind9-based packages to 1:9.8.4.dfsg.P1-6+nmu2+deb7u2
      (fixes CVE-2014-0591).
    - Upgrade gnupg to 1.4.12-7+deb7u6 (fixes CVE-2014-5270).
    - Upgrade apt to 0.9.7.9+deb7u5 (fixes CVE-2014-0487,
      CVE-2014-0488, CVE-2014-0489, CVE-2014-0490, and
      CVE-2014-6273.).
    - Upgrade dbus to 1.6.8-1+deb7u4 (fixes CVE-2014-3635,
      CVE-2014-3636, CVE-2014-3637, CVE-2014-3638 and CVE-2014-3639).
    - Upgrade libav-based pacakges to 6:0.8.16-1 (fixes
      CVE-2013-7020).
    - Upgrade bash to 4.2+dfsg-0.1+deb7u1 (fixes CVE-2014-6271).

 -- Tails developers <tails@boum.org>  Tue, 23 Sep 2014 23:01:40 -0700

tails (1.1.1) unstable; urgency=medium

  * Security fixes
    - Upgrade the web browser to 24.8.0esr-0+tails1~bpo70+1
      (Firefox 24.8.0esr + Iceweasel patches + Torbrowser patches).
      Also import the Tor Browser profile at commit
      271b64b889e5c549196c3ee91c888de88148560f from
      ttp/tor-browser-24.8.0esr-3.x-1.
    - Upgrade Tor to 0.2.4.23-2~d70.wheezy+1 (fixes CVE-2014-5117).
    - Upgrade I2P to 0.9.14.1-1~deb7u+1.
    - Upgrade Linux to 3.14.15-2 (fixes CVE-2014-3534, CVE-2014-4667
      and CVE-2014-4943).
    - Upgrade CUPS-based packages to 1.5.3-5+deb7u4 (fixes
      CVE-2014-3537, CVE-2014-5029, CVE-2014-5030 and CVE-2014-5031).
    - Upgrade libnss3 to 2:3.14.5-1+deb7u1 (fixes CVE-2013-1741,
      CVE-2013-5606, CVE-2014-1491 and CVE-2014-1492).
    - Upgrade openssl to 1.0.1e-2+deb7u12 (fixes CVE-2014-3505,
      CVE-2014-3506, CVE-2014-3507, CVE-2014-3508, CVE-2014-3509,
      CVE-2014-3510, CVE-2014-3511, CVE-2014-3512 and CVE-2014-5139).
    - Upgrade krb5-based packages to 1.10.1+dfsg-5+deb7u2 (fixes
      CVE-2014-4341, CVE-2014-4342, CVE-2014-4343, CVE-2014-4344 and
      CVE-2014-4345).
    - Upgrade libav-based packages to 6:0.8.15-1 (fixes CVE-2011-3934,
      CVE-2011-3935, CVE-2011-3946, CVE-2013-0848, CVE-2013-0851,
      CVE-2013-0852, CVE-2013-0860, CVE-2013-0868, CVE-2013-3672,
      CVE-2013-3674 and CVE-2014-2263.
    - Upgrade libgpgme11 to 1.2.0-1.4+deb7u1 (fixes CVE-2014-5117).
    - Upgrade python-imaging to 1.1.7-4+deb7u1 (fixes CVE-2014-3589).
    - Prevent dhclient from sending the hostname over the network
      (Closes: #7688).
    - Override the hostname provided by the DHCP server (Closes: #7769).
    - Add an I2P boot parameter. Without adding "i2p" to the kernel
      command line, I2P will not be accessible for the Live user.
    - Stricter I2P firewall rules:
      * deny I2P from accessing the LAN
      * deny I2P from accessing the loopback device, except for select
        whitelisted services
      * allow I2P access to the Internet
      The ACCEPT rules will only be enabled when the string 'i2p' is
      passed at the boot prompt. The rules which DENY or REJECT
      access for the 'i2psvc' user will always be applied.
    - Disable I2P plugins, since it doesn't make much sense without
      persistence, and should eliminate some attack vectors.
    - Disable I2P's BOB port. No maintained I2P application uses it.

  * Bugfixes
    - Fix condition clause in tails-security-check (Closes: #7657).
    - Don't ship OpenJDK 6: I2P prefers v7, and we don't need both.
    - Prevent Tails Installer from updating the system partition
      properties on MBR partitions (Closes: #7716).

  * Minor improvements
    - Upgrade to Torbutton 1.6.12.1.
    - Install gnome-user-guide (Closes: #7618).
    - Install cups-pk-helper (Closes: #7636).
    - Update the SquashFS sort file.
    - Compress the SquashFS more aggressively (Closes: #7706).
    - I2P: Keep POP3 email on server. The default in the I2P webmail
      app was to keep mail on the server, but that setting was changed
      recently. This configuration setting (susimail.config) will only
      be copied over in I2P 0.9.14 and newer.
    - Add a Close button to the Tails Installer launcher window.

  * Build system
    - Migrate Vagrant basebox to Debian Wheezy (Closes #7133, #6736).
    - Consistently use the same Debian mirror.
    - Disable runtime APT proxy configuration when using APT in
      binary_local-hooks (Closes: #7691).

  * Automated test suite
    - Automatically test hostname leaks (Closes: #7712).
    - Move autotest live-config hook to be run last. This way we'll
      notice if some earlier live-config hook cancels all hooks by
      running the automated test suite since the remote shell won't be
      running in that case.
    - Test that the I2P boot parameter does what it's supposed to do
      (Closes: #7760).
    - Start applications by using the GNOME Applications menu instead
      of the GNOME Run Dialog (Closes: #5550, #7060).

 -- Tails developers <tails@boum.org>  Sun, 31 Aug 2014 20:49:28 +0000

tails (1.1) unstable; urgency=medium

  * Rebase on Debian Wheezy
    - Upgrade literally thousands of packages.
    - Migrate to GNOME3 fallback mode.
    - Install LibreOffice instead of OpenOffice.
    - Remove custom LSB logging: Wheezy has fancy colored init
      logging.

  * Major new features
    - UEFI boot support.
    - Replace the Windows XP camouflage with an experimental Windows 8
      camouflage.
    - Install Linux 3.14.12-1 from Debian unstable.
    - Bring back VirtualBox guest modules, installed from Wheezy
      backports. Full functionality is only available when using the
      32-bit kernel.

  * Security fixes
    - Fix write access to boot medium via udisks (#6172).
    - Don't allow the desktop user to pass arguments to
      tails-upgrade-frontend (Closes: #7410).
    - Make persistent file permissions safer (Closes #7443):
      * Make the content of /etc/skel non-world-readable. Otherwise,
        such files may be copied to /home/amnesia, and in turn to the
        persistent volume, with unsafe permissions. That's no big deal
        in /home/amnesia (that is itself not world-readable), *but*
        the root of the persistent volume has to be world-readable.
      * Have activate_custom_mounts create new directories with safe
        permissions.
      * Set strict permissions on /home/amnesia (Closes: #7463).
      * Fix permissions on persistent directories that were created
        with unsafe permissions (Closes: #7458).
      * Fix files ownership while copying persistence (Closes: #7216).
        The previous instructions to copy the persistent data were
        creating personal files that belong to root. I don't think
        there is a way of preserving the original ownership using
        Nautilus (unless doing a "move" instead of a "copy" but that's
        not what we are trying to do here).
    - Disable FoxyProxy's proxy:// protocol handler (Closes: #7479).
      FoxyProxy adds the proxy:// protocol handler, which can be used
      to configure the proxy via an URI. A malicious web page can
      include (or a malicious exit node can inject) some JavaScript
      code to visit such an URI and disable or otherwise change
      Iceweasel's proxy settings. While using this to disable
      proxying will be dealt with safely by our firewall, this could
      be used to defeat stream isolation, although the user must be
      tricked into accepting the new proxy settings.
    - Upgrade the web browser to 24.7.0esr-0+tails1~bpo70+1
      (Firefox 24.7.0esr + Iceweasel patches + Torbrowser patches).
    - Upgrade to Linux 3.14.12-1 (fixes CVE-2014-4699).
    - Upgrade libav-based packages to 0.8.13-1 (fixes CVE-2014-4609).
    - Upgrade to libxml2 2.8.0+dfsg1-7+wheezy1 (fixes CVE-2014-0191).
    - Upgrade to dbus 1.6.8-1+deb7u3 (fixes CVE-2014-3477,
      CVE-2014-3532 and CVE-2014-3533).

  * Bugfixes
    - Disable GNOME keyring's GnuPG functionality. (Closes: #7330) In
      feature/regular-gnupg-agent, we installed the regular GnuPG
      agent so that it is used instead of GNOME keyring's one. This is
      not enough on Wheezy, so let's disable the starting of the "gpg"
      component of GNOME keyring.
    - Make sure /etc/default/locale exists, with a sensible default
      value (Closes: #7333). Before Tails Greeter's PostLogin script
      are run, /etc/default/locale does not exist on Wheezy. Our
      tails-kexec initscript (and quite a few other scripts we run)
      depends on this file to exist. So, let's make sure it exists,
      with a sensible default value.
    - Create the tails-persistence-setup user with the same UID/GID it
      had on Tails/Squeeze. (Closes: #7343) Else, our various checks
      for safe access rights on persistence.conf fail.
    - Revert back to browsing the offline documentation using Iceweasel
      instead of Yelp (Closes: #7390, #7285).
    - Make the new NetworkManager configuration directory persistent,
      when the old one was, but disable the old one (Closes: #7338).
    - Before running tails-upgrade-frontend, chdir to a world-readable
      place (Closes: #7641). In particular, Archive::Tar::Wrapper,
      when called by tails-install-iuk, wants to chdir back to the
      original cwd after it has chdir'd elsewhere to do its job.

  * Minor improvements
    - Install seahorse-nautilus, replacing seahorse-plugins (Closes #5516).
    - Install hledger (custom backport, for now): our accountants need this.
    - Install stable Scribus instead of scribus-ng.
    - Install the printer driver for Epson Inkjet that use ESC/P-R.
    - Install the BookletImposer PDF imposition toolkit. It's tiny,
      and really helpful e.g. when producing booklets.
    - Install gtkhash and nautilus-gtkhash (Closes #6763).
    - Import new version of Tor Launcher:
      · Now based on upstream Tor Launcher 0.2.5.4.
      · Tor bug #11772: Proxy Type menu not set correctly
      · Tor bug #11699: Change &amp;#160 to &#160; in network-settings.dtd
      · Correctly handle startup paths that contain dot.
    - Upgrade to Torbutton 1.6.9.0.
    - Avoid shipping python2.6 in addition to python2.7.
    - Don't install Gobby 0.4 anymore. Gobby 0.5 has been available in
      Debian since Squeeze, now is a good time to drop the obsolete
      0.4 implementation.
    - Require a bit less free memory before checking for upgrades with
      Tails Upgrader. The general goal is to avoid displaying "Not
      enough memory available to check for upgrades" too often due to
      over-cautious memory requirements checked in the wrapper.
    - Make Tails Greeter's help window resolution-aware. Previously it
      used a static 800x600 which was problematic on lower resolutions,
      and sub-optimal on higher resolutions. Now it adapts itself
      according to the screen resolution.
    - Whisperback now sanitizes attached logs better with respect to
      DMI data, IPv6 addresses, and serial numbers (Closes #6797,
      #6798, #6804).
    - Integrate the new logo in Tails Installer (Closes #7095)
    - Also install linux-base and linux-compiler-gcc-4.8-x86 from
      sid. This way, we can get rid of our linux-compiler-gcc-4.8-x86
      3.12, and it makes things a bit more consistent.
    - Include the syslinux binary, and its MBR, in the ISO filesystem.
      This in turn allows Tails Installer to use this binary and MBR,
      which is critical for avoiding problems (such as #7345) on
      "Upgrade from ISO".
    - Include syslinux.exe for win32 in utils/win32/ on the ISO
      filesystem (Closes: #7425).
    - Tails Installer:
      * Add consistent margins in GUI.
      * Always reset the target drive's MBR, without asking for
        confirmation, after installing or upgrading.
      * Install the bootloader using the syslinux binary found on the
        target device, once the Live OS has been extracted/copied
        there.
    - Enable double-clicking to pick entries in the language or
      keyboard layout lists in Tails Greeter.
    - Install backport of shared-mime-info 1.3 (Closes: #7079).
    - Make sanity-check prompts closable in Tails Persistence Setup
      (Closes: #7119).
    - Fix quick search in Tails Greeter's Other languages window
      (Closes: #5387).
    - Install systemd. It is not enabled by default, but having it
      around will help doing the migration work.
    - Enable AppArmor on the kernel command-line. This is a no-op
      without the userspace tools and with no profile shipped, but it
      will make it easier to fix this part of the situation.

  * Build system
    - Bump Vagrant builder's memory for RAM builds. Wheezy requires
      more space to build, and the resulting image is larger.
    - Fix Vagrant compatibility issue. Some classes' methods/fields
      have been renamed between Vagrant versions, so we need a simple
      compatibility layer to support all versions. Without this, it's
      not possible to issue e.g. a `build` command to an already
      running (i.e. `vm:up`:ed) Vagrant instance.
    - Move cpu and mem checks to the `build` task. Previously, when
      they were checked in `vm:up` *only* when issued while the VM
      already is up, so these checks weren't run if one issues a
      `build` when the VM is off. Now we'll fail earlier with a more
      informative error message, and it looks like a more logical home
      for them too.
    - Fix buggy memory checks for RAM building. We have to take into
      account which state the Vagrant VM is in for determining *where*
      we check if enough memory is available for a RAM build. If it's
      off, we check the host; if it's on we check the VM. Previously
      we always checked the host, which doesn't make sense when the VM
      is already started.

  * Automated test suite
    - Bump the tester VM's RAM by 256 MiB. There is not enough free
      RAM to run Tails Upgrader with just 1 GiB of RAM after the
      migration to Wheezy.
    - Always adjust OOM and memory overcommit settings. The kernel
      freezes seem to also happen for the amd64 kernel when filling
      the memory.
    - Add option to make Sikuli rety on FindFailed. This makes it
      possible to update manu images for Sikuli in just *one* test
      suite run, by continuously updating outdated pictures as we go.
    - Actually run "Upgrade from ISO" from a USB drive running the old
      version. That's what users do, and is buggy.
    - Automatically test persistent directories permissions (Closes: #7560).
    - Use read-write persistence when testing upgraded USB
      installations.  Otherwise e.g. the permission fixes won't get
      applied, and the subsequent steps testing the permissions will
      fail.
    - Actually check that the ISO's Tails is installed. The step
      "Tails is installed on USB drive $TARGET" only checks that the
      *running* Tails is installed on $TARGET, which obviously fails
      when doing an upgrade from ISO running an old Tails. That it
      worked for the same scenario running the current Tails is just
      coincidental.
    - Use OpenJDK 7 to run our test suite (Closes #7175).
    - Use qemu-system-x86_64 directly, instead of kvm, for running the
      automated test suite (Closes: #7605).

 -- Tails developers <tails@boum.org>  Sun, 20 Jul 2014 23:16:13 +0200

tails (1.0.1) unstable; urgency=medium

  * Security fixes
    - Upgrade the web browser to 24.6.0esr-0+tails1~bpo60+1
      (Firefox 24.6.0esr + Iceweasel patches + Torbrowser patches).
      Also import the Tor Browser profile at commit
      90ba8fbaf6f23494f1a0e38d63153b3b7e65d3d3 from
      ttp/tor-browser-24.6.0esr-3.x-1.
    - Install Linux 3.14 from Debian unstable (fixes CVE-2014-3153 and
      others).
    - Install openssl from Squeeze LTS (fixes CVE-2014-0076,
      CVE-2014-0195, CVE-2014-0221, CVE-2014-3470 and CVE-2014-0224).
    - Install GnuTLS from Squeeze LTS (fixes CVE-2014-3466.).

  * Minor improvements
    - Add Squeeze LTS APT sources. It has been given a low pinning
      priority so explicit pinning must be used to actually install
      anything from it.
    - Upgrade Tor to 0.2.4.22-1~d60.squeeze+1.
    - Upgrade I2P to 0.9.13-1~deb6u+1.

 -- Tails developers <tails@boum.org>  Sun, 08 Jun 2014 19:14:00 +0200

tails (1.0) unstable; urgency=medium

  * Security fixes
    - Upgrade the web browser to 24.5.0esr-0+tails1~bpo60+1
      (Firefox 24.5.0esr + Iceweasel patches + Torbrowser patches).
    - Upgrade Tor to 0.2.4.21-1+tails1~d60.squeeze+1:
      * Based on 0.2.4.21-1~d60.squeeze+1.
      * Backport the fix for Tor bug #11464. It adds client-side blacklists for
        all Tor directory authority keys that was vulnerable to Heartbleed.
        This protects clients in case attackers were able to compromise a
        majority of the authority signing and identity keys.

   * Bugfixes
    - Disable inbound I2P connections. Tails already restricts incoming
      connections, but this change tells I2P about it.
    - Fix link to the system requirements documentation page in the Tails
      Upgrader error shown when too little RAM is available.

  * Minor improvements
    - Upgrade I2P to 0.9.12-2~deb6u+1.
    - Import TorBrowser profile. This was forgotten in Tails 0.23 and even
      though we didn't explicitly set those preferences in that release
      they defaulted to the same values. This future-proofs us in case the
      defaults would ever change.
    - Import new custom version of tor-launcher:
      * Based on upstream Tor Launcher 0.2.5.3.
      * Improve how Tor Launcher handles incomplete translation.
        (Tor bug #11483; more future-proof fix for Tails bug #6885)
      * Remove the bridge settings prompt. (Tor bug #11482; closes Tails
        bug #6934,)
      * Always show bridge help button. (Tor bug #11484)
    - Integrate the new Tails logo into various places:
      * The website
      * The boot splash
      * The "About Tails" dialog

  * Build system
    - Use the stable APT suite when building from the stable Git branch
      (Closes: #7022).

  * Test suite
    - Add test for the #7022 fix.

 -- Tails developers <tails@boum.org>  Sun, 27 Apr 2014 19:34:01 +0200

tails (0.23) unstable; urgency=medium

  * Security fixes
    - Upgrade the web browser to 24.4.0esr-0+tails1~bpo60+1
      (Firefox 24.4.0esr + Iceweasel patches + Torbrowser patches).

  * Major new features
    - Spoof the network interfaces' MAC address by default (Closes: #5421),
      as designed on https://tails.boum.org/contribute/design/MAC_address/.
    - Rework the way to configure how Tor connects to the network
      (bridges, proxy, fascist firewall): add an option to Tails Greeter,
      start Tor Launcher when needed (Closes: #5920, #5343).

  * Bugfixes
    - Additional software: do not crash when persistence is disabled
      (Closes: #6440).
    - Upgrade Pidgin to 2.10.9, that fixes some regressions introduced
      in the 2.10.8 security update (Closes: #6661).
    - Wait for Tor to have fully bootstrapped, plus a bit more time,
      before checking for upgrades (Closes: #6728) and unfixed known
      security issues.
    - Disable the Intel Management Engine Interface driver (Closes: #6460).
      We don't need it in Tails, it might be dangerous, and it causes bugs
      on various hardware such as systems that reboot when asked to shut down
    - Add a launcher for the Tails documentation. This makes it available
      in Windows Camouflage mode (Closes: #5374, #6767).
    - Remove the obsolete wikileaks.de account from Pidgin (Closes: #6807).

  * Minor improvements
    - Upgrade Tor to 0.2.4.21-1~d60.squeeze+1.
    - Upgrade obfsproxy to 0.2.6-2~~squeeze+1.
    - Upgrade I2P to 0.9.11-1deb6u1.
    - Install 64-bit kernel instead of the 686-pae one (Closes: #5456).
      This is a necessary first step towards UEFI boot support.
    - Install Monkeysign (in a not-so-functional shape yet).
    - Disable the autologin text consoles (Closes: #5588). This was one of
      the blockers before a screen saver can be installed
      in a meaningful way (#5684).
    - Don't localize the text consoles anymore: it is broken on Wheezy,
      the intended users can as well use loadkeys, and we now do not have
      to trust setupcon to be safe for being run as root by the desktop user.
    - Make it possible to manually start IBus.
    - Reintroduce the possibility to switch identities in the Tor Browser,
      using a filtering proxy in front of the Tor ControlPort to avoid giving
      full control over Tor to the desktop user (Closes: #6383).
    - Incremental upgrades improvements:
      · Drop the Tails Upgrader launcher, to limit users' confusion
        (Closes: #6513).
      · Lock down sudo credentials a bit.
      · Hide debugging information (Closes: #6505).
      · Include ~/.xsession-errors in WhisperBack bug reports.
        This captures the Tails Upgrader errors and debugging information.
      · Report more precisely why an incremental upgrade cannot be done
        (Closes: #6575).
      · Various user interface and phrasing improvements.
    - Don't install the Cookie Monster browser extension (Closes: #6790).
    - Add a browser bookmark pointing to Tor's Stack Exchange (Closes: #6632).
    - Remove the preconfigured #tor channel from the Pidgin: apparently,
      too many Tails users go ask Tails questions there, without making
      it clear that they are running Tails, hence creating a user-support
      nightmare (Closes: #6679).
    - Use (most of) Tor Browser's mozconfig (Closes: #6474).
    - Rebase the browser on top of iceweasel 24.3.0esr-1, to get
      the certificate authorities added by Debian back (Closes: #6704).
    - Give access to the relevant documentation pages from Tails Greeter.
    - Hide Tails Greeter's password mismatch warning when entry is changed.
    - Persistent Volume Assistant:
      · Take into account our installer is now called Tails Installer.
      · Optimize window height (Closes: #5458).
      · Display device paths in a more user-friendly way (Closes: #5311).

  * Build system
    - Ease updating POT and PO files at release time, and importing translations
      from Transifex (Closes: #6288, #6207).
    - Drop custom poedit backport, install it from squeeze-backports-sloppy.
    - Make ISO and IUK smaller (Closes: #6390, #6425):
      · Exclude more files from being included in the ISO.
      · Remove *.pyc later so that they are not recreated.
      · Truncate log files later so that they are not filled again.
      · At ISO build time, set mtime to the epoch for large files whose content
        generally does not change between releases. This forces rsync
        to compare the actual content of these files, when preparing an IUK,
        instead of blindly adding it to the IUK merely because the mtime
        has changed, while the content is the same.
    - Make local hooks logging consistent.

  * Test suite
    - Migrate from JRuby to native Ruby + rjb.
    - The test suite can now be run on Debian Wheezy + backports.
    - Fix buggy "persistence is not enabled" step (Closes: #5465).
    - Use IPv6 private address as of RFC 4193 for the test suite's virtual
      network. Otherwise dnsmasq from Wheezy complains, as it is not capable
      of handling public IPv6 addresses.
    - Delete volumes after each scenario unless tagged @keep_volumes.
    - Add an anti-test to make sure the memory erasure test works fine.
    - A *lot* of bugfixes, simplifications and robustness improvements.

 -- Tails developers <tails@boum.org>  Tue, 18 Mar 2014 00:58:50 +0100

tails (0.22.1) unstable; urgency=medium

  * Security fixes
    - Upgrade the web browser to 24.3.0esr-0+tails1~bpo60+2
      (Firefox 24.3.0esr + Iceweasel patches + Torbrowser patches).
    - Upgrade NSS to 3.14.5-1~bpo60+1.
    - Upgrade Pidgin to 2.10.8.
    - Workaround browser size fingerprinting issue by using small icons
      in the web browser's navigation toolbar (Closes: #6377).
      We're actually hit by Tor#9268, and this is the best workaround gk
      and I were able to find when discussing this on Tor#10095.

  * Major new features
    - Check for upgrades availability using Tails Upgrader, and propose
      to apply an incremental upgrade whenever possible (Closes: #6014).
      · Run tails-update-frontend at session login time.
      · Have tails-security-check only report unfixed security issues.
      · Greatly improve the Tails Upgrader UI and strings phrasing.
      · Enable startup notification for Tails Upgrader.
    - Install Linux 3.12 (3.12.6-2) from Debian testing. Unfortunately,
      this breaks the memory wipe feature on some hardware (#6460), but
      it fixes quite a few security issues, and improves hardware support.
    - Update the build system to be compatible with Vagrant 1.2 and 1.3,
      in addition to the already supported versions (Closes: #6221).
      Thanks to David Isaac Wolinsky <isaac.wolinsky@gmail.com>.

  * Bugfixes
    - Do not start IBus for languages that don't need it. This fixes
      the keybindings problems introduced in 0.22 (Closes: #6478).
      Thanks to WinterFairy.
    - Disable network.proxy.socks_remote_dns in the Unsafe Browser.
      Bugfix against 0.22 (Closes: #6479).
    - Fetch Tor Browser User-Agent from its own prefs, rather than from
      the obsolete Torbutton ones. Bugfix against 0.22 (Closes: #6477).
    - Upgrade Vagrant basebox to include up-to-date Debian archive keys
      (Closes: #6515, #6527).
    - Do not use a non-working proxy for downloading the Vagrant basebox
      (Closes: #6514).
    - Use IE's icon in Windows camouflage mode.
      Bugfix against 0.22 (Closes: #6536).
    - Support "upgrading" a partial Tails installation (Closes: #6438)
      and fix missing confirmation dialog in Tails Installer (Closes: #6437).
      Thanks to Andres Gomez Ramirez <andres.gomez@cern.ch>.
    - Fix browser homepage in Spanish locales (Closes: #6612).

  * Minor improvements
    - Tor 0.2.4 is stable! Adapt APT sources accordingly.
    - Update Tor Browser to 24.2.0esr-1+tails1, that uses its own NSS
      library instead of the system one.
    - Update Torbutton to 1.6.5.3.
    - Do not start Tor Browser automatically, but notify when Tor is ready.
      Warn the user when they attempt to start Tor Browser before Tor is ready.
    - Import Tor Browser profile at
      3ed5d9511e783deb86835803a6f40e7d5a182a12 from ttp/tor-browser-24.2.0esr-1.
    - Use http.debian.net for Vagrant builds, instead of the mostly broken
      (and soon obsolete) cdn.debian.net.
    - Phrasing and UI improvements in tails-upgrade-frontend.
    - Style and robustness improvements in tails-security-check.
    - Make room for upcoming UEFI support in Tails Installer.

 -- Tails developers <tails@boum.org>  Wed, 29 Jan 2014 15:08:13 +0100

tails (0.22) unstable; urgency=medium

  [Tails developers]
  * Security fixes
    - Upgrade to Iceweasel 24.2.0esr that fixes a few serious security issues.
    - Stop migrating persistence configuration and access rights. Instead,
      disable all persistence configuration files if the mountpoint has wrong
      access rights (Closes: #6413).
    - Upgrade to NSS 3.15.3 that fixes a few serious security issues affecting
      the browser, such as CVE-2013-1741, CVE-2013-5605 and CVE-2013-5606.

  * Major improvements
    - Switch to Iceweasel 24 (Closes: #6370).
      · Resync' (most) Iceweasel prefs with TBB 3.0-beta-1 and get rid
        of many obsolete or default settings.
      · Disable WebRTC (Closes: #6468).
      · Import TorBrowser profile at commit
        51bf06502c46ee6c1f587459e8370aef11a3422d from the tor-browser-24.2.0esr-1
        branch at https://git.torproject.org/tor-browser.git.
    - Switch to Torbutton 1.6.5 (Closes: #6371).
      · Prevent Torbutton from asking users to "upgrade TBB".
      · Use the same Tor SOCKS port as the TBB (9151) for our web browser.
        This should be enough to avoid being affected by Tor#8511.
      · Disable Torbutton 1.6's check for Tor.
        Unfortunately, the new check.torproject.org breaks the remote Tor
        check. We cannot use the local Tor check with the control port. So,
        the shortest and sanest path to fixing the check issue, because the
        remote Tor check is broken" seems to simply disable this check.
        Patch submitted upstream as Tor#10216.
    - Prepare incremental upgrades to be the next default way to upgrade Tails,
      on point-releases at least.

  * Bugfixes
    - Deny X authentication only after Vidalia exits (Closes: #6389).
    - Disable DPMS screen blanking (Closes: #5617).
    - Fix checking of the persistent volume's ACL.
    - Sanitize more IP and MAC addresses in bug reports (Closes: #6391).
    - Do not fail USB upgrade when the "tmp" directory exists on the
      destination device.
    - Tails Installer: list devices with isohybrid Tails installed
      (Closes: #6462).

  * Minor improvements
    - Create a configuration file for additional software if needed
      (Closes: #6436).
    - Translations all over the place.
    - Enable favicons in Iceweasel.
    - Do not propose to make permanent NoScript exceptions.
      In Tails, every such thing is temporary, so better only display the menu
      entry that's about temporarily allowing something.
    - Clearer warning when deleting persistent volume (thanks to Andres Gomez
      Ramirez <andres.gomez@cern.ch> for the patch).
    - Make wording in Tails Installer more consistent.

  [ WinterFairy ]
  * Use IBus instead of SCIM (Closes: #5624, #6206).
    It makes it possible to input passwords in pinentry for at least Japanese,
    Chinese and Korean languages.
  * Add an import-translation script.
    This automates the importation process of completed translations
    from Transifex.
  * Always list optimal keyboard layout in the greeter (Closes: #5741).
  * Fix on-the-fly translation of the greeter in various languages
    (Closes: #5469).

  [ Kytv]
  * Update I2P to 0.9.8.1 (Closes: #6080, #5889).
  * Improve I2P configuration:
    - Disable IPv6 support in a nicer way.
    - Disable i2cp (allows java clients to communicate from outside the JVM). If
      this is unset an exception for port 7654 would need to be added to ferm.
    - Disable "in-network" updates (this is also done in the regular I2P
      packages).
    - Disable the outproxies. Access to the Internet is already routed through
      Tor so these are unnecessary. If end-users have a good reason to go
      through one of the I2P outproxies they can turn them back on.
  * Add a couple of default I2P IRC channels to Pidgin.
  * Allow access to the local 'eepsite' through FoxyProxy.
  * Add firewall exceptions for the standard I2P ports.

 -- Tails developers <tails@boum.org>  Sat, 30 Nov 2013 16:47:18 +0100

tails (0.21) unstable; urgency=low

  * Security fixes
    - Don't grant access to the Tor control port for the desktop user
      (amnesia). Else, an attacker able to run arbitrary code as this user
      could obtain the public IP with a get_info command.
      · Vidalia is now run as a dedicated user.
      · Remove the amnesia user from the debian-tor group.
      · Remove the Vidalia launcher in the Applications menu.
        The Vidalia instance it starts is useless, since it can't connect
        to the Tor control port.
    - Don't allow the desktop user to directly change persistence settings.
      Else, an attacker able to run arbitrary code as this user could
      leverage this feature to gain persistent root access, as long as
      persistence is enabled.
      · Fully rework the persistent filesystem and files ownership
        and permissions.
      · Run the Persistent Volume Assistant as a dedicated user, that is
        granted the relevant udisks and filesystem -level credentials.
      · At persistence activation time, don't trust existing persistence
        configuration files, migrate to the new ownership and permissions,
        migrate every known-safe existing settings and backup what's left.
        Warn the user when not all persistence settings could be migrated.
      · Persistent Volume Assistant uses the new ownership and permissions
        scheme when initializing a new persistent volume, and refuses to
        read persistence.conf if it, or the parent directory, hasn't the
        expected permissions.
      · Make boot medium 'system internal' for udisks with bilibop.
        Once Tails is based on Wheezy, this will further complete the
        protection (see #6172 for details).
    - Update Iceweasel to 17.0.10esr-0+tails2~bpo60+1.
    - Update Torbutton to 1.5.2-2, including a patch cherry-picked from
      upstream to make window resizing closer to what the design says.

  * Major new features
    - Add a persistence preset for printing settings (Closes: #5686).
      Reload CUPS configuration after persistence activation.
    - Support SD card connected through a SDIO host adapter (Closes: #6324).
      · Rebrand Tails USB installer to Tails installer.
      · Display devices brand, model and size in the Installer
        (Closes: #6292).
      · Ask for confirmation before installing Tails onto a device
        (Closes: #6293).
      · Add support for SDIO and MMC block devices to the Tails Installer
        (Closes: #5744) and the Persistent Volume Assistant (Closes: #6325).
      · Arm the udev watchdog when booted from SD (plugged in SDIO) too
        (Closes: #6327).

  * Minor improvements
    - Provide a consistent path to the persistent volume mountpoint
      (Closes: #5854).
    - Add a KeePassX launcher to the top GNOME panel (Closes: #6290).
    - Rework bug reporting workflow: point the desktop launcher to
      the troubleshooting page.
    - Make /home world-readable at build time, regardless of the Git
      working copy permissions. This makes the build process more robust
      against strict umasks.
    - Add signing capabilities to the tails-build script (Closes: #6267).
      This is in turn used to sign ISO images built by our Jenkins setup
      (Closes: #6193).
    - Simplify the ikiwiki setup and make more pages translatable.
    - Exclude the version string in GnuPG's ASCII armored output.
    - Prefer stronger ciphers (AES256,AES192,AES,CAST5) when encrypting
      data with GnuPG.
    - Use the same custom Startpage search URL than the TBB.
      This apparently disables the new broken "family" filter.
    - Update AdBlock Plus patterns.
    - Install Linux from Debian testing.
      (That is, the same version that was shipped in 0.20.1.)

  * Test suite
    - Look for "/tmp/.X11-unix/X${1#:}" too when detecting displays in use.
    - Adapt tests to match the Control Port access security fix:
      · Take into account that the amnesia user isn't part of the debian-tor
        group anymore.
      · Run as root the checks to see if a process is running: this
        is required to see other users' processes.

 -- Tails developers <tails@boum.org>  Sat, 26 Oct 2013 23:42:46 +0200

tails (0.20.1) unstable; urgency=low

  * Major new features
  - Install Tor 0.2.4.17-rc-1~d60.squeeze+1 from the Tor project's repository.
  - Install Iceweasel 17.0.9esr with Torbrowser patches.
  - Install Linux kernel 3.10-3 (version 3.10.11-1) from sid.

  * Bugfixes
  - Remount persistence devices read-only at shutdown/reboot time
    (Closes: #6228).
  - Greeter: display a warning icon on admin password mismatch and on
    persistence unlocking failure. Thanks to Andres Gomez Ramirez
    <andres.gomez@cern.ch> for the fix!
  - Don't torsocksify Pidgin.
    Instead we disable Pidgin's GNOME integration to get the "Global proxy
    configuration", which we set to use Tor. This fixes the I2P IRC account.
  - Additional software: fix typo in notification.
  - Allow installing "Priority: standard" packages that we do not install
    by default: remove them late in the build process instead of assigning
    them a -1 APT pinning level.

  * Minor improvements
  - Update AdBlock Plus patterns.
  - Use more unique ISO file name when building from Jenkins.
  - Additional software: point to the system log on upgrade failure.
  - Set SOCKS5_USER and SOCKS5_PASSWORD in the connect-socks wrapper (used
    by Git). Else, Tor 0.2.4's IsolateSOCKSAuth and connect-proxy
    sometimes play together in some way that makes connect-proxy ask for
    a password to connect to the SocksPort. SOCKS5_USER and
    SOCKS5_PASSWORD are passed through unchanged if they were manually set
    by the user already.
  - Use our custom connect-socks wrapper for SSH. Else, Tor 0.2.4's
    IsolateSOCKSAuth and connect-proxy sometimes play together in some way
    that makes connect-proxy ask for a password to connect to the
    SocksPort. Note that connect-socks uses the default SocksPort too, so
    no change here wrt. our connection isolation design.

  * Localization
  - Import new translations from Transifex.

  * Test suite
  - Fix old ISO checking for consistent error reporting.
  - Remove custom persistence test from manual test suite.
    It was removed for the GUI in t-p-s 0.33.

 -- Tails developers <tails@boum.org>  Sun, 15 Sep 2013 15:49:36 +0200

tails (0.20) unstable; urgency=low

  * Major new features
  - Install Linux kernel 3.10.3-1 from Debian unstable.
  - Iceweasel 17.0.8esr + Torbrowser patches.

  * Bugfixes
  - Prevent Iceweasel from displaying a warning when leaving HTTPS web sites.
  - Make Iceweasel use the correct, localized search engine.
  - Fix Git access to https:// repositories.

  * Minor improvements
  - Install Dasher, a predictive text entry tool.
  - Add a wrapper around TrueCrypt which displays a warning about it soon
    being deprecated in Tails.
  - Remove Pidgin libraries for all protocols but IRC and Jabber/XMPP.
    Many of the other protocols Pidgin support are broken in Tails and
    haven't got any security auditting.
  - Disable the pre-defined Pidgin accounts so they do not auto-connect
    on Pidgin start.
  - Include information about Alsa in WhisperBack reports.
  - Explicitly restrict access to ptrace. While this setting was enabled
    by default in Debian's Linux 3.9.6-1, it will later disabled in 3.9.7-1.
    It's unclear what will happen next, so let's explicitly enable it ourselves.
  - Do not display dialog when a message is sent in Claws Mail.
  - Sync iceweasel preferences with the Torbrowser's.

  * Localization
  - Many translation updates all over the place.
  - Merge all Tails-related POT files into one, and make use of intltoolize
    for better integration with Transifex.

 -- Tails developers <tails@boum.org>  Tue, 30 Jul 2013 14:19:57 +0200

tails (0.19) unstable; urgency=low

  * Major new features
  - Install Linux kernel 3.9.5-1 from Debian unstable.
    Features of particular interest for Tails are the Yama LSM
    (ptrace scope restrictions) and improved hardware support.
    As a corollary, install initramfs-tools from there too.
  - Iceweasel 17.0.7esr + Torbrowser patches.
  - Unblock Bluetooth, Wi-Fi, WWAN and WiMAX; block every other type of
    wireless device. Next steps are described on the
    todo/protect_against_external_bus_memory_forensics ticket.

  * Bugfixes
  - Fix write access to boot medium at the block device level,
    by installing bilibop-udev. Thanks to quidame for his support.
  - tails-greeter l10n-related fixes, thanks to winterfairy:
    · Fix so translations is applied on password mismatch messages.
    · Separate forward and login buttons and make them translatable.
  - Fix link to documentation when no sudo password is set.
  - gpgApplet: partial fix for clipboard emptying after a wrong passphrase
    was entered.
  - Workaround aufs bug in Unsafe Browser script.

  * Minor improvements
  - Drop GNOME proxy settings: we did not find any use of it we were keen
    to support, other than two programs (Seahorse, Pidgin) that are now run
    with torsocks.
  - Format newly created persistent volumes as ext4.
  - GnuPG: don't connect to the keyserver specified by the key owner.
    This feature opens the door to a variety of subtle attacks.
  - GnuPG: locate keys only from local keyrings.
    This is probably the default, but better safe than sorry.
  - Install virt-what from Wheezy.
    The version from Squeeze does not detect at least Parallels for Mac v.8.
  - Upgrade live-boot and live-config to the 3.0.x final version from Wheezy.
    · Remove /live and /lib/live/image compatibility symlinks.
    · Add /live/overlay -> /lib/live/mount/overlay symlink.
      The live-boot changes (commit d2b2a461) brought to fix Debian bug
      #696495 revert some of our previous changes (commit 77dab1cb), and as
      a result, at the time live-persist runs, no tmpfs is mounted on
      /live/overlay, which breaks the aufs mount. So, let's just ensure
      /live/overlay points to a tmpfs.
    · Really disable policykit and sudo live-config hooks.
      ... by making it believe they've already been run.
      This workarounds new live-config's default behavior.

  * Localization
  - Many translation updates all over the place.

  * Test suite
  - Re-enable previously disabled boot device permissions test.

 -- Tails developers <tails@boum.org>  Wed, 26 Jun 2013 12:36:20 +0200

tails (0.18) unstable; urgency=low

  * New features
  - Support obfs3 bridges.
  - Automatically install a custom list of additional packages chosen by
    the user at the beginning of every working session, and upgrade them
    once a network connection is established (technology preview).

  * Iceweasel
  - Upgrade to Iceweasel 17.0.6esr-0+tails1~bpo60+1.
  - Update Torbrowser patches to current maint-2.4 branch (567682b).
  - Isolate DOM storage to first party URI, and enable DOM storage:
    don't set dom.storage.enabled anymore, and set Torbutton's
    disable_domstorage to false.
  - Isolate the image cache per url bar domain.
  - Torbutton 1.5.2, and various prefs hacks to fix breakage:
    · Add .saved version of the Torbutton preferences the TBB also sets.
    · Set TOR_SOCKS_HOST and TOR_SOCKS_PORT.
    · Move some prefs (network.proxy.*, extensions.autoDisableScopes,
      extensions.foxyproxy.last-version) to user.js.
      Else, with Torbutton 1.5.x, these ones are not taken into account.
    · Set network.proxy.socks_version.
      Else we get the meaningless user_pref("network.proxy.socks_version", 9063);
      in prefs.js after the initial startup.
    · Set extensions.foxyproxy.socks_remote_dns to true.
      Else, it overrides the various ways we set network.proxy.socks_remote_dns,
      which in turn makes Torbutton think it should start in non-Tor mode.
    · Also pass the TOR_SOCKS_* environment variables to iceweasel when
      generating the profile: Torbutton behaves differently depending on
      these variables, so we don't want the initial profile generation to be
      done without them. In practice, this has no implication that we could
      see right now, but better safe than sorry.
    · Import all version overrides from the TBB prefs.
      Else, the User-Agent sent in the HTTP headers is fine, but real
      values leak with JavaScript, as demonstrated by ip-check's "Browser
      type" test.
    · Move a bunch of settings to user_pref(), that are not applied otherwise.
      For some, this fixes a regression in 0.18~rc1.
      For other, the  bug was already present in Tails 0.17.2.
  - HTTPS Everywhere 3.2.
  - Update prefs to match the TBB's, fix bugs, and take advantage of the latest
    Torbrowser patches:
    · Increase pipeline randomization.
    · Fix @font-face handling of local() fonts.
      Also disable fallback font rendering.
    · Explicitly disable SPDY v2 and v3.
    · Update http pipelining prefs.
  - Make prefs organization closer to the TBB's:
    · Remove Torbutton prefs that we set at their default value.
    · Import Torbutton preferences from the TBB.
    · Organize iceweasel config files in sections the same way as the TBB.
  - Cleanup prefs:
    · Don't set extensions.torbutton.clear_cookies nor
      extensions.torbutton.saved.share_proxy_settings:
      we don't care about toggling anymore.
    · Don't set extensions.torbutton.saved.download_retention nor
      extensions.torbutton.saved.search_suggest:
      these settings are not used in Torbutton anymore.
  - Update unsafe browser prefs mangling accordingly.
  - Move network.protocol-handler.warn-external.* to user_pref().
    Else they're not applied.
    These prefs are actually ignored by Firefox these days -- the TBB
    design doc reads "They are set still anyway out of respect for the
    dead". Let's go on doing the same.
  - Update extensions.adblockplus.currentVersion.
  - Fetch xul-ext-https-everywhere (3.2-2) and xul-ext-noscript (2.6.6.1-1)
    from Debian unstable. They were uploaded there, and accordingly removed
    from experimental.

  * Bugfixes
  - Linux 3.2.41-2+deb7u2.
  - Fixed swapped filenames of tails-{reboot,shutdown}.desktop.
    Thanks to Mikko Harhanen for the patch.
  - Only add ClientTransportPlugin to torrc when bridge mode is enabled.
    This should bring back support for proxies of type other than obfsproxy.

  * Minor improvements
  - Set kernel.dmesg_restrict=1, and make /proc/<pid>/ invisible
    and restricted for other users. It makes it slightly harder for an attacker
    to gather information that may allow them to escalate privileges.
  - Install gnome-screenshot.
  - Don't disable IPv6 on all network interfaces anymore.
    It turns out the IPv6 leaks we wanted to fix actually don't exist.
  - Add a "About Tails" launcher in the System menu.
  - Install GNOME accessibility themes.
  - Use 'Getting started...' as the homepage for Tails documentation button.
  - Stop relying on the obsolete /live/image compatibility symlink.
  - Disable audio preview in Nautilus.
  - Wheezy was released => Squeeze is now oldstable.
  - Pick Tor from deb.torproject.org regardless of the release name they
    advertise. At some point we needed it, their APT repository still thought
    that stable == Squeeze.
  - Add Wheezy APT sources.
  - Install Linux and related packages from Wheezy.
    Debian sid just got Linux 3.8, and we don't want to switch to a new kernel
    yet.
  - Fetch laptop-mode-tools from Wheezy.
    Wheezy has the version we've been installing in 0.18~rc1,
    while a newer one was uploaded to sid in the meantime.
  - Fetch a few packages from Wheezy instead of unstable.
    Namely: spice-vdagent, libregexp-common-perl, macchanger, service-wrapper,
    libservice-wrapper-java and libservice-wrapper-jni.
    Wheezy has the versions we've been installing for a while, so let's
    avoid having unstable push a newer one to us uselessly at some point.
    Note that at the time of this writing, the versions in sid and in Wheezy
    are the same, so this commit is effectively a no-op as of today: it is
    merely a safeguard for the future.

  * Localization
  - Many translation updates all over the place.

  * Build process
  - Make Vagrant's build-tails script support Jenkins too.

  * Test suite
  - Fix Unsafe Browser test broken by hidepid.

 -- Tails developers <tails@boum.org>  Mon, 13 May 2013 22:17:38 +0200

tails (0.17.2) unstable; urgency=low

  * Iceweasel
  - Upgrade to Iceweasel 17.0.5esr-0+tails2~bpo60+1.
  - Stop displaying obsolete context menu entries ("Open Tor URL" and friends).

  * Hardware support
  - Update Linux to 3.2.41-2

  * Bugfixes
  - Use more reliable OpenPGP keyservers:
    · use the hkps pool in GnuPG (and import their SSL CA)
    · use hkp://pool.sks-keyservers.net in Seahorse (as it does not support
      hkps yet)
  - Keep udisks users (GNOME Disk Utility, tails-persistence-setup, etc.)
    from resetting the system partition's attributes when manipulating the
    partition table. To this end, backport the relevant bugfix from Wheezy
    into parted 2.3-5+tails1. This allowed to remove the sgdisk-based
    workaround in tais-persistence-setup, and to stop installing
    python-parted. All this is a first needed step to fix
    todo/make_system_disk_read-only in a future release.

  * Minor improvements
  - Disable NoScript's HTML5 media click-to-play for better user experience.

  * Localization
  - Tails USB installer: update translations for French, German, Spanish,
    Finnish, Greek, Italian, Latvian, Dutch, Polish and Chinese.
  - Tails Greeter: update translations for Farsi, Chinese, French;
    new translations: Finnish, Norwegian Bokmål, Galician.
  - tails-persistence-setup: update Farsi and Chinese translations;
    import new translations for Finnish and Swedish.
  - WhisperBack: update translations for Arabic, French, German, Greek,
    Spanish, Korean, Polish, Russian. New translations: Finnish, Chinese.

  * Build process
  - Add automated testing framework (Sikuli, Cucumber, libvirt -based)
    with a bunch of tests.

 -- Tails developers <amnesia@boum.org>  Sun, 07 Apr 2013 12:17:26 +0200

tails (0.17.1) unstable; urgency=low

  * Iceweasel
  - Upgrade to Iceweasel 17.0.4esr-0+tails1~bpo60+1.

  * Hardware support
  - Update Linux to 3.2.39-2.
    It includes the drm and agp subsystems from Linux 3.4.29.
  - Don't install xserver-xorg-video-rendition backport.
    xserver-xorg-video-rendition has been removed from squeeze-backports
    due to an upstream tarball mismatch discover when merging backports
    into the main Debian archive, and xserver-xorg-video-all still depends
    on it, so we explicitly install all drivers from -all but -rendition
    as a (hopefully temporary) workaround.

  * Minor improvements
  - Remove Indymedia IRC account, until we ship a version of Pidgin
    with SASL support, that is when Tails is based on Wheezy.

  * Build system
  - Don't ship the wiki's todo and bugs on ISO images.

 -- Tails developers <amnesia@boum.org>  Thu, 21 Mar 2013 18:54:11 +0100

tails (0.17) unstable; urgency=low

  * New features
  - Install the KeePassX password manager, with a configuration and
    documentation that makes it easy to persist the password database.

  * Iceweasel
  - Upgrade to Iceweasel 17.0.3esr-1+tails1~bpo60+1.
  - Install xul-ext-adblock-plus from squeeze-backports.
  - Do not allow listing all available fonts.
    Set browser.display.max_font_attempts and browser.display.max_font_count
    to enable the Torbrowser Limit-the-number-of-fonts-per-document patch.
  - Set default spellchecker dictionary to English (USA),
    and localize it according to locale with our custom branding extension.
  - Disable the add-ons automatic update feature.
  - Make the generated profile world-readable.
  - Remove NoScript click-to-play confirmation.
  - Sync some prefs set by Torbutton, to be ready when it stops setting these.
  - Disable navigation timing.
  - Disable SPDY. It stores state and may have keepalive issues.
  - More aggressive iceweasel HTTP pipelining settings.
  - Enable WebGL (as click-to-play only).
  - Disable network.http.connection-retry-timeout.
  - Disable full path information for plugins.
  - Remove NoScript blocks of WebFonts.
  - Disable DOM storage in Torbutton.
    Since we don't apply the 0026-Isolate-DOM-storage-to-first-party-URI.patch
    Torbrowser patch yet, and still disable DOM storage, we need to tell
    Torbutton not to use it.
  - Synchronize iceweasel's general.useragent.override with TBB based on FF17.
    The User-Agent settings are not kept up-to-date anymore in Torbutton, so
    we have to keep in sync manually with TBB's settings.
  - Remove obsolete APT pining for Torbutton.
    It's not maintained in Debian anymore, so we now fetch it from our own
    APT repository.
  - Fetch FoxyProxy from Debian experimental and libnspr4-0d from
    squeeze-backports, for compatibility with Iceweasel 17.
  - Rebase bookmarks file on top of the default iceweasel 17 one.
  - Explicitly disable AdBlock Plus "correct typos" feature.
    This feature connects to http://urlfixer.org/.
    It is disabled by default in 2.2-1, but let's be careful.

  * Minor improvements
  - Upgrade to live-boot 3.0~b11-1 and live-config 3.0.12-1.
    Accordingly update the 9980-permissions hook, live-persist,
    unsafe-browser and boot-profile.
    Add compatibility symlinks from /live to /lib/live, and from /live/image
    to /lib/live/mount/medium, to ease the transition.
  - Check for errors when sourcing live-boot files, e.g. to detect when
    they have been renamed upstream.
  - Don't add "quiet" to the kernel command-line ourselves.
    Else, it appears twice as live-build's lb_binary_syslinux adds it too.
    Historically, we've been adding it ourselves on top of that because
    lb_binary_yaboot does not add it, but since we gave up the PowerPC support
    attempt, we're now only interested in syslinux, so let's make it easier
    for the general case, e.g. when one wants to remove the "quiet" parameter
    as suggested by our "Tails does not start" debugging documentation.
  - Upgrade I2P to 0.9.4.

  * Bugfixes
  - Many bugfixes brought by the Debian Squeeze 6.0.7 point-release.
  - Use the regular GnuPG agent + pinentry-gtk2 instead of Seahorse
    as a GnuPG agent. This fixes usage of OpenPGP in Claws Mail,
    and brings support for OpenPGP smartcards.
  - Enable I2P hidden mode.
    Else, killing I2P ungracefully is bad for the I2P network.
  - live-persist: move error() function before the first potential usecase.
  - Add missing executable bit on restart-tor and restart-vidalia.
  - Add shutdown and reboot launchers to the menu.
    This workarounds the lack of a shutdown helper applet in camouflage mode.
  - Remove Pidgin's MXit and Sametime support.
    ... at least until CVE-2013-0273, CVE-2013-0272 and CVE-2013-0271 are
    fixed in Debian stable. While we're at it, don't force file removal in
    these "set -e" build scripts: fail hard, instead of silently ignoring
    the fact that files may have moved or disappeared.

  * Hardware support
  - Install recent Intel and AMD microcode from squeeze-backports,
    explicitly excluding the iucode-tool package that's not a good idea
    for Live systems.
  - Install firmware loader for Qualcomm Gobi USB chipsets.
    This is needed to have various mobile broadband chipsets work.
  - Upgrade barry to 0.18.3-5~bpo60+1.
    This much improved new version supports more hardware & ISP,
    and does not display dozens of spurious error messages at boot time.

  * Build system
  - Remove APT local cache (/Var/cache/apt/{,src}pkgcache.bin).

 -- Tails developers <amnesia@boum.org>  Sat, 23 Feb 2013 10:37:57 +0100

tails (0.16) unstable; urgency=low

  * Minor improvements
  - Replace the too-easy-to-misclick shutdown button with a better
    "Shutdown Helper" Gnome applet.
  - Display ~/Persistent in GNOME Places and GtkFileChooser if it is mounted.
  - Set Unsafe Browser's window title to "Unsafe Browser".
  - Install ekeyd to support the EntropyKey.
  - Install font for Sinhala.
  - Update Poedit to 1.5.4.
  - Kill Vidalia when restarting Tor.
    Doing this as early as possible exposes Vidalia's "broken onion" icon
    to users less.
  - Hide the persistence setup launchers in kiosk mode.
  - Add a shell library for Tor functions.
    These are shared among multiple of our scripts.
  - Install dictionaries for supported languages.
    Install hunspell dictionaries when possible,
    fall back on myspell ones else.

  * Bugfixes
  - Disable IPv6 on all network interfaces.
    This is a workaround for the IPv6 link-local multicast leak that was recently
    discovered. Tails has no local service that listens on IPv6, so there should be
    no regression, hopefully, unless one wants to play with OnionCat and VoIP,
    but those of us should know how to workaround this anyway.
  - live-persist: Fix variable mismatch, fixing probe white-list.
    Tails may previously have been able to list GPT partitions labelled
    "TailsData" on hard drives (!) as valid persistence volumes...
  - live-persist: Fix --media option when no devices are attached.
    Earlier, if it was set to e.g. 'removable-usb' and no USB storage was
    connected, $whitelistdev would be empty, which is interpreted like
    all devices are ok by the rest of the code.
  - Fix SCIM in the autostarted web browser: save IM environment variables
    to a file during Desktop session startup, and export them into the
    autostarted browser's environment.
  - Talk of DVD, not of CD, in the shutdown messages.
  - Make tordate work in bridge mode with an incorrect clock.
    When using a bridge Tor reports TLS cert lifetime errors (e.g. when
    the system clock is way off) with severity "info", but when no bridge
    is used the severity is "warn". tordate/20-time.sh depends on grepping
    these error messages, so we termporarily increase Tor's logging
    severity when using bridge mode. If we don't do this tordate will
    sleep forever, leaving Tor in a non-working state.
    · White-list root to use Tor's ControlPort.
    · Add logging for is_clock_way_off().
    · Remove Tor's log before time syncing.
      We depend on grepping stuff from the Tor log (especially for
      tordate/20-time.sh), so deleting it seems like a Good Thing(TM).
    · Stop Tor before messing with its log or data dir.
  - live-persist: limit searched devices the same way as live-boot.
    If no --media argument is specified, use live-boot's
    "(live-media|bootfrom)=removable(|-usb)" argument to limit devices
    searched for a persistent volume.
  - tails-greeter: do not pass media=removable to live-persist.
    Now that we have autodetection with kernel command-line,
    it should not be needed anymore.
  - Start memlockd after configuring it,
    instead of starting it before and restarting it after.
    This avoids running memlockd twice, and prevents other possibly
    surprising race-conditions.
    As a consequence, also have tails-sdmem-on-media-removal start after the
    memlockd service *and* tails-reconfigure-memlockd: to start the watchdog,
    we need memlockd to be properly configured *and* running.

  * iceweasel
  - Set iceweasel homepage to the news section on the Tails website.
    ... using the localized one when possible.
  - Hide the iceweasel add-on bar by default.
    Now that we don't want to ship the Monkeysphere addon anymore,
    that was the only one displayed in there, we can as well hide the whole bar.
  - Don't hide the AdBlock-Plus button in the add-on bar anymore. Now that
    we hide the whole addon bar, we can get rid of this old
    UX improvement.
  - Do not install a placeholder (fake) FireGPG iceweasel extension anymore.
    It was shipped from 0.10 (early 2012) to 0.15 (late November),
    so the migration period should be over now.
  - Don't install xul-ext-monkeysphere anymore.
    The implication of the current keyserver policy are not well
    understood, Monkeysphere is little used in Tails, and we're not sure
    anymore it would be our first bet for the web browser profile with no
    CA. Let's keep the various configuration bits (e.g. FoxyProxy,
    patching MSVA), though, so that advanced users who are used to have
    Monkeysphere in Tails just have to install the package.

  * Build system
  - Install the "standard" task with tasksel for better consistency in the
    Tails ISO images built in various environments.
  - Install p7zip-full. It's a dep by file-roller, but we explicily use it
    elsewhere, and it's better to be safe than sorry.
  - Remove pinning of libvpx0 to sid.
    This package is part of Squeeze, and not from testing/sid.
    We have been shipping the version from Squeeze for a while.
  - Remove config/chroot_local-packages/ from .gitignore.
    The documented way for "external" contributors to add custom packages
    is to put them in chroot_local-packages, and once we pull we import
    any such package into our APT repo and rewrite the
    history appropriately.
    Also, the ability to add packages in there and not see them in "git
    status" makes it very easy to build tainted ISO images with
    non-standard packages, which makes some of us fear can lead to hard to
    debug situations.
  - Make it clearer what can and cannot be done in terms of local packages.

 -- Tails developers <amnesia@boum.org>  Thu, 10 Jan 2013 12:47:42 +0100

tails (0.15) unstable; urgency=low

  * Major new features
  - Persistence for browser bookmarks.
  - Support for obfsproxy bridges.

  * Minor improvements
  - Add the Hangul (Korean) Input Method Engine for SCIM.
  - Add vendor-specific dpkg origin information. This makes dpkg-vendor
    return correct information.
  - Install pcscd and libccid from squeeze-backports. This is needed to
    support, to some extent, some OpenPGP SmartCard readers.
  - Install HPIJS PPD files and the IJS driver (hpijs).
    This adds support for some printers, such as Xerox DocumentCenter400.
  - Optimize fonts display for LCD.
  - Update TrueCrypt to version 7.1a.

  * Bugfixes
  - Do not use pdnsd anymore. It has been orphaned in Debian, has quite
    some bugs in there, and apparently Tor's DNSPort's own caching is
    be good enough.
  - Remove useless iceweasel cookies exceptions. They are useless as
    per-session cookies are allowed.
  - Do not run setupcon on X. This call is only needed on the Linux
    console, no need to annoy the user with a weird "Press enter to
    activate this console" when the open a root shell in a GNOME
    Terminal.
  - Allow the tails-iuk-get-target-file user to connect to the SOCKSPort
    dedicated for Tails-specific software.
  - Fix gpgApplet menu display in Windows camouflage mode.
  - Fix Tor reaching an inactive state if it's restarted in "bridge mode",
    e.g. during the time sync' process.

  * Iceweasel
  - Update iceweasel to 10.0.11esr-1+tails1.
  - User profile is now generated at build time in order to support persistent
    bookmarks.
  - Update HTTPS Everywhere to version 3.0.4.
  - Update NoScript to version 2.6.
  - Fix bookmark to I2P router console.
  - Re-enable Monkeysphere extension to connect to the validation agent.

  * Localization
  - The Tails USB installer, tails-persistence-setup and tails-greeter
    are now translated into Bulgarian.
  - Update Chinese translation for tails-greeter.
  - Update Euskadi translation for WhisperBack.

  * Build system
  - Custom packages are now retrieved from Tails APT repository instead
    of bloating the Git repository.
  - Allow '~' in wiki filenames. This makes it possible to ship
    update-description files for release candidates.
  - Document how to create incremental update kit.
  - Handle release candidates when generating custom APT sources.
  - Remove pinning for xul-ext-adblock-plus.
    It is obsolete since we've added this package to our APT repository.

 -- Tails developers <amnesia@boum.org>  Sun, 25 Nov 2012 12:59:17 +0100

tails (0.14) unstable; urgency=low

  * Major new features
  - Enable Tor stream isolation; several new SocksPorts with
    appropriate Isolate* options have been added for different use
    cases (i.e. applications). All application's have been
    reconfigured to use these new SocksPorts, which should increase
    anonymity by making it more difficulte to correlate traffic from
    different applications or "online identities".
  - The web browser now has the anonymity enhancing patches from the
    TorBrowser applied.
  - gpgApplet can now handle public-key cryptography.
  - Install an additional, PAE-enabled kernel with NX-bit
    support. This kernel is auto-selected when the hardware supports
    it and will:
    * provide executable space protection, preventing certain types of
      buffer overflows from being exploitable.
    * enable more than 4 GiB of system memory.
    * make all processors/cores available, including their
      power-saving functionality.
  - Add a persistence preset for NetworkManager connections.

  * Minor improvements
  - On kexec reboot, make the boot quiet only if debug=wipemem was not
    enabled.
  - Update torproject.org's APT repo key.
  - Update the embedded Tails signing key.
  - Use symlinks instead of duplicating localized searchplugins.
  - Rewrite Tails firewall using ferm. Tails firewall was written in
    very unsophisticated iptables-save/restore format. As more feature
    creeped in, it started to be quite unreadable.
  - Optimize VirtualBox modules build at runtime to avoid installing the
    userspace utils N times.
  - Drop most of Vidalia's configuration. Our custom lines just caused
    trouble (with multiple SocksPorts) and the default works well.
  - Blacklist PC speaker module. On some computers, having the pcspkr
    module loaded means loud beeps at bootup, shutdown and when using
    the console. As it draws useless attention to Tails users, it is
    better to prevent Linux from loading it by default.
  - Remove all addons from the Unsafe Browser. No addons are essential
    for the Unsafe Browser's intent. If anything they will modify the
    network fingerprint compared to a normal Iceweasel install, which
    is undesirable.
  - Prevent some unwanted packages to be installed at all, rather than
    uninstalling them later. This should speed up the build a bit.
  - Add a symlink from /etc/live/config to /etc/live/config.d. This
    makes the system compatible with live-config 3.0.4-1, without
    breaking backward compatibility with various parts of the system
    that use the old path.
  - Do not run unecessary scripts during shutdown sequence, to make
    shutdown faster.
  - Make live-persist deal with persistent ~/.gconf subdirs so that
    any options saved therein actually get persistent.
  - Prevent memlockd unload on shutdown, to make sure that all
    necessary tools for memory wiping are available when the new
    kernel has kexec'd.
  - Patch initscripts headers instead of fiddling with update-rc.d. We
    now let insserv figure out the correct ordering for the services
    during startup and shutdown, i.e. use dependency-based boot
    sequencing.
  - Remove the last absolute path in our isolinux config, which makes
    it easier to migrate from isolinux to syslinux (just rename the
    directory), and hence might make it easier for 3rd party USB
    installers (like the Universal USB Installer) to support Tails.

  * Bugfixes
  - Include `seq` in the ramdisk environment: it is used to wipe more
    memory. This fixes the long-standing bug about Tails not cleaning
    all memory on shutdown.
  - Fix Yelp crashing on internal links
  - Allow amnesia user to use Tor's TransPort. This firewall exception
    is necessary for applications that doesn't have in-built SOCKS
    support and cannot use torsocks. One such example is Claws Mail,
    which uses tsocks since torsocks makes it leak the hostname. This
    exception, together with Tor's automatic .onion mapping makes
    Claws Mail able to use hidden service mail providers again.
  - Force threads locking support in Python DBus binding. Without this
    liveusb-creator doesn't work with a PAE-enabled kernel.
  - Fix localized search plugins for 'es' and 'pt'
  - Fix live-boot's readahead, which caused an unnecessary pause
    during boot.
  - Factorize GCC wanted / available version numbers in VirtualBox
    modules building hook. This, incidentally, fixes a bug caused by
    duplication and not updating all instances.
  - Fix tordate vs. Tor 0.2.3.x. Since 0.2.3.x Tor doesn't download a
    consensus for clocks that are more than 30 days in the past or 2
    days in the future (see commits f4c1fa2 and 87622e4 in Tor's git
    repo). For such clock skews we set the time to the Tor authority's
    cert's valid-after date to ensure that a consensus can be
    downloaded.

  * Tor
  - Update to version 0.2.3.24-rc-1~~squeeze+1, a new major
    version. It's not a stable release, but we have been assured by
    the Tor developers that this is the right move.
  - Stop setting custom value for the Tor LongLivedPorts
    setting. Gobby's port was upstreamed in Tor 0.2.3.x.

  * Iceweasel
  - Update to 10.0.10esr-1+tails1, which has all the anonymity enhancing
    patches from the TorBrowser applied.
  - Install iceweasel from our own repo, http://deb.tails.boum.org.
  - Fix Iceweasel's file associations. No more should you be suggested
    to open a PDF in the GIMP.

  * htpdate
  - Use curl instead of wget, and add a --proxy option passed through
    to curl.
  - Remove the --fullrequest option, we don't need it anymore.
  - Remove --dns-timeout option, we don't need it anymore.
  - Change --proxy handling to support Debian Squeeze's curl.
  - Clarify what happens if --proxy is not used.
  - Compute the median of the diffs more correctly.

  * Hardware support
  - Update Linux to 3.2.32-1.

  * Software
  - Update vidalia to 0.2.20-1+tails1.
  - Update bundled WhisperBack package to 1.6.2:
    * Raise the socket library timeout to 120 seconds
    * Use smtplib's timeout parameter
    * Fix error output when calling send a 2nd time
  - Update liveusb-creator to 3.11.6-3.
  - Update i2p to 0.9.2.
  - Update tails-persistence-setup to 0.20-1, which should make it
    possible to install Tails on large (>= 32 GiB) USB drives.
  - Install console-setup and keyboard-configuration from unstable
    (required by new initramfs-tools).
  - Update tails-greeter to 0.7.3:
    * Import pt_BR translation.
    * Let langpanel usable during option selection stage
    * Print less debugging messages by default
    (below are changes in tails-greeter 0.7.2:)
    * Use correct test operators.
    * Generate language codes of available locales at package build
      time.
    * Read list of language codes from where we have saved it at
      package build time.
    * Drop tails-lang-helper, not used anymore.
    * Do not compile locales at login time anymore. Tails now ships
      locales-all.
  - Import live-config{,-sysvinit} 3.0.8-1. live-config >= 3.0.9-1
    has basically nothing useful for us, and it migrates to new paths
    brought by live-boot 3.0~b7, which we're not ready for yet (see:
    todo/newer_live-boot).

  * Localization
  - Fix Tails specific Iceweasel localization for pt-BR
  - Add Japanese input system: scim-anthy.
  - whisperback is now also translated into German, Hebrew, Hungarian,
    Italian and Korean.
  - tails-persistence-setup is now also translated into Arabic.
  - tails-greeter is now also translated into Arabic, Hebrew, Basque,
    Hungarian, Italian and Chinese.

  * Build system
  - Catch more errors in during build time:
    - Ensure that all local hooks start with 'set -e'.
    - Fail hard if adduser fails in local hooks.
    - Fail hard if 'rm' fails in local hooks.
  - vagrant: Ensure we have the set of Perl packages needed by our
    Ikiwiki
  - vagrant: Configure live-build to ship with ftp.us.debian.org.
    Using cdn.debian.net leads to bad interactions with Tor.
  - vagrant: Don't use gzip compression when building from a tag, i.e.
    a release.
  - vagrant: Optionally use bootstrap stage cache for faster builds
    via the 'cache' build option.
  - vagrant: Make sure release builds are clean, i.e. they don't use
    any potentially dangerous build options.
  - vagrant: Disable live-build package caching. This build system is
    meant to use an external caching proxy, so live-build's cache just
    wastes RAM (for in-memory builds) or disk space.
  - vagrant: use aufs magic instead of copying source into tmpfs.
    This reduces the amount of RAM required for building Tails in.
  - vagrant: Allow in-memory builds when a VM with enough memory is
    already started.

 -- Tails developers <amnesia@boum.org>  Sat, 10 Nov 2012 12:34:56 +0000

tails (0.13) unstable; urgency=low

  * Major new features
  - Use white-list/principle of least privelege approach for local services.
    Only users that need a certain local (i.e. hosted on loopback) service
    (according to our use cases) are granted access to it by our firewall;
    all other users are denied access.
  - Ship a first version of the incremental update system. Updates are not
    currently triggered automatically, but this will allow tests to be done
    on larger scales.

  * Minor improvements
  - Enable four workspaces in the Windows XP camouflage. This allows
    users to quickly switch to a more innocent looking workspace in case
    they are working on sensitive data and attract unwanted attention.
    The workspace switcher applet isn't there, though, since there's no
    such thing in Windows XP, so switching is only possible via keyboard
    shortcuts.
  - Ship with precompiled locales instead of generating them upon login.
  - Add support for wireless regulation.
  - Use color for Git output, not intended for machine consumption,
    written to the terminal.
  - Have ttdnsd use OpenDNS. Using Google's DNS servers was very
    glitchy, and rarely succeeded when it should. It can probably be
    attributed to Google's DNS, which is known to take issue with Tor
    exits.
  - Upgrade WhisperBack to 1.6, with many UI improvements and new translations.
  - Include GDM logs and dmidecode informations in the reports.
  - Allow to modify language and layout in the "Advanced options" screen
    of the greeter.
  - GnuPG: bump cert-digest-algo to SHA512.
  - Update torproject.org's APT repo key.

  * Bugfixes
  - Make Claws Mail save local/POP emails in its dot-directory. The
    default is to save them at ~/Mail, which isn't included in our
    current Claws Mail persistence preset.
  - Fix the System Monitor applet.
  - Remove broken ttdnsd from the default DNS resolution loop.
  - Hide the 'TailsData' partition in desktop applications.
  - Ship unrar-free again, so that the GNOME archive manager knows about
    it.
  - Ship with an empty whitelist for Noscript.
  - Disable FoxyProxy's advertisement on proxy error page.
  - Fix slow browsing experience for offline documentation.
  - Raise the socket timeout to 120 seconds in WhisperBack.
  - Enable the ikiwiki trail plugin for the locally built wiki too.

  * Iceweasel
  - Upgrade iceweasel to 10.0.6esr-1 (Extended Support Release) and install it
    and its dependencies from squeeze-backports.

  * Hardware support
  - Upgrade Linux to 3.2.23-1.

  * Software
  - Update tor to version 0.2.2.39.
  - Update Iceweasel to version 10.0.7esr-2.
  - Update i2p to version 0.9.1.

  * Build system
  - vagrant: Install Ikiwiki from Debian unstable. The 'mirrorlist'
    patches have finally been merged in upstream Ikiwiki. So instead of
    building Ikiwiki by hand, we can now install the package directly
    from Debian unstable.
  - Do not build the ikiwiki forum on the bundled static website copy.

 -- Tails developers <amnesia@boum.org>  Mon, 17 Sep 2012 15:19:25 +0200

tails (0.12.1) unstable; urgency=low

  This is a brown paper bag release to fix two major problems introduced in
  Tails 0.12.

  * Iceweasel
  - Upgrade Torbutton to 1.4.6.
  - Upgrade AdBlock Plus to 2.1.
  - Update AdBlock Plus patterns.

  * Hardware support
  - Upgrade Linux to 3.2.21-3 (linux-image-3.2.0-3-486).

  * Software
  - Install MAT from Debian backports, drop custom package.
  - Install python-pdfrw to re-add PDF support to the MAT.
  - Upgrade tails-greeter to 0.7.1, which fixes the race condition that
    broke administration password and locale settings on some systems.

  * Boot
  - Remove the Tails specific plymouth theme. The theme interfers heavily with
    the boot process on some hardware.

 -- Tails developers <amnesia@boum.org>  Mon, 17 Sep 2012 13:06:03 +0200

tails (0.12) unstable; urgency=low

  * Major new features
  - Add the Unsafe Web Browser, which has direct access to the Internet and
    can be used to login to captive portals.
  - The (previously experimental, now deemed stable) Windows camouflage can now
    be enabled via a check box in Tails greeter.

  * Tor
  - Upgrade to 0.2.2.37-1~~squeeze+1.

  * Iceweasel
  - Upgrade iceweasel to 10.0.5esr-1 (Extended Support Release) and install it
    and its dependencies from squeeze-backports.
  - Add a bookmark for the offline Tails documentation.
  - Update AdBlock patterns.

  * Persistence
  - Allow using larger USB drives by increasing the mkfs timeout to 10 minutes.
  - Tell the user what's going on when the Tails boot device cannot be found.

  * Hardware support
  - Upgrade Linux to 3.2.20-1 (linux-image-3.2.0-2-amd64).

  * Software
  - Install rfkill.
  - Install torsocks. Note that this makes `torify' use `torsocks' instead of
    `tsocks'. The `tsocks' binary is dropped to avoid problems, but remaining
    files (the library) are kept since ttdnsd depends on them.
  - Fetch live-config-sysvinit from sid so that it matches live-config version.
  - Update virtualbox backports to 4.1.10-dfsg-1~bpo60+1.
  - Install pciutils (needed by virtualbox-guest-utils).
  - Install mousetweaks. This is needed to use the mouse accessibility settings
    in System -> Preferences -> Mouse -> Accessibility.
  - Install the "hardlink" files deduplicator.
  - Do not install cryptkeeper anymore. See todo/remove_cryptkeeper for reason.
    Users of cryptkeeper are encouraged to install cryptkeeper via `apt-get
    update; apt-get install --yes cryptkeeper`, open their volume and move
    their to Tails' built-in persistence instead, as a one-time migration.
  - Upgrade I2P to version 0.9.
  - Don't install GParted. GNOME Disk Utility has been on par with GParted
    since Squeeze was released.
  - Upgrade live-boot to 3.0~a27-1+tails2~1.gbp319fe6.
  - Upgrade live-config to 3.0~a39-1 and install it from Debian experimental.
  - Upgrade tails-greeter to 0.7.
  - Upgrade tails-persistence-setup to 0.17-1.
  - Install libyaml-libyaml-perl.
  - Upgrade MAT, the metadata anonymisation toolkit, 0.3.2-1~bpo60+1.
  - Fetch python-pdfrw from backports, drop custom package.

  * Internationalization
  - The Tails website and documentation now has a (partial) Portuguese
    translation.

  * Build system
  - Tails can now be built without using a HTTP proxy.
  - Tails can now easily be built by using Vagrant. See the updated
    contribute/build page for instructions.

  * Boot
  - Remove obsolete noswap boot parameter. live-boot now handles swap on an
    opt-in basis.
  - The squashfs.sort files generated with boot-profile should now be ok which
    makes the generate images boot noticeably faster on optical media. See
    bugs/weird_squashfs.sort_entries for more information.
  - Set Tails specific syslinux and plymouth themes.
  - Add NVidia KMS video drivers to the initrd in order to show our shiny new
    plymouth theme on more systems.

 -- Tails developers <amnesia@boum.org>  Mon, 11 Jun 2012 13:37:00 +0200

tails (0.11) unstable; urgency=low

  * Major new features
  - Do not grant the desktop user root credentials by default.
  - A graphical boot menu (tails-greeter 0.6.3) allows choosing among
    many languages, and setting an optional sudoer password.
  - Support opt-in targeted persistence
    · tails-persistence-setup 0.14-1
    · live-boot 3.0~a25-1+tails1~5.gbp48d06c
    · live-config 3.0~a35-1
  - USB installer: liveusb-creator 3.11.6-1

  * iceweasel
  - Install iceweasel 10.0.4esr-1 (Extended Support Release).
    Let's stop tracking a too fast moving target.
    Debian Wheezy will ship ESR versions.
  - Install needed dependencies from squeeze-backports.
  - Search plugins:
    · Remove bing.
      bing appeared due to our upgrading iceweasel.
      Removing it makes things consistent with the way they have been
      until now, that is: let's keep only the general search engines
      we've been asked to add, plus Google, and a few specialized ones.
    · Replace Debian-provided DuckDuckGo search plugin with the "HTML SSL"
      one, version 20110219. This is the non-JavaScript, SSL, POST flavour.
    · Add ixquick.com.
    · Install localized search engines in the correct place.
      No need to copy them around at boot time anymore.
    · Remove Scroogle. RIP.
  - Enable TLS false start, like the TBB does since December.
  - Adblock Plus: don't count and save filter hits, supress first run dialog.
  - Install neither the GreaseMonkey add-on, nor any GreaseMonkey script.
    YouTube's HTML5 opt-in program is over.
    HTML5 video support is now autodetected and used.

  * Vidalia
  - Upgrade to 0.2.17-1+tails1: drop Do-not-warn-about-Tor-version.patch,
    applied upstream.
  - Set SkipVersionCheck=true.
    Thanks to chiiph for implementing this upstream (needs Vidalia 0.2.16+).

  * Internationalization
  - Install all available iceweasel l10n packages.
  - Remove syslinux language choosing menu.
    tails-greeter allows choosing a non-English language.
  - Add fonts for Hebrew, Thai, Khmer, Lao and Korean languages.
  - Add bidi support.
  - Setup text console at profile time.
    Context: Tails runs with text console autologin on.
    These consoles now wait, using a "Press enter to activate this console"
    message, for the user. When they press enter in there, they should have chosen
    their preferred keyboard layout in tails-greeter by now. Then, we run setupcon.
    As a result, the resulting shell is properly localized, and setupcon
    sets the correct keyboard layout, both according to the preferences expressed by
    the user in tails-greeter.
  - Don't use localepurge, don't remove any Scribus translations anymore,
    don't localize environment at live-config time:
    tails-greeter allows us to support many, many more languages.

  * Hardware support
  - Linux 3.2.15-1 (linux-image-3.2.0-2-amd64).
  - Fix low sound level on MacBook5,2.
  - Disable laptop-mode-tools automatic modules. This modules set often
    needs some amount of hardware-specific tweaking to work properly.
    This makes them rather not well suited for a Live system.

  * Software
  - Install GNOME keyring.
    This is needed so that NetworkManager remembers the WEP/WPA secrets
    for the time of a Tails session. Initialize GNOME keyring at user
    creation time.
  - Install usbutils to have the lsusb command.
  - Install the Traverso multitrack audio recorder and editor.

  * Miscellaneous
  - GNOME Terminal: keep 8192 scrollback lines instead of the smallish
    default.
  - Replaced tails-wifi initscript with laptop-mode-tools matching feature.
  - Disable gdomap service.
  - Fetch klibc-utils and libklibc from sid.
    The last initramfs-tools depends on these.
  - Set root password to "root" if debug=root is passed on the
    kernel cmdline. Allow setting root password on kernel cmdline via
    rootpw=. Looks like we implemented this feature twice.
  - Append a space on the kernel command line. This eases manually adding
    more options.
  - Rename sudoers.d snippets to match naming scheme.
    Sudo credentials that shall be unconditionally granted to the Tails
    default user are named zzz_*, to make sure they are applied.
  - WhisperBack: also include /var/log/live-persist and
    /var/lib/gdm3/tails.persistence.
  - Add a wrapper to torify whois.
  - Rework the VirtualBox guest modules building hook to support
    multiple kernels.
  - Consistently wait for nm-applet when waiting for user session to come up.
    Waiting for gnome-panel or notification-daemon worked worse.
  - Don't start the NetworkManager system service via init.
    Some Tails NM hooks need the user to be logged in to run properly.
    That's why tails-greeter starts NetworkManager at PostLogin time.
  - Also lock /bin/echo into memory. For some reason, kexec-load needs it.
  - Pidgin: don't use the OFTC hidden service anymore.
    It proved to be quite unreliable, being sometimes down for days.
  - Do not display storage volumes on Desktop, by disabling
    /apps/nautilus/desktop/volumes_visible GConf entry. Enabling that
    GConf setting avoids displaying the bind-mounted persistent
    directories on the Desktop, and reduces user confusion. It also is
    a first step towards a bigger UI change: GNOME3 does not manage the
    Desktop anymore, so volume icons and other Desktop icons are meant to
    disappear anyway. It implies we'll have to move all Desktop icons
    elsewhere. Let's start this move now: this will smooth the UI change
    Wheezy will carry for our users, by applying some of it progressively.

  * Build system
  - Don't build hybrid ISO images anymore. They boot less reliably on
    a variety of hardware, and are made less useful by us shipping
    a USB installer from now on.
  - Append .conf to live-config configuration filenames:
    live-config >3.0~a36-1 only takes into account files named *.conf
    in there. Accordingly update scripts that source these files.
  - Remove long-obsolete home-refresh script and its configuration.

  * Virtualization support
  - Support Spice and QXL: install the Spice agent from Debian sid,
    install xserver-xorg-video-qxl from squeeze-backports.

 -- Tails developers <amnesia@boum.org>  Tue, 17 Apr 2012 14:54:00 +0200

tails (0.10.2) unstable; urgency=low

  * Iceweasel
  - Update to 10.0.2-1.
  - Disable HTTPS-Everywhere's SSL Observatory (plus first-run pop-up).
  - Revert "FoxyProxy: don't enclose regexps between ^ and $."
    Currently "http://www.i2p2.de" (and everything similar) is captured by
    the I2P filter, which is incorrect. It seems isMultiLine="false" does
    *not* make RE into ^RE$ any longer.
  - Remove file:// from NoScript's exception lists.
    This will fix the JavaScript toggles in the local copy of the documentation.
  - Update AdBlock patterns.

  * Software
  - Upgrade I2P to 0.8.13.
  - Install libvpx0 from sid.
  - Fetch klibc-utils and libklibc from sid.
    The last initramfs-tools depends on these.

  * Hardware support
  - Upgrade Linux kernel to 3.2.7-1.
  - Install firmware-libertas.
    This adds support for wireless network cards with Marvell Libertas
    8xxx chips supported by the libertas_cs, libertas_sdio, libertas_spi,
    libertas_tf_usb, mwl8k and usb8xxx drivers.

  * Miscellaneous
  - Revert "Set time to middle of [valid-after, fresh-until] from consensus."
    This reverts commit 18d23a500b9412b4b0fbe4e38a9398eb1a3eadef.
    With this vmid clocks that are E minutes back in time may cause issues
    (temporary Tor outages) after consensus updates that happen at the
    (60-E):th minute or later during any hour. Full analysis:
    https://mailman.boum.org/pipermail/tails-dev/2012-January/000873.html
  - Add the default user to the vboxsf group.
    This will allow the user to get full access to automounted VirtualBox
    shared folders as they are mounted with guid vboxsf and rwx group
    permissions.

 -- Tails developers <amnesia@boum.org>  Thu, 01 Mar 2012 20:26:21 +0100

tails (0.10.1) unstable; urgency=low

  * Iceweasel
  - Make Startpage the default web search engine. Scroogle does not look
    reliable enough these days.

  * Software
  - Upgrade WhisperBack to 1.5.1 (update link to bug reporting documentation).
  - Update MAT to 0.2.2-2~bpo60+1 (fixes a critical bug in the GUI).

  * Hardware support
  - Upgrade Linux kernel to 3.2.1-2

  * Time synchronization
    Serious rework that should fix most, if not all, of the infamous
    time-sync' related bugs some Tails users have experienced recently.
    - Make htpdate more resilient by using three server pools, and
      allowing some failure ratio.
    - Set time from Tor's unverified-consensus if needed.
    - Set time to middle of [valid-after, fresh-until] from consensus.
    - Many robustness, performance and fingerprinting-resistance improvements.
    - Display time-sync' notification much earlier.

  * Miscellaneous
  - Fix access to "dumb" git:// protocol by using a connect-socks wrapper
    as GIT_PROXY_COMMAND.
  - SSH client: fix access to SSH servers on the Internet by correcting
    Host / ProxyCommand usage.
  - Pidgin: use OFTC hidden service to workaround Tor blocking.
  - Claws Mail: disable draft autosaving.
    When composing PGP encrypted email, drafts are saved back to
    the server in plaintext. This includes both autosaved and manually
    saved drafts.
  - tails-security-check-wrapper: avoid eating all memory when offline.

 -- Tails developers <amnesia@boum.org>  Sat, 28 Jan 2012 10:00:31 +0100

tails (0.10) unstable; urgency=low

  * Tor: upgrade to 0.2.2.35-1.

  * Iceweasel
  - Install Iceweasel 9.0 from the Debian Mozilla team's APT repository.
  - Update Torbutton to 1.4.5.1-1.
  - Support viewing any YouTube video that is available in HTML5 format:
    install xul-ext-greasemonkey and the "Permanently Enable HTML5 on
    YouTube" GreaseMonkey script.
  - Stop using Polipo in Iceweasel. Its SOCKS support was fixed.
  - Install from Debian sid the iceweasel extensions we ship,
    for compatibility with FF9.
  - Use Scroogle (any languages) instead of Scroogle (English only) when
    booted in English. Many users choose English because their own
    language is not supported yet; let's not hide them search results in
    their own language.
  - Install Iceweasel language packs from Debian unstable:
    unfortunately they are not shipped on the mozilla.debian.net repository.
  - Install the NoScript Firefox extension; configure it the same way as
    the TBB does.
  - Disable third-party cookies.
    They can be used to track users, which is bad. Besides, this is what
    TBB has been doing for years.
  - FoxyProxy: allow direct connections to RFC1918 IPs.

  * Do not transparent proxy outgoing Internet connections through Tor.
  - Torify the SSH client using connect-proxy to all IPs but RFC1918 ones.
  - Torify APT using Polipo HTTP.
  - Torify wget in wgetrc.
  - Torify gobby clients using torsocks. It does not support proxies yet.
  - Torify tails-security-check using LWP::UserAgent's SOCKS proxy support.
  - Fix enabling of GNOME's HTTP proxy.

  * Software
  - Upgrade Vidalia to 0.2.15-1+tails1.
    · New upstream release.
    · Do not warn about Tor version.
  - Upgrade MAT to 0.2.2-1~bpo60+1.
  - Upgrade VirtualBox guest software to 4.1.6-dfsg-2~bpo60+1,
    built against the ABI of X.Org backports.
  - Upgrade I2P to 0.8.11 using KillYourTV's Squeeze packages;
    additionally, fix its start script that was broken by the tordate merge.
  - Install unar (The Unarchiver) instead of the non-free unrar.
  - Install Nautilus Wipe instead of custom Nautilus scripts.

  * Hardware support
  - Upgrade Linux kernel to 3.1.6-1.
  - Upgrade to X.Org from squeeze-backports.
  - Install more, and more recent b43 firmwares.
  - Upgrade barry to 0.15-1.2~bpo60+1.

  * Internationalization
  - Add basic language support for Russian, Farsi and Vietnamese.
  - Install some Indic fonts.
  - Install some Russian fonts.
  - Add Alt+Shift shortcut to switch keyboard layout.

  * Miscellaneous
  - Support booting in "Windows XP -like camouflage mode":
    · Install homebrewn local .debs for a Windows XP look-alike Gnome theme.
    · Add the "Windows XP Bliss" desktop wallpaper.
    · Added a script that's sets up Gnome to look like Microsoft Windows XP.
    · Add Windows XP "camouflage" icons for some programs.
    · Make Iceweasel use the IE icon when Windows XP camouflage is enabled.
    · Add special launcher icons for the Windows XP theme so that they're
      not too big.
  - Decrease Florence focus zoom to 1.2.
  - Do not fetch APT translation files. Running apt-get update is heavy enough.
  - Add MSN support thanks to msn-pecan.
  - Add custom SSH client configuration:
    · Prefer strong ciphers and MACs.
    · Enable maximum compression level.
     · Explicitly disable X11 forwarding.
    · Connect as root by default, to prevent fingerprinting when username
      was not specified.
  - Replace flawed FireGPG with a home-made GnuPG encryption applet;
    install a feature-stripped FireGPG that redirects users to
    the documentation, and don't run Seahorse applet anymore.
  - Enable Seahorse's GnuPG agent.
  - Blank screen when lid is closed, rather than shutting down the system.
    The shutdown "feature" has caused data losses for too many people, it seems.
    There are many other ways a Tails system can be shut down in a hurry
    these days.
  - Import Tails signing key into the keyring.
  - Fix bug in the Pidgin nick generation that resulted in the nick
    "XXX_NICK_XXX" once out of twenty.
  - Pre-configure the #tor IRC discussion channel in Pidgin.
  - Fix "technology preview" of bridge support: it was broken by tordate merge.
  - Install dependencies of our USB installer to ease its development.
  - Make vidalia NM hook sleep only if Vidalia is already running.
  - Reintroduce the htpdate notification, telling users when it's safe
    to use Tor Hidden Services.
  - htpdate: omit -f argument to not download full pages.
  - htpdate: write success file even when not within {min,max}adjust.
    Otherwise htpdate will not "succeed" when the time diff is 0 (i.e.
    the clock was already correct) so the success file cannot be used
    as an indicator that the system time now is correct, which arguably
    is its most important purpose.

  * Build system
  - Name built images according to git tag.

 -- Tails developers <tails@boum.org>  Wed, 04 Jan 2012 09:56:38 +0100

tails (0.9) unstable; urgency=low

  * Tor
  - Upgrade to 0.2.2.34 (fixes CVE-2011-2768, CVE-2011-2769).

  * Iceweasel
  - Upgrade to 3.5.16-11 (fixes CVE-2011-3647, CVE-2011-3648, CVE-2011-3650).
  - Upgrade FireGPG to 0.8-1+tails2: notify users that the FireGPG Text
    Editor is the only safe place for performing cryptographic operations,
    and make it impossible to do otherwise. Other ways open up several
    severe attacks through JavaScript (e.g. leaking plaintext when
    decrypting, signing messages written by the attacker).
  - Install Cookie Monster extension instead of CS Lite.
  - Always ask where to save files.
  - Upgrade Torbutton to 1.4.4.1-1, which includes support for the in-browser
    "New identity" feature.

  * Software
  - Install MAT, the metadata anonymisation toolkit.
  - Upgrade TrueCrypt to 7.1.
  - Upgrade WhisperBack to 1.5~rc1 (leads the user by the hand if an error
    occurs while sending the bugreport, proposes to save it after 2 faild
    attempts, numerous bugfixes).
  - Linux: upgrade to linux-image-3.0.0-2-486 (version 3.0.0-6); fixes
    a great number of bugs and security issues.

  * Miscellaneous
  - Fully rework date and time setting system.
  - Remove the htp user firewall exception.
  - Saner keyboard layouts for Arabic and Russian.
  - Use Plymouth text-only splash screen at boot time.
  - Color the init scripts output.
  - Suppress Tor's warning about applications doing their own DNS lookups.
    This is totally safe due to our Tor enforcement.
  - Disable hdparm boot-time service.
    We only want hdparm so that laptop-mode-tools can use it.
  - Run Claws Mail using torify.
    It's not as good as if Claws Mail supported SOCKS proxies itself,
    but still better than relying on the transparent netfilter torification.
  - Install HPLIP and hpcups for better printing support.

  * Erase memory at shutdown
  - Run many sdmem instances at once.
    In hope of erasing more memory until we come up with a proper fix for
    [[bugs/sdmem_does_not_clear_all_memory]].
  - Kill gdm3 instead of using its initscript on brutal shutdown.
  - Use absolute path to eject for more robust memory wipe on boot medium removal.

  * Space savings
  - Exclude kernel and initramfs from being put into the SquashFS.
    Those files are already shipped where they are needed, that is in the ISO
    filesystem. Adapt kexec and memlockd bits.
  - Do not ship the GNOME icon theme cache.
  - Do not ship .pyc files.
  - Do not ship NEWS.Debian.gz files.

  * Build system
  - Re-implement hook that modifies syslinux config to make future
    development easier.

 -- Tails developers <amnesia@boum.org>  Tue, 01 Nov 2011 13:26:38 +0100

tails (0.8.1) unstable; urgency=low

  * Iceweasel
    - Update to 3.5.16-10 (fixes DSA-2313-1).
    - FireGPG: force crypto action results to appear in a new window, otherwise
      JavaScript can steal decrypted plaintext. Advice: always use FireGPG's
      text editor when writing text you want to encrypt. If you write it in a
      textbox the plaintext can be stolen through JavaScript before it is
      encrypted in the same way.
    - Update HTTPS Everywhere extension to 1.0.3-1.
    - Stop using the small version of the Tor check page. The small version
      incorrectly tells Tails users to upgrade their Torbrowser, which has
      confused some users.

  * Software
    - Update Linux to 3.0.0-2 (fixes DSA-2310-1, CVE-2011-2905, CVE-2011-2909,
      CVE-2011-2723, CVE-2011-2699, CVE-2011-1162, CVE-2011-1161).
    - Update usb-modeswitch to 1.1.9-2~bpo60+1 and usb-modeswitch-data to
      20110805-1~bpo60+1 from Debian backports. This adds support for a few
      devices such as Pantech UMW190 CDMA modem.
    - Install libregexp-common-perl 2011041701-3 from Debian unstable. This
      fixes the bug: [[bugs/msva_does_not_use_configured_keyserver]].
    - Install hdparm so the hard drives can be spinned down in order to save
      battery power.
    - Install barry-util for better BlackBerry integration.
    - Debian security upgrades: OpenOffice.org (DSA-2315-1), openjdk-6
      (DSA-2311-1), policykit-1 (DSA-2319-1)

   * Protecting against memory recovery
    - Set more appropriate Linux VM config before wiping memory. These
      parameters should make the wipe process more robust and efficient.

 -- Tails developers <amnesia@boum.org>  Sun, 16 Oct 2011 11:31:18 +0200

tails (0.8) unstable; urgency=low

  * Rebase on the Debian Squeeze 6.0.2.1 point-release.

  * Tor
    - Update to 0.2.2.33-1.
    - Disabled ControlPort in favour of ControlSocket.
    - Add port 6523 (Gobby) to Tor's LongLivedPorts list.

  * I2P
    - Update to 0.8.8.
    - Start script now depends on HTP since I2P breaks if the clock jumps or is
      too skewed during bootstrap.

  * Iceweasel
    - Update to 3.5.16-9 (fixes CVE-2011-2374, CVE-2011-2376, CVE-2011-2365,
      CVE-2011-2373, CVE-2011-2371, CVE-2011-0083, CVE-2011-2363, CVE-2011-0085,
      CVE-2011-2362, CVE-2011-2982, CVE-2011-2981, CVE-2011-2378, CVE-2011-2984,
      CVE-2011-2983).
    - Enable HTTP pipelining (like TBB).
    - Update HTTPS Everywhere extension to 1.0.1-1 from Debian unstable.
    - Suppress FoxyProxy update prompts.
    - Prevent FoxyProxy from "phoning home" after a detected upgrade.
    - Fixed a bunch of buggy regular expressions in FoxyProxy's configuration.
      See [[bugs/exploitable_typo_in_url_regex?]] for details. Note that none of
      these issues are critical due to the transparent proxy.
    - Add DuckDuckGo SSL search engine.

  * Torbutton
    - Update to torbutton 1.4.3-1 from Debian unstable.
    - Don't show Torbutton status in the status bar as it's now displayed in the
      toolbar instead.

  * Pidgin
    - More random looking nicks in pidgin.
    - Add IRC account on chat.wikileaks.de:9999.

  * HTP
    - Upgrade htpdate script (taken from Git 7797fe9) that allows setting wget's
      --dns-timeout option.

  * Software
    - Update Linux to 3.0.0-1. -686 is now deprecated in favour of -486 and
      -686-pae; the world is not ready for -pae yet, so we now ship -486.
    - Update OpenSSL to 0.9.8o-4squeeze2 (fixes CVE-2011-1945 (revoke
      compromised DigiNotar certificates), CVE-2011-1945).
    - Update Vidalia to 0.2.14-1+tails1 custom package.
    - Install accessibility tools:
      - gnome-mag: screen magnifier
      - gnome-orca: text-to-speech
    - Replace the onBoard virtual keyboard with Florence.
    - Install the PiTIVi non-linear audio/video editor.
    - Install ttdnsd.
    - Install tor-arm.
    - Install lzma.

  * Arbitrary DNS queries
    - Tor can not handle all types of DNS queries, so if the Tor resolver fails
      we fallback to ttdnsd. This is now possible with Tor 0.2.2.x, since we
      fixed Tor bug #3369.

  * Hardware support
    - Install ipheth-utils for iPhone tethering.
    - Install xserver-xorg-input-vmmouse (for mouse integration with the host OS
      in VMWare and KVM).
    - Install virtualbox-ose 4.x guest packages from Debian backports.

  * Miscellaneous
    - Switch gpg to use keys.indymedia.org's hidden service, without SSL.
      The keys.indymedia.org SSL certificate is now self-signed. The hidden
      service gives a good enough way to authenticate the server and encrypts
      the connection, and just removes the certificates management issue.
    - The squashfs is now compressed using XZ which reduces the image size quite
      drastically.
    - Remove Windows autorun.bat and autorun.inf. These files did open a static
      copy of our website, which is not accessible any longer.

  * Build system
    - Use the Git branch instead of the Debian version into the built image's
      filename.
    - Allow replacing efficient XZ compression with quicker gzip.
    - Build and install documentation into the chroot (-> filesystem.squashfs).
      Rationale: our static website cannot be copied to a FAT32 filesystem due
      to filenames being too long. This means the documentation cannot be
      browsed offline from outside Tails. However, our installer creates GPT
      hidden partitions, so the doc would not be browseable from outside Tails
      anyway. The only usecase we really break by doing so is browsing the
      documentation while running a non-Tails system, from a Tails CD.

 -- Tails developers <amnesia@boum.org>  Thu, 09 Sep 2011 11:31:18 +0200

tails (0.7.2) unstable; urgency=high

  * Iceweasel
  - Disable Torbutton's external application launch warning.
    ... which advises using Tails. Tails *is* running Tails.
  - FoxyProxy: install from Debian instead of the older one we previously
    shipped.

  * Software
  - haveged: install an official Debian backport instead of a custom backport.
  - unrar: install the version from Debian's non-free repository.
    Users report unrar-free does not work well enough.

 -- Tails developers <amnesia@boum.org>  Sun, 12 Jun 2011 15:34:56 +0200

tails (0.7.1) unstable; urgency=high

  * Vidalia: new 0.2.12-2+tails1 custom package.

  * Iceweasel
  - Don't show Foxyproxy's status / icon in FF statusbar to prevent users
    from accidentaly / unconsciously put their anonymity at risk.
  - "amnesia branding" extension: bump Iceweasel compatibility to 4.0 to ease
    development of future releases.

  * Software
  - Upgrade Linux kernel to Debian's 2.6.32-33: fixes tons of bugs,
    including the infamous missing mouse cursor one. Oh, and it closes
    a few security holes at well.
  - Install unrar-free.
  - Do not install pppoeconf (superseeded by NetworkManager).
  - Upgrade macchanger to Debian testing package to ease development of
    future Tails releases.
  - Debian security upgrades: x11-xserver-utils (DSA-2213-1), isc-dhcp
    (DSA-2216-1), libmodplug (DSA-2226-1), openjdk-6 (DSA-2224-1).

  * Protecting against memory recovery
  - Add Italian translation for tails-kexec. Thanks to Marco A. Calamari.
  - Make it clear what it may mean if the system does not power off
    automatically.
  - Use kexec's --reset-vga option that might fix display corruption issues
    on some hardware.

  * WhisperBack (encrypted bug reporting software)
  - Upgrade WhisperBack to 1.4.1:
    localizes the documentation wiki's URL,
    uses WebKit to display the bug reporting help page,
    now is usable on really small screens.
  - Extract wiki's supported languages at build time, save this
    information to /etc/amnesia/environment, source this file into the
    Live user's environment so that WhisperBack 1.4+ can make good use
    of it.

  * Miscellaneous
  - Fix boot in Chinese.
  - Install mobile-broadband-provider-info for better 3G support.
  - Add back GNOME system icons to menus.
  - tails-security-check: avoid generating double-slashes in the Atom
    feeds URL.
  - Remove "vga=788" boot parameter which breaks the boot on some hardware.
  - Remove now useless "splash" boot parameter.
  - Fix a bunch of i386-isms.
  - Pass the noswap option to the kernel. This does not change actual Tails
    behaviour but prevents users from unnecessarily worrying because of 
    the "Activating swap" boot message.
  - Make use of check.torproject.org's Arabic version.

  * Build system
  - Enable squeeze-backports. It is now ready and will be used soon.
  - Install eatmydata in the chroot.
  - Convert ikiwiki setup files to YAML.

 -- Tails developers <amnesia@boum.org>  Fri, 29 Apr 2011 17:14:53 +0200

tails (0.7) unstable; urgency=low

  * Hardware support
  - Install foomatic-filters-ppds to support more printers.
  - Give the default user the right to manage printers.

  * Software
  - Deinstall unwanted packages newly pulled by recent live-build.
  
 -- Tails developers <amnesia@boum.org>  Wed, 06 Apr 2011 22:58:51 +0200

tails (0.7~rc2) unstable; urgency=low

  ** SNAPSHOT build @824f39248a08f9e190146980fb1eb0e55d483d71 **

  * Rebase on Debian Squeeze 6.0.1 point-release.
  
  * Vidalia: new 0.2.10-3+tails5 custom package..

  * Hardware support
  - Install usb-modeswitch and modemmanager to support mobile broadband
    devices such as 3G USB dongles. Thanks to Marco A. Calamari for the
    suggestion.

  * Misc
  - Website relocated to https://tails.boum.org/ => adapt various places.
  - Configure keyboard layout accordingly to the chosen language for
    Italian and Portuguese.

 -- Tails developers <amnesia@boum.org>  Fri, 25 Mar 2011 15:44:25 +0100

tails (0.7~rc1) UNRELEASED; urgency=low

  ** SNAPSHOT build @98987f111fc097a699b526eeaef46bc75be5290a **

  * Rebase on Debian Squeeze.

  * T(A)ILS has been renamed to Tails.
  
  * Protecting against memory recovery
    New, safer way to wipe memory on shutdown which is now also used when
    the boot media is physically removed.

  * Tor
  - Update to 0.2.1.30-1.

  * Iceweasel
  - Add HTTPS Everywhere 0.9.4 extension.
  - Better preserve Anonymity Set: spoof US English Browser and timezone
    the same way as the Tor Browser Bundle, disable favicons and picture
    iconification.
  - Install AdBlock Plus extension from Debian.
  - Add Tor-related bookmarks.
  - Support FTP, thanks to FoxyProxy.
  - Update AdBlock patterns.
  - Disable geolocation and the offline cache.

  * Software
  - Update Vidalia to 0.2.10-3+tails4.
  - Install gnome-disk-utility (Palimpsest) and Seahorse plugins.
  - Add opt-in i2p support with Iceweasel integration through FoxyProxy.
  - onBoard: fix "really quits when clicking the close window icon" bug.
  - Optionally install TrueCrypt at boot time.
  - Install laptop-mode-tools for better use of battery-powered hardware.
  - Replace xsane with simple-scan which is part of GNOME and way easier
    to use.
  - Upgrade WhisperBack to 1.3.1 (bugfixes, French translation).
  - Install scribus-ng instead of scribus. It is far less buggy in Squeeze.
  
  * Firewall
  - Drop incoming packets by default.
  - Forbid queries to DNS resolvers on the LAN.
  - Set output policy to drop (defense-in-depth).

  * Hardware support
  - Install Atheros and Broadcom wireless firmwares.
  - Install libsane-hpaio and sane-utils, respectively needed for
    multi-function peripherals and some SCSI scanners.

  * live-boot 2.0.15-1+tails1.35f1a14
  - Cherry-pick our fromiso= bugfixes from upstream 3.x branch.

  * Miscellaneous
  - Many tiny user interface improvements.
  - More robust HTP time synchronization wrt. network failures.
    Also, display the logs when the clock synchronization fails.
  - Disable GNOME automatic media mounting and opening to protect against
    a class of attacks that was recently put under the spotlights.
    Also, this feature was breaking the "no trace is left on local
    storage devices unless explicitly asked" part of Tails specification.
  - Make configuration more similar to the Tor Browser Bundle's one.
  - GnuPG: default to stronger digest algorithms.
  - Many more or less proper hacks to get the built image size under 700MB.
  - Compress the initramfs using LZMA for faster boot.

  * Build system
  - Run lb build inside eatmydata fsync-less environment to greatly improve
    build time.

 -- Tails developers <amnesia@boum.org>  Fri, 11 Mar 2011 15:52:19 +0100

tails (0.6.2) unstable; urgency=high

  * Tor: upgrade to 0.2.1.29 (fixes CVE-2011-0427).
  * Software
  - Upgrade Linux kernel, dpkg, libc6, NSS, OpenSSL, libxml2 (fixes various
    security issues).
  - Upgrade Claws Mail to 3.7.6 (new backport).
  - Install Liferea, tcpdump and tcpflow.
  * Seahorse: use hkp:// transport as it does not support hkps://.
  * FireGPG: use hkps:// to connect to the configured keyserver.
  * Build system: take note of the Debian Live tools versions being used
    to make next point-release process faster.
  * APT: don't ship package indices.

 -- T(A)ILS developers <amnesia@boum.org>  Wed, 19 Jan 2011 16:59:43 +0100

tails (0.6.1) unstable; urgency=low

  * Tor: upgrade to 0.1.28 (fixes CVE-2010-1676)
  * Software: upgrade NSS, Xulrunner, glibc (fixes various security issues)
  * FireGPG: use the same keyserver as the one configured in gpg.conf.
  * Seahorse: use same keyserver as in gpg.conf.
  * HTP: display the logs when the clock synchronization fails.
  * Update HTP configuration: www.google.com now redirects to
    encrypted.google.com.
  * Use the light version of the "Are you using Tor?" webpage.
  * Update AdBlock patterns.

 -- T(A)ILS developers <amnesia@boum.org>  Fri, 24 Dec 2010 13:28:29 +0100

tails (0.6) unstable; urgency=low

  * Releasing 0.6.

  * New OpenPGP signing-only key. Details are on the website:
    https://amnesia.boum.org/GnuPG_key/

  * Iceweasel
  - Fixed torbutton has migrated to testing, remove custom package.

  * HTP
  - Query ssl.scroogle.org instead of lists.debian.org.
  - Don't run when the interface that has gone up is the loopback one.

  * Nautilus scripts
  - Add shortcut to securely erase free space in a partition.
  - The nautilus-wipe shortcut user interface is now translatable.

  * Misc
  - Really fix virtualization warning display.
  - More accurate APT pinning.
  - Disable Debian sid APT source again since a fixed live-config has
    migrated to Squeeze since then.

  * live-boot: upgrade to 2.0.8-1+tails1.13926a
  - Sometimes fixes the smem at shutdown bug.
  - Now possible to create a second partition on the USB stick T(A)ILS is
    running from.

  * Hardware support
  - Support RT2860 wireless chipsets by installing firmware-ralink from
    Debian Backports.
  - Install firmware-linux-nonfree from backports.
  - Fix b43 wireless chipsets by having b43-fwcutter extract firmwares at
    build time.

  * Build system
  - Install live-build and live-helper from Squeeze.
  - Update SquashFS sort file.

 -- T(A)ILS developers <amnesia@boum.org>  Wed, 20 Oct 2010 19:53:17 +0200

tails (0.6~rc3) UNRELEASED; urgency=low

  ** SNAPSHOT build @a3ebb6c775d83d1a1448bc917a9f0995df93e44d **

  * Iceweasel
  - Autostart Iceweasel with the GNOME session. This workarounds the
    "Iceweasel first page is not loaded" bug.
  
  * HTP
  - Upgrade htpdate script (taken from Git 7797fe9).

  * Misc
  - Disable ssh-agent auto-starting with X session: gnome-keyring is
    more user-friendly.
  - Fix virtualization warning display.
  - Boot profile hook: write desktop file to /etc/skel.

  * Build system
  - Convert build system to live-build 2.0.1.
  - APT: fetch live-build and live-helper from Debian Live snapshots.
  - Remove dependency on live-build functions in chroot_local-hooks.
    This makes the build environment more robust and less dependent on
    live-build internals.
  - Remove hand-made rcS.d/S41tails-wifi: a hook now does this.
  - Measure time used by the lh build command.
  - Fix boot profile hook.
  - Boot profiling: wait a bit more: the current list does not include
    /usr/sbin/tor.

 -- T(A)ILS developers <amnesia@boum.org>  Sat, 02 Oct 2010 23:06:46 +0200

tails (0.6~rc2) UNRELEASED; urgency=low

  ** SNAPSHOT build @c0ca0760ff577a1e797cdddf0e95c5d62a986ec8 **

  * Iceweasel
  - Refreshed AdBlock patterns (20100926).
  - Set network.dns.disableIPv6 to true (untested yet)
  - Torbutton: install patched 1.2.5-1+tails1 to fix the User-Agent bug,
    disable extensions.torbutton.spoof_english again.

  * Software
  - WhisperBack: upgrade to 1.3~beta3 (main change:  let the user provide
    optional email address and OpenPGP key).
  - Remove mc.
  - Update haveged backport to 0.9-3~amnesia+lenny1.
  - Update live-boot custom packages (2.0.6-1+tails1.6797e8): fixes bugs
    in persistency and smem-on-shutdown.
  - Update custom htpdate script. Taken from commit d778a6094cb3 in our
    custom Git repository:  fixes setting of date/time.

  * Build system
  - Bugfix: failed builds are now (hopefully) detected.
  - Fix permissions on files in /etc/apt/ that are preserved in the image.
  - Install version 2.0~a21-1 of live-build and live-helper in the image.
    We are too late in the release process to upgrade to current Squeeze
    version (2.0~a29-1).

  * Misc
  - Pidgin/OTR: disable the automatic OTR initiation and OTR requirement.

 -- T(A)ILS developers <amnesia@boum.org>  Wed, 29 Sep 2010 19:23:17 +0200

tails (0.6~1.gbpef2878) UNRELEASED; urgency=low

  ** SNAPSHOT build @ef28782a0bf58004397b5fd303f938cc7d11ddaa **

  * Hardware support
  - Use a 2.6.32 kernel: linux-image-2.6.32-bpo.5-686 (2.6.32-23~bpo50+1)
    from backports.org. This should support far more hardware and
    especially a lot of wireless adapters.
  - Add firmware for RTL8192 wireless adapters.
  - Enable power management on all wireless interfaces on boot.

  * Software
  - Install inkscape.
  - Install poedit.
  - Install gfshare and ssss: two complementary implementations
    of Shamir's Secret Sharing.
  - Install tor-geoipdb.
  - Remove dialog, mc and xterm.

  * Iceweasel
  - Set extensions.torbutton.spoof_english to its default true value
    in order to workaround a security issue:
    https://amnesia.boum.org/security/Iceweasel_exposes_a_rare_User-Agent/

  * Monkeysphere
  - Install the Iceweasel extension.
  - Use a hkps:// keyserver.

  * GnuPG
  - Install gnupg from backports.org so that hkps:// is supported.
  - Use a hkps:// keyserver.
  - Proxy traffic via polipo.
  - Prefer up-to-date digests and ciphers.

  * Vidalia: rebased our custom package against 0.2.10.

  * Build system
  - Built images are now named like this:
    tails-i386-lenny-0.5-20100925.iso
  - Use live-helper support for isohybrid options instead of doing the
    conversion ourselves. The default binary image type we build is now
    iso-hybrid.
  - Remove .deb built by m-a after they have been installed.
  - Setup custom GConf settings at build time rather than at boot time.
  - Move $HOME files to /etc/skel and let adduser deal with permissions.
  - Convert to live-boot / live-config / live-build 2.x branches.
  - Replaced our custom live-initramfs with a custom live-boot package;
    included version is 2.0.5-1+tails2.6797e8 from our Git repository:
    git clone git://git.immerda.ch/tails_live-boot.git
  - Install live-config* from the live-snapshots Lenny repository.
    Rationale: live-config binary packages differ depending on the target
    distribution, so that using Squeeze's live-config does not produce
    fully-working Lenny images.
  - Rename custom scripts, packages lists and syslinux menu entries from
    the amnesia-* namespace to the tails-* one.

  * HTP
  - Use (authenticated) HTP instead of NTP.
  - The htpdate script that is used comes from commit 43f5f83c0 in our
    custom repository:  git://git.immerda.ch/tails_htp.git
  - Start Tor and Vidalia only once HTP is done.

  * Misc
  - Fix IPv6 firewall restore file. It was previously not used at all.
  - Use ftp.us.debian.org instead of the buggy GeoIP-powered
    cdn.debian.net.
  - Gedit: don't autocreate backup copies.
  - Build images with syslinux>=4.01 that has better isohybrid support.
  - amnesia-security-check: got rid of the dependency on File::Slurp.
  - Take into account the migration of backports.org to backports.debian.org.
  - Make GnuPG key import errors fatal on boot.
  - Warn the user when T(A)ILS is running inside a virtual machine.
  - DNS cache: forget automapped .onion:s on Tor restart.

  * Documentation: imported Incognito's walkthrough, converted to
    Markdown, started the needed adaptation work.

 -- T(A)ILS developers <amnesia@boum.org>  Sun, 26 Sep 2010 11:06:50 +0200

tails (0.5) unstable; urgency=low

  * The project has merged efforts with Incognito.
    It is now to be called "The (Amnesic) Incognito Live System".
    In short: T(A)ILS.

  * Community
  - Created the amnesia-news mailing-list.
  - Added a forum to the website.
  - Created a chatroom on IRC: #tails on irc.oftc.net

  * Fixed bugs
  - Workaround nasty NetworkManager vs. Tor bug that often
    prevented the system to connect to the Tor network: restart Tor and Vidalia
    when a network interface goes up.
  - onBoard now autodetects the keyboard layout... at least once some
    keys have been pressed.
  - New windows don't open in background anymore, thanks to
    a patched Metacity.
  - Memory wiping at shutdown is now lightning fast, and does not prevent
    the computer to halt anymore.
  - GNOME panel icons are right-aligned again.
  - Fixed permissions on APT config files.
  - Repaired mouse integration when running inside VirtualBox.

  * Iceweasel
  - Torbutton: redirect to Scroogle when presented a Google captcha.
  - Revamped bookmarks
      . moved T(A)ILS own website to the personal toolbar
      . moved webmail links (that are expected to be more than 3 soon)
        to a dedicated folder.
  - Don't show AdBlock Plus icon in the toolbar.
  - Adblock Plus: updated patterns, configured to only update subscriptions
    once a year. Which means never, hopefully, as users do update their
    Live system on a regular basis, don't they?

  * Vidalia: rebased our custom package against 0.2.8.
  
  * Claws Mail
  - Install Claws Mail from backports.org to use the X.509 CA
    certificates provided by Debian.
  - Enable PGP modules with basic configuration:
      . Automatically check signatures.
      . Use gpg-agent to manage passwords.
      . Display warning on start-up if GnuPG doesn't work.
  - Set the IO timeout to 120s (i.e. the double of the default 60s).
  
  * Pidgin
  - Automatically connect to irc.oftc.net with a randomized nickname,
    so as not to advertize the use of T(A)ILS; this nickname is made of:
     . a random firstname picked from the 2000 most registered by the U.S.
       social security administration in the 70s;
     . two random digits.
    Good old irc.indymedia.org is still configured - with same nickname -
    but is not enabled by default anymore.
  - Disabled MSN support, that is far too often affected by security flaws.

  * Build $HOME programmatically
  - Migrated all GConf settings, including the GNOME panel configuration,
    to XML files that are loaded at boot time.
  - Configure iceweasel profile skeleton in /etc/iceweasel.
    A brand new profile is setup from this skeleton once iceweasel is
    started after boot.
      . build sqlite files at build time from plain SQL.
      . FireGPG: hard-code current firegpg version at build time to prevent
        the extension to think it was just updated.
      . stop shipping binary NSS files. These were here only to
        install CaCert's certificate, that is actually shipped by Debian's
        patched libnss.
  
  * Build system
  - Updated Debian Live snapshots APT repository URL.
  - Purge all devel packages at the end of the chroot configuration.
  - Make sure the hook that fixes permissions runs last.
  - Remove unwanted Iceweasel search plugins at build time.
  
  * Misc
  - Added a progress bar for boot time file readahead.
  - Readahead more (~37MB) stuff in foreground at boot time.
  - Make the APT pinning persist in the Live image.
  - localepurge: keep locales for all supported languages,
    don't bother when installing new packages.
  - Removed syslinux help menu: these help pages are either buggy or
    not understandable by non-geeks.
  - Fixed Windows autorun.
  - Disable a few live-initramfs scripts to improve boot time.
  - Firewall: forbid any IPv6 communication with the outside.
  - Virtualization support: install open-vm-tools.
  - WhisperBack: updated to 1.2.1, add a random bug ID to the sent
    mail subject.
  - Prompt for CD removal on shutdown, not for USB device.

  * live-initramfs: new package built from our Git (e2890a04ff) repository.
  - Merged upstream changes up to 1.177.2-1.
  - New noprompt=usb feature.
  - Fix buggy memory wiping and shutdown.
  - Really reboot when asked, rather than shutting down the system.

  * onBoard
  - Upgraded to a new custom, patched package (0.93.0-0ubuntu4~amnesia1).
  - Added an entry in the Applications menu.
  
  * Software
  - Install vim-nox with basic configuration
  - Install pwgen
  - Install monkeysphere and msva-perl
  - Replaced randomsound with haveged as an additional source of entropy.

  * Hardware support
  - Build ralink rt2570 wifi modules.
  - Build rt2860 wifi modules from Squeeze. This supports the RT2860
    wireless adapter, found particularly in the ASUS EeePC model 901
    and above.
  - Build broadcom-sta-source wifi modules.
  - Bugfix: cpufreq modules were not properly added to /etc/modules.
  - Use 800x600 mode on boot rather than 1024x768 for compatibility
    with smaller displays.

 -- amnesia <amnesia@boum.org>  Fri, 30 Apr 2010 16:14:13 +0200

amnesia (0.4.2) unstable; urgency=low

  New release, mainly aimed at fixing live-initramfs security issue
  (Debian bug #568750), with an additional set of small enhancements as
  a bonus.

  * live-initramfs: new custom package built from our own live-initramfs
    Git repository (commit 8b96e5a6cf8abc)
  - based on new 1.173.1-1 upstream release
  - fixed live-media=removable behaviour so that filesystem images found
    on non-removable storage are really never used (Debian bug #568750)

  * Vidalia: bring back our UI customizations (0.2.7-1~lenny+amnesia1)

  * APT: consistently use the GeoIP-powered cdn.debian.net

  * Software: make room so that {alpha, future} Squeeze images fit on
    700MB CD-ROM
  - only install OpenOffice.org's calc, draw, impress, math and writer
    components
  - removed OpenOffice.org's English hyphenation and thesaurus
  - removed hunspell, wonder why it was ever added

  * Boot
  - explicitly disable persistence, better safe than sorry
  - removed compulsory 15s timeout, live-initramfs knows how to wait for
    the Live media to be ready

  * Build system: don't cache rootfs anymore

 -- amnesia <amnesia@boum.org>  Sun, 07 Feb 2010 18:28:16 +0100

amnesia (0.4.1) unstable; urgency=low

  * Brown paper bag bugfix release: have amnesia-security-check use
    entries publication time, rather than update time... else tagging
    a security issue as fixed, after releasing a new version, make this
    issue be announced to every user of this new, fixed version.

 -- amnesia <amnesia@boum.org>  Sat, 06 Feb 2010 03:58:41 +0100

amnesia (0.4) unstable; urgency=low

  * We now only build and ship "Hybrid" ISO images, which can be either
    burnt on CD-ROM or dd'd to a USB stick or hard disk.

  * l10n: we now build and ship multilingual images; initially supported
    (or rather wanna-be-supported) languages are: ar, zh, de, en, fr, it,
    pt, es
  - install Iceweasel's and OpenOffice.org's l10n packages for every
    supported language
  - stop installing localized help for OpenOffice.org, we can't afford it
    for enough languages
  - when possible, Iceweasel's homepage and default search engine are localized
  - added Iceweasel's "any language" Scroogle SSL search engine
  - when the documentation icon is clicked, display the local wiki in
    currently used language, if available
  - the Nautilus wipe script is now translatable
  - added gnome-keyboard-applet to the Gnome panel

  * software
  - replaced Icedove with claws mail, in a bit rough way; see
    https://amnesia.boum.org/todo/replace_icedove_with_claws/ for best
    practices and configuration advices
  - virtual keyboard: install onBoard instead of kvkbd
  - Tor controller: install Vidalia instead of TorK
  - install only chosen parts of Gnome, rather than gnome-desktop-environment
  - do not install xdialog, which is unused and not in Squeeze
  - stop installing grub as it breaks Squeeze builds (see Debian bug #467620)
  - install live-helper from snapshots repository into the Live image

  * Iceweasel
  - do not install the NoScript extension anymore: it is not strictly
    necessary but bloodily annoying

  * Provide WhisperBack 1.2 for anonymous, GnuPG-encrypted bug reporting.
  - added dependency on python-gnutls
  - install the SMTP hidden relay's certificate

  * amnesia-security-check: new program that tells users that the amnesia
    version they are running is affected by security flaws, and which ones
    they are; this program is run at Gnome session startup, after sleeping
    2 minutes to let Tor a chance to initialize.
    Technical details:
  - Perl
  - uses the Desktop Notifications framework
  - fetches the security atom feed from the wiki
  - verifies the server certificate against its known CA
  - tries fetching the localized feed; if it fails, fetch the default
    (English) feed

  * live-initramfs: new custom package built from our own live-initramfs
    Git repository (commit 40e957c4b89099e06421)
  - at shutdown time, ask the user to unplug the CD / USB stick, then run
    smem, wait for it to finish, then attempt to immediately halt

  * build system
  - bumped dependency on live-helper to >= 2.0a6 and adapted our config
  - generate hybrid ISO images by default, when installed syslinux is
    recent enough
  - stop trying to support building several images in a row, it is still
    broken and less needed now that we ship hybrid ISO images
  - scripts/config: specify distribution when initializing defaults
  - updated Debian Live APT repository's signing key

  * PowerPC
  - disable virtualbox packages installing and module building on !i386
    && !amd64, as PowerPC is not a supported guest architecture
  - built and imported tor_0.2.1.20-1~~lenny+1_powerpc.deb

  * Squeeze
  - rough beginnings of a scratch Squeeze branch, currently unsupported
  - install gobby-infinote

  * misc
  - updated GnuPG key with up-to-date signatures
  - more improvements on boot time from CD
  - enhanced the wipe in Nautilus UI (now asks for confirmation and
    reports success or failure)
  - removed the "restart Tor" launcher from the Gnome panel

 -- amnesia <amnesia@boum.org>  Fri, 05 Feb 2010 22:28:04 +0100

amnesia (0.3) unstable; urgency=low

  * software: removed openvpn, added
  - Audacity
  - cups
  - Git
  - Gobby
  - GParted
  - lvm2 (with disabled initscript as it slows-down too much the boot in certain
    circumstances)
  - NetworkManager 0.7 (from backports.org) to support non-DHCP networking
  - ntfsprogs
  - randomsound to enhance the kernel's random pool
  * Tor
  - install the latest stable release from deb.torproject.org
  - ifupdown script now uses SIGHUP signal rather than a whole tor
    restart, so that in the middle of it vidalia won't start it's own
    tor
  - configure Gnome proxy to use Tor
  * iceweasel
  - adblockplus: upgraded to 1.0.2
  - adblockplus: subscribe to US and DE EasyList extensions, updated patterns
  - firegpg is now installed from Debian Squeeze rather than manually; current
    version is then 0.7.10
  - firegpg: use better keyserver ... namely pool.sks-keyservers.net
  - added bookmark to Amnesia's own website
  - use a custom "amnesiabranding" extension to localize the default search
    engine and homepage depending on the current locale
  - updated noscript whitelist
  - disable overriden homepage redirect on iceweasel upgrade
  * pidgin
  - nicer default configuration with verified irc.indymedia.org's SSL cert
  - do not parse incoming messages for formatting
  - hide formatting toolbar
  * hardware compatibility
  - b43-fwcutter
  - beginning of support for the ppc architecture
  - load acpi-cpufreq, cpufreq_ondemand and cpufreq_powersave kernel
    modules
  * live-initramfs: custom, updated package based on upstream's 1.157.4-1, built
    from commit b0a4265f9f30bad945da of amnesia's custom live-initramfs Git
    repository
  - securely erases RAM on shutdown using smem
  - fixes the noprompt bug when running from USB
  - disables local swap partitions usage, wrongly enabled by upstream
  * fully support for running as a guest system in VirtualBox
  - install guest utils and X11 drivers
  - build virtualbox-ose kernel modules at image build time
  * documentation
  - new (translatable) wiki, using ikiwiki, with integrated bugs and todo
    tracking system a static version of the wiki is included in generated
    images and linked from the Desktop
  * build system
  - adapt for live-helper 2.0, and depend on it
  - get amnesia version from debian/changelog
  - include the full version in ISO volume name
  - save .list, .packages and .buildlog
  - scripts/clean: cleanup any created dir in binary_local-includes
  - updated Debian Live snapshot packages repository URL and signing key
  - remove duplicated apt/preferences file, the live-helper bug has been
    fixed
  * l10n: beginning of support for --language=en
  * misc
  - improved boot time on CD by ordering files in the squashfs in the order they
    are used during boot
  - added a amnesia-version script to built images, that outputs the current
    image's version
  - added a amnesia-debug script that prepares a tarball with information that
    could be useful for developpers
  - updated Amnesia GnuPG key to a new 4096R one
  - set time with NTP when a network interface is brought up
  - import amnesia's GnuPG pubkey into the live session user's keyring
  - do not ask DHCP for a specific hostname
  - install localepurge, only keep en, fr, de and es locales, which reduces the
    generated images' size by 100MB
  - added a hook to replace /sbin/swapon with a script that only runs
    /bin/true
  - moved networking hooks responsibility from ifupdown to NetworkManager

 -- amnesia <amnesia@boum.org>  Thu, 26 Nov 2009 11:17:08 +0100

amnesia (0.2) unstable; urgency=low

  * imported /home/amnesia, then:
  - more user-friendly shell, umask 077
  - updated panel, added launcher to restart Tor
  - mv $HOME/bin/* /usr/local/bin/
  - removed metacity sessions
  - removed gstreamer's registry, better keep this dynamically updated
  - rm .qt/qt_plugins_3.3rc, better keep this dynamically updated
  - removed .gnome/gnome-vfs/.trash_entry_cache
  - removed kconf_update log
  - removed and excluded Epiphany configuration (not installed)
  - cleanup .kde
  * iceweasel
  - enable caching in RAM
  - explicitly disable ssl v2, and enable ssl v3 + tls
  - removed prefs for the non-installed webdeveloper
  - removed the SSL Blacklist extension (not so useful, licensing issues)
  - deep profile directory cleanup
  - extensions cleanup: prefer Debian-packaged ones, cleanly reinstalled
    AddBlock Plus and CS Lite to allow upgrading them
  - updated pluginreg.dat and localstore.rdf
  - moved some settings to user.js
  - made cookie/JavaScript whitelists more consistent
  - force httpS on whitelisted sites
  - NoScript: marked google and gmail as untrusted
  - some user interface tweaks, mainly for NoScript
  - FireGPG: disable the buggy auto-detection feature, the link to firegpg's
    homepage in generated pgp messages and the GMail interface (which won't
    work without JavaScript anyway)
  - updated blocklist.xml
  - removed and excluded a bunch of files in the profile directory
  * icedove: clean the profile directory up just like we did for iceweasel
  * software: install msmtp and mutt
  * home-refresh
  - use rsync rather than tar
  * documentation
  - various fixes
  - reviewed pidgin-otr security (see TODO)
  * build system
  - stop calling home-refresh in lh_build
  - include home-refresh in generated images
  - gitignore update
  - fix permissions on local includes at build time
  - updated scripts/{build,clean} wrt. new $HOME handling
  - scripts/{build,config}: stop guessing BASEDIR, we must be run from
    the root of the source directory anyway
  - stop storing /etc/amnesia/version in Git, delete it at clean time
  * release
  - converted Changelog to the Debian format and location, updated
    build scripts accordingly
  - added a README symlink at the root of the source directory
  - basic debian/ directory (not working for building packages yet,
    but at least we can now use git-dch)
  - added debian/gbp.conf with our custom options for git-dch
  - config/amnesia: introduce new $AMNESIA_DEV_* variables to be used
    by developpers' scripts
  - added ./release script: a wrapper around git-dch, git-commit and git-tag

 -- amnesia <amnesia@boum.org>  Tue, 23 Jun 2009 14:42:03 +0200

amnesia (0.1) UNRELEASED; urgency=low

  * Forked Privatix 9.03.15, by Markus Mandalka:
  http://mandalka.name/privatix/index.html.en
  Everything has since been rewritten or so heavily changed that nothing
  remains from the original code... apart of a bunch of Gnome settings.
  * hardware support:
  - install a bunch of non-free wifi firmwares
  - install xsane and add the live user to the scanner group
  - install aircrack-ng
  - install xserver-xorg-video-geode on i386 (eCafe support)
  - install xserver-xorg-video-all
  - install firmware-linux from backports.org
  - install system-config-printer
  - added instructions in README.eCAFE to support the Hercules eCAFE EC-800
    netbook
  * APT:
  - configure pinning to support installing chosen packages from
    squeeze; the APT source for testing is hardcoded in chroot_sources/,
    since there is no way to use $LH_CHROOT_MIRROR in chroot_local-hooks
  - give backports.org priority 200, so that we track upgrades of packages
    installed from there
  * release: include the Changelog and TODO in the generated images,
  in the   /usr/share/doc/amnesia/ directory
  * software: install gnomebaker when building Gnome-based live OS, to
  easily clone myself when running from CD
  * build system
  - build i386 images when the build host is amd64
  - added a version file: /etc/amnesia/version
  - use snapshot live-* packages inside the images
  - setup timezone depending on the chosen build locale
  - rely on standard live-initramfs adduser to do our user setup
    (including sudo vs. Gnome/KDE, etc.)
  - stop "supporting" KDE
  - allow building several images at once
  - migrated most of lh_config invocations to scripts/config
  - append "noprompt" so that halting/rebooting work with splashy
  - moved our own variables to config/amnesia, using the namespace
    $AMNESIA_*
  * iceweasel
  - default search engine is now Scroogle SSL, configured to search pages
    in French language; the English one is also installed
  - never ask to save passwords or forms content
  - configured the torbutton extension to use polipo
  - installed the CACert root certificate
  - installed the SSL Blacklist extension and the blacklist data
  - installed the FireGPG extension
  - installed the CS Lite extension
  - installed the NoScript extension
  - NoScript, CS Lite: replaced the default whitelists with a list of
    trusted, non-commercial Internet Service Providers
  - configure extensions (add to prefs.js):
    user_pref("extensions.torbutton.startup", true);
    user_pref("extensions.torbutton.startup_state", 1);
    user_pref("extensions.torbutton.tor_enabled", true);
    user_pref("noscript.notify.hide", true);
    user_pref("capability.policy.maonoscript.sites", "about:
      about:blank about:certerror about:config about:credits
      about:neterror about:plugins about:privatebrowsing
      about:sessionrestore chrome: resource:");
    user_pref("extensions.firegpg.no_updates", true);
  - install the NoScript plugin from Debian squeeze
  - delete urlclassifier3.sqlite on $HOME refresh: as we disabled
    "safebrowsing", this huge file is of no use
  - torbutton: install newer version from Squeeze
  * linux: removed non-686 kernel flavours when building i386 images
  * compatibility: append "live-media=removable live-media-timeout=15", to
    prevent blindly booting another debian-live installed on the hard disk
  * software: added
  - gnome-app-install
  - iwconfig
  - cryptkeeper: Gnome system tray applet to encrypt files with EncFS
  - kvkbd: virtual keyboard (installed from backports.org)
  - sshfs (and added live user to the fuse group)
  - less, secure-delete, wipe, seahorse, sshfs, ntfs-3g
  - scribus
  * Tor
  - enable the transparent proxy, the DNS resolver, and the control port
  - save authentication cookie to /tmp/control_auth_cookie, so that the
    live user can use Tork and co.
  - autostart Tork with Gnome
  - Tork: installed, disabled most notifications and startup tips
  - added a restart tor hook to if-up.d (used by Network Manager as well),
    so that Tor does work immediately even if the network cable was
    plugged late in/after the boot process
  * $HOME
  - added a nautilus-script to wipe files and directories
  - bash with working completion for the live user
  * polipo: install and configure this HTTP proxy to forward requests
  through Tor
  * DNS: install and configure pdnsd to forward any DNS request through
  the Tor resolver
  * firewall: force every outgoing TCP connection through the Tor
  transparent proxy, discard any outgoing UDP connection
  * misc
  - set syslinux timeout to 4 seconds
  - use splashy for more user-friendly boot/halt sequences

 -- amnesia <amnesia@boum.org>  Sat, 20 Jun 2009 21:09:15 +0200<|MERGE_RESOLUTION|>--- conflicted
+++ resolved
@@ -1,10 +1,9 @@
-<<<<<<< HEAD
 tails (3.0) UNRELEASED; urgency=medium
 
   * Dummy entry for new release.
 
  -- Tails developers <tails@boum.org>  Mon, 11 Jan 2016 13:59:28 +0000
-=======
+
 tails (2.8) UNRELEASED; urgency=medium
 
   * Dummy entry.
@@ -16,7 +15,6 @@
   * Emergency release. 
 
  -- bertagaz <bertagaz@haze>  Tue, 15 Nov 2016 23:23:11 +0100
->>>>>>> 2e8cea94
 
 tails (2.7) unstable; urgency=medium
 
