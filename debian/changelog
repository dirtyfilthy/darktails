<<<<<<< HEAD
tails (0.22) UNRELEASED; urgency=low

  * Placeholder for next release.

 -- Tails developers <tails@boum.org>  Thu, 17 Oct 2013 16:06:12 +0200
=======
tails (0.22~rc2) unstable; urgency=medium

  * Get back to installing Linux 3.10-1 (Closes: #6467).
  * Tails Installer: list devices with isohybrid Tails installed
    (Closes: #6462).

 -- Tails developers <tails@boum.org>  Fri, 06 Dec 2013 11:50:10 +0100

tails (0.22~rc1) unstable; urgency=low

  [Tails developers]
  * Security fixes
    - Stop migrating persistence configuration and access rights. Instead,
      disable all persistence configuration files if the mountpoint has wrong
      access rights (Closes: #6413).
    - Upgrade to NSS 3.15.3 that fixes a few serious security issues affecting
      the browser, such as CVE-2013-1741, CVE-2013-5605 and CVE-2013-5606.

  * Major improvements
    - Switch to Iceweasel 24 (Closes: #6370).
      · Resync' (most) Iceweasel prefs with TBB 3.0-beta-1 and get rid
        of many obsolete or default settings.
    - Switch to Torbutton 1.6 (Closes: #6371).
      · Prevent Torbutton from asking users to "upgrade TBB".
      · Use the same Tor SOCKS port as the TBB (9151) for our web browser.
        This should be enough to avoid being affected by Tor#8511.
      · Disable Torbutton 1.6's check for Tor.
        Unfortunately, the new check.torproject.org breaks the remote Tor
        check. We cannot use the local Tor check with the control port. So,
        the shortest and sanest path to fixing the check issue, because the
        remote Tor check is broken" seems to simply disable this check.
        Patch submitted upstream as Tor#10216.
    - Install Linux 3.11-2 (3.11.8-1) from Debian testing.
    - Prepare incremental upgrades to be the next default way to upgrade Tails,
      on point-releases at least.

  * Bugfixes
    - Deny X authentication only after Vidalia exits (Closes: #6389).
    - Disable DPMS screen blanking (Closes: #5617).
    - Fix checking of the persistent volume's ACL.
    - Sanitize more IP and MAC addresses in bug reports (Closes: #6391).
    - Do not fail USB upgrade when the "tmp" directory exists on the
      destination device.

  * Minor improvements
    - Create a configuration file for additional software if needed
      (Closes: #6436).
    - Translations all over the place.
    - Enable favicons in Iceweasel.
    - Do not propose to make permanent NoScript exceptions.
      In Tails, every such thing is temporary, so better only display the menu
      entry that's about temporarily allowing something.
    - Clearer warning when deleting persistent volume (thanks to Andres Gomez
      Ramirez <andres.gomez@cern.ch> for the patch).
    - Make wording in Tails Installer more consistent.

  [ WinterFairy ]
  * Use IBus instead of SCIM (Closes: #6206).
    It makes it possible to input passwords in pinentry for at least Japanese,
    Chinese and Korean languages.
  * Add an import-translation script.
    This automates the importation process of completed translations
    from Transifex.
  * Always list optimal keyboard layout in the greeter (Closes: #5741).
  * Fix on-the-fly translation of the greeter in various languages
    (Closes: #5469).

  [ Kytv]
  * Update I2P to 0.9.8.1 (Closes: #6080, #5889).
  * Improve I2P configuration:
    - Disable IPv6 support in a nicer way.
    - Disable i2cp (allows java clients to communicate from outside the JVM). If
      this is unset an exception for port 7654 would need to be added to ferm.
    - Disable "in-network" updates (this is also done in the regular I2P
      packages).
    - Disable the outproxies. Access to the Internet is already routed through
      Tor so these are unnecessary. If end-users have a good reason to go
      through one of the I2P outproxies they can turn them back on.
  * Add a couple of default I2P IRC channels to Pidgin.
  * Allow access to the local 'eepsite' through FoxyProxy.
  * Add firewall exceptions for the standard I2P ports.

 -- Tails developers <tails@boum.org>  Sat, 30 Nov 2013 16:47:18 +0100
>>>>>>> a7b31100

tails (0.21) unstable; urgency=low

  * Security fixes
    - Don't grant access to the Tor control port for the desktop user
      (amnesia). Else, an attacker able to run arbitrary code as this user
      could obtain the public IP with a get_info command.
      · Vidalia is now run as a dedicated user.
      · Remove the amnesia user from the debian-tor group.
      · Remove the Vidalia launcher in the Applications menu.
        The Vidalia instance it starts is useless, since it can't connect
        to the Tor control port.
    - Don't allow the desktop user to directly change persistence settings.
      Else, an attacker able to run arbitrary code as this user could
      leverage this feature to gain persistent root access, as long as
      persistence is enabled.
      · Fully rework the persistent filesystem and files ownership
        and permissions.
      · Run the Persistent Volume Assistant as a dedicated user, that is
        granted the relevant udisks and filesystem -level credentials.
      · At persistence activation time, don't trust existing persistence
        configuration files, migrate to the new ownership and permissions,
        migrate every known-safe existing settings and backup what's left.
        Warn the user when not all persistence settings could be migrated.
      · Persistent Volume Assistant uses the new ownership and permissions
        scheme when initializing a new persistent volume, and refuses to
        read persistence.conf if it, or the parent directory, hasn't the
        expected permissions.
      · Make boot medium 'system internal' for udisks with bilibop.
        Once Tails is based on Wheezy, this will further complete the
        protection (see #6172 for details).
    - Update Iceweasel to 17.0.10esr-0+tails2~bpo60+1.
    - Update Torbutton to 1.5.2-2, including a patch cherry-picked from
      upstream to make window resizing closer to what the design says.

  * Major new features
    - Add a persistence preset for printing settings (Closes: #5686).
      Reload CUPS configuration after persistence activation.
    - Support SD card connected through a SDIO host adapter (Closes: #6324).
      · Rebrand Tails USB installer to Tails installer.
      · Display devices brand, model and size in the Installer
        (Closes: #6292).
      · Ask for confirmation before installing Tails onto a device
        (Closes: #6293).
      · Add support for SDIO and MMC block devices to the Tails Installer
        (Closes: #5744) and the Persistent Volume Assistant (Closes: #6325).
      · Arm the udev watchdog when booted from SD (plugged in SDIO) too
        (Closes: #6327).

  * Minor improvements
    - Provide a consistent path to the persistent volume mountpoint
      (Closes: #5854).
    - Add a KeePassX launcher to the top GNOME panel (Closes: #6290).
    - Rework bug reporting workflow: point the desktop launcher to
      the troubleshooting page.
    - Make /home world-readable at build time, regardless of the Git
      working copy permissions. This makes the build process more robust
      against strict umasks.
    - Add signing capabilities to the tails-build script (Closes: #6267).
      This is in turn used to sign ISO images built by our Jenkins setup
      (Closes: #6193).
    - Simplify the ikiwiki setup and make more pages translatable.
    - Exclude the version string in GnuPG's ASCII armored output.
    - Prefer stronger ciphers (AES256,AES192,AES,CAST5) when encrypting
      data with GnuPG.
    - Use the same custom Startpage search URL than the TBB.
      This apparently disables the new broken "family" filter.
    - Update AdBlock Plus patterns.
    - Install Linux from Debian testing.
      (That is, the same version that was shipped in 0.20.1.)

  * Test suite
    - Look for "/tmp/.X11-unix/X${1#:}" too when detecting displays in use.
    - Adapt tests to match the Control Port access security fix:
      · Take into account that the amnesia user isn't part of the debian-tor
        group anymore.
      · Run as root the checks to see if a process is running: this
        is required to see other users' processes.

 -- Tails developers <tails@boum.org>  Sat, 26 Oct 2013 23:42:46 +0200

tails (0.20.1) unstable; urgency=low

  * Major new features
  - Install Tor 0.2.4.17-rc-1~d60.squeeze+1 from the Tor project's repository.
  - Install Iceweasel 17.0.9esr with Torbrowser patches.
  - Install Linux kernel 3.10-3 (version 3.10.11-1) from sid.

  * Bugfixes
  - Remount persistence devices read-only at shutdown/reboot time
    (Closes: #6228).
  - Greeter: display a warning icon on admin password mismatch and on
    persistence unlocking failure. Thanks to Andres Gomez Ramirez
    <andres.gomez@cern.ch> for the fix!
  - Don't torsocksify Pidgin.
    Instead we disable Pidgin's GNOME integration to get the "Global proxy
    configuration", which we set to use Tor. This fixes the I2P IRC account.
  - Additional software: fix typo in notification.
  - Allow installing "Priority: standard" packages that we do not install
    by default: remove them late in the build process instead of assigning
    them a -1 APT pinning level.

  * Minor improvements
  - Update AdBlock Plus patterns.
  - Use more unique ISO file name when building from Jenkins.
  - Additional software: point to the system log on upgrade failure.
  - Set SOCKS5_USER and SOCKS5_PASSWORD in the connect-socks wrapper (used
    by Git). Else, Tor 0.2.4's IsolateSOCKSAuth and connect-proxy
    sometimes play together in some way that makes connect-proxy ask for
    a password to connect to the SocksPort. SOCKS5_USER and
    SOCKS5_PASSWORD are passed through unchanged if they were manually set
    by the user already.
  - Use our custom connect-socks wrapper for SSH. Else, Tor 0.2.4's
    IsolateSOCKSAuth and connect-proxy sometimes play together in some way
    that makes connect-proxy ask for a password to connect to the
    SocksPort. Note that connect-socks uses the default SocksPort too, so
    no change here wrt. our connection isolation design.

  * Localization
  - Import new translations from Transifex.

  * Test suite
  - Fix old ISO checking for consistent error reporting.
  - Remove custom persistence test from manual test suite.
    It was removed for the GUI in t-p-s 0.33.

 -- Tails developers <tails@boum.org>  Sun, 15 Sep 2013 15:49:36 +0200

tails (0.20) unstable; urgency=low

  * Major new features
  - Install Linux kernel 3.10.3-1 from Debian unstable.
  - Iceweasel 17.0.8esr + Torbrowser patches.

  * Bugfixes
  - Prevent Iceweasel from displaying a warning when leaving HTTPS web sites.
  - Make Iceweasel use the correct, localized search engine.
  - Fix Git access to https:// repositories.

  * Minor improvements
  - Install Dasher, a predictive text entry tool.
  - Add a wrapper around TrueCrypt which displays a warning about it soon
    being deprecated in Tails.
  - Remove Pidgin libraries for all protocols but IRC and Jabber/XMPP.
    Many of the other protocols Pidgin support are broken in Tails and
    haven't got any security auditting.
  - Disable the pre-defined Pidgin accounts so they do not auto-connect
    on Pidgin start.
  - Include information about Alsa in WhisperBack reports.
  - Explicitly restrict access to ptrace. While this setting was enabled
    by default in Debian's Linux 3.9.6-1, it will later disabled in 3.9.7-1.
    It's unclear what will happen next, so let's explicitly enable it ourselves.
  - Do not display dialog when a message is sent in Claws Mail.
  - Sync iceweasel preferences with the Torbrowser's.

  * Localization
  - Many translation updates all over the place.
  - Merge all Tails-related POT files into one, and make use of intltoolize
    for better integration with Transifex.

 -- Tails developers <tails@boum.org>  Tue, 30 Jul 2013 14:19:57 +0200

tails (0.19) unstable; urgency=low

  * Major new features
  - Install Linux kernel 3.9.5-1 from Debian unstable.
    Features of particular interest for Tails are the Yama LSM
    (ptrace scope restrictions) and improved hardware support.
    As a corollary, install initramfs-tools from there too.
  - Iceweasel 17.0.7esr + Torbrowser patches.
  - Unblock Bluetooth, Wi-Fi, WWAN and WiMAX; block every other type of
    wireless device. Next steps are described on the
    todo/protect_against_external_bus_memory_forensics ticket.

  * Bugfixes
  - Fix write access to boot medium at the block device level,
    by installing bilibop-udev. Thanks to quidame for his support.
  - tails-greeter l10n-related fixes, thanks to winterfairy:
    · Fix so translations is applied on password mismatch messages.
    · Separate forward and login buttons and make them translatable.
  - Fix link to documentation when no sudo password is set.
  - gpgApplet: partial fix for clipboard emptying after a wrong passphrase
    was entered.
  - Workaround aufs bug in Unsafe Browser script.

  * Minor improvements
  - Drop GNOME proxy settings: we did not find any use of it we were keen
    to support, other than two programs (Seahorse, Pidgin) that are now run
    with torsocks.
  - Format newly created persistent volumes as ext4.
  - GnuPG: don't connect to the keyserver specified by the key owner.
    This feature opens the door to a variety of subtle attacks.
  - GnuPG: locate keys only from local keyrings.
    This is probably the default, but better safe than sorry.
  - Install virt-what from Wheezy.
    The version from Squeeze does not detect at least Parallels for Mac v.8.
  - Upgrade live-boot and live-config to the 3.0.x final version from Wheezy.
    · Remove /live and /lib/live/image compatibility symlinks.
    · Add /live/overlay -> /lib/live/mount/overlay symlink.
      The live-boot changes (commit d2b2a461) brought to fix Debian bug
      #696495 revert some of our previous changes (commit 77dab1cb), and as
      a result, at the time live-persist runs, no tmpfs is mounted on
      /live/overlay, which breaks the aufs mount. So, let's just ensure
      /live/overlay points to a tmpfs.
    · Really disable policykit and sudo live-config hooks.
      ... by making it believe they've already been run.
      This workarounds new live-config's default behavior.

  * Localization
  - Many translation updates all over the place.

  * Test suite
  - Re-enable previously disabled boot device permissions test.

 -- Tails developers <tails@boum.org>  Wed, 26 Jun 2013 12:36:20 +0200

tails (0.18) unstable; urgency=low

  * New features
  - Support obfs3 bridges.
  - Automatically install a custom list of additional packages chosen by
    the user at the beginning of every working session, and upgrade them
    once a network connection is established (technology preview).

  * Iceweasel
  - Upgrade to Iceweasel 17.0.6esr-0+tails1~bpo60+1.
  - Update Torbrowser patches to current maint-2.4 branch (567682b).
  - Isolate DOM storage to first party URI, and enable DOM storage:
    don't set dom.storage.enabled anymore, and set Torbutton's
    disable_domstorage to false.
  - Isolate the image cache per url bar domain.
  - Torbutton 1.5.2, and various prefs hacks to fix breakage:
    · Add .saved version of the Torbutton preferences the TBB also sets.
    · Set TOR_SOCKS_HOST and TOR_SOCKS_PORT.
    · Move some prefs (network.proxy.*, extensions.autoDisableScopes,
      extensions.foxyproxy.last-version) to user.js.
      Else, with Torbutton 1.5.x, these ones are not taken into account.
    · Set network.proxy.socks_version.
      Else we get the meaningless user_pref("network.proxy.socks_version", 9063);
      in prefs.js after the initial startup.
    · Set extensions.foxyproxy.socks_remote_dns to true.
      Else, it overrides the various ways we set network.proxy.socks_remote_dns,
      which in turn makes Torbutton think it should start in non-Tor mode.
    · Also pass the TOR_SOCKS_* environment variables to iceweasel when
      generating the profile: Torbutton behaves differently depending on
      these variables, so we don't want the initial profile generation to be
      done without them. In practice, this has no implication that we could
      see right now, but better safe than sorry.
    · Import all version overrides from the TBB prefs.
      Else, the User-Agent sent in the HTTP headers is fine, but real
      values leak with JavaScript, as demonstrated by ip-check's "Browser
      type" test.
    · Move a bunch of settings to user_pref(), that are not applied otherwise.
      For some, this fixes a regression in 0.18~rc1.
      For other, the  bug was already present in Tails 0.17.2.
  - HTTPS Everywhere 3.2.
  - Update prefs to match the TBB's, fix bugs, and take advantage of the latest
    Torbrowser patches:
    · Increase pipeline randomization.
    · Fix @font-face handling of local() fonts.
      Also disable fallback font rendering.
    · Explicitly disable SPDY v2 and v3.
    · Update http pipelining prefs.
  - Make prefs organization closer to the TBB's:
    · Remove Torbutton prefs that we set at their default value.
    · Import Torbutton preferences from the TBB.
    · Organize iceweasel config files in sections the same way as the TBB.
  - Cleanup prefs:
    · Don't set extensions.torbutton.clear_cookies nor
      extensions.torbutton.saved.share_proxy_settings:
      we don't care about toggling anymore.
    · Don't set extensions.torbutton.saved.download_retention nor
      extensions.torbutton.saved.search_suggest:
      these settings are not used in Torbutton anymore.
  - Update unsafe browser prefs mangling accordingly.
  - Move network.protocol-handler.warn-external.* to user_pref().
    Else they're not applied.
    These prefs are actually ignored by Firefox these days -- the TBB
    design doc reads "They are set still anyway out of respect for the
    dead". Let's go on doing the same.
  - Update extensions.adblockplus.currentVersion.
  - Fetch xul-ext-https-everywhere (3.2-2) and xul-ext-noscript (2.6.6.1-1)
    from Debian unstable. They were uploaded there, and accordingly removed
    from experimental.

  * Bugfixes
  - Linux 3.2.41-2+deb7u2.
  - Fixed swapped filenames of tails-{reboot,shutdown}.desktop.
    Thanks to Mikko Harhanen for the patch.
  - Only add ClientTransportPlugin to torrc when bridge mode is enabled.
    This should bring back support for proxies of type other than obfsproxy.

  * Minor improvements
  - Set kernel.dmesg_restrict=1, and make /proc/<pid>/ invisible
    and restricted for other users. It makes it slightly harder for an attacker
    to gather information that may allow them to escalate privileges.
  - Install gnome-screenshot.
  - Don't disable IPv6 on all network interfaces anymore.
    It turns out the IPv6 leaks we wanted to fix actually don't exist.
  - Add a "About Tails" launcher in the System menu.
  - Install GNOME accessibility themes.
  - Use 'Getting started...' as the homepage for Tails documentation button.
  - Stop relying on the obsolete /live/image compatibility symlink.
  - Disable audio preview in Nautilus.
  - Wheezy was released => Squeeze is now oldstable.
  - Pick Tor from deb.torproject.org regardless of the release name they
    advertise. At some point we needed it, their APT repository still thought
    that stable == Squeeze.
  - Add Wheezy APT sources.
  - Install Linux and related packages from Wheezy.
    Debian sid just got Linux 3.8, and we don't want to switch to a new kernel
    yet.
  - Fetch laptop-mode-tools from Wheezy.
    Wheezy has the version we've been installing in 0.18~rc1,
    while a newer one was uploaded to sid in the meantime.
  - Fetch a few packages from Wheezy instead of unstable.
    Namely: spice-vdagent, libregexp-common-perl, macchanger, service-wrapper,
    libservice-wrapper-java and libservice-wrapper-jni.
    Wheezy has the versions we've been installing for a while, so let's
    avoid having unstable push a newer one to us uselessly at some point.
    Note that at the time of this writing, the versions in sid and in Wheezy
    are the same, so this commit is effectively a no-op as of today: it is
    merely a safeguard for the future.

  * Localization
  - Many translation updates all over the place.

  * Build process
  - Make Vagrant's build-tails script support Jenkins too.

  * Test suite
  - Fix Unsafe Browser test broken by hidepid.

 -- Tails developers <tails@boum.org>  Mon, 13 May 2013 22:17:38 +0200

tails (0.17.2) unstable; urgency=low

  * Iceweasel
  - Upgrade to Iceweasel 17.0.5esr-0+tails2~bpo60+1.
  - Stop displaying obsolete context menu entries ("Open Tor URL" and friends).

  * Hardware support
  - Update Linux to 3.2.41-2

  * Bugfixes
  - Use more reliable OpenPGP keyservers:
    · use the hkps pool in GnuPG (and import their SSL CA)
    · use hkp://pool.sks-keyservers.net in Seahorse (as it does not support
      hkps yet)
  - Keep udisks users (GNOME Disk Utility, tails-persistence-setup, etc.)
    from resetting the system partition's attributes when manipulating the
    partition table. To this end, backport the relevant bugfix from Wheezy
    into parted 2.3-5+tails1. This allowed to remove the sgdisk-based
    workaround in tais-persistence-setup, and to stop installing
    python-parted. All this is a first needed step to fix
    todo/make_system_disk_read-only in a future release.

  * Minor improvements
  - Disable NoScript's HTML5 media click-to-play for better user experience.

  * Localization
  - Tails USB installer: update translations for French, German, Spanish,
    Finnish, Greek, Italian, Latvian, Dutch, Polish and Chinese.
  - Tails Greeter: update translations for Farsi, Chinese, French;
    new translations: Finnish, Norwegian Bokmål, Galician.
  - tails-persistence-setup: update Farsi and Chinese translations;
    import new translations for Finnish and Swedish.
  - WhisperBack: update translations for Arabic, French, German, Greek,
    Spanish, Korean, Polish, Russian. New translations: Finnish, Chinese.

  * Build process
  - Add automated testing framework (Sikuli, Cucumber, libvirt -based)
    with a bunch of tests.

 -- Tails developers <amnesia@boum.org>  Sun, 07 Apr 2013 12:17:26 +0200

tails (0.17.1) unstable; urgency=low

  * Iceweasel
  - Upgrade to Iceweasel 17.0.4esr-0+tails1~bpo60+1.

  * Hardware support
  - Update Linux to 3.2.39-2.
    It includes the drm and agp subsystems from Linux 3.4.29.
  - Don't install xserver-xorg-video-rendition backport.
    xserver-xorg-video-rendition has been removed from squeeze-backports
    due to an upstream tarball mismatch discover when merging backports
    into the main Debian archive, and xserver-xorg-video-all still depends
    on it, so we explicitly install all drivers from -all but -rendition
    as a (hopefully temporary) workaround.

  * Minor improvements
  - Remove Indymedia IRC account, until we ship a version of Pidgin
    with SASL support, that is when Tails is based on Wheezy.

  * Build system
  - Don't ship the wiki's todo and bugs on ISO images.

 -- Tails developers <amnesia@boum.org>  Thu, 21 Mar 2013 18:54:11 +0100

tails (0.17) unstable; urgency=low

  * New features
  - Install the KeePassX password manager, with a configuration and
    documentation that makes it easy to persist the password database.

  * Iceweasel
  - Upgrade to Iceweasel 17.0.3esr-1+tails1~bpo60+1.
  - Install xul-ext-adblock-plus from squeeze-backports.
  - Do not allow listing all available fonts.
    Set browser.display.max_font_attempts and browser.display.max_font_count
    to enable the Torbrowser Limit-the-number-of-fonts-per-document patch.
  - Set default spellchecker dictionary to English (USA),
    and localize it according to locale with our custom branding extension.
  - Disable the add-ons automatic update feature.
  - Make the generated profile world-readable.
  - Remove NoScript click-to-play confirmation.
  - Sync some prefs set by Torbutton, to be ready when it stops setting these.
  - Disable navigation timing.
  - Disable SPDY. It stores state and may have keepalive issues.
  - More aggressive iceweasel HTTP pipelining settings.
  - Enable WebGL (as click-to-play only).
  - Disable network.http.connection-retry-timeout.
  - Disable full path information for plugins.
  - Remove NoScript blocks of WebFonts.
  - Disable DOM storage in Torbutton.
    Since we don't apply the 0026-Isolate-DOM-storage-to-first-party-URI.patch
    Torbrowser patch yet, and still disable DOM storage, we need to tell
    Torbutton not to use it.
  - Synchronize iceweasel's general.useragent.override with TBB based on FF17.
    The User-Agent settings are not kept up-to-date anymore in Torbutton, so
    we have to keep in sync manually with TBB's settings.
  - Remove obsolete APT pining for Torbutton.
    It's not maintained in Debian anymore, so we now fetch it from our own
    APT repository.
  - Fetch FoxyProxy from Debian experimental and libnspr4-0d from
    squeeze-backports, for compatibility with Iceweasel 17.
  - Rebase bookmarks file on top of the default iceweasel 17 one.
  - Explicitly disable AdBlock Plus "correct typos" feature.
    This feature connects to http://urlfixer.org/.
    It is disabled by default in 2.2-1, but let's be careful.

  * Minor improvements
  - Upgrade to live-boot 3.0~b11-1 and live-config 3.0.12-1.
    Accordingly update the 9980-permissions hook, live-persist,
    unsafe-browser and boot-profile.
    Add compatibility symlinks from /live to /lib/live, and from /live/image
    to /lib/live/mount/medium, to ease the transition.
  - Check for errors when sourcing live-boot files, e.g. to detect when
    they have been renamed upstream.
  - Don't add "quiet" to the kernel command-line ourselves.
    Else, it appears twice as live-build's lb_binary_syslinux adds it too.
    Historically, we've been adding it ourselves on top of that because
    lb_binary_yaboot does not add it, but since we gave up the PowerPC support
    attempt, we're now only interested in syslinux, so let's make it easier
    for the general case, e.g. when one wants to remove the "quiet" parameter
    as suggested by our "Tails does not start" debugging documentation.
  - Upgrade I2P to 0.9.4.

  * Bugfixes
  - Many bugfixes brought by the Debian Squeeze 6.0.7 point-release.
  - Use the regular GnuPG agent + pinentry-gtk2 instead of Seahorse
    as a GnuPG agent. This fixes usage of OpenPGP in Claws Mail,
    and brings support for OpenPGP smartcards.
  - Enable I2P hidden mode.
    Else, killing I2P ungracefully is bad for the I2P network.
  - live-persist: move error() function before the first potential usecase.
  - Add missing executable bit on restart-tor and restart-vidalia.
  - Add shutdown and reboot launchers to the menu.
    This workarounds the lack of a shutdown helper applet in camouflage mode.
  - Remove Pidgin's MXit and Sametime support.
    ... at least until CVE-2013-0273, CVE-2013-0272 and CVE-2013-0271 are
    fixed in Debian stable. While we're at it, don't force file removal in
    these "set -e" build scripts: fail hard, instead of silently ignoring
    the fact that files may have moved or disappeared.

  * Hardware support
  - Install recent Intel and AMD microcode from squeeze-backports,
    explicitly excluding the iucode-tool package that's not a good idea
    for Live systems.
  - Install firmware loader for Qualcomm Gobi USB chipsets.
    This is needed to have various mobile broadband chipsets work.
  - Upgrade barry to 0.18.3-5~bpo60+1.
    This much improved new version supports more hardware & ISP,
    and does not display dozens of spurious error messages at boot time.

  * Build system
  - Remove APT local cache (/Var/cache/apt/{,src}pkgcache.bin).

 -- Tails developers <amnesia@boum.org>  Sat, 23 Feb 2013 10:37:57 +0100

tails (0.16) unstable; urgency=low

  * Minor improvements
  - Replace the too-easy-to-misclick shutdown button with a better
    "Shutdown Helper" Gnome applet.
  - Display ~/Persistent in GNOME Places and GtkFileChooser if it is mounted.
  - Set Unsafe Browser's window title to "Unsafe Browser".
  - Install ekeyd to support the EntropyKey.
  - Install font for Sinhala.
  - Update Poedit to 1.5.4.
  - Kill Vidalia when restarting Tor.
    Doing this as early as possible exposes Vidalia's "broken onion" icon
    to users less.
  - Hide the persistence setup launchers in kiosk mode.
  - Add a shell library for Tor functions.
    These are shared among multiple of our scripts.
  - Install dictionaries for supported languages.
    Install hunspell dictionaries when possible,
    fall back on myspell ones else.

  * Bugfixes
  - Disable IPv6 on all network interfaces.
    This is a workaround for the IPv6 link-local multicast leak that was recently
    discovered. Tails has no local service that listens on IPv6, so there should be
    no regression, hopefully, unless one wants to play with OnionCat and VoIP,
    but those of us should know how to workaround this anyway.
  - live-persist: Fix variable mismatch, fixing probe white-list.
    Tails may previously have been able to list GPT partitions labelled
    "TailsData" on hard drives (!) as valid persistence volumes...
  - live-persist: Fix --media option when no devices are attached.
    Earlier, if it was set to e.g. 'removable-usb' and no USB storage was
    connected, $whitelistdev would be empty, which is interpreted like
    all devices are ok by the rest of the code.
  - Fix SCIM in the autostarted web browser: save IM environment variables
    to a file during Desktop session startup, and export them into the
    autostarted browser's environment.
  - Talk of DVD, not of CD, in the shutdown messages.
  - Make tordate work in bridge mode with an incorrect clock.
    When using a bridge Tor reports TLS cert lifetime errors (e.g. when
    the system clock is way off) with severity "info", but when no bridge
    is used the severity is "warn". tordate/20-time.sh depends on grepping
    these error messages, so we termporarily increase Tor's logging
    severity when using bridge mode. If we don't do this tordate will
    sleep forever, leaving Tor in a non-working state.
    · White-list root to use Tor's ControlPort.
    · Add logging for is_clock_way_off().
    · Remove Tor's log before time syncing.
      We depend on grepping stuff from the Tor log (especially for
      tordate/20-time.sh), so deleting it seems like a Good Thing(TM).
    · Stop Tor before messing with its log or data dir.
  - live-persist: limit searched devices the same way as live-boot.
    If no --media argument is specified, use live-boot's
    "(live-media|bootfrom)=removable(|-usb)" argument to limit devices
    searched for a persistent volume.
  - tails-greeter: do not pass media=removable to live-persist.
    Now that we have autodetection with kernel command-line,
    it should not be needed anymore.
  - Start memlockd after configuring it,
    instead of starting it before and restarting it after.
    This avoids running memlockd twice, and prevents other possibly
    surprising race-conditions.
    As a consequence, also have tails-sdmem-on-media-removal start after the
    memlockd service *and* tails-reconfigure-memlockd: to start the watchdog,
    we need memlockd to be properly configured *and* running.

  * iceweasel
  - Set iceweasel homepage to the news section on the Tails website.
    ... using the localized one when possible.
  - Hide the iceweasel add-on bar by default.
    Now that we don't want to ship the Monkeysphere addon anymore,
    that was the only one displayed in there, we can as well hide the whole bar.
  - Don't hide the AdBlock-Plus button in the add-on bar anymore. Now that
    we hide the whole addon bar, we can get rid of this old
    UX improvement.
  - Do not install a placeholder (fake) FireGPG iceweasel extension anymore.
    It was shipped from 0.10 (early 2012) to 0.15 (late November),
    so the migration period should be over now.
  - Don't install xul-ext-monkeysphere anymore.
    The implication of the current keyserver policy are not well
    understood, Monkeysphere is little used in Tails, and we're not sure
    anymore it would be our first bet for the web browser profile with no
    CA. Let's keep the various configuration bits (e.g. FoxyProxy,
    patching MSVA), though, so that advanced users who are used to have
    Monkeysphere in Tails just have to install the package.

  * Build system
  - Install the "standard" task with tasksel for better consistency in the
    Tails ISO images built in various environments.
  - Install p7zip-full. It's a dep by file-roller, but we explicily use it
    elsewhere, and it's better to be safe than sorry.
  - Remove pinning of libvpx0 to sid.
    This package is part of Squeeze, and not from testing/sid.
    We have been shipping the version from Squeeze for a while.
  - Remove config/chroot_local-packages/ from .gitignore.
    The documented way for "external" contributors to add custom packages
    is to put them in chroot_local-packages, and once we pull we import
    any such package into our APT repo and rewrite the
    history appropriately.
    Also, the ability to add packages in there and not see them in "git
    status" makes it very easy to build tainted ISO images with
    non-standard packages, which makes some of us fear can lead to hard to
    debug situations.
  - Make it clearer what can and cannot be done in terms of local packages.

 -- Tails developers <amnesia@boum.org>  Thu, 10 Jan 2013 12:47:42 +0100

tails (0.15) unstable; urgency=low

  * Major new features
  - Persistence for browser bookmarks.
  - Support for obfsproxy bridges.

  * Minor improvements
  - Add the Hangul (Korean) Input Method Engine for SCIM.
  - Add vendor-specific dpkg origin information. This makes dpkg-vendor
    return correct information.
  - Install pcscd and libccid from squeeze-backports. This is needed to
    support, to some extent, some OpenPGP SmartCard readers.
  - Install HPIJS PPD files and the IJS driver (hpijs).
    This adds support for some printers, such as Xerox DocumentCenter400.
  - Optimize fonts display for LCD.
  - Update TrueCrypt to version 7.1a.

  * Bugfixes
  - Do not use pdnsd anymore. It has been orphaned in Debian, has quite
    some bugs in there, and apparently Tor's DNSPort's own caching is
    be good enough.
  - Remove useless iceweasel cookies exceptions. They are useless as
    per-session cookies are allowed.
  - Do not run setupcon on X. This call is only needed on the Linux
    console, no need to annoy the user with a weird "Press enter to
    activate this console" when the open a root shell in a GNOME
    Terminal.
  - Allow the tails-iuk-get-target-file user to connect to the SOCKSPort
    dedicated for Tails-specific software.
  - Fix gpgApplet menu display in Windows camouflage mode.
  - Fix Tor reaching an inactive state if it's restarted in "bridge mode",
    e.g. during the time sync' process.

  * Iceweasel
  - Update iceweasel to 10.0.11esr-1+tails1.
  - User profile is now generated at build time in order to support persistent
    bookmarks.
  - Update HTTPS Everywhere to version 3.0.4.
  - Update NoScript to version 2.6.
  - Fix bookmark to I2P router console.
  - Re-enable Monkeysphere extension to connect to the validation agent.

  * Localization
  - The Tails USB installer, tails-persistence-setup and tails-greeter
    are now translated into Bulgarian.
  - Update Chinese translation for tails-greeter.
  - Update Euskadi translation for WhisperBack.

  * Build system
  - Custom packages are now retrieved from Tails APT repository instead
    of bloating the Git repository.
  - Allow '~' in wiki filenames. This makes it possible to ship
    update-description files for release candidates.
  - Document how to create incremental update kit.
  - Handle release candidates when generating custom APT sources.
  - Remove pinning for xul-ext-adblock-plus.
    It is obsolete since we've added this package to our APT repository.

 -- Tails developers <amnesia@boum.org>  Sun, 25 Nov 2012 12:59:17 +0100

tails (0.14) unstable; urgency=low

  * Major new features
  - Enable Tor stream isolation; several new SocksPorts with
    appropriate Isolate* options have been added for different use
    cases (i.e. applications). All application's have been
    reconfigured to use these new SocksPorts, which should increase
    anonymity by making it more difficulte to correlate traffic from
    different applications or "online identities".
  - The web browser now has the anonymity enhancing patches from the
    TorBrowser applied.
  - gpgApplet can now handle public-key cryptography.
  - Install an additional, PAE-enabled kernel with NX-bit
    support. This kernel is auto-selected when the hardware supports
    it and will:
    * provide executable space protection, preventing certain types of
      buffer overflows from being exploitable.
    * enable more than 4 GiB of system memory.
    * make all processors/cores available, including their
      power-saving functionality.
  - Add a persistence preset for NetworkManager connections.

  * Minor improvements
  - On kexec reboot, make the boot quiet only if debug=wipemem was not
    enabled.
  - Update torproject.org's APT repo key.
  - Update the embedded Tails signing key.
  - Use symlinks instead of duplicating localized searchplugins.
  - Rewrite Tails firewall using ferm. Tails firewall was written in
    very unsophisticated iptables-save/restore format. As more feature
    creeped in, it started to be quite unreadable.
  - Optimize VirtualBox modules build at runtime to avoid installing the
    userspace utils N times.
  - Drop most of Vidalia's configuration. Our custom lines just caused
    trouble (with multiple SocksPorts) and the default works well.
  - Blacklist PC speaker module. On some computers, having the pcspkr
    module loaded means loud beeps at bootup, shutdown and when using
    the console. As it draws useless attention to Tails users, it is
    better to prevent Linux from loading it by default.
  - Remove all addons from the Unsafe Browser. No addons are essential
    for the Unsafe Browser's intent. If anything they will modify the
    network fingerprint compared to a normal Iceweasel install, which
    is undesirable.
  - Prevent some unwanted packages to be installed at all, rather than
    uninstalling them later. This should speed up the build a bit.
  - Add a symlink from /etc/live/config to /etc/live/config.d. This
    makes the system compatible with live-config 3.0.4-1, without
    breaking backward compatibility with various parts of the system
    that use the old path.
  - Do not run unecessary scripts during shutdown sequence, to make
    shutdown faster.
  - Make live-persist deal with persistent ~/.gconf subdirs so that
    any options saved therein actually get persistent.
  - Prevent memlockd unload on shutdown, to make sure that all
    necessary tools for memory wiping are available when the new
    kernel has kexec'd.
  - Patch initscripts headers instead of fiddling with update-rc.d. We
    now let insserv figure out the correct ordering for the services
    during startup and shutdown, i.e. use dependency-based boot
    sequencing.
  - Remove the last absolute path in our isolinux config, which makes
    it easier to migrate from isolinux to syslinux (just rename the
    directory), and hence might make it easier for 3rd party USB
    installers (like the Universal USB Installer) to support Tails.

  * Bugfixes
  - Include `seq` in the ramdisk environment: it is used to wipe more
    memory. This fixes the long-standing bug about Tails not cleaning
    all memory on shutdown.
  - Fix Yelp crashing on internal links
  - Allow amnesia user to use Tor's TransPort. This firewall exception
    is necessary for applications that doesn't have in-built SOCKS
    support and cannot use torsocks. One such example is Claws Mail,
    which uses tsocks since torsocks makes it leak the hostname. This
    exception, together with Tor's automatic .onion mapping makes
    Claws Mail able to use hidden service mail providers again.
  - Force threads locking support in Python DBus binding. Without this
    liveusb-creator doesn't work with a PAE-enabled kernel.
  - Fix localized search plugins for 'es' and 'pt'
  - Fix live-boot's readahead, which caused an unnecessary pause
    during boot.
  - Factorize GCC wanted / available version numbers in VirtualBox
    modules building hook. This, incidentally, fixes a bug caused by
    duplication and not updating all instances.
  - Fix tordate vs. Tor 0.2.3.x. Since 0.2.3.x Tor doesn't download a
    consensus for clocks that are more than 30 days in the past or 2
    days in the future (see commits f4c1fa2 and 87622e4 in Tor's git
    repo). For such clock skews we set the time to the Tor authority's
    cert's valid-after date to ensure that a consensus can be
    downloaded.

  * Tor
  - Update to version 0.2.3.24-rc-1~~squeeze+1, a new major
    version. It's not a stable release, but we have been assured by
    the Tor developers that this is the right move.
  - Stop setting custom value for the Tor LongLivedPorts
    setting. Gobby's port was upstreamed in Tor 0.2.3.x.

  * Iceweasel
  - Update to 10.0.10esr-1+tails1, which has all the anonymity enhancing
    patches from the TorBrowser applied.
  - Install iceweasel from our own repo, http://deb.tails.boum.org.
  - Fix Iceweasel's file associations. No more should you be suggested
    to open a PDF in the GIMP.

  * htpdate
  - Use curl instead of wget, and add a --proxy option passed through
    to curl.
  - Remove the --fullrequest option, we don't need it anymore.
  - Remove --dns-timeout option, we don't need it anymore.
  - Change --proxy handling to support Debian Squeeze's curl.
  - Clarify what happens if --proxy is not used.
  - Compute the median of the diffs more correctly.

  * Hardware support
  - Update Linux to 3.2.32-1.

  * Software
  - Update vidalia to 0.2.20-1+tails1.
  - Update bundled WhisperBack package to 1.6.2:
    * Raise the socket library timeout to 120 seconds
    * Use smtplib's timeout parameter
    * Fix error output when calling send a 2nd time
  - Update liveusb-creator to 3.11.6-3.
  - Update i2p to 0.9.2.
  - Update tails-persistence-setup to 0.20-1, which should make it
    possible to install Tails on large (>= 32 GiB) USB drives.
  - Install console-setup and keyboard-configuration from unstable
    (required by new initramfs-tools).
  - Update tails-greeter to 0.7.3:
    * Import pt_BR translation.
    * Let langpanel usable during option selection stage
    * Print less debugging messages by default
    (below are changes in tails-greeter 0.7.2:)
    * Use correct test operators.
    * Generate language codes of available locales at package build
      time.
    * Read list of language codes from where we have saved it at
      package build time.
    * Drop tails-lang-helper, not used anymore.
    * Do not compile locales at login time anymore. Tails now ships
      locales-all.
  - Import live-config{,-sysvinit} 3.0.8-1. live-config >= 3.0.9-1
    has basically nothing useful for us, and it migrates to new paths
    brought by live-boot 3.0~b7, which we're not ready for yet (see:
    todo/newer_live-boot).

  * Localization
  - Fix Tails specific Iceweasel localization for pt-BR
  - Add Japanese input system: scim-anthy.
  - whisperback is now also translated into German, Hebrew, Hungarian,
    Italian and Korean.
  - tails-persistence-setup is now also translated into Arabic.
  - tails-greeter is now also translated into Arabic, Hebrew, Basque,
    Hungarian, Italian and Chinese.

  * Build system
  - Catch more errors in during build time:
    - Ensure that all local hooks start with 'set -e'.
    - Fail hard if adduser fails in local hooks.
    - Fail hard if 'rm' fails in local hooks.
  - vagrant: Ensure we have the set of Perl packages needed by our
    Ikiwiki
  - vagrant: Configure live-build to ship with ftp.us.debian.org.
    Using cdn.debian.net leads to bad interactions with Tor.
  - vagrant: Don't use gzip compression when building from a tag, i.e.
    a release.
  - vagrant: Optionally use bootstrap stage cache for faster builds
    via the 'cache' build option.
  - vagrant: Make sure release builds are clean, i.e. they don't use
    any potentially dangerous build options.
  - vagrant: Disable live-build package caching. This build system is
    meant to use an external caching proxy, so live-build's cache just
    wastes RAM (for in-memory builds) or disk space.
  - vagrant: use aufs magic instead of copying source into tmpfs.
    This reduces the amount of RAM required for building Tails in.
  - vagrant: Allow in-memory builds when a VM with enough memory is
    already started.

 -- Tails developers <amnesia@boum.org>  Sat, 10 Nov 2012 12:34:56 +0000

tails (0.13) unstable; urgency=low

  * Major new features
  - Use white-list/principle of least privelege approach for local services.
    Only users that need a certain local (i.e. hosted on loopback) service
    (according to our use cases) are granted access to it by our firewall;
    all other users are denied access.
  - Ship a first version of the incremental update system. Updates are not
    currently triggered automatically, but this will allow tests to be done
    on larger scales.

  * Minor improvements
  - Enable four workspaces in the Windows XP camouflage. This allows
    users to quickly switch to a more innocent looking workspace in case
    they are working on sensitive data and attract unwanted attention.
    The workspace switcher applet isn't there, though, since there's no
    such thing in Windows XP, so switching is only possible via keyboard
    shortcuts.
  - Ship with precompiled locales instead of generating them upon login.
  - Add support for wireless regulation.
  - Use color for Git output, not intended for machine consumption,
    written to the terminal.
  - Have ttdnsd use OpenDNS. Using Google's DNS servers was very
    glitchy, and rarely succeeded when it should. It can probably be
    attributed to Google's DNS, which is known to take issue with Tor
    exits.
  - Upgrade WhisperBack to 1.6, with many UI improvements and new translations.
  - Include GDM logs and dmidecode informations in the reports.
  - Allow to modify language and layout in the "Advanced options" screen
    of the greeter.
  - GnuPG: bump cert-digest-algo to SHA512.
  - Update torproject.org's APT repo key.

  * Bugfixes
  - Make Claws Mail save local/POP emails in its dot-directory. The
    default is to save them at ~/Mail, which isn't included in our
    current Claws Mail persistence preset.
  - Fix the System Monitor applet.
  - Remove broken ttdnsd from the default DNS resolution loop.
  - Hide the 'TailsData' partition in desktop applications.
  - Ship unrar-free again, so that the GNOME archive manager knows about
    it.
  - Ship with an empty whitelist for Noscript.
  - Disable FoxyProxy's advertisement on proxy error page.
  - Fix slow browsing experience for offline documentation.
  - Raise the socket timeout to 120 seconds in WhisperBack.
  - Enable the ikiwiki trail plugin for the locally built wiki too.

  * Iceweasel
  - Upgrade iceweasel to 10.0.6esr-1 (Extended Support Release) and install it
    and its dependencies from squeeze-backports.

  * Hardware support
  - Upgrade Linux to 3.2.23-1.

  * Software
  - Update tor to version 0.2.2.39.
  - Update Iceweasel to version 10.0.7esr-2.
  - Update i2p to version 0.9.1.

  * Build system
  - vagrant: Install Ikiwiki from Debian unstable. The 'mirrorlist'
    patches have finally been merged in upstream Ikiwiki. So instead of
    building Ikiwiki by hand, we can now install the package directly
    from Debian unstable.
  - Do not build the ikiwiki forum on the bundled static website copy.

 -- Tails developers <amnesia@boum.org>  Mon, 17 Sep 2012 15:19:25 +0200

tails (0.12.1) unstable; urgency=low

  This is a brown paper bag release to fix two major problems introduced in
  Tails 0.12.

  * Iceweasel
  - Upgrade Torbutton to 1.4.6.
  - Upgrade AdBlock Plus to 2.1.
  - Update AdBlock Plus patterns.

  * Hardware support
  - Upgrade Linux to 3.2.21-3 (linux-image-3.2.0-3-486).

  * Software
  - Install MAT from Debian backports, drop custom package.
  - Install python-pdfrw to re-add PDF support to the MAT.
  - Upgrade tails-greeter to 0.7.1, which fixes the race condition that
    broke administration password and locale settings on some systems.

  * Boot
  - Remove the Tails specific plymouth theme. The theme interfers heavily with
    the boot process on some hardware.

 -- Tails developers <amnesia@boum.org>  Mon, 17 Sep 2012 13:06:03 +0200

tails (0.12) unstable; urgency=low

  * Major new features
  - Add the Unsafe Web Browser, which has direct access to the Internet and
    can be used to login to captive portals.
  - The (previously experimental, now deemed stable) Windows camouflage can now
    be enabled via a check box in Tails greeter.

  * Tor
  - Upgrade to 0.2.2.37-1~~squeeze+1.

  * Iceweasel
  - Upgrade iceweasel to 10.0.5esr-1 (Extended Support Release) and install it
    and its dependencies from squeeze-backports.
  - Add a bookmark for the offline Tails documentation.
  - Update AdBlock patterns.

  * Persistence
  - Allow using larger USB drives by increasing the mkfs timeout to 10 minutes.
  - Tell the user what's going on when the Tails boot device cannot be found.

  * Hardware support
  - Upgrade Linux to 3.2.20-1 (linux-image-3.2.0-2-amd64).

  * Software
  - Install rfkill.
  - Install torsocks. Note that this makes `torify' use `torsocks' instead of
    `tsocks'. The `tsocks' binary is dropped to avoid problems, but remaining
    files (the library) are kept since ttdnsd depends on them.
  - Fetch live-config-sysvinit from sid so that it matches live-config version.
  - Update virtualbox backports to 4.1.10-dfsg-1~bpo60+1.
  - Install pciutils (needed by virtualbox-guest-utils).
  - Install mousetweaks. This is needed to use the mouse accessibility settings
    in System -> Preferences -> Mouse -> Accessibility.
  - Install the "hardlink" files deduplicator.
  - Do not install cryptkeeper anymore. See todo/remove_cryptkeeper for reason.
    Users of cryptkeeper are encouraged to install cryptkeeper via `apt-get
    update; apt-get install --yes cryptkeeper`, open their volume and move
    their to Tails' built-in persistence instead, as a one-time migration.
  - Upgrade I2P to version 0.9.
  - Don't install GParted. GNOME Disk Utility has been on par with GParted
    since Squeeze was released.
  - Upgrade live-boot to 3.0~a27-1+tails2~1.gbp319fe6.
  - Upgrade live-config to 3.0~a39-1 and install it from Debian experimental.
  - Upgrade tails-greeter to 0.7.
  - Upgrade tails-persistence-setup to 0.17-1.
  - Install libyaml-libyaml-perl.
  - Upgrade MAT, the metadata anonymisation toolkit, 0.3.2-1~bpo60+1.
  - Fetch python-pdfrw from backports, drop custom package.

  * Internationalization
  - The Tails website and documentation now has a (partial) Portuguese
    translation.

  * Build system
  - Tails can now be built without using a HTTP proxy.
  - Tails can now easily be built by using Vagrant. See the updated
    contribute/build page for instructions.

  * Boot
  - Remove obsolete noswap boot parameter. live-boot now handles swap on an
    opt-in basis.
  - The squashfs.sort files generated with boot-profile should now be ok which
    makes the generate images boot noticeably faster on optical media. See
    bugs/weird_squashfs.sort_entries for more information.
  - Set Tails specific syslinux and plymouth themes.
  - Add NVidia KMS video drivers to the initrd in order to show our shiny new
    plymouth theme on more systems.

 -- Tails developers <amnesia@boum.org>  Mon, 11 Jun 2012 13:37:00 +0200

tails (0.11) unstable; urgency=low

  * Major new features
  - Do not grant the desktop user root credentials by default.
  - A graphical boot menu (tails-greeter 0.6.3) allows choosing among
    many languages, and setting an optional sudoer password.
  - Support opt-in targeted persistence
    · tails-persistence-setup 0.14-1
    · live-boot 3.0~a25-1+tails1~5.gbp48d06c
    · live-config 3.0~a35-1
  - USB installer: liveusb-creator 3.11.6-1

  * iceweasel
  - Install iceweasel 10.0.4esr-1 (Extended Support Release).
    Let's stop tracking a too fast moving target.
    Debian Wheezy will ship ESR versions.
  - Install needed dependencies from squeeze-backports.
  - Search plugins:
    · Remove bing.
      bing appeared due to our upgrading iceweasel.
      Removing it makes things consistent with the way they have been
      until now, that is: let's keep only the general search engines
      we've been asked to add, plus Google, and a few specialized ones.
    · Replace Debian-provided DuckDuckGo search plugin with the "HTML SSL"
      one, version 20110219. This is the non-JavaScript, SSL, POST flavour.
    · Add ixquick.com.
    · Install localized search engines in the correct place.
      No need to copy them around at boot time anymore.
    · Remove Scroogle. RIP.
  - Enable TLS false start, like the TBB does since December.
  - Adblock Plus: don't count and save filter hits, supress first run dialog.
  - Install neither the GreaseMonkey add-on, nor any GreaseMonkey script.
    YouTube's HTML5 opt-in program is over.
    HTML5 video support is now autodetected and used.

  * Vidalia
  - Upgrade to 0.2.17-1+tails1: drop Do-not-warn-about-Tor-version.patch,
    applied upstream.
  - Set SkipVersionCheck=true.
    Thanks to chiiph for implementing this upstream (needs Vidalia 0.2.16+).

  * Internationalization
  - Install all available iceweasel l10n packages.
  - Remove syslinux language choosing menu.
    tails-greeter allows choosing a non-English language.
  - Add fonts for Hebrew, Thai, Khmer, Lao and Korean languages.
  - Add bidi support.
  - Setup text console at profile time.
    Context: Tails runs with text console autologin on.
    These consoles now wait, using a "Press enter to activate this console"
    message, for the user. When they press enter in there, they should have chosen
    their preferred keyboard layout in tails-greeter by now. Then, we run setupcon.
    As a result, the resulting shell is properly localized, and setupcon
    sets the correct keyboard layout, both according to the preferences expressed by
    the user in tails-greeter.
  - Don't use localepurge, don't remove any Scribus translations anymore,
    don't localize environment at live-config time:
    tails-greeter allows us to support many, many more languages.

  * Hardware support
  - Linux 3.2.15-1 (linux-image-3.2.0-2-amd64).
  - Fix low sound level on MacBook5,2.
  - Disable laptop-mode-tools automatic modules. This modules set often
    needs some amount of hardware-specific tweaking to work properly.
    This makes them rather not well suited for a Live system.

  * Software
  - Install GNOME keyring.
    This is needed so that NetworkManager remembers the WEP/WPA secrets
    for the time of a Tails session. Initialize GNOME keyring at user
    creation time.
  - Install usbutils to have the lsusb command.
  - Install the Traverso multitrack audio recorder and editor.

  * Miscellaneous
  - GNOME Terminal: keep 8192 scrollback lines instead of the smallish
    default.
  - Replaced tails-wifi initscript with laptop-mode-tools matching feature.
  - Disable gdomap service.
  - Fetch klibc-utils and libklibc from sid.
    The last initramfs-tools depends on these.
  - Set root password to "root" if debug=root is passed on the
    kernel cmdline. Allow setting root password on kernel cmdline via
    rootpw=. Looks like we implemented this feature twice.
  - Append a space on the kernel command line. This eases manually adding
    more options.
  - Rename sudoers.d snippets to match naming scheme.
    Sudo credentials that shall be unconditionally granted to the Tails
    default user are named zzz_*, to make sure they are applied.
  - WhisperBack: also include /var/log/live-persist and
    /var/lib/gdm3/tails.persistence.
  - Add a wrapper to torify whois.
  - Rework the VirtualBox guest modules building hook to support
    multiple kernels.
  - Consistently wait for nm-applet when waiting for user session to come up.
    Waiting for gnome-panel or notification-daemon worked worse.
  - Don't start the NetworkManager system service via init.
    Some Tails NM hooks need the user to be logged in to run properly.
    That's why tails-greeter starts NetworkManager at PostLogin time.
  - Also lock /bin/echo into memory. For some reason, kexec-load needs it.
  - Pidgin: don't use the OFTC hidden service anymore.
    It proved to be quite unreliable, being sometimes down for days.
  - Do not display storage volumes on Desktop, by disabling
    /apps/nautilus/desktop/volumes_visible GConf entry. Enabling that
    GConf setting avoids displaying the bind-mounted persistent
    directories on the Desktop, and reduces user confusion. It also is
    a first step towards a bigger UI change: GNOME3 does not manage the
    Desktop anymore, so volume icons and other Desktop icons are meant to
    disappear anyway. It implies we'll have to move all Desktop icons
    elsewhere. Let's start this move now: this will smooth the UI change
    Wheezy will carry for our users, by applying some of it progressively.

  * Build system
  - Don't build hybrid ISO images anymore. They boot less reliably on
    a variety of hardware, and are made less useful by us shipping
    a USB installer from now on.
  - Append .conf to live-config configuration filenames:
    live-config >3.0~a36-1 only takes into account files named *.conf
    in there. Accordingly update scripts that source these files.
  - Remove long-obsolete home-refresh script and its configuration.

  * Virtualization support
  - Support Spice and QXL: install the Spice agent from Debian sid,
    install xserver-xorg-video-qxl from squeeze-backports.

 -- Tails developers <amnesia@boum.org>  Tue, 17 Apr 2012 14:54:00 +0200

tails (0.10.2) unstable; urgency=low

  * Iceweasel
  - Update to 10.0.2-1.
  - Disable HTTPS-Everywhere's SSL Observatory (plus first-run pop-up).
  - Revert "FoxyProxy: don't enclose regexps between ^ and $."
    Currently "http://www.i2p2.de" (and everything similar) is captured by
    the I2P filter, which is incorrect. It seems isMultiLine="false" does
    *not* make RE into ^RE$ any longer.
  - Remove file:// from NoScript's exception lists.
    This will fix the JavaScript toggles in the local copy of the documentation.
  - Update AdBlock patterns.

  * Software
  - Upgrade I2P to 0.8.13.
  - Install libvpx0 from sid.
  - Fetch klibc-utils and libklibc from sid.
    The last initramfs-tools depends on these.

  * Hardware support
  - Upgrade Linux kernel to 3.2.7-1.
  - Install firmware-libertas.
    This adds support for wireless network cards with Marvell Libertas
    8xxx chips supported by the libertas_cs, libertas_sdio, libertas_spi,
    libertas_tf_usb, mwl8k and usb8xxx drivers.

  * Miscellaneous
  - Revert "Set time to middle of [valid-after, fresh-until] from consensus."
    This reverts commit 18d23a500b9412b4b0fbe4e38a9398eb1a3eadef.
    With this vmid clocks that are E minutes back in time may cause issues
    (temporary Tor outages) after consensus updates that happen at the
    (60-E):th minute or later during any hour. Full analysis:
    https://mailman.boum.org/pipermail/tails-dev/2012-January/000873.html
  - Add the default user to the vboxsf group.
    This will allow the user to get full access to automounted VirtualBox
    shared folders as they are mounted with guid vboxsf and rwx group
    permissions.

 -- Tails developers <amnesia@boum.org>  Thu, 01 Mar 2012 20:26:21 +0100

tails (0.10.1) unstable; urgency=low

  * Iceweasel
  - Make Startpage the default web search engine. Scroogle does not look
    reliable enough these days.

  * Software
  - Upgrade WhisperBack to 1.5.1 (update link to bug reporting documentation).
  - Update MAT to 0.2.2-2~bpo60+1 (fixes a critical bug in the GUI).

  * Hardware support
  - Upgrade Linux kernel to 3.2.1-2

  * Time synchronization
    Serious rework that should fix most, if not all, of the infamous
    time-sync' related bugs some Tails users have experienced recently.
    - Make htpdate more resilient by using three server pools, and
      allowing some failure ratio.
    - Set time from Tor's unverified-consensus if needed.
    - Set time to middle of [valid-after, fresh-until] from consensus.
    - Many robustness, performance and fingerprinting-resistance improvements.
    - Display time-sync' notification much earlier.

  * Miscellaneous
  - Fix access to "dumb" git:// protocol by using a connect-socks wrapper
    as GIT_PROXY_COMMAND.
  - SSH client: fix access to SSH servers on the Internet by correcting
    Host / ProxyCommand usage.
  - Pidgin: use OFTC hidden service to workaround Tor blocking.
  - Claws Mail: disable draft autosaving.
    When composing PGP encrypted email, drafts are saved back to
    the server in plaintext. This includes both autosaved and manually
    saved drafts.
  - tails-security-check-wrapper: avoid eating all memory when offline.

 -- Tails developers <amnesia@boum.org>  Sat, 28 Jan 2012 10:00:31 +0100

tails (0.10) unstable; urgency=low

  * Tor: upgrade to 0.2.2.35-1.

  * Iceweasel
  - Install Iceweasel 9.0 from the Debian Mozilla team's APT repository.
  - Update Torbutton to 1.4.5.1-1.
  - Support viewing any YouTube video that is available in HTML5 format:
    install xul-ext-greasemonkey and the "Permanently Enable HTML5 on
    YouTube" GreaseMonkey script.
  - Stop using Polipo in Iceweasel. Its SOCKS support was fixed.
  - Install from Debian sid the iceweasel extensions we ship,
    for compatibility with FF9.
  - Use Scroogle (any languages) instead of Scroogle (English only) when
    booted in English. Many users choose English because their own
    language is not supported yet; let's not hide them search results in
    their own language.
  - Install Iceweasel language packs from Debian unstable:
    unfortunately they are not shipped on the mozilla.debian.net repository.
  - Install the NoScript Firefox extension; configure it the same way as
    the TBB does.
  - Disable third-party cookies.
    They can be used to track users, which is bad. Besides, this is what
    TBB has been doing for years.
  - FoxyProxy: allow direct connections to RFC1918 IPs.

  * Do not transparent proxy outgoing Internet connections through Tor.
  - Torify the SSH client using connect-proxy to all IPs but RFC1918 ones.
  - Torify APT using Polipo HTTP.
  - Torify wget in wgetrc.
  - Torify gobby clients using torsocks. It does not support proxies yet.
  - Torify tails-security-check using LWP::UserAgent's SOCKS proxy support.
  - Fix enabling of GNOME's HTTP proxy.

  * Software
  - Upgrade Vidalia to 0.2.15-1+tails1.
    · New upstream release.
    · Do not warn about Tor version.
  - Upgrade MAT to 0.2.2-1~bpo60+1.
  - Upgrade VirtualBox guest software to 4.1.6-dfsg-2~bpo60+1,
    built against the ABI of X.Org backports.
  - Upgrade I2P to 0.8.11 using KillYourTV's Squeeze packages;
    additionally, fix its start script that was broken by the tordate merge.
  - Install unar (The Unarchiver) instead of the non-free unrar.
  - Install Nautilus Wipe instead of custom Nautilus scripts.

  * Hardware support
  - Upgrade Linux kernel to 3.1.6-1.
  - Upgrade to X.Org from squeeze-backports.
  - Install more, and more recent b43 firmwares.
  - Upgrade barry to 0.15-1.2~bpo60+1.

  * Internationalization
  - Add basic language support for Russian, Farsi and Vietnamese.
  - Install some Indic fonts.
  - Install some Russian fonts.
  - Add Alt+Shift shortcut to switch keyboard layout.

  * Miscellaneous
  - Support booting in "Windows XP -like camouflage mode":
    · Install homebrewn local .debs for a Windows XP look-alike Gnome theme.
    · Add the "Windows XP Bliss" desktop wallpaper.
    · Added a script that's sets up Gnome to look like Microsoft Windows XP.
    · Add Windows XP "camouflage" icons for some programs.
    · Make Iceweasel use the IE icon when Windows XP camouflage is enabled.
    · Add special launcher icons for the Windows XP theme so that they're
      not too big.
  - Decrease Florence focus zoom to 1.2.
  - Do not fetch APT translation files. Running apt-get update is heavy enough.
  - Add MSN support thanks to msn-pecan.
  - Add custom SSH client configuration:
    · Prefer strong ciphers and MACs.
    · Enable maximum compression level.
     · Explicitly disable X11 forwarding.
    · Connect as root by default, to prevent fingerprinting when username
      was not specified.
  - Replace flawed FireGPG with a home-made GnuPG encryption applet;
    install a feature-stripped FireGPG that redirects users to
    the documentation, and don't run Seahorse applet anymore.
  - Enable Seahorse's GnuPG agent.
  - Blank screen when lid is closed, rather than shutting down the system.
    The shutdown "feature" has caused data losses for too many people, it seems.
    There are many other ways a Tails system can be shut down in a hurry
    these days.
  - Import Tails signing key into the keyring.
  - Fix bug in the Pidgin nick generation that resulted in the nick
    "XXX_NICK_XXX" once out of twenty.
  - Pre-configure the #tor IRC discussion channel in Pidgin.
  - Fix "technology preview" of bridge support: it was broken by tordate merge.
  - Install dependencies of our USB installer to ease its development.
  - Make vidalia NM hook sleep only if Vidalia is already running.
  - Reintroduce the htpdate notification, telling users when it's safe
    to use Tor Hidden Services.
  - htpdate: omit -f argument to not download full pages.
  - htpdate: write success file even when not within {min,max}adjust.
    Otherwise htpdate will not "succeed" when the time diff is 0 (i.e.
    the clock was already correct) so the success file cannot be used
    as an indicator that the system time now is correct, which arguably
    is its most important purpose.

  * Build system
  - Name built images according to git tag.

 -- Tails developers <tails@boum.org>  Wed, 04 Jan 2012 09:56:38 +0100

tails (0.9) unstable; urgency=low

  * Tor
  - Upgrade to 0.2.2.34 (fixes CVE-2011-2768, CVE-2011-2769).

  * Iceweasel
  - Upgrade to 3.5.16-11 (fixes CVE-2011-3647, CVE-2011-3648, CVE-2011-3650).
  - Upgrade FireGPG to 0.8-1+tails2: notify users that the FireGPG Text
    Editor is the only safe place for performing cryptographic operations,
    and make it impossible to do otherwise. Other ways open up several
    severe attacks through JavaScript (e.g. leaking plaintext when
    decrypting, signing messages written by the attacker).
  - Install Cookie Monster extension instead of CS Lite.
  - Always ask where to save files.
  - Upgrade Torbutton to 1.4.4.1-1, which includes support for the in-browser
    "New identity" feature.

  * Software
  - Install MAT, the metadata anonymisation toolkit.
  - Upgrade TrueCrypt to 7.1.
  - Upgrade WhisperBack to 1.5~rc1 (leads the user by the hand if an error
    occurs while sending the bugreport, proposes to save it after 2 faild
    attempts, numerous bugfixes).
  - Linux: upgrade to linux-image-3.0.0-2-486 (version 3.0.0-6); fixes
    a great number of bugs and security issues.

  * Miscellaneous
  - Fully rework date and time setting system.
  - Remove the htp user firewall exception.
  - Saner keyboard layouts for Arabic and Russian.
  - Use Plymouth text-only splash screen at boot time.
  - Color the init scripts output.
  - Suppress Tor's warning about applications doing their own DNS lookups.
    This is totally safe due to our Tor enforcement.
  - Disable hdparm boot-time service.
    We only want hdparm so that laptop-mode-tools can use it.
  - Run Claws Mail using torify.
    It's not as good as if Claws Mail supported SOCKS proxies itself,
    but still better than relying on the transparent netfilter torification.
  - Install HPLIP and hpcups for better printing support.

  * Erase memory at shutdown
  - Run many sdmem instances at once.
    In hope of erasing more memory until we come up with a proper fix for
    [[bugs/sdmem_does_not_clear_all_memory]].
  - Kill gdm3 instead of using its initscript on brutal shutdown.
  - Use absolute path to eject for more robust memory wipe on boot medium removal.

  * Space savings
  - Exclude kernel and initramfs from being put into the SquashFS.
    Those files are already shipped where they are needed, that is in the ISO
    filesystem. Adapt kexec and memlockd bits.
  - Do not ship the GNOME icon theme cache.
  - Do not ship .pyc files.
  - Do not ship NEWS.Debian.gz files.

  * Build system
  - Re-implement hook that modifies syslinux config to make future
    development easier.

 -- Tails developers <amnesia@boum.org>  Tue, 01 Nov 2011 13:26:38 +0100

tails (0.8.1) unstable; urgency=low

  * Iceweasel
    - Update to 3.5.16-10 (fixes DSA-2313-1).
    - FireGPG: force crypto action results to appear in a new window, otherwise
      JavaScript can steal decrypted plaintext. Advice: always use FireGPG's
      text editor when writing text you want to encrypt. If you write it in a
      textbox the plaintext can be stolen through JavaScript before it is
      encrypted in the same way.
    - Update HTTPS Everywhere extension to 1.0.3-1.
    - Stop using the small version of the Tor check page. The small version
      incorrectly tells Tails users to upgrade their Torbrowser, which has
      confused some users.

  * Software
    - Update Linux to 3.0.0-2 (fixes DSA-2310-1, CVE-2011-2905, CVE-2011-2909,
      CVE-2011-2723, CVE-2011-2699, CVE-2011-1162, CVE-2011-1161).
    - Update usb-modeswitch to 1.1.9-2~bpo60+1 and usb-modeswitch-data to
      20110805-1~bpo60+1 from Debian backports. This adds support for a few
      devices such as Pantech UMW190 CDMA modem.
    - Install libregexp-common-perl 2011041701-3 from Debian unstable. This
      fixes the bug: [[bugs/msva_does_not_use_configured_keyserver]].
    - Install hdparm so the hard drives can be spinned down in order to save
      battery power.
    - Install barry-util for better BlackBerry integration.
    - Debian security upgrades: OpenOffice.org (DSA-2315-1), openjdk-6
      (DSA-2311-1), policykit-1 (DSA-2319-1)

   * Protecting against memory recovery
    - Set more appropriate Linux VM config before wiping memory. These
      parameters should make the wipe process more robust and efficient.

 -- Tails developers <amnesia@boum.org>  Sun, 16 Oct 2011 11:31:18 +0200

tails (0.8) unstable; urgency=low

  * Rebase on the Debian Squeeze 6.0.2.1 point-release.

  * Tor
    - Update to 0.2.2.33-1.
    - Disabled ControlPort in favour of ControlSocket.
    - Add port 6523 (Gobby) to Tor's LongLivedPorts list.

  * I2P
    - Update to 0.8.8.
    - Start script now depends on HTP since I2P breaks if the clock jumps or is
      too skewed during bootstrap.

  * Iceweasel
    - Update to 3.5.16-9 (fixes CVE-2011-2374, CVE-2011-2376, CVE-2011-2365,
      CVE-2011-2373, CVE-2011-2371, CVE-2011-0083, CVE-2011-2363, CVE-2011-0085,
      CVE-2011-2362, CVE-2011-2982, CVE-2011-2981, CVE-2011-2378, CVE-2011-2984,
      CVE-2011-2983).
    - Enable HTTP pipelining (like TBB).
    - Update HTTPS Everywhere extension to 1.0.1-1 from Debian unstable.
    - Suppress FoxyProxy update prompts.
    - Prevent FoxyProxy from "phoning home" after a detected upgrade.
    - Fixed a bunch of buggy regular expressions in FoxyProxy's configuration.
      See [[bugs/exploitable_typo_in_url_regex?]] for details. Note that none of
      these issues are critical due to the transparent proxy.
    - Add DuckDuckGo SSL search engine.

  * Torbutton
    - Update to torbutton 1.4.3-1 from Debian unstable.
    - Don't show Torbutton status in the status bar as it's now displayed in the
      toolbar instead.

  * Pidgin
    - More random looking nicks in pidgin.
    - Add IRC account on chat.wikileaks.de:9999.

  * HTP
    - Upgrade htpdate script (taken from Git 7797fe9) that allows setting wget's
      --dns-timeout option.

  * Software
    - Update Linux to 3.0.0-1. -686 is now deprecated in favour of -486 and
      -686-pae; the world is not ready for -pae yet, so we now ship -486.
    - Update OpenSSL to 0.9.8o-4squeeze2 (fixes CVE-2011-1945 (revoke
      compromised DigiNotar certificates), CVE-2011-1945).
    - Update Vidalia to 0.2.14-1+tails1 custom package.
    - Install accessibility tools:
      - gnome-mag: screen magnifier
      - gnome-orca: text-to-speech
    - Replace the onBoard virtual keyboard with Florence.
    - Install the PiTIVi non-linear audio/video editor.
    - Install ttdnsd.
    - Install tor-arm.
    - Install lzma.

  * Arbitrary DNS queries
    - Tor can not handle all types of DNS queries, so if the Tor resolver fails
      we fallback to ttdnsd. This is now possible with Tor 0.2.2.x, since we
      fixed Tor bug #3369.

  * Hardware support
    - Install ipheth-utils for iPhone tethering.
    - Install xserver-xorg-input-vmmouse (for mouse integration with the host OS
      in VMWare and KVM).
    - Install virtualbox-ose 4.x guest packages from Debian backports.

  * Miscellaneous
    - Switch gpg to use keys.indymedia.org's hidden service, without SSL.
      The keys.indymedia.org SSL certificate is now self-signed. The hidden
      service gives a good enough way to authenticate the server and encrypts
      the connection, and just removes the certificates management issue.
    - The squashfs is now compressed using XZ which reduces the image size quite
      drastically.
    - Remove Windows autorun.bat and autorun.inf. These files did open a static
      copy of our website, which is not accessible any longer.

  * Build system
    - Use the Git branch instead of the Debian version into the built image's
      filename.
    - Allow replacing efficient XZ compression with quicker gzip.
    - Build and install documentation into the chroot (-> filesystem.squashfs).
      Rationale: our static website cannot be copied to a FAT32 filesystem due
      to filenames being too long. This means the documentation cannot be
      browsed offline from outside Tails. However, our installer creates GPT
      hidden partitions, so the doc would not be browseable from outside Tails
      anyway. The only usecase we really break by doing so is browsing the
      documentation while running a non-Tails system, from a Tails CD.

 -- Tails developers <amnesia@boum.org>  Thu, 09 Sep 2011 11:31:18 +0200

tails (0.7.2) unstable; urgency=high

  * Iceweasel
  - Disable Torbutton's external application launch warning.
    ... which advises using Tails. Tails *is* running Tails.
  - FoxyProxy: install from Debian instead of the older one we previously
    shipped.

  * Software
  - haveged: install an official Debian backport instead of a custom backport.
  - unrar: install the version from Debian's non-free repository.
    Users report unrar-free does not work well enough.

 -- Tails developers <amnesia@boum.org>  Sun, 12 Jun 2011 15:34:56 +0200

tails (0.7.1) unstable; urgency=high

  * Vidalia: new 0.2.12-2+tails1 custom package.

  * Iceweasel
  - Don't show Foxyproxy's status / icon in FF statusbar to prevent users
    from accidentaly / unconsciously put their anonymity at risk.
  - "amnesia branding" extension: bump Iceweasel compatibility to 4.0 to ease
    development of future releases.

  * Software
  - Upgrade Linux kernel to Debian's 2.6.32-33: fixes tons of bugs,
    including the infamous missing mouse cursor one. Oh, and it closes
    a few security holes at well.
  - Install unrar-free.
  - Do not install pppoeconf (superseeded by NetworkManager).
  - Upgrade macchanger to Debian testing package to ease development of
    future Tails releases.
  - Debian security upgrades: x11-xserver-utils (DSA-2213-1), isc-dhcp
    (DSA-2216-1), libmodplug (DSA-2226-1), openjdk-6 (DSA-2224-1).

  * Protecting against memory recovery
  - Add Italian translation for tails-kexec. Thanks to Marco A. Calamari.
  - Make it clear what it may mean if the system does not power off
    automatically.
  - Use kexec's --reset-vga option that might fix display corruption issues
    on some hardware.

  * WhisperBack (encrypted bug reporting software)
  - Upgrade WhisperBack to 1.4.1:
    localizes the documentation wiki's URL,
    uses WebKit to display the bug reporting help page,
    now is usable on really small screens.
  - Extract wiki's supported languages at build time, save this
    information to /etc/amnesia/environment, source this file into the
    Live user's environment so that WhisperBack 1.4+ can make good use
    of it.

  * Miscellaneous
  - Fix boot in Chinese.
  - Install mobile-broadband-provider-info for better 3G support.
  - Add back GNOME system icons to menus.
  - tails-security-check: avoid generating double-slashes in the Atom
    feeds URL.
  - Remove "vga=788" boot parameter which breaks the boot on some hardware.
  - Remove now useless "splash" boot parameter.
  - Fix a bunch of i386-isms.
  - Pass the noswap option to the kernel. This does not change actual Tails
    behaviour but prevents users from unnecessarily worrying because of 
    the "Activating swap" boot message.
  - Make use of check.torproject.org's Arabic version.

  * Build system
  - Enable squeeze-backports. It is now ready and will be used soon.
  - Install eatmydata in the chroot.
  - Convert ikiwiki setup files to YAML.

 -- Tails developers <amnesia@boum.org>  Fri, 29 Apr 2011 17:14:53 +0200

tails (0.7) unstable; urgency=low

  * Hardware support
  - Install foomatic-filters-ppds to support more printers.
  - Give the default user the right to manage printers.

  * Software
  - Deinstall unwanted packages newly pulled by recent live-build.
  
 -- Tails developers <amnesia@boum.org>  Wed, 06 Apr 2011 22:58:51 +0200

tails (0.7~rc2) unstable; urgency=low

  ** SNAPSHOT build @824f39248a08f9e190146980fb1eb0e55d483d71 **

  * Rebase on Debian Squeeze 6.0.1 point-release.
  
  * Vidalia: new 0.2.10-3+tails5 custom package..

  * Hardware support
  - Install usb-modeswitch and modemmanager to support mobile broadband
    devices such as 3G USB dongles. Thanks to Marco A. Calamari for the
    suggestion.

  * Misc
  - Website relocated to https://tails.boum.org/ => adapt various places.
  - Configure keyboard layout accordingly to the chosen language for
    Italian and Portuguese.

 -- Tails developers <amnesia@boum.org>  Fri, 25 Mar 2011 15:44:25 +0100

tails (0.7~rc1) UNRELEASED; urgency=low

  ** SNAPSHOT build @98987f111fc097a699b526eeaef46bc75be5290a **

  * Rebase on Debian Squeeze.

  * T(A)ILS has been renamed to Tails.
  
  * Protecting against memory recovery
    New, safer way to wipe memory on shutdown which is now also used when
    the boot media is physically removed.

  * Tor
  - Update to 0.2.1.30-1.

  * Iceweasel
  - Add HTTPS Everywhere 0.9.4 extension.
  - Better preserve Anonymity Set: spoof US English Browser and timezone
    the same way as the Tor Browser Bundle, disable favicons and picture
    iconification.
  - Install AdBlock Plus extension from Debian.
  - Add Tor-related bookmarks.
  - Support FTP, thanks to FoxyProxy.
  - Update AdBlock patterns.
  - Disable geolocation and the offline cache.

  * Software
  - Update Vidalia to 0.2.10-3+tails4.
  - Install gnome-disk-utility (Palimpsest) and Seahorse plugins.
  - Add opt-in i2p support with Iceweasel integration through FoxyProxy.
  - onBoard: fix "really quits when clicking the close window icon" bug.
  - Optionally install TrueCrypt at boot time.
  - Install laptop-mode-tools for better use of battery-powered hardware.
  - Replace xsane with simple-scan which is part of GNOME and way easier
    to use.
  - Upgrade WhisperBack to 1.3.1 (bugfixes, French translation).
  - Install scribus-ng instead of scribus. It is far less buggy in Squeeze.
  
  * Firewall
  - Drop incoming packets by default.
  - Forbid queries to DNS resolvers on the LAN.
  - Set output policy to drop (defense-in-depth).

  * Hardware support
  - Install Atheros and Broadcom wireless firmwares.
  - Install libsane-hpaio and sane-utils, respectively needed for
    multi-function peripherals and some SCSI scanners.

  * live-boot 2.0.15-1+tails1.35f1a14
  - Cherry-pick our fromiso= bugfixes from upstream 3.x branch.

  * Miscellaneous
  - Many tiny user interface improvements.
  - More robust HTP time synchronization wrt. network failures.
    Also, display the logs when the clock synchronization fails.
  - Disable GNOME automatic media mounting and opening to protect against
    a class of attacks that was recently put under the spotlights.
    Also, this feature was breaking the "no trace is left on local
    storage devices unless explicitly asked" part of Tails specification.
  - Make configuration more similar to the Tor Browser Bundle's one.
  - GnuPG: default to stronger digest algorithms.
  - Many more or less proper hacks to get the built image size under 700MB.
  - Compress the initramfs using LZMA for faster boot.

  * Build system
  - Run lb build inside eatmydata fsync-less environment to greatly improve
    build time.

 -- Tails developers <amnesia@boum.org>  Fri, 11 Mar 2011 15:52:19 +0100

tails (0.6.2) unstable; urgency=high

  * Tor: upgrade to 0.2.1.29 (fixes CVE-2011-0427).
  * Software
  - Upgrade Linux kernel, dpkg, libc6, NSS, OpenSSL, libxml2 (fixes various
    security issues).
  - Upgrade Claws Mail to 3.7.6 (new backport).
  - Install Liferea, tcpdump and tcpflow.
  * Seahorse: use hkp:// transport as it does not support hkps://.
  * FireGPG: use hkps:// to connect to the configured keyserver.
  * Build system: take note of the Debian Live tools versions being used
    to make next point-release process faster.
  * APT: don't ship package indices.

 -- T(A)ILS developers <amnesia@boum.org>  Wed, 19 Jan 2011 16:59:43 +0100

tails (0.6.1) unstable; urgency=low

  * Tor: upgrade to 0.1.28 (fixes CVE-2010-1676)
  * Software: upgrade NSS, Xulrunner, glibc (fixes various security issues)
  * FireGPG: use the same keyserver as the one configured in gpg.conf.
  * Seahorse: use same keyserver as in gpg.conf.
  * HTP: display the logs when the clock synchronization fails.
  * Update HTP configuration: www.google.com now redirects to
    encrypted.google.com.
  * Use the light version of the "Are you using Tor?" webpage.
  * Update AdBlock patterns.

 -- T(A)ILS developers <amnesia@boum.org>  Fri, 24 Dec 2010 13:28:29 +0100

tails (0.6) unstable; urgency=low

  * Releasing 0.6.

  * New OpenPGP signing-only key. Details are on the website:
    https://amnesia.boum.org/GnuPG_key/

  * Iceweasel
  - Fixed torbutton has migrated to testing, remove custom package.

  * HTP
  - Query ssl.scroogle.org instead of lists.debian.org.
  - Don't run when the interface that has gone up is the loopback one.

  * Nautilus scripts
  - Add shortcut to securely erase free space in a partition.
  - The nautilus-wipe shortcut user interface is now translatable.

  * Misc
  - Really fix virtualization warning display.
  - More accurate APT pinning.
  - Disable Debian sid APT source again since a fixed live-config has
    migrated to Squeeze since then.

  * live-boot: upgrade to 2.0.8-1+tails1.13926a
  - Sometimes fixes the smem at shutdown bug.
  - Now possible to create a second partition on the USB stick T(A)ILS is
    running from.

  * Hardware support
  - Support RT2860 wireless chipsets by installing firmware-ralink from
    Debian Backports.
  - Install firmware-linux-nonfree from backports.
  - Fix b43 wireless chipsets by having b43-fwcutter extract firmwares at
    build time.

  * Build system
  - Install live-build and live-helper from Squeeze.
  - Update SquashFS sort file.

 -- T(A)ILS developers <amnesia@boum.org>  Wed, 20 Oct 2010 19:53:17 +0200

tails (0.6~rc3) UNRELEASED; urgency=low

  ** SNAPSHOT build @a3ebb6c775d83d1a1448bc917a9f0995df93e44d **

  * Iceweasel
  - Autostart Iceweasel with the GNOME session. This workarounds the
    "Iceweasel first page is not loaded" bug.
  
  * HTP
  - Upgrade htpdate script (taken from Git 7797fe9).

  * Misc
  - Disable ssh-agent auto-starting with X session: gnome-keyring is
    more user-friendly.
  - Fix virtualization warning display.
  - Boot profile hook: write desktop file to /etc/skel.

  * Build system
  - Convert build system to live-build 2.0.1.
  - APT: fetch live-build and live-helper from Debian Live snapshots.
  - Remove dependency on live-build functions in chroot_local-hooks.
    This makes the build environment more robust and less dependent on
    live-build internals.
  - Remove hand-made rcS.d/S41tails-wifi: a hook now does this.
  - Measure time used by the lh build command.
  - Fix boot profile hook.
  - Boot profiling: wait a bit more: the current list does not include
    /usr/sbin/tor.

 -- T(A)ILS developers <amnesia@boum.org>  Sat, 02 Oct 2010 23:06:46 +0200

tails (0.6~rc2) UNRELEASED; urgency=low

  ** SNAPSHOT build @c0ca0760ff577a1e797cdddf0e95c5d62a986ec8 **

  * Iceweasel
  - Refreshed AdBlock patterns (20100926).
  - Set network.dns.disableIPv6 to true (untested yet)
  - Torbutton: install patched 1.2.5-1+tails1 to fix the User-Agent bug,
    disable extensions.torbutton.spoof_english again.

  * Software
  - WhisperBack: upgrade to 1.3~beta3 (main change:  let the user provide
    optional email address and OpenPGP key).
  - Remove mc.
  - Update haveged backport to 0.9-3~amnesia+lenny1.
  - Update live-boot custom packages (2.0.6-1+tails1.6797e8): fixes bugs
    in persistency and smem-on-shutdown.
  - Update custom htpdate script. Taken from commit d778a6094cb3 in our
    custom Git repository:  fixes setting of date/time.

  * Build system
  - Bugfix: failed builds are now (hopefully) detected.
  - Fix permissions on files in /etc/apt/ that are preserved in the image.
  - Install version 2.0~a21-1 of live-build and live-helper in the image.
    We are too late in the release process to upgrade to current Squeeze
    version (2.0~a29-1).

  * Misc
  - Pidgin/OTR: disable the automatic OTR initiation and OTR requirement.

 -- T(A)ILS developers <amnesia@boum.org>  Wed, 29 Sep 2010 19:23:17 +0200

tails (0.6~1.gbpef2878) UNRELEASED; urgency=low

  ** SNAPSHOT build @ef28782a0bf58004397b5fd303f938cc7d11ddaa **

  * Hardware support
  - Use a 2.6.32 kernel: linux-image-2.6.32-bpo.5-686 (2.6.32-23~bpo50+1)
    from backports.org. This should support far more hardware and
    especially a lot of wireless adapters.
  - Add firmware for RTL8192 wireless adapters.
  - Enable power management on all wireless interfaces on boot.

  * Software
  - Install inkscape.
  - Install poedit.
  - Install gfshare and ssss: two complementary implementations
    of Shamir's Secret Sharing.
  - Install tor-geoipdb.
  - Remove dialog, mc and xterm.

  * Iceweasel
  - Set extensions.torbutton.spoof_english to its default true value
    in order to workaround a security issue:
    https://amnesia.boum.org/security/Iceweasel_exposes_a_rare_User-Agent/

  * Monkeysphere
  - Install the Iceweasel extension.
  - Use a hkps:// keyserver.

  * GnuPG
  - Install gnupg from backports.org so that hkps:// is supported.
  - Use a hkps:// keyserver.
  - Proxy traffic via polipo.
  - Prefer up-to-date digests and ciphers.

  * Vidalia: rebased our custom package against 0.2.10.

  * Build system
  - Built images are now named like this:
    tails-i386-lenny-0.5-20100925.iso
  - Use live-helper support for isohybrid options instead of doing the
    conversion ourselves. The default binary image type we build is now
    iso-hybrid.
  - Remove .deb built by m-a after they have been installed.
  - Setup custom GConf settings at build time rather than at boot time.
  - Move $HOME files to /etc/skel and let adduser deal with permissions.
  - Convert to live-boot / live-config / live-build 2.x branches.
  - Replaced our custom live-initramfs with a custom live-boot package;
    included version is 2.0.5-1+tails2.6797e8 from our Git repository:
    git clone git://git.immerda.ch/tails_live-boot.git
  - Install live-config* from the live-snapshots Lenny repository.
    Rationale: live-config binary packages differ depending on the target
    distribution, so that using Squeeze's live-config does not produce
    fully-working Lenny images.
  - Rename custom scripts, packages lists and syslinux menu entries from
    the amnesia-* namespace to the tails-* one.

  * HTP
  - Use (authenticated) HTP instead of NTP.
  - The htpdate script that is used comes from commit 43f5f83c0 in our
    custom repository:  git://git.immerda.ch/tails_htp.git
  - Start Tor and Vidalia only once HTP is done.

  * Misc
  - Fix IPv6 firewall restore file. It was previously not used at all.
  - Use ftp.us.debian.org instead of the buggy GeoIP-powered
    cdn.debian.net.
  - Gedit: don't autocreate backup copies.
  - Build images with syslinux>=4.01 that has better isohybrid support.
  - amnesia-security-check: got rid of the dependency on File::Slurp.
  - Take into account the migration of backports.org to backports.debian.org.
  - Make GnuPG key import errors fatal on boot.
  - Warn the user when T(A)ILS is running inside a virtual machine.
  - DNS cache: forget automapped .onion:s on Tor restart.

  * Documentation: imported Incognito's walkthrough, converted to
    Markdown, started the needed adaptation work.

 -- T(A)ILS developers <amnesia@boum.org>  Sun, 26 Sep 2010 11:06:50 +0200

tails (0.5) unstable; urgency=low

  * The project has merged efforts with Incognito.
    It is now to be called "The (Amnesic) Incognito Live System".
    In short: T(A)ILS.

  * Community
  - Created the amnesia-news mailing-list.
  - Added a forum to the website.
  - Created a chatroom on IRC: #tails on irc.oftc.net

  * Fixed bugs
  - Workaround nasty NetworkManager vs. Tor bug that often
    prevented the system to connect to the Tor network: restart Tor and Vidalia
    when a network interface goes up.
  - onBoard now autodetects the keyboard layout... at least once some
    keys have been pressed.
  - New windows don't open in background anymore, thanks to
    a patched Metacity.
  - Memory wiping at shutdown is now lightning fast, and does not prevent
    the computer to halt anymore.
  - GNOME panel icons are right-aligned again.
  - Fixed permissions on APT config files.
  - Repaired mouse integration when running inside VirtualBox.

  * Iceweasel
  - Torbutton: redirect to Scroogle when presented a Google captcha.
  - Revamped bookmarks
      . moved T(A)ILS own website to the personal toolbar
      . moved webmail links (that are expected to be more than 3 soon)
        to a dedicated folder.
  - Don't show AdBlock Plus icon in the toolbar.
  - Adblock Plus: updated patterns, configured to only update subscriptions
    once a year. Which means never, hopefully, as users do update their
    Live system on a regular basis, don't they?

  * Vidalia: rebased our custom package against 0.2.8.
  
  * Claws Mail
  - Install Claws Mail from backports.org to use the X.509 CA
    certificates provided by Debian.
  - Enable PGP modules with basic configuration:
      . Automatically check signatures.
      . Use gpg-agent to manage passwords.
      . Display warning on start-up if GnuPG doesn't work.
  - Set the IO timeout to 120s (i.e. the double of the default 60s).
  
  * Pidgin
  - Automatically connect to irc.oftc.net with a randomized nickname,
    so as not to advertize the use of T(A)ILS; this nickname is made of:
     . a random firstname picked from the 2000 most registered by the U.S.
       social security administration in the 70s;
     . two random digits.
    Good old irc.indymedia.org is still configured - with same nickname -
    but is not enabled by default anymore.
  - Disabled MSN support, that is far too often affected by security flaws.

  * Build $HOME programmatically
  - Migrated all GConf settings, including the GNOME panel configuration,
    to XML files that are loaded at boot time.
  - Configure iceweasel profile skeleton in /etc/iceweasel.
    A brand new profile is setup from this skeleton once iceweasel is
    started after boot.
      . build sqlite files at build time from plain SQL.
      . FireGPG: hard-code current firegpg version at build time to prevent
        the extension to think it was just updated.
      . stop shipping binary NSS files. These were here only to
        install CaCert's certificate, that is actually shipped by Debian's
        patched libnss.
  
  * Build system
  - Updated Debian Live snapshots APT repository URL.
  - Purge all devel packages at the end of the chroot configuration.
  - Make sure the hook that fixes permissions runs last.
  - Remove unwanted Iceweasel search plugins at build time.
  
  * Misc
  - Added a progress bar for boot time file readahead.
  - Readahead more (~37MB) stuff in foreground at boot time.
  - Make the APT pinning persist in the Live image.
  - localepurge: keep locales for all supported languages,
    don't bother when installing new packages.
  - Removed syslinux help menu: these help pages are either buggy or
    not understandable by non-geeks.
  - Fixed Windows autorun.
  - Disable a few live-initramfs scripts to improve boot time.
  - Firewall: forbid any IPv6 communication with the outside.
  - Virtualization support: install open-vm-tools.
  - WhisperBack: updated to 1.2.1, add a random bug ID to the sent
    mail subject.
  - Prompt for CD removal on shutdown, not for USB device.

  * live-initramfs: new package built from our Git (e2890a04ff) repository.
  - Merged upstream changes up to 1.177.2-1.
  - New noprompt=usb feature.
  - Fix buggy memory wiping and shutdown.
  - Really reboot when asked, rather than shutting down the system.

  * onBoard
  - Upgraded to a new custom, patched package (0.93.0-0ubuntu4~amnesia1).
  - Added an entry in the Applications menu.
  
  * Software
  - Install vim-nox with basic configuration
  - Install pwgen
  - Install monkeysphere and msva-perl
  - Replaced randomsound with haveged as an additional source of entropy.

  * Hardware support
  - Build ralink rt2570 wifi modules.
  - Build rt2860 wifi modules from Squeeze. This supports the RT2860
    wireless adapter, found particularly in the ASUS EeePC model 901
    and above.
  - Build broadcom-sta-source wifi modules.
  - Bugfix: cpufreq modules were not properly added to /etc/modules.
  - Use 800x600 mode on boot rather than 1024x768 for compatibility
    with smaller displays.

 -- amnesia <amnesia@boum.org>  Fri, 30 Apr 2010 16:14:13 +0200

amnesia (0.4.2) unstable; urgency=low

  New release, mainly aimed at fixing live-initramfs security issue
  (Debian bug #568750), with an additional set of small enhancements as
  a bonus.

  * live-initramfs: new custom package built from our own live-initramfs
    Git repository (commit 8b96e5a6cf8abc)
  - based on new 1.173.1-1 upstream release
  - fixed live-media=removable behaviour so that filesystem images found
    on non-removable storage are really never used (Debian bug #568750)

  * Vidalia: bring back our UI customizations (0.2.7-1~lenny+amnesia1)

  * APT: consistently use the GeoIP-powered cdn.debian.net

  * Software: make room so that {alpha, future} Squeeze images fit on
    700MB CD-ROM
  - only install OpenOffice.org's calc, draw, impress, math and writer
    components
  - removed OpenOffice.org's English hyphenation and thesaurus
  - removed hunspell, wonder why it was ever added

  * Boot
  - explicitly disable persistence, better safe than sorry
  - removed compulsory 15s timeout, live-initramfs knows how to wait for
    the Live media to be ready

  * Build system: don't cache rootfs anymore

 -- amnesia <amnesia@boum.org>  Sun, 07 Feb 2010 18:28:16 +0100

amnesia (0.4.1) unstable; urgency=low

  * Brown paper bag bugfix release: have amnesia-security-check use
    entries publication time, rather than update time... else tagging
    a security issue as fixed, after releasing a new version, make this
    issue be announced to every user of this new, fixed version.

 -- amnesia <amnesia@boum.org>  Sat, 06 Feb 2010 03:58:41 +0100

amnesia (0.4) unstable; urgency=low

  * We now only build and ship "Hybrid" ISO images, which can be either
    burnt on CD-ROM or dd'd to a USB stick or hard disk.

  * l10n: we now build and ship multilingual images; initially supported
    (or rather wanna-be-supported) languages are: ar, zh, de, en, fr, it,
    pt, es
  - install Iceweasel's and OpenOffice.org's l10n packages for every
    supported language
  - stop installing localized help for OpenOffice.org, we can't afford it
    for enough languages
  - when possible, Iceweasel's homepage and default search engine are localized
  - added Iceweasel's "any language" Scroogle SSL search engine
  - when the documentation icon is clicked, display the local wiki in
    currently used language, if available
  - the Nautilus wipe script is now translatable
  - added gnome-keyboard-applet to the Gnome panel

  * software
  - replaced Icedove with claws mail, in a bit rough way; see
    https://amnesia.boum.org/todo/replace_icedove_with_claws/ for best
    practices and configuration advices
  - virtual keyboard: install onBoard instead of kvkbd
  - Tor controller: install Vidalia instead of TorK
  - install only chosen parts of Gnome, rather than gnome-desktop-environment
  - do not install xdialog, which is unused and not in Squeeze
  - stop installing grub as it breaks Squeeze builds (see Debian bug #467620)
  - install live-helper from snapshots repository into the Live image

  * Iceweasel
  - do not install the NoScript extension anymore: it is not strictly
    necessary but bloodily annoying

  * Provide WhisperBack 1.2 for anonymous, GnuPG-encrypted bug reporting.
  - added dependency on python-gnutls
  - install the SMTP hidden relay's certificate

  * amnesia-security-check: new program that tells users that the amnesia
    version they are running is affected by security flaws, and which ones
    they are; this program is run at Gnome session startup, after sleeping
    2 minutes to let Tor a chance to initialize.
    Technical details:
  - Perl
  - uses the Desktop Notifications framework
  - fetches the security atom feed from the wiki
  - verifies the server certificate against its known CA
  - tries fetching the localized feed; if it fails, fetch the default
    (English) feed

  * live-initramfs: new custom package built from our own live-initramfs
    Git repository (commit 40e957c4b89099e06421)
  - at shutdown time, ask the user to unplug the CD / USB stick, then run
    smem, wait for it to finish, then attempt to immediately halt

  * build system
  - bumped dependency on live-helper to >= 2.0a6 and adapted our config
  - generate hybrid ISO images by default, when installed syslinux is
    recent enough
  - stop trying to support building several images in a row, it is still
    broken and less needed now that we ship hybrid ISO images
  - scripts/config: specify distribution when initializing defaults
  - updated Debian Live APT repository's signing key

  * PowerPC
  - disable virtualbox packages installing and module building on !i386
    && !amd64, as PowerPC is not a supported guest architecture
  - built and imported tor_0.2.1.20-1~~lenny+1_powerpc.deb

  * Squeeze
  - rough beginnings of a scratch Squeeze branch, currently unsupported
  - install gobby-infinote

  * misc
  - updated GnuPG key with up-to-date signatures
  - more improvements on boot time from CD
  - enhanced the wipe in Nautilus UI (now asks for confirmation and
    reports success or failure)
  - removed the "restart Tor" launcher from the Gnome panel

 -- amnesia <amnesia@boum.org>  Fri, 05 Feb 2010 22:28:04 +0100

amnesia (0.3) unstable; urgency=low

  * software: removed openvpn, added
  - Audacity
  - cups
  - Git
  - Gobby
  - GParted
  - lvm2 (with disabled initscript as it slows-down too much the boot in certain
    circumstances)
  - NetworkManager 0.7 (from backports.org) to support non-DHCP networking
  - ntfsprogs
  - randomsound to enhance the kernel's random pool
  * Tor
  - install the latest stable release from deb.torproject.org
  - ifupdown script now uses SIGHUP signal rather than a whole tor
    restart, so that in the middle of it vidalia won't start it's own
    tor
  - configure Gnome proxy to use Tor
  * iceweasel
  - adblockplus: upgraded to 1.0.2
  - adblockplus: subscribe to US and DE EasyList extensions, updated patterns
  - firegpg is now installed from Debian Squeeze rather than manually; current
    version is then 0.7.10
  - firegpg: use better keyserver ... namely pool.sks-keyservers.net
  - added bookmark to Amnesia's own website
  - use a custom "amnesiabranding" extension to localize the default search
    engine and homepage depending on the current locale
  - updated noscript whitelist
  - disable overriden homepage redirect on iceweasel upgrade
  * pidgin
  - nicer default configuration with verified irc.indymedia.org's SSL cert
  - do not parse incoming messages for formatting
  - hide formatting toolbar
  * hardware compatibility
  - b43-fwcutter
  - beginning of support for the ppc architecture
  - load acpi-cpufreq, cpufreq_ondemand and cpufreq_powersave kernel
    modules
  * live-initramfs: custom, updated package based on upstream's 1.157.4-1, built
    from commit b0a4265f9f30bad945da of amnesia's custom live-initramfs Git
    repository
  - securely erases RAM on shutdown using smem
  - fixes the noprompt bug when running from USB
  - disables local swap partitions usage, wrongly enabled by upstream
  * fully support for running as a guest system in VirtualBox
  - install guest utils and X11 drivers
  - build virtualbox-ose kernel modules at image build time
  * documentation
  - new (translatable) wiki, using ikiwiki, with integrated bugs and todo
    tracking system a static version of the wiki is included in generated
    images and linked from the Desktop
  * build system
  - adapt for live-helper 2.0, and depend on it
  - get amnesia version from debian/changelog
  - include the full version in ISO volume name
  - save .list, .packages and .buildlog
  - scripts/clean: cleanup any created dir in binary_local-includes
  - updated Debian Live snapshot packages repository URL and signing key
  - remove duplicated apt/preferences file, the live-helper bug has been
    fixed
  * l10n: beginning of support for --language=en
  * misc
  - improved boot time on CD by ordering files in the squashfs in the order they
    are used during boot
  - added a amnesia-version script to built images, that outputs the current
    image's version
  - added a amnesia-debug script that prepares a tarball with information that
    could be useful for developpers
  - updated Amnesia GnuPG key to a new 4096R one
  - set time with NTP when a network interface is brought up
  - import amnesia's GnuPG pubkey into the live session user's keyring
  - do not ask DHCP for a specific hostname
  - install localepurge, only keep en, fr, de and es locales, which reduces the
    generated images' size by 100MB
  - added a hook to replace /sbin/swapon with a script that only runs
    /bin/true
  - moved networking hooks responsibility from ifupdown to NetworkManager

 -- amnesia <amnesia@boum.org>  Thu, 26 Nov 2009 11:17:08 +0100

amnesia (0.2) unstable; urgency=low

  * imported /home/amnesia, then:
  - more user-friendly shell, umask 077
  - updated panel, added launcher to restart Tor
  - mv $HOME/bin/* /usr/local/bin/
  - removed metacity sessions
  - removed gstreamer's registry, better keep this dynamically updated
  - rm .qt/qt_plugins_3.3rc, better keep this dynamically updated
  - removed .gnome/gnome-vfs/.trash_entry_cache
  - removed kconf_update log
  - removed and excluded Epiphany configuration (not installed)
  - cleanup .kde
  * iceweasel
  - enable caching in RAM
  - explicitly disable ssl v2, and enable ssl v3 + tls
  - removed prefs for the non-installed webdeveloper
  - removed the SSL Blacklist extension (not so useful, licensing issues)
  - deep profile directory cleanup
  - extensions cleanup: prefer Debian-packaged ones, cleanly reinstalled
    AddBlock Plus and CS Lite to allow upgrading them
  - updated pluginreg.dat and localstore.rdf
  - moved some settings to user.js
  - made cookie/JavaScript whitelists more consistent
  - force httpS on whitelisted sites
  - NoScript: marked google and gmail as untrusted
  - some user interface tweaks, mainly for NoScript
  - FireGPG: disable the buggy auto-detection feature, the link to firegpg's
    homepage in generated pgp messages and the GMail interface (which won't
    work without JavaScript anyway)
  - updated blocklist.xml
  - removed and excluded a bunch of files in the profile directory
  * icedove: clean the profile directory up just like we did for iceweasel
  * software: install msmtp and mutt
  * home-refresh
  - use rsync rather than tar
  * documentation
  - various fixes
  - reviewed pidgin-otr security (see TODO)
  * build system
  - stop calling home-refresh in lh_build
  - include home-refresh in generated images
  - gitignore update
  - fix permissions on local includes at build time
  - updated scripts/{build,clean} wrt. new $HOME handling
  - scripts/{build,config}: stop guessing BASEDIR, we must be run from
    the root of the source directory anyway
  - stop storing /etc/amnesia/version in Git, delete it at clean time
  * release
  - converted Changelog to the Debian format and location, updated
    build scripts accordingly
  - added a README symlink at the root of the source directory
  - basic debian/ directory (not working for building packages yet,
    but at least we can now use git-dch)
  - added debian/gbp.conf with our custom options for git-dch
  - config/amnesia: introduce new $AMNESIA_DEV_* variables to be used
    by developpers' scripts
  - added ./release script: a wrapper around git-dch, git-commit and git-tag

 -- amnesia <amnesia@boum.org>  Tue, 23 Jun 2009 14:42:03 +0200

amnesia (0.1) UNRELEASED; urgency=low

  * Forked Privatix 9.03.15, by Markus Mandalka:
  http://mandalka.name/privatix/index.html.en
  Everything has since been rewritten or so heavily changed that nothing
  remains from the original code... apart of a bunch of Gnome settings.
  * hardware support:
  - install a bunch of non-free wifi firmwares
  - install xsane and add the live user to the scanner group
  - install aircrack-ng
  - install xserver-xorg-video-geode on i386 (eCafe support)
  - install xserver-xorg-video-all
  - install firmware-linux from backports.org
  - install system-config-printer
  - added instructions in README.eCAFE to support the Hercules eCAFE EC-800
    netbook
  * APT:
  - configure pinning to support installing chosen packages from
    squeeze; the APT source for testing is hardcoded in chroot_sources/,
    since there is no way to use $LH_CHROOT_MIRROR in chroot_local-hooks
  - give backports.org priority 200, so that we track upgrades of packages
    installed from there
  * release: include the Changelog and TODO in the generated images,
  in the   /usr/share/doc/amnesia/ directory
  * software: install gnomebaker when building Gnome-based live OS, to
  easily clone myself when running from CD
  * build system
  - build i386 images when the build host is amd64
  - added a version file: /etc/amnesia/version
  - use snapshot live-* packages inside the images
  - setup timezone depending on the chosen build locale
  - rely on standard live-initramfs adduser to do our user setup
    (including sudo vs. Gnome/KDE, etc.)
  - stop "supporting" KDE
  - allow building several images at once
  - migrated most of lh_config invocations to scripts/config
  - append "noprompt" so that halting/rebooting work with splashy
  - moved our own variables to config/amnesia, using the namespace
    $AMNESIA_*
  * iceweasel
  - default search engine is now Scroogle SSL, configured to search pages
    in French language; the English one is also installed
  - never ask to save passwords or forms content
  - configured the torbutton extension to use polipo
  - installed the CACert root certificate
  - installed the SSL Blacklist extension and the blacklist data
  - installed the FireGPG extension
  - installed the CS Lite extension
  - installed the NoScript extension
  - NoScript, CS Lite: replaced the default whitelists with a list of
    trusted, non-commercial Internet Service Providers
  - configure extensions (add to prefs.js):
    user_pref("extensions.torbutton.startup", true);
    user_pref("extensions.torbutton.startup_state", 1);
    user_pref("extensions.torbutton.tor_enabled", true);
    user_pref("noscript.notify.hide", true);
    user_pref("capability.policy.maonoscript.sites", "about:
      about:blank about:certerror about:config about:credits
      about:neterror about:plugins about:privatebrowsing
      about:sessionrestore chrome: resource:");
    user_pref("extensions.firegpg.no_updates", true);
  - install the NoScript plugin from Debian squeeze
  - delete urlclassifier3.sqlite on $HOME refresh: as we disabled
    "safebrowsing", this huge file is of no use
  - torbutton: install newer version from Squeeze
  * linux: removed non-686 kernel flavours when building i386 images
  * compatibility: append "live-media=removable live-media-timeout=15", to
    prevent blindly booting another debian-live installed on the hard disk
  * software: added
  - gnome-app-install
  - iwconfig
  - cryptkeeper: Gnome system tray applet to encrypt files with EncFS
  - kvkbd: virtual keyboard (installed from backports.org)
  - sshfs (and added live user to the fuse group)
  - less, secure-delete, wipe, seahorse, sshfs, ntfs-3g
  - scribus
  * Tor
  - enable the transparent proxy, the DNS resolver, and the control port
  - save authentication cookie to /tmp/control_auth_cookie, so that the
    live user can use Tork and co.
  - autostart Tork with Gnome
  - Tork: installed, disabled most notifications and startup tips
  - added a restart tor hook to if-up.d (used by Network Manager as well),
    so that Tor does work immediately even if the network cable was
    plugged late in/after the boot process
  * $HOME
  - added a nautilus-script to wipe files and directories
  - bash with working completion for the live user
  * polipo: install and configure this HTTP proxy to forward requests
  through Tor
  * DNS: install and configure pdnsd to forward any DNS request through
  the Tor resolver
  * firewall: force every outgoing TCP connection through the Tor
  transparent proxy, discard any outgoing UDP connection
  * misc
  - set syslinux timeout to 4 seconds
  - use splashy for more user-friendly boot/halt sequences

 -- amnesia <amnesia@boum.org>  Sat, 20 Jun 2009 21:09:15 +0200<|MERGE_RESOLUTION|>--- conflicted
+++ resolved
@@ -1,10 +1,3 @@
-<<<<<<< HEAD
-tails (0.22) UNRELEASED; urgency=low
-
-  * Placeholder for next release.
-
- -- Tails developers <tails@boum.org>  Thu, 17 Oct 2013 16:06:12 +0200
-=======
 tails (0.22~rc2) unstable; urgency=medium
 
   * Get back to installing Linux 3.10-1 (Closes: #6467).
@@ -88,7 +81,6 @@
   * Add firewall exceptions for the standard I2P ports.
 
  -- Tails developers <tails@boum.org>  Sat, 30 Nov 2013 16:47:18 +0100
->>>>>>> a7b31100
 
 tails (0.21) unstable; urgency=low
 
