--- conflicted
+++ resolved
@@ -1,10 +1,9 @@
-<<<<<<< HEAD
 tails (0.23) UNRELEASED; urgency=low
 
   * Upcoming release.
 
  -- Tails developers <tails@boum.org>  Sun, 01 Dec 2013 11:19:18 +0100
-=======
+
 tails (0.22.1~rc1) unstable; urgency=medium
 
   * Security fixes
@@ -58,7 +57,6 @@
     - Make room for upcoming UEFI support in Tails Installer.
 
  -- Tails developers <tails@boum.org>  Fri, 10 Jan 2014 12:26:22 +0100
->>>>>>> ae29aebb
 
 tails (0.22) unstable; urgency=medium
 
