<<<<<<< HEAD
tails (2.7) UNRELEASED; urgency=medium

  * Dummy entry.

 -- Tails developers <tails@boum..org>  Sat, 10 Sep 2016 11:08:25 +0000

tails (2.6) UNRELEASED; urgency=medium
=======
tails (2.6.1) UNRELEASED; urgency=medium
>>>>>>> 3ed1133a

  * Dummy entry.

 -- anonym <anonym@riseup.net>  Tue, 20 Sep 2016 23:19:51 +0200

tails (2.6) unstable; urgency=medium

  * Major new features and changes
    - Install Tor 0.2.8.7. (Closes: #11351)
    - Enable kASLR in the Linux kernel. (Closes: #11281)
    - Upgrade Icedove to 1:45.2.0-1~deb8u1+tails1: (Closes: #11714)
      · Drop auto-fetched configurations using Oauth2.  They do not
        work together with Torbirdy since it disables needed
        functionality (like JavaScript and cookies) in the embedded
        browser. This should make auto-configuration work for GMail
        again, for instance.  (Closes: ##11536)
      · Pin Icedove to be installed from our APT repo. Debian's
        Icedove packages still do not have our secure Icedove
        autoconfig wizard patches applied, so installing them would be
        a serious security regression. (Closes: #11613)
      · Add missing icedove-l10n-* packages to our custom APT
        repository (Closes: #11550)
    - Upgrade to Linux 4.6: (Closes: #10298)
      · Install the 686 kernel flavour instead of the obsolete 586
        one.
      · APT, dpkg: add amd64 architecture. The amd64 kernel flavour is
        not built anymore for the i386 architecture, so we need to use
        multiarch now.
      · Build and install the out-of-tree aufs4 module. (Closes: #10298)
      · Disable kernel modesetting for QXL: it's not compatible with
        Jessie's QXL X.Org driver.

  * Security fixes
    - Hopefully fixed an issue which would sometimes make the Greeter
      ignore the "disable networking" or "bridge mode"
      options. (Closes: #11593)

  * Minor improvements
    - Install firmware-intel-sound and firmware-ti-connectivity.  This
      adds support for some sound cards and Wi-Fi adapters.  (Closes:
      #11502)
    - Install OpenPGP Applet from Debian. (Closes: #10190)
    - Port the "About Tails" dialog to python3.
    - Run our initramfs memory erasure hook earlier (Closes:
      #10733). The goal here is to:
      · save a few seconds on shutdown (it might matter especially for
        the emergency one);
      · work in a less heavily multitasking / event-driven
        environment, for more robust operation.
    - Install rngd, and make rng-tools initscript return success when
      it can't find any hardware RNG device. Most Tails systems around
      probably have no such device, and we don't want systemd to
      believe they failed to boot properly. (Closes: #5650)
    - Don't force using the vboxvideo X.Org driver. According to our
      tests, this forced setting is:
       · harmful: it breaks X startup when the vboxvideo *kernel*
         driver is loaded;
       · useless: X.Org now autodetects the vboxvideo X.Org driver and
         uses it when running in VirtualBox and the vboxvideo kernel
         is not present.
    - Port boot-profile to python3 (Closes: #10083). Thanks to
      heartsucker <heartsucker@autistici.org> for the patch!
    - Include /proc/cmdline and the content of persistent APT sources
      in WhisperBack bug reports. (Closes: #11675, #11635)
    - Disable non-free APT sources at boot time. (Closes: #10130)
    - Have a dedicated page for the homepage of Tor Browser in
      Tails. (Closes: # 11725)
    - Only build the VirtualBox kernel modules for the 32-bit kernel.
      It's both hard and useless to build it for 64-bit in the current
      state of things, as long as we're shipping a 32-bit userspace.
      Also, install virtualbox-* from jessie-backports, since the
      version in Jessie is not compatible with Linux 4.x.

  * Build system
    - Don't install+remove dpatch during the build. It's not been
      needed in this hook for ages.
    - Bump BUILD_SPACE_REQUIREMENT: at least one of us needed that to
      build feature/10298-linux-4.x-aufs with the gzipcomp option.

  * Test suite
    - Send Tails Installer's debug log to the Cucumber debug log on
      failure. This is meant to debug #10720 since I can't
      reproduce it locally.
    - Give the system under testing 2 vCPUs. (Closes: #6729)
    - Split scenarios from checks.feature. (Closes: #5707)
    - Add retry-logic to the Synaptic tests. (Closes: #10412, #10441,
      #10991)
    - Run usb_upgrade.feature earlier, when there is enough free disk
      space left. (Closes: #11582)
    - Use more recent virtual hardware in the system under test,
      i.e. USB 3.0 (nec-xhci) on a pc-i440fx-2.5 machine. Switching
      USB controllers has helped with problems we see on Jenkins when
      booting from USB (#11588). Also, there are chances that more
      recent virtual hardware sees more testing these days, so it
      sounds potentially useful to "upgrade".
    - Add support for Cucumber 2.4. (Closes: #11690)
    - Always write {pretty,debug} logs and JSON output to the artifact
      directory.
    - Disable info level logging on Chutney nodes to save disk
      space. For our network all these add up to > 1 GiB and we didn't
      take this into account when budgeting RAM to the isotesters on
      Jenkins.

 -- Tails developers <tails@boum.org>  Tue, 20 Sep 2016 04:16:33 +0200

tails (2.5) unstable; urgency=medium

  * Major new features and changes
    - Upgrade Icedove to 1:45.1.0-1~deb8u1+tails2. (Closes: #11530)
      · Fix long delay causing bad UX in the autoconfig wizard,
        when it does not manage to guess proper settings on some domains.
        (Closes: #11486)
      · Better support sending email through some ISPs, such as Riseup.
        (Closes: #10933)
      · Fix spurious error message when creating an account and providing
        its password. (Closes: #11550)

  * Security fixes
    - Upgrade Tor Browser to 6.0.3 based on Firefox 45.3. (Closes: #11611)
    - Upgrade GIMP to 2.8.14-1+deb8u1.
    - Upgrade libav to 6:11.7-1~deb8u1.
    - Upgrade expat to 2.1.0-6+deb8u3.
    - Upgrade libgd3 to 2.1.0-5+deb8u6.
    - Upgrade libmodule-build-perl to 0.421000-2+deb8u1.
    - Upgrade perl to 5.20.2-3+deb8u6.
    - Upgrade Pidgin to 2.11.0-0+deb8u1.
    - Upgrade LibreOffice to 1:4.3.3-2+deb8u5.
    - Upgrade libxslt1.1 to 1.1.28-2+deb8u1.
    - Upgrade Linux to 3.16.7-ckt25-2+deb8u3.
    - Upgrade OpenSSH to 1:6.7p1-5+deb8u3.
    - Upgrade p7zip to 9.20.1~dfsg.1-4.1+deb8u2.

  * Minor improvements
    - htpdate: replace obsolete and unreliable URIs in HTP pools, and decrease
      timeout for HTTP operations for more robust time synchronization.
      (Closes: #11577)
    - Hide settings panel for the Online Accounts component of GNOME,
      that we don't support. (Closes: #11545)
    - Vastly improve graphics performance in KVM guest with QXL driver.
      (Closes: #11500)
    - Fix graphics artifacts in Tor Browser in KVM guest with QXL driver.
      (Closes: #11489)

  * Build system
    - Wrap Pidgin in a more maintainable way. (Closes: #11567)

  * Test suite
    - Add a test scenario for the persistence "dotfiles" feature.
      (Closes: #10840)
    - Improve robustness of most APT, Git, SFTP and SSH scenarios,
      enough to enable them on Jenkins. (Closes: #10444, #10496, #10498)
    - Improve robustness of checking for persistence partition. (Closes: #11558)
    - Treat Tails booting from /dev/sda as OK, to support all cases
      including a weird one caused by hybrid ISO images. (Closes: #10504)
    - Bump a bunch of timeouts to cope with the occasional slowness on Jenkins.
    - Only query A records when exercising DNS lookups, to improve robustness.

 -- Tails developers <tails@boum.org>  Sun, 31 Jul 2016 16:50:35 +0000

tails (2.4) unstable; urgency=medium

  * Major new features and changes
    - Upgrade Tor Browser to 6.0.1 based on Firefox 45.2. (Closes:
      #11403, #11513).
    - Enable Icedove's automatic configuration wizard. We patch the
      wizard to only use secure protocols when probing, and only
      accept secure protocols, while keeping the improvements done by
      TorBirdy in its own non-automatic configuration wizard. (Closes:
      #6158, #11204)

  * Security fixes
    - Upgrade bsdtar and libarchive13 to 3.1.2-11+deb8u1.
    - Upgrade icedove to 38.8.0-1~deb8u1+tails3.
    - Upgrade imagemagick to 8:6.8.9.9-5+deb8u3.
    - Upgrade libexpat1 to 2.1.0-6+deb8u2.
    - Upgrade libgd3 to 2.1.0-5+deb8u3.
    - Upgrade gdk-pixbuf-based packages to 2.31.1-2+deb8u5.
    - Upgrade libidn11 to 1.29-1+deb8u1.
    - Upgrade libndp0 to 1.4-2+deb8u1.
    - Upgrade poppler-based packages to 0.26.5-2+deb8u1.
    - Upgrade librsvg2-2 to 2.40.5-1+deb8u2.
    - Upgrade libsmbclient to 2:4.2.10+dfsg-0+deb8u3.
    - Upgrade OpenSSL to 1.0.1k-3+deb8u5.
    - Upgrade libtasn1-6 to 4.2-3+deb8u2.
    - Upgrade libxml2 to 2.9.1+dfsg1-5+deb8u2.
    - Upgrade openjdk-7-jre to 7u101-2.6.6-1~deb8u1.

  * Bugfixes
    - Enable Packetization Layer Path MTU Discovery for IPv4. If any
      system on the path to the remote host has a MTU smaller than the
      standard Ethernet one, then Tails will receive an ICMP packet
      asking it to send smaller packets. Our firewall will drop such
      ICMP packets to the floor, and then the TCP connection won't
      work properly. This can happen to any TCP connection, but so far
      it's been reported as breaking obfs4 for actual users. Thanks to
      Yawning for the help! (Closes: #9268)
    - Make Tails Upgrader ship other locales than English. (Closes:
      #10221)
    - Make it possible to add local USB printers again. Bugfix on
      Tails 2.0. (Closes #10965).

  * Minor improvements
    - Remove custom SSH ciphers and MACs settings. (Closes: #7315)
    - Bring back "minimize" and "maximize" buttons in titlebars by
      default. (Closes: #11270)
    - Icedove improvements:
      * Stop patching in our default into Torbirdy. We've upstreamed
        some parts, and the rest we set with pref branch overrides in
        /etc/xul-ext/torbirdy.js. (Closes: #10905)
      * Use hkps keyserver in Enigmail. (Closes: #10906)
      * Default to POP if persistence is enabled, IMAP is
        not. (Closes: #10574)
      * Disable remote email account creation in Icedove. (Closes:
        #10464)
    - Firewall hardening (Closes: #11391):
      * Don't accept RELATED packets. This enables quite a lot of code
        in the kernel that we don't need. Let's reduce the attack
        surface a bit.
      * Restrict debian-tor user to NEW TCP syn packets. It doesn't
        need to do more, so let's do a little bit of security in
        depth.
      * Disable netfilter's nf_conntrack_helper.
      * Fix disabling of automatic conntrack helper assignment.
    - Kernel hardening:
      * Set various kernel boot options: slab_nomerge slub_debug=FZ
        mce=0 vsyscall=none. (Closes: #11143)
      * Remove the kernel .map files. These are only useful for kernel
        debugging and slightly make things easier for malware, perhaps
        and otherwise just occupy disk space. Also stop exposing
        kernel memory addresses through /proc etc. (Closes: #10951)
    - Drop zenity hacks to "focus" the negative answer. Jessie's
      zenity introduced the --default-cancel option, finally!
      (Closes: #11229)
    - Drop useless APT pinning for Linux.
    - Remove gnome-tweak-tool. (Closes: #11237)
    - Install python-dogtail, to enable accessibility technologies in
      our automated test suite (see below). (Part of: #10721)
    - Install libdrm and mesa from jessie-backports. (Closes: #11303)
    - Remove hledger. (Closes: #11346)
    - Don't pre-configure the #tails chan on the default OFTC account.
      (Part of: #11306)
    - Install onioncircuits from jessie-backports. (Closes: #11443)
    - Remove nmh. (Closes: #10477)
    - Drop Debian experimental APT source: we don't use it.
    - Use APT codenames (e.g. "stretch") instead of suites, to be
      compatible with our tagged APT snapshots.
    - Drop module-assistant hook and its cleanup. We've not been using
      it since 2010.
    - Remove 'Reboot' and 'Power Off' entries from Applications →
      System Tools. (Closes: #11075)
    - Pin our custom APT repo to the same level as Debian ones, and
      explicitly pin higher the packages we want to pull from our custom
      APT repo, when needed.
    - config/chroot_local-hooks/59-libdvd-pkg: verify libdvdcss
      package installation. (Closes: #11420)
    - Make Tails Upgrader use our new mirror pool design. (Closes:
      #11123)
    - Drop custom OpenSSH client ciphers and MACs settings. We did a
      pretty bad job at maintaining them compared to the Debian
      upstream. (Closes: #7315)
    - Install jessie-backports version of all binary packages built
      from src:hplip. This adds support for quite a few new
      printers.
    - Install printer-driver-postscript-hp, which adds support for
      some more printers.

  * Build system
    - Use a freezable APT repo when building Tails. This is a first
      step towards reproducible builds, and improves our QA and
      development processes by making our builds more predictable. For
      details, see: https://tails.boum.org/contribute/APT_repository/
    - There has been a massive amount of improvements to the
      Vagrant-based build system, and now it could be considered the
      de-facto build system for Tails! Improvements and fixes include:
      * Migrate Vagrant to use libvirt/KVM instead of
        Virtualbox. (Closes: #6354)
      * Make apt-get stuff non-interactive while provisioning.
        Because there is no interaction, so that will results in
        errors.
      * Bump disk space (=> RAM for RAM builds) needed to build with
        Vagrant. Since the Jessie migration it seems impossible to
        keep this low enough to fit in 8 GiB or RAM. For this reason
        we also drop the space optimization where we build inside a
        crazy aufs stack; now we just build in a tmpfs.
      * Clean up apt-cacher-ng cache on vm:provision to save disk
        space on the builder.
      * Add convenient Rake task for SSH:ing into the builder VM:
        `rake vm:ssh`.
      * Add rake task for generating a new Vagrant base box.
      * Automatically provision the VM on build to keep things up-to-date.
      * Don't enable extproxy unless explicitly given as an
        option. Previously it would automatically be enabled when
        `http_proxy` is set in the environment, unlike what is
        documented. This will hopefully lead to fewer surprises for users
        who e.g. point http_proxy to a torified polipo, or similar.
      * Re-fetch tags when running build-tails with Vagrant. That
        should fix an annoyance related to #7182 that I frequently
        encounter: when I, as the RM, rebuild the release image the
        second time from the force-updated tag, the build system would
        not have the force-updated tag. (Closes: #7182)
      * Make sure we use the intended locale in the Tails builder VM.
        Since we communicate via SSH, and e.g. Debian forward the
        locale env vars by default, we have to take some steps
        ensuring we do not do that.
    - Pull monkeysphere from stretch to avoid failing to install under
      eatmydata. Patch submitted by Cyril Brulebois <cyril@debamax.com>.

  * Test suite
    - Add wrapper around dogtail (inside Tails) for "remote" usage in
      the automated test suite. This provides a simple interface for
      generating dogtail python code, sending it to the guest, and
      executing it, and should allow us to write more robust tests
      leveraging assistive technologies. (Closes: #10721)
    - A few previously sikuli-based tests has been migrated to use
      dogtail instead, e.g. GNOME Applications menu interaction.
    - Add a test for re-configuring an existing persistent volume.
      This is a regression test for #10809. (Closes: #10834)
    - Use a simulated Tor network provided by Chutney in the automated
      test suite. The main motivation here is improved robustness --
      since the "Tor network" we now use will exit from the host
      running the automated test suite, we won't have to deal with Tor
      network blocking, or unreliable circuits. Performance should
      also be improved. (Closes: #9521)
    - Drop the usage of Tor Check in our tests. It doesn't make sense
      now when we use Chutney since that always means it will report
      that Tor is not being used.
    - Stop testing obsolete pluggable transports.
    - Completely rewrite the firewall leak detector to something more
      flexible and expressive.
    - Run tcpdump with --immediate-mode for the network sniffer. With
      this option, "packets are delivered to tcpdump as soon as they
      arrive, rather than being buffered for efficiency" which is
      required to make the sniffing work reliable the way we use it.
    - Remove most scenarios testing "tordate". It just isn't working
      well in Tails, so we shouldn't expect the tests to actually work
      all of the time. (Closes: #10440)
    - Close Pidgin before we inspect or persist its accounts.xml.
      I've seen a case when that file is _not_ saved (and thus, not
      persisted) if we shut down the system while Pidgin is still
      running. (Closes: #11413)
    - Close the GNOME Notification bar by pressing ESC, instead of
      opening the Applications menu. The Applications menu often
      covers other elements that we're looking for on the
      screen. (Closes #11401)
    - Hide Florence keyboard window when it doesn't vanish by itself
      (Closes: #11398) and wait a bit less for Florence to disappear
      (Closes: #11464).

 -- Tails developers <tails@boum.org>  Mon, 06 Jun 2016 20:10:56 +0200

tails (2.3) unstable; urgency=medium

  * Security fixes
    - Upgrade Tor Browser to 5.5.5. (Fixes: #11362)
    - Upgrade icedove to 38.7.0-1~deb8u1
    - Upgrade git to 1:2.1.4-2.1+deb8u2
    - Upgrade libgd3 to 2.1.0-5+deb8u1
    - Upgrade pidgin-otr to 4.0.1-1+deb8u1
    - Upgrade srtp to 1.4.5~20130609~dfsg-1.1+deb8u1
    - Upgrade imagemagick to 8:6.8.9.9-5+deb8u1
    - Upgrade samba to 2:4.2.10+dfsg-0+deb8u2
    - Upgrade openssh to 1:6.7p1-5+deb8u2

  * Bugfixes
    - Refresh Tor Browser's AppArmor profile patch against the one from
      torbrowser-launcher 0.2.4-1. (Fixes: #11264)
    - Pull monkeysphere from stretch to avoid failing to install under
      eatmydata. (Fixes: #11170)
    - Start gpg-agent with no-grab option due to issues with pinentry and
      GNOME's top bar. (Fixes: #11038)
    - Tails Installer: Update error message to match new name of 'Clone
      & Install'. (Fixes: #11238)
    - Onion Circuits:
      * Cope with a missing geoipdb. (Fixes: #11203)
      * Make both panes of the window scrollable. (Fixes #11192)
    - WhisperBack: Workaround socks bug. When the Tor fails to connect to
      the host, WisperBack used to display a ValueError.  This is caused by
      a socks bug that is solved in upstream's master but not in Tails.
      This commit workarounds this bug Unclear error message in WhisperBack
      when failing to connect to the server. (Fixes: #11136)

  * Minor improvements
    - Upgrade to Debian 8.4, a Debian point release with many minor upgrades
      and fixes to various packages . (Fixes: #11232)
    - Upgrade I2P to 0.9.25. (Fixes: #11363)
    - Pin pinentry-gtk2 to jessie-backports. The new version allows pasting
      passwords from the clipboard. (Fixes: #11239)
    - config/chroot_local-hooks/59-libdvd-pkg: cleanup /usr/src/libdvd-pkg.
      (Fixes: #11273)
    - Make the Tor Status "disconnected" icon more contrasted with the
      "connected" one. (Fixes: #11199)

  * Test suite
    - Add UTF-8 support to OTR Bot. (Fixes: #10866)
    - Don't explicitly depend on openjdk-7-jre or any JRE for that
      matter. Sikuli will pull in a suitable one, so depending on one
      ourselves is only risks causing trouble. (Fixes: #11335)

 -- Tails developers <tails@boum.org>  Mon, 25 Apr 2016 14:12:22 +0200

tails (2.2.1) unstable; urgency=medium

  * Security fixes
    - Upgrade Tor Browser to 5.5.4. (Closes: #11254)
    - Upgrade bind9-related packages to 1:9.9.5.dfsg-9+deb8u6
    - Upgrade libotr to 4.1.0-2+deb8u1
    - Upgrade samba-related packages to 2:4.1.17+dfsg-2+deb8u2.
    - Upgrade libgraphite2 to 1.3.6-1~deb8u1.

 -- Tails developers <tails@boum.org>  Thu, 17 Mar 2016 15:03:52 +0100

tails (2.2) unstable; urgency=medium

  * Major new features and changes
    - Replace Vidalia (which has been unmaintained for years) with:
      (Closes: #6841)
      * the Tor Status GNOME Shell extension, which adds a System Status
        icon indicating whether Tor is ready or not.
      * Onion Circuits, a simple Tor circuit monitoring tool.

  * Security fixes
    - Upgrade Tor Browser to 5.5.3 (Closes: #11189).
    - Upgrade Linux to 3.16.7-ckt20-1+deb8u4.
    - Upgrade cpio to 2.11+dfsg-4.1+deb8u1.
    - Upgrade glibc to 2.19-18+deb8u3.
    - Upgrade libav to 6:11.6-1~deb8u1.
    - Upgrade libgraphite2 to 1.3.5-1~deb8u1.
    - Upgrade libjasper1 to 1.900.1-debian1-2.4+deb8u1.
    - Upgrade libreoffice to 4.3.3-2+deb8u3.
    - Upgrade libssh2 to 1.4.3-4.1+deb8u1.
    - Upgrade openssl to 1.0.1k-3+deb8u4.
    - Upgrade perl to 5.20.2-3+deb8u4.
    - Upgrade python-imaging, python-pil to 2.6.1-2 2.6.1-2+deb8u2.

  * Bugfixes
    - Hide "Laptop Mode Tools Configuration" menu entry. We don't
      support configuring l-m-t in Tails, and it doesn't work out of
      the box. (Closes: #11074)
    - WhisperBack:
      * Actually write a string when saving bug report to
        disk. (Closes: #11133)
      * Add missing argument to OpenPGP dialog so the optional OpenPGP
        key can be added again. (Closes: #11033)

  * Minor improvements
    - Upgrade I2P to 0.9.24-1~deb8u+1.
    - Add support for viewing DRM protected DVD videos using
      libdvdcss2. Patch series submitted by Austin English
      <austinenglish@gmail.com>. (Closes: #7674)
    - Automatically save KeePassX database after every change by default.
      (Closes: #11147)
    - Implement Tor stream isolation for WhisperBack
    - Delete unused tor-tsocks-mua.conf previously used by Claws
      Mail. (Closes: #10904)
    - Add set -u to all gettext:ized shell scripts. In gettext-base <
      1.8.2, like the one we had in Wheezy, gettext.sh references the
      environment variable ZSH_VERSION, which we do not set. This has
      prevented us from doing `set -u` without various hacks. (Closes:
      #9371)
    - Also set -e in some shell scripts which lacked it for no good
      reason.
    - Make Git verify the integrity of transferred objects. (Closes:
      #11107)
    - Remove LAlt+Shift and LShift+RShift keyboard layout toggling
      shortcuts. (Closes: #10913, #11042)

  * Test suite
    - Reorder the execution of feature to decrease peak disk
      usage. (Closes: #10503)
    - Paste into the GTK file chooser, instead of typing. (Closes:
      #10775)
    - Pidgin: wait a bit for text to have stopped scrolling before we
      click on it. (Closes: #10783)
    - Fix step that runs commands in GNOME Terminal, that was broken
      on Jessie when a Terminal is running already. (Closes: #11176)
    - Let ruby-rjb guess JAVA_HOME instead fixing on one jvm
      version. (Closes: #11190)

  * Build system
    - Upgrade build system to Debian Jessie. This includes migrating to a
      new Vagrant basebox based on Debian Jessie.
    - Rakefile: print git status when there are uncommitted
      changes. Patch submitted by Austin English
      <austinenglish@gmail.com>. (Closes: #11108)
    - .gitignore: add .rake_tasks~. Patch submitted by Austin English
      <austinenglish@gmail.com>. (Closes: #11134)
    - config/amnesia: use --show-field over sed filtering. Patch
      submitted by Chris Lamb <lamby@debian.org>.
    - Umount and clean up leftover temporary directories from old
      builds. (Closes: #10772)

 -- Tails developers <tails@boum.org>  Mon, 07 Mar 2016 18:09:50 +0100

tails (2.0.1) unstable; urgency=medium

  * Major new features and changes
    - Enable the Tor Browser's font fingerprinting protection
      (Closes: #11000). We do it for all browsers (including
      the Unsafe Browser and I2P Browser mainly to avoid making our
      automated test suite overly complex. This implied to set an appropriate
      working directory when launching the Tor Browser, to accommodate for
      the assumptions it makes about this.

  * Security fixes
    - Upgrade Tor Browser to 5.5.2 (Closes: #11105).

  * Bugfixes
    - Repair 32-bit UEFI support (Closes: #11007); bugfix on 2.0.
    - Add libgnome2-bin to installed packages list to provide gnome-open,
      which fixes URL handling at least in KeePassX, Electrum and Icedove
      (Closes: #11031); bugfix on 2.0. Thanks to segfault for the patch!

  * Minor improvements
    - Refactor and de-duplicate the chrooted browsers' configuration:
      prefs.js, userChrome.css (Closes: #9896).
    - Make the -profile Tor Launcher workaround simpler (Closes: #7943).
    - Move Torbutton environment configuration to the tor-browser script,
      instead of polluting the default system environment with it.
    - Refresh patch against the Tor Browser AppArmor profile
      (Closes: #11078).
    - Propagate Tor Launcher options via the wrapper.
    - Move tor-launcher script to /usr/local/bin.
    - Move tor-launcher-standalone to /usr/local/lib.
    - Move Tor Launcher env configuration closer to the place where it is used,
      for simplicity's sake.

  * Test suite
    - Mass update browser and Tor Launcher related images due to font change,
      caused by Tor Browser 5.5's font fingerprinting protection
      (Closes: #11097). And then, use separate PrintToFile.png for the browsers,
      and Evince, since it cannot be shared anymore.
    - Adjust to the refactored chrooted browsers configuration handling.
    - Test that Tor Launcher uses the correct Tor Browser libraries.
    - Allow more slack when verifying that the date that was set.
    - Bump a bit the timeout used when waiting for the remote shell.
    - Bump timeout for the process to disappear, when closing Evince.
    - Bump timeout when saving persistence configuration.
    - Bump timeout for bootstrapping I2P.

  * Build system
    - Remove no longer relevant places.sqlite cleanup procedure.

 -- Tails developers <tails@boum.org>  Fri, 12 Feb 2016 13:00:15 +0000

tails (2.0) unstable; urgency=medium

  * Major new features and changes
    - Upgrade to Debian 8 (Jessie).
    - Migrate to GNOME Shell in Classic mode.
    - Use systemd as PID 1, and convert all custom initscripts to systemd units.
    - Remove the Windows camouflage feature: our call for help to port
      it to GNOME Shell (issued in January, 2015) was unsuccessful.
    - Remove Claws Mail: Icedove is now the default email client
      (Closes: #10167).
    - Upgrade Tor Browser to 5.5 (Closes: #10858, #10983).

  * Security fixes
    - Minimally sandbox many services with systemd's namespacing features.
    - Upgrade Linux to 3.16.7-ckt20-1+deb8u3.
    - Upgrade Git to 1:2.1.4-2.1+deb8u1.
    - Upgrade Perl to 5.20.2-3+deb8u3.
    - Upgrade bind9-related packages to 1:9.9.5.dfsg-9+deb8u5.
    - Upgrade FUSE to 2.9.3-15+deb8u2.
    - Upgrade isc-dhcp-client tot 4.3.1-6+deb8u2.
    - Upgrade libpng12-0 to 1.2.50-2+deb8u2.
    - Upgrade OpenSSH client to 1:6.7p1-5+deb8u1.

  * Bugfixes
    - Restore the logo in the "About Tails" dialog.
    - Don't tell the user that "Tor is ready" before htpdate is done
      (Closes: #7721).
    - Upgrader wrapper: make the check for free memory more accurate
      (Closes: #10540, #8263).
    - Allow the desktop user, when active, to configure printers;
      fixes regression introduced in Tails 1.1 (Closes: #8443).
    - Close Vidalia before we restart Tor. Otherwise Vidalia will be running
      and showing errors while we make sure that Tor bootstraps, which could
      take a while.
    - Allow Totem to read DVDs, by installing apparmor-profiles-extra
      from jessie-backports (Closes: #9990).
    - Make memory erasure on shutdown more robust (Closes: #9707, #10487):
      · don't forcefully overcommit memory
      · don't kill the allocating task
      · make sure the kernel doesn't starve from memory
      · make parallel sdmem handling faster and more robust
    - Don't offer the option, in Tor Browser, to open a downloaded file with
      an external application (Closes: #9285). Our AppArmor confinement was
      blocking most such actions anyway, resulting in poor UX; bugfix on 1.3.
      Accordingly, remove the now-obsolete exception we had in the Tor
      Browser AppArmor profile, that allowed executing seahorse-tool.
    - Fix performance issue in Tails Upgrader, that made it very slow to apply
      an automatic upgrade; bugfix on 1.7 (Closes: #10757).
    - Use our wrapper script to start Icedove from the GNOME menus.
    - Make it possible to localize our Icedove wrapper script.
    - List Icedove persistence option in the same position where Claws Mail
      used to be, in the persistent volume assistant (Closes: #10832).
    - Fix Electrum by installing the version from Debian Testing
      (Closes: #10754). We need version >=2.5.4-2, see #9713;
      bugfix on 2.0~beta1. And, explicitly install python-qt4 to enable
      Electrum's GUI: it's a Recommends, and we're not pulling it ourselves
      via other means anymore.
    - Restore default file associations (Closes: #10798);
      bugfix on 2.0~beta1.
    - Update 'nopersistent' boot parameter to 'nopersistence'; bugfix on 0.12
      (Closes: #10831). Thanks to live-media=removable, this had no security
      impact in practice.
    - Repair dotfiles persistence feature, by adding a symlink from
      /lib/live/mount/persistence to /live/persistence; bugfix on 2.0~beta1
      (Closes: #10784).
    - Fix ability to re-configure an existing persistent volume using
      the GUI; bugfix on 2.0~beta1 (Closes: #10809).
    - Associate armored OpenPGP public keys named *.key with Seahorse,
      to workaround https://bugs.freedesktop.org/show_bug.cgi?id=93656;
      bugfix on 1.1 (Closes: #10889).
    - Update the list of enabled GNOME Shell extensions, which might fix
      the "GNOME Shell sometimes leaves Classic mode" bug seen in 2.0~beta1:
      · Remove obsolete "Alternative Status Menu", that is not shipped
        in Debian anymore.
      · Explicitly enable the GNOME Shell extensions that build
        the Classic mode.
    - Make _get_tg_setting() compatible with set -u (Closes: #10785).
    - laptop-mode-tools: don't control autosuspend. Some USB input
      devices don't support autosuspend. This change might help fix
      #10850, but even if it doesn't, it makes sense to me that we
      don't let laptop-mode-tools fiddle with this on a Live system
      (Closes (for now): #10850).

  * Minor improvements
    - Remove obsolete code from various places.
    - Tails Greeter:
      · hide all windows while logging in
      · resize and re-position the panel when the screen size grows
      · PostLogin: log into the Journal instead of a dedicated log file
      · use localectl to set the system locale and keyboard mapping
      · delete the Live user's password if no administration password is set
        (Closes: #5589)
      · port to GDBus greeter interface, and adjust to other GDM
        and GNOME changes
    - Tails Installer:
      · port to UDisks2, and from Qt4 to GTK3
      · adapt to work on other GNU/Linux operating systems than Tails
      · clean up enough upstream code and packaging bits to make it
        deserve being uploaded to Debian
      · rename everything from liveusb-creator to tails-installer
    - Port tails-perl5lib to GTK3 and UDisks2. In passing, do some minor
      refactoring and a GUI improvement.
    - Persistent Volume Assistant:
      · port to GTK3 and UDisks2
      · handle errors when deleting persistent volume (Closes: #8435)
      · remove obsolete workarounds
    - Don't install UDisks v1.
    - Adapt custom udev and polkit rules to UDisks v2 (Closes: #9054, #9270).
    - Adjust import-translations' post-import step for Tails Installer,
      to match how its i18n system works nowadays.
    - Use socket activation for CUPS, to save some boot time.
    - Set memlockd.service's OOMScoreAdjust to -1000.
    - Don't bother creating /var/lib/live in tails-detect-virtualization.
      If it does not exist at this point, we have bigger and more
      noticeable problems.
    - Simplify the virtualization detection & reporting system, and do it
      as a non-root user with systemd-detect-virt rather than virt-what.
    - Replace rsyslog with the systemd Journal (Closes: #8320), and adjust
      WhisperBack's logs handling accordingly.
    - Drop tails-save-im-environment.
      It's not been used since we stopped automatically starting the web browser.
    - Add a hook that aborts the build if any *.orig file is found. Such files
      appear mainly when a patch of ours is fuzzy. In most cases they are no big
      deal, but in some cases they end up being taken into account
      and break things.
    - Replace the tor+http shim with apt-transport-tor (Closes: #8198).
    - Install gnome-tweak-tool.
    - Don't bother testing if we're using dependency based boot.
    - Drop workaround to start spice-vdagent in GDM (Closes: #8025).
      This has been fixed in Jessie proper.
    - Don't install ipheth-utils anymore. It seems to be obsolete
      in current desktop environments.
    - Stop installing the buggy unrar-free, superseded in Jessie (Closes: #5838)
    - Drop all custom fontconfig configuration, and configure fonts rendering
      via dconf.
    - Drop zenity patch (zenity-fix-whitespacing-box-sizes.diff),
      that was applied upstream.
    - Install libnet-dbus-perl (currently 1.1.0) from jessie-backports,
      it brings new features we need.
    - Have the security check and the upgrader wait for Tor having bootstrapped
      with systemd unit ordering.
    - Get rid of tails-security-check's wrapper.
      Its only purpose was to wait for Tor to have bootstrapped,
      which is now done via systemd.
    - Don't allow the amnesia and tails-upgrade-frontend users to run
      tor-has-bootstrapped as root with sudo. They don't need it anymore,
      thanks to using systemd for starting relevant units only once Tor
      has bootstrapped.
    - Install python-nautilus, that enables MAT's context menu item in Nautilus.
      (Closes: #9151).
    - Configure GDM with a snippet file instead of patching its
      greeter.dconf-defaults.
    - WhisperBack:
      · port to Python 3 and GObject Introspection (Closes: #7755)
      · migrate from the gnutls module to the ssl one
      · use PGP/MIME for better attachments handling
      · migrate from the gnupginterface module to the gnupg one
      · natively support SOCKS ⇒ don't wrap with torsocks anymore
        (Closes: #9412)
      · don't try to include the obsolete .xession-errors in bug reports
        (Closes: #9966)
    - chroot-browser.sh: don't use static DISPLAY.
    - Simplify debugging:
      · don't hide the emergency shutdown's stdout
      · tails-unblock-network: trace commands so that they end up in the Journal
    - Configure the console codeset at ISO build time, instead of setting it
      to a constant via the Greeter's PostLogin.default.
    - Order the AppArmor policy compiling in a way that is less of a blocker
      during boot.
    - Include the major KMS modules in the initramfs. This helps seamless
      transition to X.Org when booting, and back to text mode on shutdown,
      can help for proper graphics hardware reinitialization post-kexec,
      and should improve GNOME Shell support in some virtual machines.
    - Always show the Universal Access menu icon in the GNOME panel.
    - Drop notification for not-migrated-yet persistence configuration,
      and persistence settings disabled due to wrong access rights.
      That migration happened more two years ago.
    - Remove the restricted network detector, that has been broken for too long;
      see #10560 for next steps (Closes: #8328).
    - Remove unsupported, never completed kiosk mode support.
    - clock_gettime_monotonic: use Perl's own function to get the integer part,
      instead of forking out to sed.
    - Don't (try to) disable lvm2 initscripts anymore. Both the original reason
      and the implementation are obsolete on Jessie.
    - Lower potential for confusion (#8443), by removing system-config-printer.
      One GUI to configure printers is enough (Closes: #8505).
    - Add "set -u" to tails-unblock-network.
    - Add a systemd target whose completion indicates that Tor has bootstrapped,
      and use it everywhere sensible (Closes: #9393).
    - Disable udev's 75-persistent-net-generator.rules, to preventing races
      between MAC spoofing and interface naming.
    - Replace patch against NetworkManager.conf with drop-in files.
    - Replace resolvconf with simpler NetworkManager and dhclient configuration.
      (Closes: #7708)
    - Replace patching of the gdomap, i2p, hdparm, tor and ttdnsd initscripts
      with 'systemctl disable' (Closes: #9881).
    - Replace patches that wrapped apps with torsocks with dynamic patching with
      a hook, to ease maintenance. Also, patch D-Bus services as needed
      (Closes: #10603).
    - Notify the user if running Tails inside non-free virtualization software
      that does not try to hide its nature (Closes: #5315).
      Thanks to Austin English <austinenglish@gmail.com> for the patch.
    - Declare htpdate.service as being needed for time-sync.target, to ensure
      that "services where correct time is essential should be ordered after
      this unit".
    - Convert some of the X session startup programs to `systemd --user' units.
    - Let the Pidgin wrapper pass through additional command-line arguments
      (Closes: #10383)
    - Move out of the $PATH a bunch of programs that users should generally
      not run directly: connect-socks, end-profile, getTorBrowserUserAgent,
      generate-tor-browser-profile, kill-boot-profile, tails-spoof-mac,
      tails-set-wireless-devices-state, tails-configure-keyboard,
      do_not_ever_run_me, boot-profile, tails-unblock-network,
      tor-controlport-filter, tails-virt-notify-user, tails-htp-notify-user,
      udev-watchdog-wrapper (Closes: #10658)
    - Upgrade I2P to 0.9.23-2~deb8u+1.
    - Disable I2P's time syncing support.
    - Install Torbirdy from official Jessie backports, instead of from
      our own APT repository (Closes: #10804).
    - Make GNOME Disks' passphrase strength checking new feature work,
      by installing cracklib-runtime (Closes: #10862).
    - Add support for Japanese in Tor Browser.
    - Install xserver-xorg-video-intel from Jessie Backports (currently:
      2.99.917-2~bpo8+1). This adds support for recent chips such as
      Intel Broadwell's HD Graphics (Closes: #10841).
    - Improve a little bit post-Greeter network unblocking:
      · Sleep a bit longer between deleting the blacklist, and triggering udev;
        this might help cure #9012.
      · Increase logging, so that we get more information next time someone
        sees #9012.
      · Touch /etc/modprobe.d/ after deleting the blacklist; this might help,
        in case all this is caused by some aufs bug.
    - Enable and use the Debian jessie-proposed-updates APT repository,
      anticipating on the Jessie 8.3 point-release (Closes: #10897).
    - Upgrade most firmware packages to 20160110-1.
    - Upgrade Intel CPU microcodes to 3.20151106.1~deb8u1.
    - Disable IPv6 for the default wired connection, so that
      NetworkManager does not spam the logs with IPv6 router
      solicitation failure. Note that this does not fix the problem
      for other connections (Partially closes: #10939).

  * Test suite
    - Adapt to the new desktop environment and applications' look.
    - Adapt new changed nmcli syntax and output.
    - New NetworkManager connection files must be manually loaded in Jessie.
    - Adapt to new pkexec behavior.
    - Adapt to how we now disable networking.
    - Use sysctl instead of echo:ing into /proc/sys.
    - Use oom_score_adj instead of the older oom_adj.
    - Adapt everything depending on logs to the use of the Journal.
    - Port to UDisks v2.
    - Check that the system partition is an EFI System Partition.
    - Add ldlinux.c32 to the list of bootloader files that are expected
      to be modified when we run syslinux (Closes: #9053).
    - Use apt(8) instead of apt-get(8).
    - Don't hide the cursor after opening the GNOME apps menu.
    - Convert the remote shell to into a systemd native service and a Python 3,
      script that uses the sd_notify facility (Closes: #9057). Also, set its
      OOM score adjustment value via its unit file, and not from the test suite.
    - Adjust to match where screenshots are saved nowadays.
    - Check that all system units have started (Closes: #8262)
    - Simplify the "too small device" test.
    - Spawn `poweroff' and `halt' in the background, and don't wait for them
      to return: anything else would be racy vs. the remote shell's stopping.
    - Bump video memory allocated to the system under test, to fix out of video
      memory errors.
    - When configuring the CPU to lack PAE support, use a qemu32 CPU instead
      of a Pentium one: the latter makes GNOME Shell crash.
      See #8778 for details about how Mesa's CPU features detection has
      room for improvement.
    - Adjust free(1) output parsing for Jessie.
    - vm-execute: rename --type option to --spawn.
    - Add method to set the X.Org clipboard, and install its dependency
      (xsel) in the ISO.
    - Paste URLs in one go, to work around issue with lost key presses
      in the browser (Closes: #10467).
    - Reliably wait for Synaptic's search button to fade in.
    - Take into account that the sticky bit is not set on block devices
      on Jessie anymore.
    - Ensure that we can use a NetworkManager connection stored in persistence
      (Closes: #7966).
    - Use a stricter regexp when extracting logs for dropped packets.
    - Clone the host CPU for the test suite guests (Closes: #8778).
    - Run ping as root (aufs does not support file capabilities so we don't
      get cap_net_raw+ep, and if built on a filesystem that does support
      file capabilities, then /bin/ping is not setupd root).
    - Escape regexp special characters when constructing the firewall log
      parsing regexp, and pass -P to grep, since Ruby uses PCRE.
    - Adjust is_persistent?() helper to findmnt changes in Jessie.
    - Rework in depth how we measure pattern coverage in memory, with more
      reliable Linux OOM and VM settings, fundamental improvements
      in what exactly we measure, and custom OOM adjutments for fillram
      processes (Closes: #9705).
    - Use blkid instead of parted to determine the filesystem type.
    - Use --kiosk mode instead of --fullscreen in virt-viewer, to remove
      the tiny border of the in-viewer menu.
    - Remove now redundant desktop screenshot directory scenario.
    - Adapt GNOME notification handling for Debian Jessie (Closes: #8782)
    - Disable screen blanking in the automated test suite, which occasionally
      breaks some test cases (Closes: #10403).
    - Move upgrade scenarios to the feature dedicated to them.
    - Don't make libvirt storage volumes executable.
    - Refactor the PAUSE_ON_FAIL functionality, so that we can use `pause()`
      as a breakpoint when debugging.
    - Drop non-essential Totem test that is mostly a duplicate, and too painful
      to be worth automating on Jessie.
    - Retry Totem HTTPS test with a new Tor circuit on failure.
    - Replace iptables status regexp-based parser with a new XML-based
      status analyzer: the previous implementation could not be adjusted
      to the new ip6tables' output (Closes: #9704).
    - Don't reboot in one instance when it is not needed.
    - Optimize memory erasure anti-test: block the boot to save CPU on the host.
    - Update I2P tests for Jessie, and generally make them more robust.
    - Update Electrum tests for 2.5.4-2 (Closes: #10758).
    - Add workaround for libvirt vs. guestfs permissions issue, to allow
      running the test suite on current Debian sid.
    - Fix buggy code, that happened to work by mistake, in the Seahorse
      test cases; bugfix on 1.8.
    - Update test suite images due to CSS change on Tails' website.
    - Adapt Tor Browser tests to work with the 5.5 series.
    - Automatically test downloading files in Tor Browser.
    - Remove obsolete scenario, that tested opening a downloaded file with
      an external application, which we do not support anymore.
    - Improve robustness of the "Tails OpenPGP keys" scenario (Closes: #10378).
    - Automatically test the "Diable all networking" feature (Closes: #10430).
    - Automatically test that SSH works over LAN (Closes: #9087).
    - Bump some statuc sleeps to fix a few race conditions (Closes: #5330).
    - Automatically test that an emergency shutdown triggers on boot
      medium removal (Closes: #5472).
    - Make the AppArmor checks actually detect errors (Closes: #10926).

  * Build system
    - Bump amount of disk space needed to build Tails with Vagrant.
      The addition of the Japanese Tor Browser tarball made us reach
      the limit of the previous value.

  * Adjustments for Debian 8 (Jessie) with no or very little user-visible impact
    - Free the fixed UIDs/GIDs we need before creating the corresponding users.
    - Replace the real gnome-backgrounds with a fake, equivs generated one
      (Closes: #8055). Jessie's gnome-shell depends on gnome-backgrounds,
      which is too fat to ship considering we're not using it.
    - AppArmor: adjust CUPS profile to support our Live system environment
      (Closes: #8261):
      · Mangle lib/live/mount/overlay/... as usual for aufs.
      · Pass the the attach_disconnected flag, that's needed for compatibility
        with PrivateTmp.
    - Make sure we don't ship geoclue* (Closes: #7949).
    - Drop deprecated GDM configuration file.
    - Don't add the Live user to the deprecated 'fuse' group.
    - Drop hidepid mount option for /proc (Closes: #8256). In its current,
      simplistic form it cannot be supported by systemd.
    - Don't manually load acpi-cpufreq at boot time. It fails to load
      whenever no device it supports is present, which makes the
      systemd-modules-load.service fail. These days, the kernel
      should just automatically load such modules when they are needed.
    - Drop sysvinit-specific (sensigs.omit.d) tweaks for memlockd.
    - Disable the GDM unit file's Restart=always, that breaks our "emergency
      shutdown on boot medium removal" feature.
    - Update the implementation of the memory erasure on shutdown feature:
      · check for rebooting state using systemctl, instead of the obsolete
        $RUNLEVEL (Closes: #8306)
      · the kexec-load initscript normally silently exits unless systemd is
        currently running a reboot job. This is not the case when the emergency
        shutdown has been triggered, so we removed this check
      · migrate tails-kexec to the /lib/systemd/system-shutdown/ facility
      · don't (try to) switch to tty1 on emergency shutdown: it apparently
        requires data that we haven't locked into memory, and then it blocks
        the whole emergency shutdown process
    - Display a slightly darker version of the desktop wallpaper on the screen
      saver, instead of the default flashy "Debian 8" branding (Closes: #9038).
    - Disable software autorun from external media.
    - Disable a few unneeded D-Bus services. Some of these services are
      automatically started (via D-Bus activation) when GNOME Shell tries
      to use them. The only "use" I've seen for them, except eating
      precious RAM, is to display "No appointment today" in the calendar pop-up.
      (Closes: #9037)
    - Prevent NetworkManager services from starting at boot time
      (Closes: #8313). We start them ourselves after changing the MAC address.
    - Unfuzzy all patches (Closes: #8268) and drop a few obsolete ones.
    - Adapt IBus configuration for Jessie (Closes: #8270), i.e. merge the two
      places where we configure keyboard layout and input methods: both are now
      configured in the same place in Jessie's GNOME.
    - Migrate panel launchers to the favorite apps list (Closes: #7992).
    - Drop pre-GNOME Shell menu tweaks.
    - Hide "Log out" button in the GNOME Shell menu (Closes: #8364).
    - Add a custom shutdown-helper GNOME Shell extension (Closes: #8302, #5684
      and #5878) that removes the press-Alt-to-turn-shutdown-button-into-Suspend
      functionality from the GNOME user menu, and makes Restart and Shutdown
      immediate, without further user interaction. Accordingly remove our custom
      Shutdown Helper panel applet (#8302).
    - Drop GNOME Panel configuration, now deprecated.
    - Disable GNOME Shell's screen lock feature.
      We're not there yet (see #5684).
    - Disable GNOME Shell screen locker's user switch feature.
    - Explicitly install libany-moose-perl (Closes: #8051).
      It's needed by our OpenPGP applet. On Wheezy, this package was pulled
      by some other dependency. This is not the case anymore on Jessie.
    - Don't install notification-daemon nor gnome-mag: GNOME Shell has taken
      over this functionality (Closes: #7481).
    - Don't install ntfsprogs: superseded on Jessie.
    - Don't install barry-util: not part of Jessie.
    - Link udev-watchdog dynamically, and lock it plus its dependencies
      in memory.
    - Migrate from gdm-simple-greeter to a custom gdm-tails session
      (Closes: #7599).
    - Update Plymouth installation and configuration:
      · install the plymouth packages via chroot_local-hooks: lb 2.x's "standard"
        packages list pulls console-common in, which plymouth now conflicts with
      · don't patch the plymouth initscript anymore, that was superseded
        by native systemd unit files
      · mask the plymouth-{halt,kexec,poweroff,reboot,shutdown} services,
        to prevent them from occupying the active TTY with an (empty) splash
        screen on shutdown/reboot, that would hide the messages we want to show
        to the user via tails-kexec (Closes: #9032)
    - Migrate GNOME keyboard layout settings from libgnomekbd to input-sources
      (Closes: #7898).
    - Explicitly install syslinux-efi, that we need and is not automatically
      pulled by anything else anymore.
    - Workaround #7248 for GDM: use a solid blue background picture,
      instead of a solid color fill, in the Greeter session.
    - De-install gcc-4.8-base and gcc-4.9 at the end of the ISO build process.
    - Revert the "Wrap syndaemon to always use -t" Wheezy-specific workaround.
    - htpdate: run date(1) in a Jessie-compatible (and nicer) way.
    - Remove obsolete dconf screenshot settings and the corresponding test.
    - Drop our patched python-dbus{,-dev} package (Closes: #9177).
    - live-persist: stop overriding live-boot's functions, we now have
      a recent enough blkid.
    - Adjust sdmem initramfs bits for Jessie:
      · Directly call poweroff instead of halt -p.
      · Don't pass -n to poweroff and reboot, it's not supported anymore.
    - Wrap text in the Unsafe Browser startup warning dialog
      (Jessie's zenity does not wrap it itself).
    - Associate application/pgp-keys with Seahorse's "Import Key" application
      (Closes: #10571).
    - Install topIcons GNOME Shell extension (v28), to work around the fact
      that a few of the applets we use hijack the notification area.
    - "cd /" to fix permissions issue at tails-persistence-setup startup
      (Closes: #8097).
    - Install gstreamer1.0-libav, so that Totem can play H264-encoded videos.
    - Adjust APT sources configuration:
      · remove explicit jessie and jessie-updates sources:
        automatically added by live-build
      · add Debian testing
      · add jessie-backports
    - Firewall: white-list access to the accessibility daemon (Closes: #8075).
    - Adjust to changed desktop notification behavior and supported feature set
      (Closes: #7989):
      · pass the DBUS_SESSION_BUS_ADDRESS used by the GNOME session
        to notify-send
      · update waiting for a notification handler: gnome-panel and nm-applet
        are obsolete, GNOME Shell is now providing this facility, so instead
        wait for a process that starts once GNOME Shell is ready, namely
        ibus-daemon (Closes: #8685)
      · port tails-warn-about-disabled-persistence and tails-virt-notify-user
        to notification actions (instead of hyperlinks), and make the latter
        transient; to this end, add support to Desktop::Notify for "hints"
        and notification actions
      · tails-security-check: use a dialog box instead of desktop notifications
      · MAC spoofing failure notification: remove the link to the documentation;
        it was broken on Tails/Wheezy already, see #10559 for next steps
    - Don't explicitly install gnome-panel nor gnome-menus, so that they go away
      whenever the Greeter does not pull them in anymore.
    - Install gkbd-capplet, that provides gkbd-keyboard-display (Closes: #8363).
    - Install Tor 0.2.7 from deb.torproject.org: we don't need to rebuild it
      ourselves for seccomp support anymore.
    - Wrap Seahorse with torsocks when it is started as a D-Bus service too
      (Closes: #9792).
    - Rename the AppArmor profile for Tor, so it applies to the system-wide
      Tor service we run (Closes: #10528).
    - Essentially revert ALSA state handling to how it was pre-Jessie, so that
      mixer levels are unmuted and sanitized at boot time (Closes: #7591).
    - Pass --yes to apt-get when installing imagemagick.
    - Make removable devices, that we support installing Tails to, user writable:
      Tails Installer requires raw block device access to such devices
      (Closes: #8273). Similarly, allow the amnesia user, when active, to open
      non-system devices for writing with udisks2. This is roughly udisks2's
      equivalent of having direct write access to raw block storage devices.
      Here too, Tails Installer uses this functionality.
    - Disable networkd to prevent any risk of DNS leaks it might cause; and
      disable timesyncd, as we have our own time synchronization mechanism.
      They are not enabled by default in Jessie, but may be in Stretch,
      so let's be explicit about it.
    - Mask hwclock-save.service, to avoid sync'ing the system clock
      to the hardware clock on shutdown (Closes: #9363).
    - apparmor-adjust-cupsd-profile.diff: adjust to parse fine on Jessie
      (Closes: #9963)
    - Explicitly use tor@default.service when it's the one we mean.
    - Refactor GNOME/X env exporting to Tails' shell library, and grab
      more of useful bits of the desktop session environment.
      Then, use the result in the test suite's remote shell.
    - Stop tweaking /etc/modules. It's 2015, the kernel should load these things
      automatically (Closes: #10609).
    - Have systemd hardening let Tor modify its configuration (needed by Tor
      Launcher), and start obfs4proy (Closes: #10696, #10724).
    - Bump extensions.adblockplus.currentVersion and
      extensions.enigmail.configuredVersion to match what we currently get
      on Jessie.
    - I2P: switch from 'service' to 'systemctl' where possible.

 -- Tails developers <tails@boum.org>  Mon, 25 Jan 2016 18:06:33 +0100

tails (1.8.2) unstable; urgency=medium

  * Security fixes
    - Upgrade Tor Browser to 5.0.7.
    - Upgrade Linux to 3.16.7-ckt20-1+deb8u2.
    - Upgrade foomatic-filters to 4.0.17-1+deb7u1.
    - Upgrade git to 1:1.7.10.4-1+wheezy2.
    - Upgrade Icedove to 38.5.0-1~deb7u1.
    - Upgrade libxml2-related packages to 2.8.0+dfsg1-7+wheezy5.
    - Upgrade OpenSSL-related packages to 1.0.1e-2+deb7u19.
    - Upgrade libsmbclient to 2:3.6.6-6+deb7u6.

 -- Tails developers <tails@boum.org>  Sat, 09 Jan 2016 16:27:27 +0100

tails (1.8.1) unstable; urgency=medium

  * Security fixes
    - Upgrade Tor Browser to 5.0.6.
    - Upgrade Linux to 3.16.7-ckt20-1+deb8u1
    - Upgrade gdkpixbuf to 2.26.1-1+deb7u3
    - Upgrade bind9 tools to 1:9.8.4.dfsg.P1-6+nmu2+deb7u8

  * Bugfixes
    - Fix time synchronization in bridge mode by refreshing our patch
      against Tor's AppArmor profile.

 -- Tails developers <tails@boum.org>  Fri, 18 Dec 2015 19:05:18 +0000

tails (1.8) unstable; urgency=medium

  * Security fixes
    - Upgrade Tor to 0.2.7.6-1~d70.wheezy+1+tails1.
    - Upgrade Tor Browser to 5.0.5. (Closes: #10751)
    - Upgrade LibreOffice to 1:3.5.4+dfsg2-0+deb7u5.
    - Upgrade krb5-based packages to 1.10.1+dfsg-5+deb7u6.
    - Upgrade Linux to 3.16.7-ckt11-1+deb8u6.
    - Upgrade wpasupplicant to 1.0-3+deb7u3.
    - Upgrade libpng12-0 to 1.2.49-1+deb7u1.
    - Upgrade openjdk-7 to 7u91-2.6.3-1~deb7u1.
    - Upgrade libnspr4 to 2:4.9.2-1+deb7u3
    - Upgrade dpkg to 1.16.17.
    - Upgrade gnutls26 to 2.12.20-8+deb7u4.
    - Upgrade Icedove to 1:38.0.1-1~deb7u1.
    - Upgrade OpenSSL to 1.0.1e-2+deb7u18.

  * Bugfixes
    - Upgrade to Electrum 2.5.4-2~d70.wheezy+1+tails1. Now Electrum
      should work again. Note that the documentation has not been
      adapted to the slight changes in the Electrum account setup
      wizard yet.

  * Minor improvements
    - Upgrade I2P to 0.9.23-2~deb7u+1.
    - Rebase our patch against the Tor Browser AppArmor profile on top
      of the one shipped in torbrowser-launcher 0.2.1-2.
    - Warn if the claws-mail persistence is enabled and contains a
      Claws Mail configuration when starting icedove. (Closes: #10458)
    - Replace the Claws Mail GNOME launcher with Icedove. (Closes:
      #10739)
    - Remove the Claws Mail persistence feature from the Persistence
      Assistant. (Closes: #10742)

  * Build system
    - Simplify ISO image naming rules by using the base rule we use
      for Jenkins all the time, except when building from a tag
      (i.e. building a release).  (Closes: #10349)

  * Test suite
    - Lower the waiting time for USB installation in the test suite.
      So far we were waiting up to one hour, which is just the same as
      our Jenkins inactivity timeout, so in practice when Tails
      Installer fails and displays an error message, instead of
      reporting that the job failed (which is the point of the
      exercise) we abort the job due to this timeout which
      communicates less clearly that there's probably a bug. (Closes:
      #10718)
    - Remove the check for the sound icon in the systray in the
      Windows Camouflage tests. (Closes: #10493)
    - Retry running whois when "LIMIT EXCEEDED" is in its output for
      increased robustness. (Closes: #10523)
    - Make Seahorse tests more robust. (Closes: #9095, #10501)
    - Make the handling of Pidgin's account manager more robust.
      (Closes: #10506)

 -- Tails developers <tails@boum.org>  Mon, 14 Dec 2015 23:07:19 +0100

tails (1.7) unstable; urgency=medium

  * Major new features and changes
    - Upgrade Tor Browser to 5.0.4. (Closes: #10456)
    - Add a technology preview of the Icedove Email client (a
      rebranded version of Mozilla Thunderbird), including OpenPGP
      support via the Enigmail add-on, general security and anonymity
      improvements via the Torbirdy add-on, and complete persistence
      support (which will be enabled automatically if you already have
      Claws Mail persistence enabled). Icedove will replace Claws Mail
      as the supported email client in Tails in a future
      release. (Closes: #6151, #9498, #10285)
    - Upgrade Tor to 0.2.7.4-rc-1~d70.wheezy+1+tails1. Among the many
      improvement of this new Tor major release, the new
      KeepAliveIsolateSOCKSAuth option allows us to drop the
      bug15482.patch patch (taken from the Tor Browse bundle) that
      enabled similar (but inferior) functionality for *all*
      SocksPort:s -- now the same circuit is only kept alive for
      extended periods for the SocksPort used by the Tor
      Browser. (Closes: #10194, #10308)
    - Add an option to Tails Greeter which disables networking
      completely. This is useful when intending to use Tails for
      offline work only. (Closes: #6811)

  * Security fixes
    - Fix CVE-2015-7665, which could lead to a network interface's IP
      address being exposed through wget. (Closes: #10364)
    - Prevent a symlink attack on ~/.xsession-errors via
      tails-debugging-info which could be used by the amnesia user to
      read the contents of any file, no matter the
      permissions. (Closes: #10333)
    - Upgrade libfreetype6 to 2.4.9-1.1+deb7u2.
    - Upgrade gdk-pixbuf packages to 2.26.1-1+deb7u2.
    - Upgrade Linux to 3.16.7-ckt11-1+deb8u5.
    - Upgrade openjdk-7 packages to 7u85-2.6.1-6~deb7u1.
    - Upgrade unzip to 6.0-8+deb7u4.

  * Bugfixes
    - Add a temporary workaround for an issue in our code which checks
      whether i2p has bootstrapped, which (due to some recent change
      in either I2P or Java) could make it appear it had finished
      prematurely. (Closes: #10185)
    - Fix a logical bug in the persistence preset migration code while
      real-only persistence is enabled. (Closes: #10431)

  * Minor improvements
    - Rework the wordings of the various installation and upgrade
      options available in Tails installer in Wheezy. (Closes: #9672)
    - Restart Tor if bootstrapping stalls for too long when not using
      pluggable transports. (Closes: #9516)
    - Install firmware-amd-graphics, and firmware-misc-nonfree instead
      of firmware-ralink-nonfree, both from Debian Sid.
    - Update the Tails signing key. (Closes: #10012)
    - Update the Tails APT repo signing key. (Closes: #10419)
    - Install the nmh package. (Closes: #10457)
    - Explicitly run "sync" at the end of the Tails Upgrader's upgrade
      process, and pass the "sync" option when remounting the system
      partition as read-write. This might help with some issues we've
      seen, such as #10239, and possibly for #8449 as well.

  * Test suite
    - Add initial automated tests for Icedove. (Closes: #10332)
    - Add automated tests of the MAC spoofing feature. (Closes: #6302)
    - Drop the concept of "background snapshots" and introduce a general
      system for generating snapshots that can be shared between
      features. This removes all silly hacks we previously used to
      "skip" steps, and greatly improves performance and reliability
      of the whole test suite. (Closes: #6094, #8008)
    - Flush to the log file in debug_log() so the debugging info can
      be viewed in real time when monitoring the debug log
      file. (Closes: #10323)
    - Force UTF-8 locale in automated test suite. Ruby will default to
      the system locale, and if it is non-UTF-8, some String-methods
      will fail when operating on non-ASCII strings. (Closes: #10359)
    - Escape regexp used to match nick in CTCP replies. Our Pidgin
      nick's have a 10% chance to include a ^, which will break that
      regexp. We need to escape all characters in the nick. (Closes:
      #10219)
    - Extract TBB languages from the Tails source code. This will
      ensure that valid locales are tested. As an added bonus, the
      code is greatly simplified. (Closes: #9897)
    - Automatically test that tails-debugging-info is not susceptible
      to the type of symlink attacks fixed by #10333.
    - Save all test suite artifacts in a dedicated directory with more
      useful infromation encoded in the path. This makes it easier to
      see which artifacts belongs to which failed scenario and which
      run. (Closes: #10151)
    - Log all useful information via Cucumber's formatters instead of
      printing to stderr, which is not included when logging to file
      via `--out`. (Closes: #10342)
    - Continue running the automated test suite's vnc server even if
      the client disconnects. (Closes: #10345)
    - Add more automatic tests for I2P. (Closes: #6406)
    - Bump the Tor circuit retry count to 10. (Closes: #10375)
    - Clean up dependencies: (Closes: #10208)
      * libxslt1-dev
      * radvd
      * x11-apps

 -- Tails developers <tails@boum.org>  Tue, 03 Nov 2015 01:09:41 +0100

tails (1.6) unstable; urgency=medium

  * Security fixes
    - Upgrade Tor Browser to 5.0.3. (Closes: #10223)
    - Upgrade bind9-based packages to 1:9.8.4.dfsg.P1-6+nmu2+deb7u7.
    - Upgrade liblcms1 to 1.19.dfsg2-1.2+deb7u1.
    - Upgrade libldap-2.4-2 to 2.4.31-2+deb7u1.
    - Upgrade libslp1 to 1.2.1-9+deb7u1.
    - Upgrade ssl-cert to 1.0.32+deb7u1.

  * Bugfixes
    - Fix a corner case for the MAC spoofing panic mode. If panic mode
      failed to disable the specific device that couldn't be spoofed
      (by unloading the module) we disable networking. Previously we
      only stopped NetworkManager. The problem is that NM isn't even
      started at this time, but will specifically be started when
      we're done with MAC spoofing. Therefore, let's completely
      disable NetworkManager so it cannot possibly be
      started. (Closes: #10160)
    - Avoid use of uninitialized value in restricted-network-detector.
      If NetworkManager decides that a wireless connection has timed
      out before "supplicant connection state" has occued, our idea of
      the state is `undef`, so it cannot be used in a string
      comparison. Hence, let's initialize the state to the empty
      string instead of `undef`. Also fix the state
      recording. Apparently NetworkManager can say a few different
      things when it logs the device state transitions. (Closes:
      #7689)

  * Minor improvements
    - Remove workaround for localizing search engine plugins. The
      workaround has recently become unnecessary, possibly due to the
      changes made for the seach bar after the Tor Browser was rebased
      on Firefox 38esr. (Closes: #9146)
    - Refer to the I2P Browser in the I2P notifications. Instead of
      some obscure links that won't work in the Tor Browser, where
      users likely will try them, and which I believe will open them
      by default. (Closes: #10182)
    - Upgrade I2P to 0.9.22. Also set the I2P apparmor profile to
      enforce mode. (Closes: #9830)

  * Test suite
    - Test that udev-watchdog is monitoring the correct device when
      booted from USB. (Closes: #9890)
    - Remove unused 'gksu' step. This causes a false-positive to be
      found for #5330. (Closes: #9877)
    - Make --capture capture individual videos for failed scenarios
      only, and --capture-all to capture videos for all scenarios.
      (Closes: #10148)
    - Use the more efficient x264 encoding when capturing videos using
      the --capture* options. (Closes: #10001)
    - Make --old-iso default to --iso if omitted. Using the same ISO
      for the USB upgrade tests most often still does what we want,
      e.g. test that the current version of Tails being tested has a
      working Tails installer. Hence this seems like a reasonable
      default. (Closes: #10147)
    - Avoid nested FindFailed exceptions in waitAny()/findAny(), and
      throw a new dedicated FindAnyFailed exception if these fail
      instead. Rjb::throw doesn't block Ruby's execution until the
      Java exception has been received by Ruby, so strange things can
      happen and we must avoid it. (Closes: #9633)
    - Fix the Download Management page in our browsers. Without the
      browser.download.panel.shown pref set, the progress being made
      will not update until after the browser has been restarted.
      (Closes: #8159)
    - Add a 'pretty_debug' (with an alias: 'debug') Cucumber formatter
      that deals with debugging instead of printing it to STDERR via
      the `--debug` option (which now has been removed). This gives us
      the full flexibility of Cucumber's formatter system, e.g. one
      easy-to-read formatter can print to the terminal, while we get
      the full debug log printed to a file. (Closes: #9491)
    - Import logging module in otr-bot.py. Our otr-bot.py does not use
      logging but the jabberbot library makes logging calls, causing a
      one-off message “No handlers could be found for logger
      "jabberbot"” to be printed to the console. This commit
      effectively prevents logging/outputting anything to the terminal
      which is at a level lower than CRITICAL. (Closes: 9375)
    - Force new Tor circuit and reload web site on browser
      timeouts. (Closes: #10116)
    - Focus Pidgin's buddy list before trying to access the tools
      menu. (Closes: #10217)
    - Optimize IRC test using waitAny. If connecting to IRC fails,
      such as when OFTC is blocking Tor, waiting 60 seconds to connect
      while a a Reconnect button is visible is sub-optimal. It would
      be better to try forcing a new Tor circuit and clicking the
      reconnect button. (Closes: #9653)
    - Wait for (and focus if necessary) Pidgin's Certificate windows.
      (Closes: #10222)

 -- Tails developers <tails@boum.org>  Sun, 20 Sep 2015 17:47:26 +0000

tails (1.5.1) unstable; urgency=medium

  * Security fixes
    - Upgrade Tor Browser to 5.0.2. (Closes: #10112)
    - Upgrade gdk-pixbuf packages to 2.26.1-1+deb7u1.
    - Upgrade libnss3 to 2:3.14.5-1+deb7u5.

  * Bugfixes
    - Refresh Tor Browser AppArmor profile patch. The old one doesn't
      apply on top of testing's torbrowser-launcher anymore.

  * Build system
    - Make sure Jenkins creates new jobs to build the testing branch
      after freezes. (Closes: #9925)

 -- Tails developers <tails@boum.org>  Fri, 28 Aug 2015 01:52:14 +0200

tails (1.5) unstable; urgency=medium

  * Major new features and changes
    - Move LAN web browsing from Tor Browser to the Unsafe Browser,
      and forbid access to the LAN from the former. (Closes: #7976)
    - Install a 32-bit GRUB EFI boot loader. This at least works
      on some Intel Baytrail systems. (Closes: #8471)

  * Security fixes
    - Upgrade Tor Browser to 5.0, and integrate it:
      · Disable Tiles in all browsers' new tab page.
      · Don't use geo-specific search engine prefs in our browsers.
      · Hide Tools -> Set Up Sync, Tools -> Apps (that links to the Firefox
        Marketplace), and the "Share this page" button in the Tool bar.
      · Generate localized Wikipedia search engine plugin icons so the
        English and localized versions can be distinguished in the new
        search bar. (Closes: #9955)
    - Fix panic mode on MAC spoofing failure. (Closes: #9531)
    - Deny Tor Browser access to global tmp directories with AppArmor,
      and give it its own $TMPDIR. (Closes: #9558)
    - Tails Installer: don't use a predictable file name for the subprocess
      error log. (Closes: #9349)
    - Pidgin AppArmor profile: disable the launchpad-integration abstraction,
      which is too wide-open.
    - Use aliases so that our AppArmor policy applies to
      /lib/live/mount/overlay/ and /lib/live/mount/rootfs/*.squashfs/ as well as
      it applies to /. And accordingly:
      · Upgrade AppArmor packages to 2.9.0-3~bpo70+1.
      · Install rsyslog from wheezy-backports, since the version from Wheezy
        conflicts with AppArmor 2.9.
      · Stop installing systemd for now: the migration work is being done in
        the feature/jessie branch, and it conflicts with rsyslog from
        wheezy-backports.
      · Drop apparmor-adjust-user-tmp-abstraction.diff: obsoleted.
      · apparmor-adjust-tor-profile.diff: simplify and de-duplicate rules.
      · Take into account aufs whiteouts in the system_tor profile.
      · Adjust the Vidalia profile to take into account Live-specific paths.
    - Upgrade Linux to 3.16.7-ckt11-1+deb8u3.
    - Upgrade bind9-host, dnsutils and friends to 1:9.8.4.dfsg.P1-6+nmu2+deb7u6.
    - Upgrade cups-filters to 1.0.18-2.1+deb7u2.
    - Upgrade ghostscript to 9.05~dfsg-6.3+deb7u2.
    - Upgrade libexpat1 to 2.1.0-1+deb7u2.
    - Upgrade libicu48 to 4.8.1.1-12+deb7u3.
    - Upgrade libwmf0.2-7 to 0.2.8.4-10.3+deb7u1.
    - Upgrade openjdk-7 to 7u79-2.5.6-1~deb7u1.

  * Bugfixes
    - Upgrade Tor to 0.2.6.10-1~d70.wheezy+1+tails1.

  * Minor improvements
    - Tails Installer: let the user know when it has rejected a candidate
      destination device because it is too small. (Closes: #9130)
    - Tails Installer: prevent users from trying to "upgrade" a device
      that contains no Tails, or that was not installed with Tails Installer.
      (Closes: #5623)
    - Install libotr5 and pidgin-otr 4.x from wheezy-backports. This adds
      support for the OTRv3 protocol and for multiple concurrent connections
      to the same account. (Closes: #9513)
    - Skip warning dialog when starting Tor Browser while being offline,
      in case it is already running. Thanks to Austin English for the patch!
      (Closes: #7525)
    - Install the apparmor-profiles package (Closes: #9539), but don't ship
      a bunch of AppArmor profiles we don't use, to avoid increasing
      boot time. (Closes: #9757)
    - Ship a /etc/apparmor.d/tunables/home.d/tails snippet, instead
      of patching /etc/apparmor.d/tunables/home.
    - live-boot: don't mount tmpfs twice on /live/overlay, so that the one which
      is actually used as the read-write branch of the root filesystem's union
      mount, is visible. As a consequence:
      · One can now inspect how much space is used, at a given time, in the
        read-write branch of the root filesystem's union mount.
      · We can make sure our AppArmor policy works fine when that filesystem
        is visible, which is safer in case e.g. live-boot's behavior changes
        under our feet in the future... or in case these "hidden" files are
        actually accessible somehow already.

  * Build system
    - Add our jenkins-tools repository as a Git submodule, and replace
      check_po.sh with a symlink pointing to the same script in that submodule.
      Adjust the automated test suite accordingly. (Closes: #9567)
    - Bump amount of RAM needed for Vagrant RAM builds to 7.5 GiB. In
      particular the inclusion of the Tor Browser 5.0 series has recently
      increased the amount of space needed to build Tails. (Closes: #9901)

  * Test suite
    - Test that the Tor Browser cannot access LAN resources.
    - Test that the Unsafe Browser can access the LAN.
    - Installer: test new behavior when trying to upgrade an empty device, and
      when attempting to upgrade a non-Tails FAT partition on GPT; also, take
      into account that all unsupported upgrade scenarios now trigger
      the same behavior.
    - Request a new Tor circuit and re-run the Seahorse and GnuPG CLI tests
      on failure. (Closes: #9518, #9709)
    - run_test_suite: remove control chars from log file even when cucumber
      exits with non-zero. (Closes: #9376)
    - Add compatibility with cucumber 2.0 and Debian Stretch. (Closes: #9667)
    - Use custom exception when 'execute_successfully' fails.
    - Retry looking up whois info on transient failure. (Closes: #9668)
    - Retry wget on transient failure. (Closes: #9715)
    - Test that Tor Browser cannot access files in /tmp.
    - Allow running the test suite without ntp installed. There are other means
      to have an accurate host system clock, e.g. systemd-timesyncd and tlsdate.
      (Closes: #9651)
    - Bump timeout in the Totem feature.
    - Grep memory dump using the --text option. This is necessary with recent
      versions of grep, such as the one in current Debian sid, otherwise it
      will count only one occurrence of the pattern we're looking for.
      (Closes: #9759)
    - Include execute_successfully's error in the exception, instead
      of writing it to stdout via puts. (Closes: #9795)
    - Test that udev-watchdog is actually monitoring the correct device.
      (Closes: #5560)
    - IUK: workaround weird Archive::Tar behaviour on current sid.
    - Test the SocksPort:s given in torrc in the Unsafe Browser.
      This way we don't get any sneaky errors in case we change them and
      forget to update this test.
    - Directly verify AppArmor blocking of the Tor Browser by looking in
      the audit log: Firefox 38 does no longer provide any graphical feedback
      when the kernel blocks its access to files the user wants to access.
    - Update browser-related automated test suite images, and workaround
      weirdness introduced by the new Tor Browser fonts.
    - Test that Pidgin, Tor Browser, Totem and Evince cannot access ~/.gnupg
      via alternate, live-boot generated paths.
    - Adjust tests to cope with our new AppArmor aliases.
    - Bump memory allocated to the system under test to 2 GB. (Closes: #9883)

 -- Tails developers <tails@boum.org>  Mon, 10 Aug 2015 19:12:58 +0200

tails (1.4.1) unstable; urgency=medium

  * Security fixes
    - Upgrade Tor Browser to 4.5.3, based on Firefox 31.8.0 ESR. (Closes: #9649)
    - Upgrade Tor to 0.2.6.9-1~d70.wheezy+1+tails2, which includes a circuit
      isolation bugfix. (Closes: #9560)
    - AppArmor: deny Tor Browser access to the list of recently used files.
      (Closes: #9126)
    - Upgrade OpenSSL to 1.0.1e-2+deb7u17.
    - Upgrade Linux to 3.16.7-ckt11-1.
    - Upgrade CUPS to 1.5.3-5+deb7u6.
    - Upgrade FUSE to 2.9.0-2+deb7u2.
    - Upgrade libsqlite3-0 to 3.7.13-1+deb7u2.
    - Upgrade ntfs-3g and ntfsprogs to 1:2012.1.15AR.5-2.1+deb7u2.
    - Upgrade p7zip-full to 9.20.1~dfsg.1-4+deb7u1.

  * Bugfixes
    - Fix automatic upgrades in Windows Camouflage mode. (Closes: #9413)
    - Don't ship the snakeoil SSL key pair generated by ssl-cert in the ISO.
      (Closes: #9416)
    - Partially fix the truncated notifications issue. (#7249)

  * Minor improvements
    - Disable the hwclock.sh initscript at reboot/shutdown time.
      This is an additional safety measure to ensure that the hardware clock
      is not modified. (Closes: #9364)
    - Stop shipping /var/cache/man/*, to make ISOs and IUKs smaller.
      (Closes: #9417)
    - Update torbrowser-AppArmor-profile.patch to apply cleanly on top of the
      profile shipped with torbrowser-launcher 0.2.0-1.
    - Add the jessie/updates APT repo and set appropriate pinning.
    - Upgrade Electrum to 1.9.8-4~bpo70+1.
    - Upgrade kernel firmware packages to 0.44.

  * Build system
    - Install the Linux kernel from Debian Jessie. (Closes: #9341)
    - Remove files that are not under version control when building in Jenkins.
      (Closes: #9406)
    - Don't modify files in the source tree before having possibly merged
      the base branch into it. (Closes: #9406)
    - Make it so eatmydata is actually used during a greater part of the build
      process. This includes using eatmydata from wheezy-backports.
      (Closes: #9419, #9523)
    - release script: adjust to support current Debian sid.

  * Test suite
    - Test the system clock sanity check we do at boot. (Closes: #9377)
    - Remove the impossible "Clock way in the past" scenarios.
      Thanks to config/chroot_local-includes/lib/live/config/0001-sane-clock,
      these scenarios cannot happen, and since we test that it works they
      can be safely removed.
    - Test that the hardware clock is not modified at shutdown. (Closes: #9557)
    - Pidgin: retry looking for the roadmap URL in the topic.
    - Avoid showing Pidgin's tooltips during test, potentially confusing Sikuli.
      (Closes: #9317)
    - Test all OpenPGP keys shipped with Tails. (Closes: #9402)
    - Check that notification-daemon is running when looking for notifications
      fails. (Closes: #9332)
    - Allow using the cucumber formatters however we want. (Closes: #9424)
    - Enable Spice in the guest, and blacklist the psmouse kernel module,
      to help with lost mouse events. (Closes: #9425)
    - Automate testing Torbutton's 'New Identity' feature. (Closes: #9286)
    - Test that Seahorse is configured to use the correct keyserver.
      (Closes: #9339)
    - Always export TMPDIR back to the test suite's shell environment.
      (Closes: #9479)
    - Make OpenPGP tests more reliable:
      · Retry accessing the OpenPGP applet menus on failure. (Closes: #9355)
      · Retry accessing menus in Seahorse on failure. (Closes: #9344)
    - Focus the Pidgin conversation window before any attempt to interact
      with it. (Closes: #9317)
    - Use convertkey from the (backported to Jessie) Debian package,
      instead of our own copy of that script. (Closes: #9066)
    - Make the memory erasure tests more robust (Closes: #9329):
      · Bump /proc/sys/vm/min_free_kbytes when running fillram.
      · Actually set oom_adj for the remote shell when running fillram.
      · Try to be more sure that we OOM kill fillram.
      · Run fillram as non-root.
    - Only try to build the storage pool if TailsToasterStorage isn't found.
      (Closes: #9568)

 -- Tails developers <tails@boum.org>  Sun, 28 Jun 2015 19:46:25 +0200

tails (1.4) unstable; urgency=medium

  * Major new features
    - Upgrade Tor Browser to 4.5.1, based on Firefox 31.7.0 ESR, which
      introduces many major new features for usability, security and
      privacy. Unfortunately its per-tab circuit view did not make it
      into Tails yet since it requires exposing more Tor state to the
      user running the Tor Browser than we are currently comfortable
      with. (Closes: #9031, #9369)
    - Upgrade Tor to 0.2.6.7-1~d70.wheezy+1+tails2. Like in the Tor
      bundled with the Tor Browser, we patch it so that circuits used
      for SOCKSAuth streams have their lifetime increased indefinitely
      while in active use. This currently only affects the Tor Browser
      in Tails, and should improve the experience on certain web sites
      that otherwise would switch language or log you out every ten
      minutes or so when Tor switches circuit. (Closes: #7934)

  * Security fixes
    - tor-browser wrapper script: avoid offering avenues to arbitrary
      code execution to e.g. an exploited Pidgin. AppArmor Ux rules
      don't sanitize $PATH, which can lead to an exploited application
      (that's allowed to run this script unconfined, e.g. Pidgin)
      having this script run arbitrary code, violating that
      application's confinement. Let's prevent that by setting PATH to
      a list of directories where only root can write. (Closes: #9370)
    - Upgrade Linux to 3.16.7-ckt9-3.
    - Upgrade curl to 7.26.0-1+wheezy13.
    - Upgrade dpkg to 1.16.16.
    - Upgrade gstreamer0.10-plugins-bad to 0.10.23-7.1+deb7u2.
    - Upgrade libgd2-xpm to 2.0.36~rc1~dfsg-6.1+deb7u1.
    - Upgrade openldap to 2.4.31-2.
    - Upgrade LibreOffice to 1:3.5.4+dfsg2-0+deb7u4.
    - Upgrade libruby1.9.1 to 1.9.3.194-8.1+deb7u5.
    - Upgrade libtasn1-3 to 2.13-2+deb7u2.
    - Upgrade libx11 to 2:1.5.0-1+deb7u2.
    - Upgrade libxml-libxml-perl to 2.0001+dfsg-1+deb7u1.
    - Upgrade libxml2 to 2.8.0+dfsg1-7+wheezy4.
    - Upgrade OpenJDK to 7u79-2.5.5-1~deb7u1.
    - Upgrade ppp to 2.4.5-5.1+deb7u2.

  * Bugfixes
    - Disable security warnings when connecting to POP3 and IMAP ports.
      (Closes: #9327)
    - Make the Windows 8 browser theme compatible with the Unsafe and I2P
      browsers. (Closes: #9138)
    - Hide Torbutton's "Tor Network Settings..." context menu entry.
      (Closes: #7647)
    - Upgrade the syslinux packages to support booting Tails on
      Chromebook C720-2800. (Closes: #9044)
    - Enable localization in Tails Upgrader. (Closes: #9190)
    - Make sure the system clock isn't before the build date during
      early boot. Our live-config hook that imports our signing keys
      depend on that the system clock isn't before the date when the
      keys where created. (Closes: #9149)
    - Set GNOME's OpenPGP keys via desktop.gnome.crypto.pgp to prevent
      us from getting GNOME's default keyserver in addition to our
      own. (Closes: #9233)
    - Prevent Firefox from crashing when Orca is enabled: grant
      it access to assistive technologies in its Apparmor
      profile. (Closes: #9261)
    - Add Jessie APT source. (Closes: #9278)
    - Fix set_simple_config_key(). If the key already existed in the
      config file before the call, all other lines would be removed
      due to the sed option -n and p combo. (Closes: #9122)
    - Remove illegal instance of local outside of function definition.
      Together with `set -e` that error has prevented this script from
      restarting Vidalia, like it should. (Closes: #9328)

  * Minor improvements
    - Upgrade I2P to 0.9.19-3~deb7u+1.
    - Install Tor Browser's bundled Torbutton instead of custom .deb.
      As of Torbutton 1.9.1.0 everything we need has been upstreamed.
    - Install Tor Browser's bundled Tor Launcher instead of our
      in-tree version. With Tor 0.2.6.x our custom patches for the
      ClientTransportPlugin hacks are not needed any more. (Closes:
      #7283)
    - Don't install msmtp and mutt. (Closes: #8727)
    - Install fonts-linuxlibertine for improved Vietnamese support in
      LibreOffice. (Closes: #8996)
    - Remove obsoletete #i2p-help IRC channel from the Pidgin
      configuration (Closes: #9137)
    - Add Gedit shortcut to gpgApplet's context menu. Thanks to Ivan
      Bliminse for the patch. (Closes: #9069).
    - Install printer-driver-gutenprint to support more printer
      models. (Closes: #8994).
    - Install paperkey for off-line OpenPGP key backup. (Closes: #8957)
    - Hide the Tor logo in Tor Launcher. (Closes: #8696)
    - Remove useless log() instance in tails-unblock-network. (Closes:
      #9034)
    - Install cdrdao: this enables Brasero to burn combined data/audio
      CDs and to do byte-to-byte disc copy.
    - Hide access to the Add-ons manager in the Unsafe Browser. It's
      currently broken (#9307) but we any way do not want users to
      install add-ons in the Unsafe Browser. (Closes: #9305)
    - Disable warnings on StartTLS for POP3 and IMAP (Will-fix: #9327)
      The default value of this option activates warnings on ports
      23,109,110,143. This commit disables the warnings for POP3 and
      IMAP as these could be equally used in encrypted StartTLS
      connections. (Closes: #9327)
    - Completely rework how we localize our browser by generating our
      branding add-on, and search plugins programatically. This
      improves the localization for the ar, es, fa, ko, nl, pl, ru,
      tr, vi and zh_CN locales by localizing the Startpage and
      Disconnect.me search plugins. Following Tor Browser 4.5's recent
      switch, we now use Disconnect.me as the default search
      engine. (Closes: #9309)
    * Actively set Google as the Unsafe Browser's default search
      engine.

  * Build system
    - Encode in Git which APT suites to include when building Tails.
      (Closes: #8654)
    - Clean up the list of packages we install. (Closes: #6073)
    - Run auto/{build,clean,config} under `set -x' for improved
      debugging.
    - Zero-pad our ISO images so their size is divisible by 2048.
      The data part of an ISO image's sectors is 2048 bytes, which
      implies that ISO images should always have a size divisible
      by 2048. Some applications, e.g. VirtualBox, use this as a sanity
      check, treating ISO images for which this isn't true as garbage.
      Our isohybrid post-processing does not ensure this,
      however. Also Output ISO size before/after isohybrid'ing and
      truncate'ing it. This will help detect if/when truncate is
      needed at all, so that we can report back to syslinux
      maintainers more useful information. (Closes: #8891)
    - Vagrant: raise apt-cacher-ng's ExTreshold preference to 50. The
      goal here is to avoid Tor Browser tarballs being deleted by
      apt-cacher-ng's daily expiration cronjob: they're not listed in
      any APT repo's index file, so acng will be quite eager to clean
      them up.

  * Test suite
    - Bring dependency checks up-to-date (Closes: #8988).
    - Adapt test suite to be run on Debian Jessie, which includes
      removing various Wheezy-specific workarounds, adding a few
      specific to Jessie, migrating from ffmpeg to libav, and
      more. (Closes: #8165)
    - Test that MAT can see that a PDF is dirty (Closes: #9136).
    - Allow throwing Timeout::Error in try_for() blocks, as well as
      nested try_for() (Closes: #9189, #9290).
    - Read test suite configuration files from the features/config/local.d
      directory. (Closes: #9220)
    - Kill virt-viewer with SIGTERM, not SIGINT, to prevent hordes of
      zombie processes from appearing. (Closes: #9139)
    - Kill Xvfb with SIGTERM, not SIGKILL, on test suite exit to allow
      it to properly clean up. (Closes: #8707)
    - Split SSH & SFTP configs in the test suite. (Closes: #9257)
    - Improve how we start subprocesses in the test suite, mostly by
      bypassing the shell for greater security and robustness (Closes:
      #9253)
    - Add Electrum test feature. (Closes #8963)
    - Test that Tails Installer detects when USB devices are
      removed. (Closes: #9131)
    - Test Tails Installer with devices which are too small. (Closes:
      #9129)
    - Test that the Report an Error launcher works in German. (Closes:
      #9143)
    - Verify that no extensions are installed in the Unsafe Browser
      using about:support instead of about:addons, which is broken
      (#9307). (Closes: #9306)
    - Retry GNOME application menu actions when they glitch. The
      GNOME application menus seem to have issues with clicks or
      hovering actions not registering, and hence sometimes submenus
      are not opened when they should, and sometimes clicks on the
      final application shortcut are lost. There seems to be a
      correlation between this and CPU load on the host running the
      test suite. We workaround this by simply re-trying the last
      action when it seems to fail. (Closes: #8928)
    - Work around Seahorse GUI glitchiness (Closes: #9343):
      * When Seahorse appears to be frozen--apparently due to network
        issues--it can often be worked around by refreshing the screen
        or activating a new window.
      * Open Seahorse's preferences dialog using the mouse.
      * Access menu entries with the mouse.
    - Wait for systray icons to finish loading before interacting with
      the systray. (Closes: #9258)
    - Test suite configuration: generalize local.d support to *.d. We
      now load features/config/*.d/*.yml.
    - Use code blocks in "After Scenario" hooks. This is much simpler
      to use (and more readable!) compared to hooking functions and
      arguments like we used to do.
    - Create filesystem share sources in the temporary directory and
      make them world-readable. (Closes: #8950)

 -- Tails developers <tails@boum.org>  Mon, 11 May 2015 16:45:04 +0200

tails (1.3.2) unstable; urgency=medium

  * Security fixes
    - Upgrade Tor Browser to 4.0.6, based on Firefox 31.6.0 ESR.
    - Upgrade OpenSSL to 1.0.1e-2+deb7u16.

  * Bugfixes
    - Make Florence usable with touchpads by forcing syndaemon to
      always use the `-t` option, which only disables tapping and
      scrolling and not mouse movements (Closes: #9011).
    - Make tails-spoof-mac log the correct macchanger exit code on
      failure (Closes: #8687).
    - Tails Installer:
      · Ignore devices with less than 3.5 GB of storage since they
        do not fit a Tails installation (Closes: #6538).
      · Remove devices from the device list as they are unplugged
        (Closes: #8691).

  * Minor improvements
    - Install obfs4proxy 0.0.4-1~tpo1, which adds support for
      client-mode ScrambleSuit.
    - Don't start Vidalia if Windows Camouflage is enabled. (Closes:
      #7400)
    - I2P Browser:
      · Remove "Add-ons" from the Tools menu, and hide "Keyboard
        Shortcuts" and "Take a Tour" since they point to resources on
        the open Internet (Closes: #7970).
      · Hide TorButton button from the customize toolbar options, and
        remove configs whose only purpose was to make Torbutton "green"
        (Closes: #8893).

  * Test suite
    - New tests:
      · Test non-LAN SSH, and SFTP via GNOME's "Connect to Server"
        (Closes: #6308).
      · Verify that Tails' Tor binary has the expected Tor authorities
        hard coded (Closes: #8960).
    - Improvements:
      · Programmatically determine the supported languages when testing
        the Unsafe Browser (Closes: #8918).
      · Rename --temp-dir to --tmpdir and make it behave more like
        mktemp, and honour TMPDIR if set in the environment. (Closes:
        #8709).
    - Bugfixes:
      · Make --temp-dir (now --tmpdir) actually work.

 -- Tails developers <tails@boum.org>  Mon, 30 Mar 2015 16:54:20 +0200

tails (1.3.1) unstable; urgency=medium

  * Security fixes
    - Upgrade Tor Browser to 4.0.5, based on Firefox 31.5.3 ESR. This addresses:
      · https://www.mozilla.org/en-US/security/advisories/mfsa2015-28/
      · https://www.mozilla.org/en-US/security/advisories/mfsa2015-29/
    - Upgrade Linux to 3.16.7-ckt7-1.
    - Upgrade libxfont to 1:1.4.5-5.
    - Upgrade OpenSSL to 1.0.1e-2+deb7u15.
    - Upgrade tcpdump to 4.3.0-1+deb7u2.
    - Upgrade bsdtar to 3.0.4-3+wheezy1.
    - Upgrade CUPS to 1.5.3-5+deb7u5.
    - Upgrade file and libmagic to 5.11-2+deb7u8.
    - Upgrade GnuPG to 1.4.12-7+deb7u7.
    - Upgrade libarchive to 3.0.4-3+wheezy1.
    - Upgrade libav to 6:0.8.17-1.
    - Upgrade FreeType 2 to 2.4.9-1.1+deb7u1.
    - Upgrade libgcrypt11 1.5.0-5+deb7u3.
    - Upgrade libgnutls26 to 2.12.20-8+deb7u3.
    - Upgrade libgtk2-perl to 2:1.244-1+deb7u1.
    - Upgrade ICU to 4.8.1.1-12+deb7u2.
    - Upgrade NSS to 2:3.14.5-1+deb7u4.
    - Upgrade libssh2 to 1.4.2-1.1+deb7u1.

  * Bugfixes
    - Upgrade Tor to 0.2.5.11-1~d70.wheezy+1+tails1. Changes include:
      · Directory authority changes.
      · Fix assertion errors that may trigger under high DNS load.
      · No longer break on HUP with seccomp2 enabled.
      · and more - please consult the upstream changelog.
    - Upgrade Tor Launcher to 0.2.7.2, and update the test suite accordingly
      (Closes: #8964, #6985). Changes include:
      · Ask about bridges before proxy in wizard.
      · Hide logo if TOR_HIDE_BROWSER_LOGO set.
      · Remove firewall prompt from wizard.
      · Feedback when “Copy Tor Log” is clicked.
      · Improve behavior if tor exits.
      · Add option to hide TBB's logo
      · Change "Tor Browser Bundle" to "Tor Browser"
      · Update translations from Transifex.
    - Fix the Tor Launcher killer. (Closes: #9067)
    - Allow Seahorse to communicate with keyservers when run from Tails
      OpenPGP Applet. (Closes: #6394)
    - SSH client: don't proxy connections to 172.17.* to 172.31.*.
      (Closes: #6558)
    - Repair config/chroot_local-packages feature, that was broken in Tails 1.3
      by 19-install-tor-browser-AppArmor-profile. (Closes: #8910)
    - language_statistics.sh: count original words instead of translated words.
      Otherwise we get >100% translation if translated strings are longer than
      original strings. (Closes: #9016)

  * Minor improvements
    - Only ship the new Tails signing key, and have Tails Upgrader stop trusting
      the old one. Update the documentation and test suite accordingly.
      (Closes: #8735, #8736, #8882, #8769, #8951)
    - Polish and harden a bit the WhisperBack configuration (Closes: #8991):
      · Only allow the `amnesia' user to run tails-debugging info as root
        with no arguments.
      · Fix spelling and grammar mistakes, improve phrasing a bit.
      · Quote variables consistently.

  * Test suite
    - New tests:
      · Chatting over XMPP in Pidgin, both peer-to-peer and in a multi-user
        chatroom. (Closes: #8002)
      · Chatting with OTR enabled over XMPP in Pidgin. (Closes: #8001)
      · Check that Pidgin only responds to the expected CTCP requests.
        (Closes: #8966)
      · Fetching keys using Seahorse started via the OpenPGP Applet.
      · Sync'ing keys using Seahorse.
    - Bugfixes:
      · Fix a race condition between the remote shell's and Tails Greeter's
        startup, by making sure the remote shell is ready before we start
        GDM. (Closes: #8941)
      · Kill virt-viewer properly. (Closes: #9070)
      · Make sure the display is stopped on destroy_and_undefine().
        Where we had it earlier, it could be skipped if anything else in the
        block threw an exception.
      · Fix wrong use of "$@". (Closes: #9071)
      · Enable the pipefail option in run_test_suite.
      · Improve the GNOME screenshot test's robustness. (Closes: #8952)
    - Refactoring:
      · turn the focus_pidgin_window() helper into a more generic
        VM.focus_xorg_window() one.
      · Reorganize the Display class.
      · Use clearer method to check process status in the Display class.
    - New developer-oriented features:
      · Add a --log-to-file option to run_test_suite. (Closes: #8894)
      · Add helpers for generating random strings.
      · Make it possible to hook arbitrary calls on scenario end. This is useful
        for dynamically adding cleanup functions, instead of having
        to explicitly deal with them in some After hook.

 -- Tails developers <tails@boum.org>  Mon, 23 Mar 2015 12:34:56 +0000

tails (1.3) unstable; urgency=medium

  * Major new features
    - Produce the Tails image in hybrid mode (again) so that the same
      image can be installed both on DVD *and* "hard disks" like USB
      storage and similar. (Closes: #8510)
    - Confine the Tor Browser using AppArmor. (Closes: #5525)
    - Install the Electrum bitcoin client from wheezy-backports, and
      add a persistence preset for the Live user's bitcoin wallet. If
      electrum is started without the persistence preset enabled, a
      warning is shown. (Closes: #6739)

  * Security fixes
    - Upgrade Tor Browser to 4.0.4 (based on Firefox 31.5.0esr)
      (Closes: #8938).

  * Bugfixes
    - Have tor_bootstrap_progress echo 0 if no matching log line is
      found. (Closes: #8257)
    - Always pass arguments through wrappers (connect-socks, totem,
      wget, whois) with "$@". $* doesn't handle arguments with
      e.g. embedded spaces correctly. (Closes: #8603, #8830)
    - Upgrade Linux to 3.16.7-ckt4-3.

  * Minor improvements
    - Install a custom-built Tor package with Seccomp enabled;
      enable the Seccomp sandbox when no pluggable transport is used.
      (Closes: #8174)
    - Install obfs4proxy instead of obfsproxy, which adds support for
      the obfs4 Tor pluggable transport. (Closes: #7980)
    - Install GnuPG v2 and associated tools from wheezy-backports,
      primarily for its improved support for OpenPGP smartcards. It
      lives side-by-side with GnuPG v1, which still is the
      default. (Closes: #6241)
    - Install ibus-unikey, a Vietnamese input method for IBus. (Closes:
      #7999)
    - Install torsocks (2.x) from wheezy-backports. (Closes: #8220)
    - Install keyringer from Debian Jessie. (Closes: #7752)
    - Install pulseaudio-utils.
    - Remove all traces of Polipo: we don't use it anymore. This
      closes #5379 and #6115 because:
      * Have APT directly use the Tor SOCKS proxy. (Closes: #8194)
      * Wrap wget with torsocks. (Closes: #6623)
      * Wrap Totem to torify it with torsocks. (Closes: #8219)
      * Torify Git with tsocks, instead of setting GIT_PROXY_COMMAND.
        (Closes: #8680)
    - Use torsocks for whois and Gobby, instead of torify.
    - Upgrade I2P to 0.9.18-1~deb7u+1.
    - Refactor the Unsafe and I2P browser code into a common shell
      library. A lot of duplicated code is now shared, and the code
      has been cleaned up and made more reliable. Several
      optimizations of memory usage and startup time were also
      implemented. (Closes: #7951)
    - Invert Exit and About in gpgApplet context menu. This is a
      short-term workaround for making it harder to exit the
      application by mistake (e.g. a double right-click). (Closes:
      #7450)
    - Implement new touchpad settings. This enables tap-to-click,
      2-fingers scrolling, and disable while typing. We don't enable
      reverse scrolling nor horizontal scrolling. (Closes: #7779)
    - Include the mount(8) output and live-additional-software.conf in
      WhisperBack bug reports (Closes: #8719, #8491).
    - Reduce brightness and saturation of background color. (Closes:
      #7963)
    - Have ALSA output sound via PulseAudio by default. This gives us
      centralized sound volume controls, and... allows to easily, and
      automatically, test that audio output works from Tor Browser,
      thanks to the PulseAudio integration into the GNOME sound
      control center.
    - Import the new Tails signing key, which we will use for Tails
      1.3.1, and have Tails Upgrader trust both it and the "old"
      (current) Tails signing key. (Closes: #8732)
    - tails-security-check: error out when passed an invalid CA file.
      Unfortunately, the underlying HTTPS stack we use here fails open
      in those case, so we have to check it ourselves. Currently, we
      check that the file exists, is readable, is a plain file and is
      not empty. Also support specifying the CA file via an
      environment variable. This will ease development and bug-fixing
      quite a bit.
    - Fix racy code in Tails Installer that sometimes made the
      automated test suite stall for scenarios installing Tails
      to USB disks. (Closes: #6092)
    - Make it possible to use Tails Upgrader to upgrade a Tails
      installation that has cruft files on the system partition.
      (Closes: #7678)

  * Build system
    - Install syslinux-utils from our builder-wheezy APT repository in
      Vagrant. We need version 6.03~pre20 to make the Tails ISO image
      in hybrid mode
    - Update deb.tails.boum.org apt repo signing key. (Closes: #8747)
    - Revert "Workaround build failure in lb_source, after creating
      the ISO." This is not needed anymore given the move to the Tor
      SOCKS proxy. (Closes: #5307)
    - Remove the bootstrap stage usage option and disable all
      live-build caching in Vagrant. It introduces complexity and
      potential for strange build inconsistencies for a meager
      reduction in build time. (Closes: #8725)
    - Hardcode the mirrors used at build and boot time in auto/config.
      Our stuff will be more consistent, easier to reproduce, and our
      QA process will be more reliable if we all use the same mirrors
      at build time as the ones we configure in the ISO. E.g. we won't
      have issues such as #8715 again. (Closes: #8726)
    - Don't attempt to retrieve source packages from local-packages so
      local packages can be installed via
      config/chroot_local-packages. (Closes: #8756)
    - Use our own Tor Browser archive when building an ISO. (Closes:
      #8125)

  * Test suite
    - Use libguestfs instead of parted when creating partitions and
      filsystems, and to check that only the expected files
      persist. We also switch to qcow2 as the default disk image
      format everywhere to reduce disk usage, enable us to use
      snapshots that includes the disks (in the future), and to use
      the same steps for creating disks in all tests. (Closes: #8673)
    - Automatically test that Tails ignores persistence volumes stored
      on non-removable media, and doesn't enable swaps. (Closes:
      #7822)
    - Actually make sure that Tails can boot from live systems stored
      on a hard drive. Running the 'I start Tails from DVD ...' step
      will override the earlier 'the computer is set to boot from ide
      drive "live_hd"' step, so let's make the "from DVD" part
      optional; it will be the default any way.
    - Make it possible to use an old iso with different persistence
      presets. (Closes: #8091)
    - Hide the cursor between steps when navigating the GNOME
      applications menu. This makes it a bit more robust, again:
      sometimes the cursor is partially hiding the menu entry we're
      looking for, hence preventing Sikuli from finding it (in
      particular when it's "Accessories", since we've just clicked on
      "Applications" which is nearby). (Closes: #8875)
    - Ensure that the test will fail if "apt-get X" commands fail.
    - Test 'Tor is ready' notification in a separate scenario. (Closes:
      #8714)
    - Add automated tests for torified wget and whois. This should
      help us identify future regressions such as #8603 in their
      torifying wrappers.
    - Add automated test for opening an URL from Pidgin.
    - And add automated tests for the Tor Browser's AppArmor
      sandboxing.
    - Test that "Report an Error Launcher" opens the support
      documentation.
    - Test that the Unsafe Browser:
      * starts in various locales.
      * complains when DNS isn't configured.
      * tears down its chroot on shutdown.
      * runs as the correct user.
      * has no plugins or add-ons installed.
      * has no unexpected bookmarks.
      * has no proxy configured.
    - Bump the "I2P router console is ready" timeout in its test to
      deal with slow Internet connections.
    - Make the automatic tests of gpgApplet more robust by relying
      more on graphical elements instead of keyboard shortcuts and
      static sleep():s. (Closes: #5632)
    - Make sure that enough disk space is available when creating
      virtual storage media. (Closes: #8907)
    - Test that the Unsafe Browser doesn't generate any non-user
      initiated traffic, and in particular that it doesn't check for
      upgrades, which is a regression test for #8694. (Closes: #8702)
    - Various robustness improvements to the Synaptic tests. (Closes:
      #8742)
    - Automatically test Git. (Closes: #6307)
    - Automatically test GNOME Screenshot, which is a regression test
      for #8087. (Closes: #8688)
    - Fix a quoting issue with `tails_persistence_enabled?`. (Closes:
      #8919)
    - Introduce an improved configuration system that also can store
      local secrets, like user credentials needed for some
      tests. (Closes: #6301, #8188)
    - Actually verify that we successfully set the time in our time
      syncing tests. (Closes: #5836)
    - Automatically test Tor. This includes normal functionality and
      the use pluggable transports, that our Tor enforcement is
      effective (e.g. only the Tor network or configured bridges are
      contacted) and that our stream isolation configuration is
      working. (Closes: #5644, #6305, #7821)

 -- Tails developers <tails@boum.org>  Mon, 23 Feb 2015 17:14:00 +0100

tails (1.2.3) unstable; urgency=medium

  * Security fixes
    - Upgrade Linux to 3.16.7-ckt2-1.
    - Upgrade Tor Browser to 4.0.3 (based on Firefox 31.4.0esr)
      (Closes: #8700).
    - Fail safe by entering panic mode if macchanger exits with an
      error, since in this situation we have to treat the
      driver/device state as undefined. Also, we previously just
      exited the script in this case, not triggering the panic mode
      and potentially leaking the real MAC address (Closes: #8571).
    - Disable upgrade checking in the Unsafe Browser. Until now the
      Unsafe Browser has checked for upgrades of the Tor Browser in
      the clear (Closes: #8694).

  * Bugfixes
    - Fix startup of the Unsafe Browser in some locales (Closes: #8693).
    - Wait for notification-daemon to run before showing the MAC
      spoofing panic mode notifications. Without this, the "Network
      card disabled" notification is sometimes lost when MAC spoofing
      fails. Unfortunately this only improves the situation, but
      doesn't fix it completely (see #8685).
    - Log that we're going to stop NetworkManager before trying to do
      it in the MAC spoofing scripts. Without this we wouldn't get the
      log message in case stopping NetworkManager fails (thanks to
      `set -e`).
    - Set GNOME Screenshot preferences to save the screenshots in
      /home/amnesia (Closes: #8087).
    - Do not suspend to RAM when closing the lid on battery power
      (Closes: #8071).
    - Properly update the Tails Installer's status when plugging in a
      USB drive after it has started (Closes: #8353).
    - Make rsync compare file contents by using --checksum for more
      reliable generation of the squashfs filesystem in
      IUKs. Previously it used the default, which is checking
      timestamps and file size, but that doesn't play well with the
      Tor browser files, that have a fixed mtime, which could result
      in updated files not ending up in the IUK.

  * Minor improvements
    - Finish migrating tails-security-check's and tails-iuk's pinning
      to our website's new X.509 certificate authority (Closes: #8404).

  * Build system
    - Update to Vagrant build box tails-builder-20141201. The only
      change is the removal of a reference to an ISO image which
      doesn't exist (except on the system that generated the build
      box) which causes an error for some users (Closes: #7644).
    - Generate the list of packages used during build, after building
      with Jenkins (Closes: #8518). This allows tracking their status
      on the Debian reproducible build front:
      https://reproducible.debian.net/index_pkg_sets.html#tails

  * Automated test suite
    - Check PO files with i18nspector (Closes: #8359).
    - Fix the expected image of a check.tp.o failure. Previously we
      looked for the "Sorry. You are not using Tor." text, but it
      seems it recently changed enough for Sikuli to not find it. To
      prevent future errors of the same kind we'll look for the
      crossed-over onion icon instead (Closes: #8533).
    - Bump timeout when waiting for Tor to re-bootstrap. We have a
      dreaded issue with timeouts that are multiple of 2 minutes, and
      then Tor succeeds soon after, so in order to allow for this
      timeout to be reached twice, and then possibly succeed, let's
      use N*2 minutes + 30 seconds, with N=2.

 -- Tails developers <tails@boum.org>  Wed, 14 Jan 2015 16:12:26 +0100

tails (1.2.2) unstable; urgency=medium

  * Bugfixes
    - Create a CA bundle for Tails Upgrader at ISO build time, and
      patch Tails Upgrader to use it. Specifically this will make it
      possible to check for Tails upgrades after our website changes
      certificate around the 2014 to 2015 transition (Partially fixes
      #8404).

 -- Tails developers <tails@boum.org>  Mon, 15 Dec 2014 10:05:17 +0100

tails (1.2.1) unstable; urgency=low

  * Security fixes
    - Upgrade Linux to 3.16.0-4, i.e. 3.16.7-1.
    - Install Tor Browser 4.0.2 (based on Firefox 31.3.0esr).

  * Bugfixes
    - Install syslinux-utils, to get isohybrid back (Closes: #8155).
    - Update xserver-xorg-input-evdev to 1:2.7.0-1+tails1 which
      includes a patch that restores mouse scrolling in KVM/Spice
      (Closes: 7426).
    - Set Torbutton logging preferences to the defaults (Closes:
      #8160). With the default settings, no site-specific information is
      logged.
    - Use the correct stack of rootfs:s for the chroot browsers (Closes:
      #8152, #8158). After installing incremental upgrades Tails' root
      filesystem consists of a stack squashfs:s, not only
      filesystem.squashfs. When not stacking them correct we may end up
      using the Tor Browser (Firefox) from an older version of Tails, or
      with no Tor Browser at all, as in the upgrade from Tails 1.1.2 to
      1.2, when we migrated from Iceweasel to the Tor Browser. Based on
      a patch contributed by sanic.
    - Use the Tor Browser for MIME type that GNOME associates with
      Iceweasel (Closes: #8153). Open URLs from Claws Mail, KeePassX
      etc. should be possible again.
    - Update patch to include all Intel CPU microcodes (Closes: #8189).
    - AppArmor: allow Pidgin to run Tor Browser unconfined, with
      scrubbed environment (Closes: #8186). Links opened in Pidgin are
      now handled by the Tor Browser.
    - Install all localized Iceweasel search plugins (Closes: #8139).
    - When generating the boot profile, ignore directories in
      process_IN_ACCESS as well (Closes: #7925). This allows ut to
      update the squashfs-ordering again in Tails 1.2.1.
    - gpgApplet: Don't pass already encoded data to GTK2 (Closes:
      #7968). It's now possible to clearsign text including non-ASCII
      characters.
    - Do not run the PulseAudio initscript, neither at startup nor
      shutdown (Closes: #8082).

  * Minor improvements
    - Upgrade I2P to 0.9.17-1~deb7u+1.
    - Make GnuPG configuration closer to the best practices one
      (Closes: #7512).
    - Have GnuPG directly use the Tor SOCKS port (Closes: #7416).
    - Remove TrueCrypt support and documentat how to open TrueCrypt
      volumes using cryptsetup (Closes: #5373).
    - Install hopenpgp-tools from Debian Jessie.

  * Build system
    - Add gettext >= 0.18.3 as a Tails build dependency. We need it for
      xgettext JavaScript support in feature/jessie.

  * Automated test suite
    - Don't click to open a sub-menu in the GNOME applications menu
      (Closes: #8140).
    - When testing the Windows camouflage, look for individual systray
      applets, to avoid relying on their ordering (Closes: #8059).
    - Focus the Pidgin Buddy List before looking for something
      happening in it (Closes: #8161).
    - Remove workaround for showing the TBB's menu bar (Closes #8028).

 -- Tails developers <tails@boum.org>  Tue, 02 Dec 2014 11:34:03 +0100

tails (1.2) unstable; urgency=medium

  * Major new features
    - Migrate from Iceweasel to the Tor Browser from the Tor Browser
      Bundle 4.0 (based on Firefox 31.2.0esr). This fixes the POODLE
      vulnerability.
      The installation in Tails is made global (multi-profile), uses
      the system-wide Tor instance, disables the Tor Browser updater,
      and keeps the desired deviations previously present in Iceweasel,
      e.g. we install the AdBlock Plus add-on, but not Tor Launcher (since
      we run it as a standalone XUL application), among other things.
    - Install AppArmor's userspace tools and apparmor-profiles-extra
      from Wheezy Backports, and enable the AppArmor Linux Security
      Module. This adds Mandatory Access Control for several critical
      applications in Tails, including Tor, Vidalia, Pidgin, Evince
      and Totem.
    - Isolate I2P traffic from the Tor Browser by adding a dedicated
      I2P Browser. It is set up similarly to the Unsafe Browser,
      but further disables features that are irrelevant for I2P, like
      search plugins and the AdBlock Plus addon, while keeping Tor Browser
      security features like the NoScript and Torbutton addons.
    - Upgrade Tor to 0.2.5.8-rc-1~d70.wheezy+1.

  * Security fixes
    - Disable TCP timestamps (Closes: #6579).

  * Bugfixes
    - Remove expired Pidgin certificates (Closes: #7730).
    - Use sudo instead of gksudo for running tails-upgrade-frontend to
      make stderr more easily accessible (Closes: #7431).
    - Run tails-persistence-setup with sudo instead of gksudo to make
      stderr more easily accessible, and allow the desktop user to
      pass the --verbose parameter (Closes: #7623).
    - Disable CUPS in the Unsafe Browser. This will prevent the
      browser from hanging for several minutes when accidentally
      pressing CTRL+P or trying to go to File -> Print (Closes: #7771).

  * Minor improvements
    - Install Linux 3.16-3 (version 3.16.5-1) from Debian
      unstable (Closes: #7886, #8100).
    - Transition away from TrueCrypt: install cryptsetup and friends
      from wheezy-backports (Closes: #5932), and make it clear that
      TrueCrypt will be removed in Tails 1.2.1 (Closes: #7739).
    - Install Monkeysign dependencies for qrcodes scanning.
    - Upgrade syslinux to 3:6.03~pre20+dfsg-2~bpo70+1, and install
      the new syslinux-efi package.
    - Upgrade I2P to 0.9.15-1~deb7u+1
    - Enable Wheezy proposed-updates APT repository and setup APT
      pinnings to install packages from it.
    - Enable Tor's syscall sandbox. This feature (new in 0.2.5.x)
      should make Tor a bit harder to exploit. It is only be enabled
      when when no special Tor configuration is requested in Tails
      Greeter due to incompatibility with pluggable transports.
    - Start I2P automatically when the network connects via a
      NetworkManager hook, and "i2p" is present on the kernel command
      line. The router console is no longer opened automatically, but
      can be accessed through the I2P Browser (Closes: #7732).
    - Simplify the IPv6 ferm rules (Closes: #7668).
    - Include persistence.conf in WhisperBack reports (Closes: #7461)
    - Pin packages from testing to 500, so that they can be upgraded.
    - Don't set Torbutton environment vars globally (Closes: #5648).
    - Enable VirtualBox guest additions by default (Closes: #5730). In
      particular this enables VirtualBox's display management service.
    - In the Unsafe Browser, hide option for "Tor Browser Health
      report", and the "Get Addons" section in the Addon manager
      (Closes: #7952).
    - Show Pidgin's formatting toolbar (Closes: #7356). Having the
      formatting toolbar displayed in Pidgin makes the OTR status more
      explicit by displaying it with words.

  * Automated test suite
    - Add --pause-on-fail to ease VM state debugging when tests
      misbehave.
    - Add execute_successfully() and assert_vmcommand_success() for
      added robustness when executing some command in the testing VM.
    - Use Test::Unit::Assertions instead of our home-made assert().
    - Add test for persistent browser bookmarks.
    - Add basic tests for Pidgin, Totem and Evince, including their
      AppArmor enforcement.
    - Factorize some common step pattern into single steps.
    - Factorize running a command in GNOME Terminal.
    - Add common steps to copy a file and test for its existence.
    - Add a wait_and_double_click Sikuli helper method.
    - Add a VM.file_content method, to avoid repeating ourselves, and
      use it whenever easily doable.
    - Drop test that diffs syslinux' exithelp.cfg: we don't ship this
      file anymore.
    - In the Unsafe Browser tests, rely on subtle timing less (Closes:
      #8009).
    - Use the same logic to determine when Tor is working in the test
      suite as in Tails itself. The idea is to avoid spamming the Tor
      control port during bootstrap, since we've seen problems with
      that already.

 -- Tails developers <tails@boum.org>  Wed, 15 Oct 2014 18:34:50 +0200

tails (1.1.2) unstable; urgency=medium

  * Security fixes
    - Upgrade the web browser to 24.8.0esr-0+tails3~bpo70+1
      (fixes Mozilla#1064636).
    - Install Linux 3.16-1 from sid (Closes: #7886).
    - Upgrade file to 5.11-2+deb7u5 (fixes CVE-2014-0207,
      CVE-2014-0237, CVE-2014-0238, CVE-2014-3478, CVE-2014-3479,
      CVE-2014-3480, CVE-2014-3487, CVE-2014-3538 and CVE-2014-3587).
    - Upgrade curl to 7.26.0-1+wheezy10 (fixes CVE-2014-3613 and
      CVE-2014-3620).
    - Upgrade bind9-based packages to 1:9.8.4.dfsg.P1-6+nmu2+deb7u2
      (fixes CVE-2014-0591).
    - Upgrade gnupg to 1.4.12-7+deb7u6 (fixes CVE-2014-5270).
    - Upgrade apt to 0.9.7.9+deb7u5 (fixes CVE-2014-0487,
      CVE-2014-0488, CVE-2014-0489, CVE-2014-0490, and
      CVE-2014-6273.).
    - Upgrade dbus to 1.6.8-1+deb7u4 (fixes CVE-2014-3635,
      CVE-2014-3636, CVE-2014-3637, CVE-2014-3638 and CVE-2014-3639).
    - Upgrade libav-based pacakges to 6:0.8.16-1 (fixes
      CVE-2013-7020).
    - Upgrade bash to 4.2+dfsg-0.1+deb7u1 (fixes CVE-2014-6271).

 -- Tails developers <tails@boum.org>  Tue, 23 Sep 2014 23:01:40 -0700

tails (1.1.1) unstable; urgency=medium

  * Security fixes
    - Upgrade the web browser to 24.8.0esr-0+tails1~bpo70+1
      (Firefox 24.8.0esr + Iceweasel patches + Torbrowser patches).
      Also import the Tor Browser profile at commit
      271b64b889e5c549196c3ee91c888de88148560f from
      ttp/tor-browser-24.8.0esr-3.x-1.
    - Upgrade Tor to 0.2.4.23-2~d70.wheezy+1 (fixes CVE-2014-5117).
    - Upgrade I2P to 0.9.14.1-1~deb7u+1.
    - Upgrade Linux to 3.14.15-2 (fixes CVE-2014-3534, CVE-2014-4667
      and CVE-2014-4943).
    - Upgrade CUPS-based packages to 1.5.3-5+deb7u4 (fixes
      CVE-2014-3537, CVE-2014-5029, CVE-2014-5030 and CVE-2014-5031).
    - Upgrade libnss3 to 2:3.14.5-1+deb7u1 (fixes CVE-2013-1741,
      CVE-2013-5606, CVE-2014-1491 and CVE-2014-1492).
    - Upgrade openssl to 1.0.1e-2+deb7u12 (fixes CVE-2014-3505,
      CVE-2014-3506, CVE-2014-3507, CVE-2014-3508, CVE-2014-3509,
      CVE-2014-3510, CVE-2014-3511, CVE-2014-3512 and CVE-2014-5139).
    - Upgrade krb5-based packages to 1.10.1+dfsg-5+deb7u2 (fixes
      CVE-2014-4341, CVE-2014-4342, CVE-2014-4343, CVE-2014-4344 and
      CVE-2014-4345).
    - Upgrade libav-based packages to 6:0.8.15-1 (fixes CVE-2011-3934,
      CVE-2011-3935, CVE-2011-3946, CVE-2013-0848, CVE-2013-0851,
      CVE-2013-0852, CVE-2013-0860, CVE-2013-0868, CVE-2013-3672,
      CVE-2013-3674 and CVE-2014-2263.
    - Upgrade libgpgme11 to 1.2.0-1.4+deb7u1 (fixes CVE-2014-5117).
    - Upgrade python-imaging to 1.1.7-4+deb7u1 (fixes CVE-2014-3589).
    - Prevent dhclient from sending the hostname over the network
      (Closes: #7688).
    - Override the hostname provided by the DHCP server (Closes: #7769).
    - Add an I2P boot parameter. Without adding "i2p" to the kernel
      command line, I2P will not be accessible for the Live user.
    - Stricter I2P firewall rules:
      * deny I2P from accessing the LAN
      * deny I2P from accessing the loopback device, except for select
        whitelisted services
      * allow I2P access to the Internet
      The ACCEPT rules will only be enabled when the string 'i2p' is
      passed at the boot prompt. The rules which DENY or REJECT
      access for the 'i2psvc' user will always be applied.
    - Disable I2P plugins, since it doesn't make much sense without
      persistence, and should eliminate some attack vectors.
    - Disable I2P's BOB port. No maintained I2P application uses it.

  * Bugfixes
    - Fix condition clause in tails-security-check (Closes: #7657).
    - Don't ship OpenJDK 6: I2P prefers v7, and we don't need both.
    - Prevent Tails Installer from updating the system partition
      properties on MBR partitions (Closes: #7716).

  * Minor improvements
    - Upgrade to Torbutton 1.6.12.1.
    - Install gnome-user-guide (Closes: #7618).
    - Install cups-pk-helper (Closes: #7636).
    - Update the SquashFS sort file.
    - Compress the SquashFS more aggressively (Closes: #7706).
    - I2P: Keep POP3 email on server. The default in the I2P webmail
      app was to keep mail on the server, but that setting was changed
      recently. This configuration setting (susimail.config) will only
      be copied over in I2P 0.9.14 and newer.
    - Add a Close button to the Tails Installer launcher window.

  * Build system
    - Migrate Vagrant basebox to Debian Wheezy (Closes #7133, #6736).
    - Consistently use the same Debian mirror.
    - Disable runtime APT proxy configuration when using APT in
      binary_local-hooks (Closes: #7691).

  * Automated test suite
    - Automatically test hostname leaks (Closes: #7712).
    - Move autotest live-config hook to be run last. This way we'll
      notice if some earlier live-config hook cancels all hooks by
      running the automated test suite since the remote shell won't be
      running in that case.
    - Test that the I2P boot parameter does what it's supposed to do
      (Closes: #7760).
    - Start applications by using the GNOME Applications menu instead
      of the GNOME Run Dialog (Closes: #5550, #7060).

 -- Tails developers <tails@boum.org>  Sun, 31 Aug 2014 20:49:28 +0000

tails (1.1) unstable; urgency=medium

  * Rebase on Debian Wheezy
    - Upgrade literally thousands of packages.
    - Migrate to GNOME3 fallback mode.
    - Install LibreOffice instead of OpenOffice.
    - Remove custom LSB logging: Wheezy has fancy colored init
      logging.

  * Major new features
    - UEFI boot support.
    - Replace the Windows XP camouflage with an experimental Windows 8
      camouflage.
    - Install Linux 3.14.12-1 from Debian unstable.
    - Bring back VirtualBox guest modules, installed from Wheezy
      backports. Full functionality is only available when using the
      32-bit kernel.

  * Security fixes
    - Fix write access to boot medium via udisks (#6172).
    - Don't allow the desktop user to pass arguments to
      tails-upgrade-frontend (Closes: #7410).
    - Make persistent file permissions safer (Closes #7443):
      * Make the content of /etc/skel non-world-readable. Otherwise,
        such files may be copied to /home/amnesia, and in turn to the
        persistent volume, with unsafe permissions. That's no big deal
        in /home/amnesia (that is itself not world-readable), *but*
        the root of the persistent volume has to be world-readable.
      * Have activate_custom_mounts create new directories with safe
        permissions.
      * Set strict permissions on /home/amnesia (Closes: #7463).
      * Fix permissions on persistent directories that were created
        with unsafe permissions (Closes: #7458).
      * Fix files ownership while copying persistence (Closes: #7216).
        The previous instructions to copy the persistent data were
        creating personal files that belong to root. I don't think
        there is a way of preserving the original ownership using
        Nautilus (unless doing a "move" instead of a "copy" but that's
        not what we are trying to do here).
    - Disable FoxyProxy's proxy:// protocol handler (Closes: #7479).
      FoxyProxy adds the proxy:// protocol handler, which can be used
      to configure the proxy via an URI. A malicious web page can
      include (or a malicious exit node can inject) some JavaScript
      code to visit such an URI and disable or otherwise change
      Iceweasel's proxy settings. While using this to disable
      proxying will be dealt with safely by our firewall, this could
      be used to defeat stream isolation, although the user must be
      tricked into accepting the new proxy settings.
    - Upgrade the web browser to 24.7.0esr-0+tails1~bpo70+1
      (Firefox 24.7.0esr + Iceweasel patches + Torbrowser patches).
    - Upgrade to Linux 3.14.12-1 (fixes CVE-2014-4699).
    - Upgrade libav-based packages to 0.8.13-1 (fixes CVE-2014-4609).
    - Upgrade to libxml2 2.8.0+dfsg1-7+wheezy1 (fixes CVE-2014-0191).
    - Upgrade to dbus 1.6.8-1+deb7u3 (fixes CVE-2014-3477,
      CVE-2014-3532 and CVE-2014-3533).

  * Bugfixes
    - Disable GNOME keyring's GnuPG functionality. (Closes: #7330) In
      feature/regular-gnupg-agent, we installed the regular GnuPG
      agent so that it is used instead of GNOME keyring's one. This is
      not enough on Wheezy, so let's disable the starting of the "gpg"
      component of GNOME keyring.
    - Make sure /etc/default/locale exists, with a sensible default
      value (Closes: #7333). Before Tails Greeter's PostLogin script
      are run, /etc/default/locale does not exist on Wheezy. Our
      tails-kexec initscript (and quite a few other scripts we run)
      depends on this file to exist. So, let's make sure it exists,
      with a sensible default value.
    - Create the tails-persistence-setup user with the same UID/GID it
      had on Tails/Squeeze. (Closes: #7343) Else, our various checks
      for safe access rights on persistence.conf fail.
    - Revert back to browsing the offline documentation using Iceweasel
      instead of Yelp (Closes: #7390, #7285).
    - Make the new NetworkManager configuration directory persistent,
      when the old one was, but disable the old one (Closes: #7338).
    - Before running tails-upgrade-frontend, chdir to a world-readable
      place (Closes: #7641). In particular, Archive::Tar::Wrapper,
      when called by tails-install-iuk, wants to chdir back to the
      original cwd after it has chdir'd elsewhere to do its job.

  * Minor improvements
    - Install seahorse-nautilus, replacing seahorse-plugins (Closes #5516).
    - Install hledger (custom backport, for now): our accountants need this.
    - Install stable Scribus instead of scribus-ng.
    - Install the printer driver for Epson Inkjet that use ESC/P-R.
    - Install the BookletImposer PDF imposition toolkit. It's tiny,
      and really helpful e.g. when producing booklets.
    - Install gtkhash and nautilus-gtkhash (Closes #6763).
    - Import new version of Tor Launcher:
      · Now based on upstream Tor Launcher 0.2.5.4.
      · Tor bug #11772: Proxy Type menu not set correctly
      · Tor bug #11699: Change &amp;#160 to &#160; in network-settings.dtd
      · Correctly handle startup paths that contain dot.
    - Upgrade to Torbutton 1.6.9.0.
    - Avoid shipping python2.6 in addition to python2.7.
    - Don't install Gobby 0.4 anymore. Gobby 0.5 has been available in
      Debian since Squeeze, now is a good time to drop the obsolete
      0.4 implementation.
    - Require a bit less free memory before checking for upgrades with
      Tails Upgrader. The general goal is to avoid displaying "Not
      enough memory available to check for upgrades" too often due to
      over-cautious memory requirements checked in the wrapper.
    - Make Tails Greeter's help window resolution-aware. Previously it
      used a static 800x600 which was problematic on lower resolutions,
      and sub-optimal on higher resolutions. Now it adapts itself
      according to the screen resolution.
    - Whisperback now sanitizes attached logs better with respect to
      DMI data, IPv6 addresses, and serial numbers (Closes #6797,
      #6798, #6804).
    - Integrate the new logo in Tails Installer (Closes #7095)
    - Also install linux-base and linux-compiler-gcc-4.8-x86 from
      sid. This way, we can get rid of our linux-compiler-gcc-4.8-x86
      3.12, and it makes things a bit more consistent.
    - Include the syslinux binary, and its MBR, in the ISO filesystem.
      This in turn allows Tails Installer to use this binary and MBR,
      which is critical for avoiding problems (such as #7345) on
      "Upgrade from ISO".
    - Include syslinux.exe for win32 in utils/win32/ on the ISO
      filesystem (Closes: #7425).
    - Tails Installer:
      * Add consistent margins in GUI.
      * Always reset the target drive's MBR, without asking for
        confirmation, after installing or upgrading.
      * Install the bootloader using the syslinux binary found on the
        target device, once the Live OS has been extracted/copied
        there.
    - Enable double-clicking to pick entries in the language or
      keyboard layout lists in Tails Greeter.
    - Install backport of shared-mime-info 1.3 (Closes: #7079).
    - Make sanity-check prompts closable in Tails Persistence Setup
      (Closes: #7119).
    - Fix quick search in Tails Greeter's Other languages window
      (Closes: #5387).
    - Install systemd. It is not enabled by default, but having it
      around will help doing the migration work.
    - Enable AppArmor on the kernel command-line. This is a no-op
      without the userspace tools and with no profile shipped, but it
      will make it easier to fix this part of the situation.

  * Build system
    - Bump Vagrant builder's memory for RAM builds. Wheezy requires
      more space to build, and the resulting image is larger.
    - Fix Vagrant compatibility issue. Some classes' methods/fields
      have been renamed between Vagrant versions, so we need a simple
      compatibility layer to support all versions. Without this, it's
      not possible to issue e.g. a `build` command to an already
      running (i.e. `vm:up`:ed) Vagrant instance.
    - Move cpu and mem checks to the `build` task. Previously, when
      they were checked in `vm:up` *only* when issued while the VM
      already is up, so these checks weren't run if one issues a
      `build` when the VM is off. Now we'll fail earlier with a more
      informative error message, and it looks like a more logical home
      for them too.
    - Fix buggy memory checks for RAM building. We have to take into
      account which state the Vagrant VM is in for determining *where*
      we check if enough memory is available for a RAM build. If it's
      off, we check the host; if it's on we check the VM. Previously
      we always checked the host, which doesn't make sense when the VM
      is already started.

  * Automated test suite
    - Bump the tester VM's RAM by 256 MiB. There is not enough free
      RAM to run Tails Upgrader with just 1 GiB of RAM after the
      migration to Wheezy.
    - Always adjust OOM and memory overcommit settings. The kernel
      freezes seem to also happen for the amd64 kernel when filling
      the memory.
    - Add option to make Sikuli rety on FindFailed. This makes it
      possible to update manu images for Sikuli in just *one* test
      suite run, by continuously updating outdated pictures as we go.
    - Actually run "Upgrade from ISO" from a USB drive running the old
      version. That's what users do, and is buggy.
    - Automatically test persistent directories permissions (Closes: #7560).
    - Use read-write persistence when testing upgraded USB
      installations.  Otherwise e.g. the permission fixes won't get
      applied, and the subsequent steps testing the permissions will
      fail.
    - Actually check that the ISO's Tails is installed. The step
      "Tails is installed on USB drive $TARGET" only checks that the
      *running* Tails is installed on $TARGET, which obviously fails
      when doing an upgrade from ISO running an old Tails. That it
      worked for the same scenario running the current Tails is just
      coincidental.
    - Use OpenJDK 7 to run our test suite (Closes #7175).
    - Use qemu-system-x86_64 directly, instead of kvm, for running the
      automated test suite (Closes: #7605).

 -- Tails developers <tails@boum.org>  Sun, 20 Jul 2014 23:16:13 +0200

tails (1.0.1) unstable; urgency=medium

  * Security fixes
    - Upgrade the web browser to 24.6.0esr-0+tails1~bpo60+1
      (Firefox 24.6.0esr + Iceweasel patches + Torbrowser patches).
      Also import the Tor Browser profile at commit
      90ba8fbaf6f23494f1a0e38d63153b3b7e65d3d3 from
      ttp/tor-browser-24.6.0esr-3.x-1.
    - Install Linux 3.14 from Debian unstable (fixes CVE-2014-3153 and
      others).
    - Install openssl from Squeeze LTS (fixes CVE-2014-0076,
      CVE-2014-0195, CVE-2014-0221, CVE-2014-3470 and CVE-2014-0224).
    - Install GnuTLS from Squeeze LTS (fixes CVE-2014-3466.).

  * Minor improvements
    - Add Squeeze LTS APT sources. It has been given a low pinning
      priority so explicit pinning must be used to actually install
      anything from it.
    - Upgrade Tor to 0.2.4.22-1~d60.squeeze+1.
    - Upgrade I2P to 0.9.13-1~deb6u+1.

 -- Tails developers <tails@boum.org>  Sun, 08 Jun 2014 19:14:00 +0200

tails (1.0) unstable; urgency=medium

  * Security fixes
    - Upgrade the web browser to 24.5.0esr-0+tails1~bpo60+1
      (Firefox 24.5.0esr + Iceweasel patches + Torbrowser patches).
    - Upgrade Tor to 0.2.4.21-1+tails1~d60.squeeze+1:
      * Based on 0.2.4.21-1~d60.squeeze+1.
      * Backport the fix for Tor bug #11464. It adds client-side blacklists for
        all Tor directory authority keys that was vulnerable to Heartbleed.
        This protects clients in case attackers were able to compromise a
        majority of the authority signing and identity keys.

   * Bugfixes
    - Disable inbound I2P connections. Tails already restricts incoming
      connections, but this change tells I2P about it.
    - Fix link to the system requirements documentation page in the Tails
      Upgrader error shown when too little RAM is available.

  * Minor improvements
    - Upgrade I2P to 0.9.12-2~deb6u+1.
    - Import TorBrowser profile. This was forgotten in Tails 0.23 and even
      though we didn't explicitly set those preferences in that release
      they defaulted to the same values. This future-proofs us in case the
      defaults would ever change.
    - Import new custom version of tor-launcher:
      * Based on upstream Tor Launcher 0.2.5.3.
      * Improve how Tor Launcher handles incomplete translation.
        (Tor bug #11483; more future-proof fix for Tails bug #6885)
      * Remove the bridge settings prompt. (Tor bug #11482; closes Tails
        bug #6934,)
      * Always show bridge help button. (Tor bug #11484)
    - Integrate the new Tails logo into various places:
      * The website
      * The boot splash
      * The "About Tails" dialog

  * Build system
    - Use the stable APT suite when building from the stable Git branch
      (Closes: #7022).

  * Test suite
    - Add test for the #7022 fix.

 -- Tails developers <tails@boum.org>  Sun, 27 Apr 2014 19:34:01 +0200

tails (0.23) unstable; urgency=medium

  * Security fixes
    - Upgrade the web browser to 24.4.0esr-0+tails1~bpo60+1
      (Firefox 24.4.0esr + Iceweasel patches + Torbrowser patches).

  * Major new features
    - Spoof the network interfaces' MAC address by default (Closes: #5421),
      as designed on https://tails.boum.org/contribute/design/MAC_address/.
    - Rework the way to configure how Tor connects to the network
      (bridges, proxy, fascist firewall): add an option to Tails Greeter,
      start Tor Launcher when needed (Closes: #5920, #5343).

  * Bugfixes
    - Additional software: do not crash when persistence is disabled
      (Closes: #6440).
    - Upgrade Pidgin to 2.10.9, that fixes some regressions introduced
      in the 2.10.8 security update (Closes: #6661).
    - Wait for Tor to have fully bootstrapped, plus a bit more time,
      before checking for upgrades (Closes: #6728) and unfixed known
      security issues.
    - Disable the Intel Management Engine Interface driver (Closes: #6460).
      We don't need it in Tails, it might be dangerous, and it causes bugs
      on various hardware such as systems that reboot when asked to shut down
    - Add a launcher for the Tails documentation. This makes it available
      in Windows Camouflage mode (Closes: #5374, #6767).
    - Remove the obsolete wikileaks.de account from Pidgin (Closes: #6807).

  * Minor improvements
    - Upgrade Tor to 0.2.4.21-1~d60.squeeze+1.
    - Upgrade obfsproxy to 0.2.6-2~~squeeze+1.
    - Upgrade I2P to 0.9.11-1deb6u1.
    - Install 64-bit kernel instead of the 686-pae one (Closes: #5456).
      This is a necessary first step towards UEFI boot support.
    - Install Monkeysign (in a not-so-functional shape yet).
    - Disable the autologin text consoles (Closes: #5588). This was one of
      the blockers before a screen saver can be installed
      in a meaningful way (#5684).
    - Don't localize the text consoles anymore: it is broken on Wheezy,
      the intended users can as well use loadkeys, and we now do not have
      to trust setupcon to be safe for being run as root by the desktop user.
    - Make it possible to manually start IBus.
    - Reintroduce the possibility to switch identities in the Tor Browser,
      using a filtering proxy in front of the Tor ControlPort to avoid giving
      full control over Tor to the desktop user (Closes: #6383).
    - Incremental upgrades improvements:
      · Drop the Tails Upgrader launcher, to limit users' confusion
        (Closes: #6513).
      · Lock down sudo credentials a bit.
      · Hide debugging information (Closes: #6505).
      · Include ~/.xsession-errors in WhisperBack bug reports.
        This captures the Tails Upgrader errors and debugging information.
      · Report more precisely why an incremental upgrade cannot be done
        (Closes: #6575).
      · Various user interface and phrasing improvements.
    - Don't install the Cookie Monster browser extension (Closes: #6790).
    - Add a browser bookmark pointing to Tor's Stack Exchange (Closes: #6632).
    - Remove the preconfigured #tor channel from the Pidgin: apparently,
      too many Tails users go ask Tails questions there, without making
      it clear that they are running Tails, hence creating a user-support
      nightmare (Closes: #6679).
    - Use (most of) Tor Browser's mozconfig (Closes: #6474).
    - Rebase the browser on top of iceweasel 24.3.0esr-1, to get
      the certificate authorities added by Debian back (Closes: #6704).
    - Give access to the relevant documentation pages from Tails Greeter.
    - Hide Tails Greeter's password mismatch warning when entry is changed.
    - Persistent Volume Assistant:
      · Take into account our installer is now called Tails Installer.
      · Optimize window height (Closes: #5458).
      · Display device paths in a more user-friendly way (Closes: #5311).

  * Build system
    - Ease updating POT and PO files at release time, and importing translations
      from Transifex (Closes: #6288, #6207).
    - Drop custom poedit backport, install it from squeeze-backports-sloppy.
    - Make ISO and IUK smaller (Closes: #6390, #6425):
      · Exclude more files from being included in the ISO.
      · Remove *.pyc later so that they are not recreated.
      · Truncate log files later so that they are not filled again.
      · At ISO build time, set mtime to the epoch for large files whose content
        generally does not change between releases. This forces rsync
        to compare the actual content of these files, when preparing an IUK,
        instead of blindly adding it to the IUK merely because the mtime
        has changed, while the content is the same.
    - Make local hooks logging consistent.

  * Test suite
    - Migrate from JRuby to native Ruby + rjb.
    - The test suite can now be run on Debian Wheezy + backports.
    - Fix buggy "persistence is not enabled" step (Closes: #5465).
    - Use IPv6 private address as of RFC 4193 for the test suite's virtual
      network. Otherwise dnsmasq from Wheezy complains, as it is not capable
      of handling public IPv6 addresses.
    - Delete volumes after each scenario unless tagged @keep_volumes.
    - Add an anti-test to make sure the memory erasure test works fine.
    - A *lot* of bugfixes, simplifications and robustness improvements.

 -- Tails developers <tails@boum.org>  Tue, 18 Mar 2014 00:58:50 +0100

tails (0.22.1) unstable; urgency=medium

  * Security fixes
    - Upgrade the web browser to 24.3.0esr-0+tails1~bpo60+2
      (Firefox 24.3.0esr + Iceweasel patches + Torbrowser patches).
    - Upgrade NSS to 3.14.5-1~bpo60+1.
    - Upgrade Pidgin to 2.10.8.
    - Workaround browser size fingerprinting issue by using small icons
      in the web browser's navigation toolbar (Closes: #6377).
      We're actually hit by Tor#9268, and this is the best workaround gk
      and I were able to find when discussing this on Tor#10095.

  * Major new features
    - Check for upgrades availability using Tails Upgrader, and propose
      to apply an incremental upgrade whenever possible (Closes: #6014).
      · Run tails-update-frontend at session login time.
      · Have tails-security-check only report unfixed security issues.
      · Greatly improve the Tails Upgrader UI and strings phrasing.
      · Enable startup notification for Tails Upgrader.
    - Install Linux 3.12 (3.12.6-2) from Debian testing. Unfortunately,
      this breaks the memory wipe feature on some hardware (#6460), but
      it fixes quite a few security issues, and improves hardware support.
    - Update the build system to be compatible with Vagrant 1.2 and 1.3,
      in addition to the already supported versions (Closes: #6221).
      Thanks to David Isaac Wolinsky <isaac.wolinsky@gmail.com>.

  * Bugfixes
    - Do not start IBus for languages that don't need it. This fixes
      the keybindings problems introduced in 0.22 (Closes: #6478).
      Thanks to WinterFairy.
    - Disable network.proxy.socks_remote_dns in the Unsafe Browser.
      Bugfix against 0.22 (Closes: #6479).
    - Fetch Tor Browser User-Agent from its own prefs, rather than from
      the obsolete Torbutton ones. Bugfix against 0.22 (Closes: #6477).
    - Upgrade Vagrant basebox to include up-to-date Debian archive keys
      (Closes: #6515, #6527).
    - Do not use a non-working proxy for downloading the Vagrant basebox
      (Closes: #6514).
    - Use IE's icon in Windows camouflage mode.
      Bugfix against 0.22 (Closes: #6536).
    - Support "upgrading" a partial Tails installation (Closes: #6438)
      and fix missing confirmation dialog in Tails Installer (Closes: #6437).
      Thanks to Andres Gomez Ramirez <andres.gomez@cern.ch>.
    - Fix browser homepage in Spanish locales (Closes: #6612).

  * Minor improvements
    - Tor 0.2.4 is stable! Adapt APT sources accordingly.
    - Update Tor Browser to 24.2.0esr-1+tails1, that uses its own NSS
      library instead of the system one.
    - Update Torbutton to 1.6.5.3.
    - Do not start Tor Browser automatically, but notify when Tor is ready.
      Warn the user when they attempt to start Tor Browser before Tor is ready.
    - Import Tor Browser profile at
      3ed5d9511e783deb86835803a6f40e7d5a182a12 from ttp/tor-browser-24.2.0esr-1.
    - Use http.debian.net for Vagrant builds, instead of the mostly broken
      (and soon obsolete) cdn.debian.net.
    - Phrasing and UI improvements in tails-upgrade-frontend.
    - Style and robustness improvements in tails-security-check.
    - Make room for upcoming UEFI support in Tails Installer.

 -- Tails developers <tails@boum.org>  Wed, 29 Jan 2014 15:08:13 +0100

tails (0.22) unstable; urgency=medium

  [Tails developers]
  * Security fixes
    - Upgrade to Iceweasel 24.2.0esr that fixes a few serious security issues.
    - Stop migrating persistence configuration and access rights. Instead,
      disable all persistence configuration files if the mountpoint has wrong
      access rights (Closes: #6413).
    - Upgrade to NSS 3.15.3 that fixes a few serious security issues affecting
      the browser, such as CVE-2013-1741, CVE-2013-5605 and CVE-2013-5606.

  * Major improvements
    - Switch to Iceweasel 24 (Closes: #6370).
      · Resync' (most) Iceweasel prefs with TBB 3.0-beta-1 and get rid
        of many obsolete or default settings.
      · Disable WebRTC (Closes: #6468).
      · Import TorBrowser profile at commit
        51bf06502c46ee6c1f587459e8370aef11a3422d from the tor-browser-24.2.0esr-1
        branch at https://git.torproject.org/tor-browser.git.
    - Switch to Torbutton 1.6.5 (Closes: #6371).
      · Prevent Torbutton from asking users to "upgrade TBB".
      · Use the same Tor SOCKS port as the TBB (9151) for our web browser.
        This should be enough to avoid being affected by Tor#8511.
      · Disable Torbutton 1.6's check for Tor.
        Unfortunately, the new check.torproject.org breaks the remote Tor
        check. We cannot use the local Tor check with the control port. So,
        the shortest and sanest path to fixing the check issue, because the
        remote Tor check is broken" seems to simply disable this check.
        Patch submitted upstream as Tor#10216.
    - Prepare incremental upgrades to be the next default way to upgrade Tails,
      on point-releases at least.

  * Bugfixes
    - Deny X authentication only after Vidalia exits (Closes: #6389).
    - Disable DPMS screen blanking (Closes: #5617).
    - Fix checking of the persistent volume's ACL.
    - Sanitize more IP and MAC addresses in bug reports (Closes: #6391).
    - Do not fail USB upgrade when the "tmp" directory exists on the
      destination device.
    - Tails Installer: list devices with isohybrid Tails installed
      (Closes: #6462).

  * Minor improvements
    - Create a configuration file for additional software if needed
      (Closes: #6436).
    - Translations all over the place.
    - Enable favicons in Iceweasel.
    - Do not propose to make permanent NoScript exceptions.
      In Tails, every such thing is temporary, so better only display the menu
      entry that's about temporarily allowing something.
    - Clearer warning when deleting persistent volume (thanks to Andres Gomez
      Ramirez <andres.gomez@cern.ch> for the patch).
    - Make wording in Tails Installer more consistent.

  [ WinterFairy ]
  * Use IBus instead of SCIM (Closes: #5624, #6206).
    It makes it possible to input passwords in pinentry for at least Japanese,
    Chinese and Korean languages.
  * Add an import-translation script.
    This automates the importation process of completed translations
    from Transifex.
  * Always list optimal keyboard layout in the greeter (Closes: #5741).
  * Fix on-the-fly translation of the greeter in various languages
    (Closes: #5469).

  [ Kytv]
  * Update I2P to 0.9.8.1 (Closes: #6080, #5889).
  * Improve I2P configuration:
    - Disable IPv6 support in a nicer way.
    - Disable i2cp (allows java clients to communicate from outside the JVM). If
      this is unset an exception for port 7654 would need to be added to ferm.
    - Disable "in-network" updates (this is also done in the regular I2P
      packages).
    - Disable the outproxies. Access to the Internet is already routed through
      Tor so these are unnecessary. If end-users have a good reason to go
      through one of the I2P outproxies they can turn them back on.
  * Add a couple of default I2P IRC channels to Pidgin.
  * Allow access to the local 'eepsite' through FoxyProxy.
  * Add firewall exceptions for the standard I2P ports.

 -- Tails developers <tails@boum.org>  Sat, 30 Nov 2013 16:47:18 +0100

tails (0.21) unstable; urgency=low

  * Security fixes
    - Don't grant access to the Tor control port for the desktop user
      (amnesia). Else, an attacker able to run arbitrary code as this user
      could obtain the public IP with a get_info command.
      · Vidalia is now run as a dedicated user.
      · Remove the amnesia user from the debian-tor group.
      · Remove the Vidalia launcher in the Applications menu.
        The Vidalia instance it starts is useless, since it can't connect
        to the Tor control port.
    - Don't allow the desktop user to directly change persistence settings.
      Else, an attacker able to run arbitrary code as this user could
      leverage this feature to gain persistent root access, as long as
      persistence is enabled.
      · Fully rework the persistent filesystem and files ownership
        and permissions.
      · Run the Persistent Volume Assistant as a dedicated user, that is
        granted the relevant udisks and filesystem -level credentials.
      · At persistence activation time, don't trust existing persistence
        configuration files, migrate to the new ownership and permissions,
        migrate every known-safe existing settings and backup what's left.
        Warn the user when not all persistence settings could be migrated.
      · Persistent Volume Assistant uses the new ownership and permissions
        scheme when initializing a new persistent volume, and refuses to
        read persistence.conf if it, or the parent directory, hasn't the
        expected permissions.
      · Make boot medium 'system internal' for udisks with bilibop.
        Once Tails is based on Wheezy, this will further complete the
        protection (see #6172 for details).
    - Update Iceweasel to 17.0.10esr-0+tails2~bpo60+1.
    - Update Torbutton to 1.5.2-2, including a patch cherry-picked from
      upstream to make window resizing closer to what the design says.

  * Major new features
    - Add a persistence preset for printing settings (Closes: #5686).
      Reload CUPS configuration after persistence activation.
    - Support SD card connected through a SDIO host adapter (Closes: #6324).
      · Rebrand Tails USB installer to Tails installer.
      · Display devices brand, model and size in the Installer
        (Closes: #6292).
      · Ask for confirmation before installing Tails onto a device
        (Closes: #6293).
      · Add support for SDIO and MMC block devices to the Tails Installer
        (Closes: #5744) and the Persistent Volume Assistant (Closes: #6325).
      · Arm the udev watchdog when booted from SD (plugged in SDIO) too
        (Closes: #6327).

  * Minor improvements
    - Provide a consistent path to the persistent volume mountpoint
      (Closes: #5854).
    - Add a KeePassX launcher to the top GNOME panel (Closes: #6290).
    - Rework bug reporting workflow: point the desktop launcher to
      the troubleshooting page.
    - Make /home world-readable at build time, regardless of the Git
      working copy permissions. This makes the build process more robust
      against strict umasks.
    - Add signing capabilities to the tails-build script (Closes: #6267).
      This is in turn used to sign ISO images built by our Jenkins setup
      (Closes: #6193).
    - Simplify the ikiwiki setup and make more pages translatable.
    - Exclude the version string in GnuPG's ASCII armored output.
    - Prefer stronger ciphers (AES256,AES192,AES,CAST5) when encrypting
      data with GnuPG.
    - Use the same custom Startpage search URL than the TBB.
      This apparently disables the new broken "family" filter.
    - Update AdBlock Plus patterns.
    - Install Linux from Debian testing.
      (That is, the same version that was shipped in 0.20.1.)

  * Test suite
    - Look for "/tmp/.X11-unix/X${1#:}" too when detecting displays in use.
    - Adapt tests to match the Control Port access security fix:
      · Take into account that the amnesia user isn't part of the debian-tor
        group anymore.
      · Run as root the checks to see if a process is running: this
        is required to see other users' processes.

 -- Tails developers <tails@boum.org>  Sat, 26 Oct 2013 23:42:46 +0200

tails (0.20.1) unstable; urgency=low

  * Major new features
  - Install Tor 0.2.4.17-rc-1~d60.squeeze+1 from the Tor project's repository.
  - Install Iceweasel 17.0.9esr with Torbrowser patches.
  - Install Linux kernel 3.10-3 (version 3.10.11-1) from sid.

  * Bugfixes
  - Remount persistence devices read-only at shutdown/reboot time
    (Closes: #6228).
  - Greeter: display a warning icon on admin password mismatch and on
    persistence unlocking failure. Thanks to Andres Gomez Ramirez
    <andres.gomez@cern.ch> for the fix!
  - Don't torsocksify Pidgin.
    Instead we disable Pidgin's GNOME integration to get the "Global proxy
    configuration", which we set to use Tor. This fixes the I2P IRC account.
  - Additional software: fix typo in notification.
  - Allow installing "Priority: standard" packages that we do not install
    by default: remove them late in the build process instead of assigning
    them a -1 APT pinning level.

  * Minor improvements
  - Update AdBlock Plus patterns.
  - Use more unique ISO file name when building from Jenkins.
  - Additional software: point to the system log on upgrade failure.
  - Set SOCKS5_USER and SOCKS5_PASSWORD in the connect-socks wrapper (used
    by Git). Else, Tor 0.2.4's IsolateSOCKSAuth and connect-proxy
    sometimes play together in some way that makes connect-proxy ask for
    a password to connect to the SocksPort. SOCKS5_USER and
    SOCKS5_PASSWORD are passed through unchanged if they were manually set
    by the user already.
  - Use our custom connect-socks wrapper for SSH. Else, Tor 0.2.4's
    IsolateSOCKSAuth and connect-proxy sometimes play together in some way
    that makes connect-proxy ask for a password to connect to the
    SocksPort. Note that connect-socks uses the default SocksPort too, so
    no change here wrt. our connection isolation design.

  * Localization
  - Import new translations from Transifex.

  * Test suite
  - Fix old ISO checking for consistent error reporting.
  - Remove custom persistence test from manual test suite.
    It was removed for the GUI in t-p-s 0.33.

 -- Tails developers <tails@boum.org>  Sun, 15 Sep 2013 15:49:36 +0200

tails (0.20) unstable; urgency=low

  * Major new features
  - Install Linux kernel 3.10.3-1 from Debian unstable.
  - Iceweasel 17.0.8esr + Torbrowser patches.

  * Bugfixes
  - Prevent Iceweasel from displaying a warning when leaving HTTPS web sites.
  - Make Iceweasel use the correct, localized search engine.
  - Fix Git access to https:// repositories.

  * Minor improvements
  - Install Dasher, a predictive text entry tool.
  - Add a wrapper around TrueCrypt which displays a warning about it soon
    being deprecated in Tails.
  - Remove Pidgin libraries for all protocols but IRC and Jabber/XMPP.
    Many of the other protocols Pidgin support are broken in Tails and
    haven't got any security auditting.
  - Disable the pre-defined Pidgin accounts so they do not auto-connect
    on Pidgin start.
  - Include information about Alsa in WhisperBack reports.
  - Explicitly restrict access to ptrace. While this setting was enabled
    by default in Debian's Linux 3.9.6-1, it will later disabled in 3.9.7-1.
    It's unclear what will happen next, so let's explicitly enable it ourselves.
  - Do not display dialog when a message is sent in Claws Mail.
  - Sync iceweasel preferences with the Torbrowser's.

  * Localization
  - Many translation updates all over the place.
  - Merge all Tails-related POT files into one, and make use of intltoolize
    for better integration with Transifex.

 -- Tails developers <tails@boum.org>  Tue, 30 Jul 2013 14:19:57 +0200

tails (0.19) unstable; urgency=low

  * Major new features
  - Install Linux kernel 3.9.5-1 from Debian unstable.
    Features of particular interest for Tails are the Yama LSM
    (ptrace scope restrictions) and improved hardware support.
    As a corollary, install initramfs-tools from there too.
  - Iceweasel 17.0.7esr + Torbrowser patches.
  - Unblock Bluetooth, Wi-Fi, WWAN and WiMAX; block every other type of
    wireless device. Next steps are described on the
    todo/protect_against_external_bus_memory_forensics ticket.

  * Bugfixes
  - Fix write access to boot medium at the block device level,
    by installing bilibop-udev. Thanks to quidame for his support.
  - tails-greeter l10n-related fixes, thanks to winterfairy:
    · Fix so translations is applied on password mismatch messages.
    · Separate forward and login buttons and make them translatable.
  - Fix link to documentation when no sudo password is set.
  - gpgApplet: partial fix for clipboard emptying after a wrong passphrase
    was entered.
  - Workaround aufs bug in Unsafe Browser script.

  * Minor improvements
  - Drop GNOME proxy settings: we did not find any use of it we were keen
    to support, other than two programs (Seahorse, Pidgin) that are now run
    with torsocks.
  - Format newly created persistent volumes as ext4.
  - GnuPG: don't connect to the keyserver specified by the key owner.
    This feature opens the door to a variety of subtle attacks.
  - GnuPG: locate keys only from local keyrings.
    This is probably the default, but better safe than sorry.
  - Install virt-what from Wheezy.
    The version from Squeeze does not detect at least Parallels for Mac v.8.
  - Upgrade live-boot and live-config to the 3.0.x final version from Wheezy.
    · Remove /live and /lib/live/image compatibility symlinks.
    · Add /live/overlay -> /lib/live/mount/overlay symlink.
      The live-boot changes (commit d2b2a461) brought to fix Debian bug
      #696495 revert some of our previous changes (commit 77dab1cb), and as
      a result, at the time live-persist runs, no tmpfs is mounted on
      /live/overlay, which breaks the aufs mount. So, let's just ensure
      /live/overlay points to a tmpfs.
    · Really disable policykit and sudo live-config hooks.
      ... by making it believe they've already been run.
      This workarounds new live-config's default behavior.

  * Localization
  - Many translation updates all over the place.

  * Test suite
  - Re-enable previously disabled boot device permissions test.

 -- Tails developers <tails@boum.org>  Wed, 26 Jun 2013 12:36:20 +0200

tails (0.18) unstable; urgency=low

  * New features
  - Support obfs3 bridges.
  - Automatically install a custom list of additional packages chosen by
    the user at the beginning of every working session, and upgrade them
    once a network connection is established (technology preview).

  * Iceweasel
  - Upgrade to Iceweasel 17.0.6esr-0+tails1~bpo60+1.
  - Update Torbrowser patches to current maint-2.4 branch (567682b).
  - Isolate DOM storage to first party URI, and enable DOM storage:
    don't set dom.storage.enabled anymore, and set Torbutton's
    disable_domstorage to false.
  - Isolate the image cache per url bar domain.
  - Torbutton 1.5.2, and various prefs hacks to fix breakage:
    · Add .saved version of the Torbutton preferences the TBB also sets.
    · Set TOR_SOCKS_HOST and TOR_SOCKS_PORT.
    · Move some prefs (network.proxy.*, extensions.autoDisableScopes,
      extensions.foxyproxy.last-version) to user.js.
      Else, with Torbutton 1.5.x, these ones are not taken into account.
    · Set network.proxy.socks_version.
      Else we get the meaningless user_pref("network.proxy.socks_version", 9063);
      in prefs.js after the initial startup.
    · Set extensions.foxyproxy.socks_remote_dns to true.
      Else, it overrides the various ways we set network.proxy.socks_remote_dns,
      which in turn makes Torbutton think it should start in non-Tor mode.
    · Also pass the TOR_SOCKS_* environment variables to iceweasel when
      generating the profile: Torbutton behaves differently depending on
      these variables, so we don't want the initial profile generation to be
      done without them. In practice, this has no implication that we could
      see right now, but better safe than sorry.
    · Import all version overrides from the TBB prefs.
      Else, the User-Agent sent in the HTTP headers is fine, but real
      values leak with JavaScript, as demonstrated by ip-check's "Browser
      type" test.
    · Move a bunch of settings to user_pref(), that are not applied otherwise.
      For some, this fixes a regression in 0.18~rc1.
      For other, the  bug was already present in Tails 0.17.2.
  - HTTPS Everywhere 3.2.
  - Update prefs to match the TBB's, fix bugs, and take advantage of the latest
    Torbrowser patches:
    · Increase pipeline randomization.
    · Fix @font-face handling of local() fonts.
      Also disable fallback font rendering.
    · Explicitly disable SPDY v2 and v3.
    · Update http pipelining prefs.
  - Make prefs organization closer to the TBB's:
    · Remove Torbutton prefs that we set at their default value.
    · Import Torbutton preferences from the TBB.
    · Organize iceweasel config files in sections the same way as the TBB.
  - Cleanup prefs:
    · Don't set extensions.torbutton.clear_cookies nor
      extensions.torbutton.saved.share_proxy_settings:
      we don't care about toggling anymore.
    · Don't set extensions.torbutton.saved.download_retention nor
      extensions.torbutton.saved.search_suggest:
      these settings are not used in Torbutton anymore.
  - Update unsafe browser prefs mangling accordingly.
  - Move network.protocol-handler.warn-external.* to user_pref().
    Else they're not applied.
    These prefs are actually ignored by Firefox these days -- the TBB
    design doc reads "They are set still anyway out of respect for the
    dead". Let's go on doing the same.
  - Update extensions.adblockplus.currentVersion.
  - Fetch xul-ext-https-everywhere (3.2-2) and xul-ext-noscript (2.6.6.1-1)
    from Debian unstable. They were uploaded there, and accordingly removed
    from experimental.

  * Bugfixes
  - Linux 3.2.41-2+deb7u2.
  - Fixed swapped filenames of tails-{reboot,shutdown}.desktop.
    Thanks to Mikko Harhanen for the patch.
  - Only add ClientTransportPlugin to torrc when bridge mode is enabled.
    This should bring back support for proxies of type other than obfsproxy.

  * Minor improvements
  - Set kernel.dmesg_restrict=1, and make /proc/<pid>/ invisible
    and restricted for other users. It makes it slightly harder for an attacker
    to gather information that may allow them to escalate privileges.
  - Install gnome-screenshot.
  - Don't disable IPv6 on all network interfaces anymore.
    It turns out the IPv6 leaks we wanted to fix actually don't exist.
  - Add a "About Tails" launcher in the System menu.
  - Install GNOME accessibility themes.
  - Use 'Getting started...' as the homepage for Tails documentation button.
  - Stop relying on the obsolete /live/image compatibility symlink.
  - Disable audio preview in Nautilus.
  - Wheezy was released => Squeeze is now oldstable.
  - Pick Tor from deb.torproject.org regardless of the release name they
    advertise. At some point we needed it, their APT repository still thought
    that stable == Squeeze.
  - Add Wheezy APT sources.
  - Install Linux and related packages from Wheezy.
    Debian sid just got Linux 3.8, and we don't want to switch to a new kernel
    yet.
  - Fetch laptop-mode-tools from Wheezy.
    Wheezy has the version we've been installing in 0.18~rc1,
    while a newer one was uploaded to sid in the meantime.
  - Fetch a few packages from Wheezy instead of unstable.
    Namely: spice-vdagent, libregexp-common-perl, macchanger, service-wrapper,
    libservice-wrapper-java and libservice-wrapper-jni.
    Wheezy has the versions we've been installing for a while, so let's
    avoid having unstable push a newer one to us uselessly at some point.
    Note that at the time of this writing, the versions in sid and in Wheezy
    are the same, so this commit is effectively a no-op as of today: it is
    merely a safeguard for the future.

  * Localization
  - Many translation updates all over the place.

  * Build process
  - Make Vagrant's build-tails script support Jenkins too.

  * Test suite
  - Fix Unsafe Browser test broken by hidepid.

 -- Tails developers <tails@boum.org>  Mon, 13 May 2013 22:17:38 +0200

tails (0.17.2) unstable; urgency=low

  * Iceweasel
  - Upgrade to Iceweasel 17.0.5esr-0+tails2~bpo60+1.
  - Stop displaying obsolete context menu entries ("Open Tor URL" and friends).

  * Hardware support
  - Update Linux to 3.2.41-2

  * Bugfixes
  - Use more reliable OpenPGP keyservers:
    · use the hkps pool in GnuPG (and import their SSL CA)
    · use hkp://pool.sks-keyservers.net in Seahorse (as it does not support
      hkps yet)
  - Keep udisks users (GNOME Disk Utility, tails-persistence-setup, etc.)
    from resetting the system partition's attributes when manipulating the
    partition table. To this end, backport the relevant bugfix from Wheezy
    into parted 2.3-5+tails1. This allowed to remove the sgdisk-based
    workaround in tais-persistence-setup, and to stop installing
    python-parted. All this is a first needed step to fix
    todo/make_system_disk_read-only in a future release.

  * Minor improvements
  - Disable NoScript's HTML5 media click-to-play for better user experience.

  * Localization
  - Tails USB installer: update translations for French, German, Spanish,
    Finnish, Greek, Italian, Latvian, Dutch, Polish and Chinese.
  - Tails Greeter: update translations for Farsi, Chinese, French;
    new translations: Finnish, Norwegian Bokmål, Galician.
  - tails-persistence-setup: update Farsi and Chinese translations;
    import new translations for Finnish and Swedish.
  - WhisperBack: update translations for Arabic, French, German, Greek,
    Spanish, Korean, Polish, Russian. New translations: Finnish, Chinese.

  * Build process
  - Add automated testing framework (Sikuli, Cucumber, libvirt -based)
    with a bunch of tests.

 -- Tails developers <amnesia@boum.org>  Sun, 07 Apr 2013 12:17:26 +0200

tails (0.17.1) unstable; urgency=low

  * Iceweasel
  - Upgrade to Iceweasel 17.0.4esr-0+tails1~bpo60+1.

  * Hardware support
  - Update Linux to 3.2.39-2.
    It includes the drm and agp subsystems from Linux 3.4.29.
  - Don't install xserver-xorg-video-rendition backport.
    xserver-xorg-video-rendition has been removed from squeeze-backports
    due to an upstream tarball mismatch discover when merging backports
    into the main Debian archive, and xserver-xorg-video-all still depends
    on it, so we explicitly install all drivers from -all but -rendition
    as a (hopefully temporary) workaround.

  * Minor improvements
  - Remove Indymedia IRC account, until we ship a version of Pidgin
    with SASL support, that is when Tails is based on Wheezy.

  * Build system
  - Don't ship the wiki's todo and bugs on ISO images.

 -- Tails developers <amnesia@boum.org>  Thu, 21 Mar 2013 18:54:11 +0100

tails (0.17) unstable; urgency=low

  * New features
  - Install the KeePassX password manager, with a configuration and
    documentation that makes it easy to persist the password database.

  * Iceweasel
  - Upgrade to Iceweasel 17.0.3esr-1+tails1~bpo60+1.
  - Install xul-ext-adblock-plus from squeeze-backports.
  - Do not allow listing all available fonts.
    Set browser.display.max_font_attempts and browser.display.max_font_count
    to enable the Torbrowser Limit-the-number-of-fonts-per-document patch.
  - Set default spellchecker dictionary to English (USA),
    and localize it according to locale with our custom branding extension.
  - Disable the add-ons automatic update feature.
  - Make the generated profile world-readable.
  - Remove NoScript click-to-play confirmation.
  - Sync some prefs set by Torbutton, to be ready when it stops setting these.
  - Disable navigation timing.
  - Disable SPDY. It stores state and may have keepalive issues.
  - More aggressive iceweasel HTTP pipelining settings.
  - Enable WebGL (as click-to-play only).
  - Disable network.http.connection-retry-timeout.
  - Disable full path information for plugins.
  - Remove NoScript blocks of WebFonts.
  - Disable DOM storage in Torbutton.
    Since we don't apply the 0026-Isolate-DOM-storage-to-first-party-URI.patch
    Torbrowser patch yet, and still disable DOM storage, we need to tell
    Torbutton not to use it.
  - Synchronize iceweasel's general.useragent.override with TBB based on FF17.
    The User-Agent settings are not kept up-to-date anymore in Torbutton, so
    we have to keep in sync manually with TBB's settings.
  - Remove obsolete APT pining for Torbutton.
    It's not maintained in Debian anymore, so we now fetch it from our own
    APT repository.
  - Fetch FoxyProxy from Debian experimental and libnspr4-0d from
    squeeze-backports, for compatibility with Iceweasel 17.
  - Rebase bookmarks file on top of the default iceweasel 17 one.
  - Explicitly disable AdBlock Plus "correct typos" feature.
    This feature connects to http://urlfixer.org/.
    It is disabled by default in 2.2-1, but let's be careful.

  * Minor improvements
  - Upgrade to live-boot 3.0~b11-1 and live-config 3.0.12-1.
    Accordingly update the 9980-permissions hook, live-persist,
    unsafe-browser and boot-profile.
    Add compatibility symlinks from /live to /lib/live, and from /live/image
    to /lib/live/mount/medium, to ease the transition.
  - Check for errors when sourcing live-boot files, e.g. to detect when
    they have been renamed upstream.
  - Don't add "quiet" to the kernel command-line ourselves.
    Else, it appears twice as live-build's lb_binary_syslinux adds it too.
    Historically, we've been adding it ourselves on top of that because
    lb_binary_yaboot does not add it, but since we gave up the PowerPC support
    attempt, we're now only interested in syslinux, so let's make it easier
    for the general case, e.g. when one wants to remove the "quiet" parameter
    as suggested by our "Tails does not start" debugging documentation.
  - Upgrade I2P to 0.9.4.

  * Bugfixes
  - Many bugfixes brought by the Debian Squeeze 6.0.7 point-release.
  - Use the regular GnuPG agent + pinentry-gtk2 instead of Seahorse
    as a GnuPG agent. This fixes usage of OpenPGP in Claws Mail,
    and brings support for OpenPGP smartcards.
  - Enable I2P hidden mode.
    Else, killing I2P ungracefully is bad for the I2P network.
  - live-persist: move error() function before the first potential usecase.
  - Add missing executable bit on restart-tor and restart-vidalia.
  - Add shutdown and reboot launchers to the menu.
    This workarounds the lack of a shutdown helper applet in camouflage mode.
  - Remove Pidgin's MXit and Sametime support.
    ... at least until CVE-2013-0273, CVE-2013-0272 and CVE-2013-0271 are
    fixed in Debian stable. While we're at it, don't force file removal in
    these "set -e" build scripts: fail hard, instead of silently ignoring
    the fact that files may have moved or disappeared.

  * Hardware support
  - Install recent Intel and AMD microcode from squeeze-backports,
    explicitly excluding the iucode-tool package that's not a good idea
    for Live systems.
  - Install firmware loader for Qualcomm Gobi USB chipsets.
    This is needed to have various mobile broadband chipsets work.
  - Upgrade barry to 0.18.3-5~bpo60+1.
    This much improved new version supports more hardware & ISP,
    and does not display dozens of spurious error messages at boot time.

  * Build system
  - Remove APT local cache (/Var/cache/apt/{,src}pkgcache.bin).

 -- Tails developers <amnesia@boum.org>  Sat, 23 Feb 2013 10:37:57 +0100

tails (0.16) unstable; urgency=low

  * Minor improvements
  - Replace the too-easy-to-misclick shutdown button with a better
    "Shutdown Helper" Gnome applet.
  - Display ~/Persistent in GNOME Places and GtkFileChooser if it is mounted.
  - Set Unsafe Browser's window title to "Unsafe Browser".
  - Install ekeyd to support the EntropyKey.
  - Install font for Sinhala.
  - Update Poedit to 1.5.4.
  - Kill Vidalia when restarting Tor.
    Doing this as early as possible exposes Vidalia's "broken onion" icon
    to users less.
  - Hide the persistence setup launchers in kiosk mode.
  - Add a shell library for Tor functions.
    These are shared among multiple of our scripts.
  - Install dictionaries for supported languages.
    Install hunspell dictionaries when possible,
    fall back on myspell ones else.

  * Bugfixes
  - Disable IPv6 on all network interfaces.
    This is a workaround for the IPv6 link-local multicast leak that was recently
    discovered. Tails has no local service that listens on IPv6, so there should be
    no regression, hopefully, unless one wants to play with OnionCat and VoIP,
    but those of us should know how to workaround this anyway.
  - live-persist: Fix variable mismatch, fixing probe white-list.
    Tails may previously have been able to list GPT partitions labelled
    "TailsData" on hard drives (!) as valid persistence volumes...
  - live-persist: Fix --media option when no devices are attached.
    Earlier, if it was set to e.g. 'removable-usb' and no USB storage was
    connected, $whitelistdev would be empty, which is interpreted like
    all devices are ok by the rest of the code.
  - Fix SCIM in the autostarted web browser: save IM environment variables
    to a file during Desktop session startup, and export them into the
    autostarted browser's environment.
  - Talk of DVD, not of CD, in the shutdown messages.
  - Make tordate work in bridge mode with an incorrect clock.
    When using a bridge Tor reports TLS cert lifetime errors (e.g. when
    the system clock is way off) with severity "info", but when no bridge
    is used the severity is "warn". tordate/20-time.sh depends on grepping
    these error messages, so we termporarily increase Tor's logging
    severity when using bridge mode. If we don't do this tordate will
    sleep forever, leaving Tor in a non-working state.
    · White-list root to use Tor's ControlPort.
    · Add logging for is_clock_way_off().
    · Remove Tor's log before time syncing.
      We depend on grepping stuff from the Tor log (especially for
      tordate/20-time.sh), so deleting it seems like a Good Thing(TM).
    · Stop Tor before messing with its log or data dir.
  - live-persist: limit searched devices the same way as live-boot.
    If no --media argument is specified, use live-boot's
    "(live-media|bootfrom)=removable(|-usb)" argument to limit devices
    searched for a persistent volume.
  - tails-greeter: do not pass media=removable to live-persist.
    Now that we have autodetection with kernel command-line,
    it should not be needed anymore.
  - Start memlockd after configuring it,
    instead of starting it before and restarting it after.
    This avoids running memlockd twice, and prevents other possibly
    surprising race-conditions.
    As a consequence, also have tails-sdmem-on-media-removal start after the
    memlockd service *and* tails-reconfigure-memlockd: to start the watchdog,
    we need memlockd to be properly configured *and* running.

  * iceweasel
  - Set iceweasel homepage to the news section on the Tails website.
    ... using the localized one when possible.
  - Hide the iceweasel add-on bar by default.
    Now that we don't want to ship the Monkeysphere addon anymore,
    that was the only one displayed in there, we can as well hide the whole bar.
  - Don't hide the AdBlock-Plus button in the add-on bar anymore. Now that
    we hide the whole addon bar, we can get rid of this old
    UX improvement.
  - Do not install a placeholder (fake) FireGPG iceweasel extension anymore.
    It was shipped from 0.10 (early 2012) to 0.15 (late November),
    so the migration period should be over now.
  - Don't install xul-ext-monkeysphere anymore.
    The implication of the current keyserver policy are not well
    understood, Monkeysphere is little used in Tails, and we're not sure
    anymore it would be our first bet for the web browser profile with no
    CA. Let's keep the various configuration bits (e.g. FoxyProxy,
    patching MSVA), though, so that advanced users who are used to have
    Monkeysphere in Tails just have to install the package.

  * Build system
  - Install the "standard" task with tasksel for better consistency in the
    Tails ISO images built in various environments.
  - Install p7zip-full. It's a dep by file-roller, but we explicily use it
    elsewhere, and it's better to be safe than sorry.
  - Remove pinning of libvpx0 to sid.
    This package is part of Squeeze, and not from testing/sid.
    We have been shipping the version from Squeeze for a while.
  - Remove config/chroot_local-packages/ from .gitignore.
    The documented way for "external" contributors to add custom packages
    is to put them in chroot_local-packages, and once we pull we import
    any such package into our APT repo and rewrite the
    history appropriately.
    Also, the ability to add packages in there and not see them in "git
    status" makes it very easy to build tainted ISO images with
    non-standard packages, which makes some of us fear can lead to hard to
    debug situations.
  - Make it clearer what can and cannot be done in terms of local packages.

 -- Tails developers <amnesia@boum.org>  Thu, 10 Jan 2013 12:47:42 +0100

tails (0.15) unstable; urgency=low

  * Major new features
  - Persistence for browser bookmarks.
  - Support for obfsproxy bridges.

  * Minor improvements
  - Add the Hangul (Korean) Input Method Engine for SCIM.
  - Add vendor-specific dpkg origin information. This makes dpkg-vendor
    return correct information.
  - Install pcscd and libccid from squeeze-backports. This is needed to
    support, to some extent, some OpenPGP SmartCard readers.
  - Install HPIJS PPD files and the IJS driver (hpijs).
    This adds support for some printers, such as Xerox DocumentCenter400.
  - Optimize fonts display for LCD.
  - Update TrueCrypt to version 7.1a.

  * Bugfixes
  - Do not use pdnsd anymore. It has been orphaned in Debian, has quite
    some bugs in there, and apparently Tor's DNSPort's own caching is
    be good enough.
  - Remove useless iceweasel cookies exceptions. They are useless as
    per-session cookies are allowed.
  - Do not run setupcon on X. This call is only needed on the Linux
    console, no need to annoy the user with a weird "Press enter to
    activate this console" when the open a root shell in a GNOME
    Terminal.
  - Allow the tails-iuk-get-target-file user to connect to the SOCKSPort
    dedicated for Tails-specific software.
  - Fix gpgApplet menu display in Windows camouflage mode.
  - Fix Tor reaching an inactive state if it's restarted in "bridge mode",
    e.g. during the time sync' process.

  * Iceweasel
  - Update iceweasel to 10.0.11esr-1+tails1.
  - User profile is now generated at build time in order to support persistent
    bookmarks.
  - Update HTTPS Everywhere to version 3.0.4.
  - Update NoScript to version 2.6.
  - Fix bookmark to I2P router console.
  - Re-enable Monkeysphere extension to connect to the validation agent.

  * Localization
  - The Tails USB installer, tails-persistence-setup and tails-greeter
    are now translated into Bulgarian.
  - Update Chinese translation for tails-greeter.
  - Update Euskadi translation for WhisperBack.

  * Build system
  - Custom packages are now retrieved from Tails APT repository instead
    of bloating the Git repository.
  - Allow '~' in wiki filenames. This makes it possible to ship
    update-description files for release candidates.
  - Document how to create incremental update kit.
  - Handle release candidates when generating custom APT sources.
  - Remove pinning for xul-ext-adblock-plus.
    It is obsolete since we've added this package to our APT repository.

 -- Tails developers <amnesia@boum.org>  Sun, 25 Nov 2012 12:59:17 +0100

tails (0.14) unstable; urgency=low

  * Major new features
  - Enable Tor stream isolation; several new SocksPorts with
    appropriate Isolate* options have been added for different use
    cases (i.e. applications). All application's have been
    reconfigured to use these new SocksPorts, which should increase
    anonymity by making it more difficulte to correlate traffic from
    different applications or "online identities".
  - The web browser now has the anonymity enhancing patches from the
    TorBrowser applied.
  - gpgApplet can now handle public-key cryptography.
  - Install an additional, PAE-enabled kernel with NX-bit
    support. This kernel is auto-selected when the hardware supports
    it and will:
    * provide executable space protection, preventing certain types of
      buffer overflows from being exploitable.
    * enable more than 4 GiB of system memory.
    * make all processors/cores available, including their
      power-saving functionality.
  - Add a persistence preset for NetworkManager connections.

  * Minor improvements
  - On kexec reboot, make the boot quiet only if debug=wipemem was not
    enabled.
  - Update torproject.org's APT repo key.
  - Update the embedded Tails signing key.
  - Use symlinks instead of duplicating localized searchplugins.
  - Rewrite Tails firewall using ferm. Tails firewall was written in
    very unsophisticated iptables-save/restore format. As more feature
    creeped in, it started to be quite unreadable.
  - Optimize VirtualBox modules build at runtime to avoid installing the
    userspace utils N times.
  - Drop most of Vidalia's configuration. Our custom lines just caused
    trouble (with multiple SocksPorts) and the default works well.
  - Blacklist PC speaker module. On some computers, having the pcspkr
    module loaded means loud beeps at bootup, shutdown and when using
    the console. As it draws useless attention to Tails users, it is
    better to prevent Linux from loading it by default.
  - Remove all addons from the Unsafe Browser. No addons are essential
    for the Unsafe Browser's intent. If anything they will modify the
    network fingerprint compared to a normal Iceweasel install, which
    is undesirable.
  - Prevent some unwanted packages to be installed at all, rather than
    uninstalling them later. This should speed up the build a bit.
  - Add a symlink from /etc/live/config to /etc/live/config.d. This
    makes the system compatible with live-config 3.0.4-1, without
    breaking backward compatibility with various parts of the system
    that use the old path.
  - Do not run unecessary scripts during shutdown sequence, to make
    shutdown faster.
  - Make live-persist deal with persistent ~/.gconf subdirs so that
    any options saved therein actually get persistent.
  - Prevent memlockd unload on shutdown, to make sure that all
    necessary tools for memory wiping are available when the new
    kernel has kexec'd.
  - Patch initscripts headers instead of fiddling with update-rc.d. We
    now let insserv figure out the correct ordering for the services
    during startup and shutdown, i.e. use dependency-based boot
    sequencing.
  - Remove the last absolute path in our isolinux config, which makes
    it easier to migrate from isolinux to syslinux (just rename the
    directory), and hence might make it easier for 3rd party USB
    installers (like the Universal USB Installer) to support Tails.

  * Bugfixes
  - Include `seq` in the ramdisk environment: it is used to wipe more
    memory. This fixes the long-standing bug about Tails not cleaning
    all memory on shutdown.
  - Fix Yelp crashing on internal links
  - Allow amnesia user to use Tor's TransPort. This firewall exception
    is necessary for applications that doesn't have in-built SOCKS
    support and cannot use torsocks. One such example is Claws Mail,
    which uses tsocks since torsocks makes it leak the hostname. This
    exception, together with Tor's automatic .onion mapping makes
    Claws Mail able to use hidden service mail providers again.
  - Force threads locking support in Python DBus binding. Without this
    liveusb-creator doesn't work with a PAE-enabled kernel.
  - Fix localized search plugins for 'es' and 'pt'
  - Fix live-boot's readahead, which caused an unnecessary pause
    during boot.
  - Factorize GCC wanted / available version numbers in VirtualBox
    modules building hook. This, incidentally, fixes a bug caused by
    duplication and not updating all instances.
  - Fix tordate vs. Tor 0.2.3.x. Since 0.2.3.x Tor doesn't download a
    consensus for clocks that are more than 30 days in the past or 2
    days in the future (see commits f4c1fa2 and 87622e4 in Tor's git
    repo). For such clock skews we set the time to the Tor authority's
    cert's valid-after date to ensure that a consensus can be
    downloaded.

  * Tor
  - Update to version 0.2.3.24-rc-1~~squeeze+1, a new major
    version. It's not a stable release, but we have been assured by
    the Tor developers that this is the right move.
  - Stop setting custom value for the Tor LongLivedPorts
    setting. Gobby's port was upstreamed in Tor 0.2.3.x.

  * Iceweasel
  - Update to 10.0.10esr-1+tails1, which has all the anonymity enhancing
    patches from the TorBrowser applied.
  - Install iceweasel from our own repo, http://deb.tails.boum.org.
  - Fix Iceweasel's file associations. No more should you be suggested
    to open a PDF in the GIMP.

  * htpdate
  - Use curl instead of wget, and add a --proxy option passed through
    to curl.
  - Remove the --fullrequest option, we don't need it anymore.
  - Remove --dns-timeout option, we don't need it anymore.
  - Change --proxy handling to support Debian Squeeze's curl.
  - Clarify what happens if --proxy is not used.
  - Compute the median of the diffs more correctly.

  * Hardware support
  - Update Linux to 3.2.32-1.

  * Software
  - Update vidalia to 0.2.20-1+tails1.
  - Update bundled WhisperBack package to 1.6.2:
    * Raise the socket library timeout to 120 seconds
    * Use smtplib's timeout parameter
    * Fix error output when calling send a 2nd time
  - Update liveusb-creator to 3.11.6-3.
  - Update i2p to 0.9.2.
  - Update tails-persistence-setup to 0.20-1, which should make it
    possible to install Tails on large (>= 32 GiB) USB drives.
  - Install console-setup and keyboard-configuration from unstable
    (required by new initramfs-tools).
  - Update tails-greeter to 0.7.3:
    * Import pt_BR translation.
    * Let langpanel usable during option selection stage
    * Print less debugging messages by default
    (below are changes in tails-greeter 0.7.2:)
    * Use correct test operators.
    * Generate language codes of available locales at package build
      time.
    * Read list of language codes from where we have saved it at
      package build time.
    * Drop tails-lang-helper, not used anymore.
    * Do not compile locales at login time anymore. Tails now ships
      locales-all.
  - Import live-config{,-sysvinit} 3.0.8-1. live-config >= 3.0.9-1
    has basically nothing useful for us, and it migrates to new paths
    brought by live-boot 3.0~b7, which we're not ready for yet (see:
    todo/newer_live-boot).

  * Localization
  - Fix Tails specific Iceweasel localization for pt-BR
  - Add Japanese input system: scim-anthy.
  - whisperback is now also translated into German, Hebrew, Hungarian,
    Italian and Korean.
  - tails-persistence-setup is now also translated into Arabic.
  - tails-greeter is now also translated into Arabic, Hebrew, Basque,
    Hungarian, Italian and Chinese.

  * Build system
  - Catch more errors in during build time:
    - Ensure that all local hooks start with 'set -e'.
    - Fail hard if adduser fails in local hooks.
    - Fail hard if 'rm' fails in local hooks.
  - vagrant: Ensure we have the set of Perl packages needed by our
    Ikiwiki
  - vagrant: Configure live-build to ship with ftp.us.debian.org.
    Using cdn.debian.net leads to bad interactions with Tor.
  - vagrant: Don't use gzip compression when building from a tag, i.e.
    a release.
  - vagrant: Optionally use bootstrap stage cache for faster builds
    via the 'cache' build option.
  - vagrant: Make sure release builds are clean, i.e. they don't use
    any potentially dangerous build options.
  - vagrant: Disable live-build package caching. This build system is
    meant to use an external caching proxy, so live-build's cache just
    wastes RAM (for in-memory builds) or disk space.
  - vagrant: use aufs magic instead of copying source into tmpfs.
    This reduces the amount of RAM required for building Tails in.
  - vagrant: Allow in-memory builds when a VM with enough memory is
    already started.

 -- Tails developers <amnesia@boum.org>  Sat, 10 Nov 2012 12:34:56 +0000

tails (0.13) unstable; urgency=low

  * Major new features
  - Use white-list/principle of least privelege approach for local services.
    Only users that need a certain local (i.e. hosted on loopback) service
    (according to our use cases) are granted access to it by our firewall;
    all other users are denied access.
  - Ship a first version of the incremental update system. Updates are not
    currently triggered automatically, but this will allow tests to be done
    on larger scales.

  * Minor improvements
  - Enable four workspaces in the Windows XP camouflage. This allows
    users to quickly switch to a more innocent looking workspace in case
    they are working on sensitive data and attract unwanted attention.
    The workspace switcher applet isn't there, though, since there's no
    such thing in Windows XP, so switching is only possible via keyboard
    shortcuts.
  - Ship with precompiled locales instead of generating them upon login.
  - Add support for wireless regulation.
  - Use color for Git output, not intended for machine consumption,
    written to the terminal.
  - Have ttdnsd use OpenDNS. Using Google's DNS servers was very
    glitchy, and rarely succeeded when it should. It can probably be
    attributed to Google's DNS, which is known to take issue with Tor
    exits.
  - Upgrade WhisperBack to 1.6, with many UI improvements and new translations.
  - Include GDM logs and dmidecode informations in the reports.
  - Allow to modify language and layout in the "Advanced options" screen
    of the greeter.
  - GnuPG: bump cert-digest-algo to SHA512.
  - Update torproject.org's APT repo key.

  * Bugfixes
  - Make Claws Mail save local/POP emails in its dot-directory. The
    default is to save them at ~/Mail, which isn't included in our
    current Claws Mail persistence preset.
  - Fix the System Monitor applet.
  - Remove broken ttdnsd from the default DNS resolution loop.
  - Hide the 'TailsData' partition in desktop applications.
  - Ship unrar-free again, so that the GNOME archive manager knows about
    it.
  - Ship with an empty whitelist for Noscript.
  - Disable FoxyProxy's advertisement on proxy error page.
  - Fix slow browsing experience for offline documentation.
  - Raise the socket timeout to 120 seconds in WhisperBack.
  - Enable the ikiwiki trail plugin for the locally built wiki too.

  * Iceweasel
  - Upgrade iceweasel to 10.0.6esr-1 (Extended Support Release) and install it
    and its dependencies from squeeze-backports.

  * Hardware support
  - Upgrade Linux to 3.2.23-1.

  * Software
  - Update tor to version 0.2.2.39.
  - Update Iceweasel to version 10.0.7esr-2.
  - Update i2p to version 0.9.1.

  * Build system
  - vagrant: Install Ikiwiki from Debian unstable. The 'mirrorlist'
    patches have finally been merged in upstream Ikiwiki. So instead of
    building Ikiwiki by hand, we can now install the package directly
    from Debian unstable.
  - Do not build the ikiwiki forum on the bundled static website copy.

 -- Tails developers <amnesia@boum.org>  Mon, 17 Sep 2012 15:19:25 +0200

tails (0.12.1) unstable; urgency=low

  This is a brown paper bag release to fix two major problems introduced in
  Tails 0.12.

  * Iceweasel
  - Upgrade Torbutton to 1.4.6.
  - Upgrade AdBlock Plus to 2.1.
  - Update AdBlock Plus patterns.

  * Hardware support
  - Upgrade Linux to 3.2.21-3 (linux-image-3.2.0-3-486).

  * Software
  - Install MAT from Debian backports, drop custom package.
  - Install python-pdfrw to re-add PDF support to the MAT.
  - Upgrade tails-greeter to 0.7.1, which fixes the race condition that
    broke administration password and locale settings on some systems.

  * Boot
  - Remove the Tails specific plymouth theme. The theme interfers heavily with
    the boot process on some hardware.

 -- Tails developers <amnesia@boum.org>  Mon, 17 Sep 2012 13:06:03 +0200

tails (0.12) unstable; urgency=low

  * Major new features
  - Add the Unsafe Web Browser, which has direct access to the Internet and
    can be used to login to captive portals.
  - The (previously experimental, now deemed stable) Windows camouflage can now
    be enabled via a check box in Tails greeter.

  * Tor
  - Upgrade to 0.2.2.37-1~~squeeze+1.

  * Iceweasel
  - Upgrade iceweasel to 10.0.5esr-1 (Extended Support Release) and install it
    and its dependencies from squeeze-backports.
  - Add a bookmark for the offline Tails documentation.
  - Update AdBlock patterns.

  * Persistence
  - Allow using larger USB drives by increasing the mkfs timeout to 10 minutes.
  - Tell the user what's going on when the Tails boot device cannot be found.

  * Hardware support
  - Upgrade Linux to 3.2.20-1 (linux-image-3.2.0-2-amd64).

  * Software
  - Install rfkill.
  - Install torsocks. Note that this makes `torify' use `torsocks' instead of
    `tsocks'. The `tsocks' binary is dropped to avoid problems, but remaining
    files (the library) are kept since ttdnsd depends on them.
  - Fetch live-config-sysvinit from sid so that it matches live-config version.
  - Update virtualbox backports to 4.1.10-dfsg-1~bpo60+1.
  - Install pciutils (needed by virtualbox-guest-utils).
  - Install mousetweaks. This is needed to use the mouse accessibility settings
    in System -> Preferences -> Mouse -> Accessibility.
  - Install the "hardlink" files deduplicator.
  - Do not install cryptkeeper anymore. See todo/remove_cryptkeeper for reason.
    Users of cryptkeeper are encouraged to install cryptkeeper via `apt-get
    update; apt-get install --yes cryptkeeper`, open their volume and move
    their to Tails' built-in persistence instead, as a one-time migration.
  - Upgrade I2P to version 0.9.
  - Don't install GParted. GNOME Disk Utility has been on par with GParted
    since Squeeze was released.
  - Upgrade live-boot to 3.0~a27-1+tails2~1.gbp319fe6.
  - Upgrade live-config to 3.0~a39-1 and install it from Debian experimental.
  - Upgrade tails-greeter to 0.7.
  - Upgrade tails-persistence-setup to 0.17-1.
  - Install libyaml-libyaml-perl.
  - Upgrade MAT, the metadata anonymisation toolkit, 0.3.2-1~bpo60+1.
  - Fetch python-pdfrw from backports, drop custom package.

  * Internationalization
  - The Tails website and documentation now has a (partial) Portuguese
    translation.

  * Build system
  - Tails can now be built without using a HTTP proxy.
  - Tails can now easily be built by using Vagrant. See the updated
    contribute/build page for instructions.

  * Boot
  - Remove obsolete noswap boot parameter. live-boot now handles swap on an
    opt-in basis.
  - The squashfs.sort files generated with boot-profile should now be ok which
    makes the generate images boot noticeably faster on optical media. See
    bugs/weird_squashfs.sort_entries for more information.
  - Set Tails specific syslinux and plymouth themes.
  - Add NVidia KMS video drivers to the initrd in order to show our shiny new
    plymouth theme on more systems.

 -- Tails developers <amnesia@boum.org>  Mon, 11 Jun 2012 13:37:00 +0200

tails (0.11) unstable; urgency=low

  * Major new features
  - Do not grant the desktop user root credentials by default.
  - A graphical boot menu (tails-greeter 0.6.3) allows choosing among
    many languages, and setting an optional sudoer password.
  - Support opt-in targeted persistence
    · tails-persistence-setup 0.14-1
    · live-boot 3.0~a25-1+tails1~5.gbp48d06c
    · live-config 3.0~a35-1
  - USB installer: liveusb-creator 3.11.6-1

  * iceweasel
  - Install iceweasel 10.0.4esr-1 (Extended Support Release).
    Let's stop tracking a too fast moving target.
    Debian Wheezy will ship ESR versions.
  - Install needed dependencies from squeeze-backports.
  - Search plugins:
    · Remove bing.
      bing appeared due to our upgrading iceweasel.
      Removing it makes things consistent with the way they have been
      until now, that is: let's keep only the general search engines
      we've been asked to add, plus Google, and a few specialized ones.
    · Replace Debian-provided DuckDuckGo search plugin with the "HTML SSL"
      one, version 20110219. This is the non-JavaScript, SSL, POST flavour.
    · Add ixquick.com.
    · Install localized search engines in the correct place.
      No need to copy them around at boot time anymore.
    · Remove Scroogle. RIP.
  - Enable TLS false start, like the TBB does since December.
  - Adblock Plus: don't count and save filter hits, supress first run dialog.
  - Install neither the GreaseMonkey add-on, nor any GreaseMonkey script.
    YouTube's HTML5 opt-in program is over.
    HTML5 video support is now autodetected and used.

  * Vidalia
  - Upgrade to 0.2.17-1+tails1: drop Do-not-warn-about-Tor-version.patch,
    applied upstream.
  - Set SkipVersionCheck=true.
    Thanks to chiiph for implementing this upstream (needs Vidalia 0.2.16+).

  * Internationalization
  - Install all available iceweasel l10n packages.
  - Remove syslinux language choosing menu.
    tails-greeter allows choosing a non-English language.
  - Add fonts for Hebrew, Thai, Khmer, Lao and Korean languages.
  - Add bidi support.
  - Setup text console at profile time.
    Context: Tails runs with text console autologin on.
    These consoles now wait, using a "Press enter to activate this console"
    message, for the user. When they press enter in there, they should have chosen
    their preferred keyboard layout in tails-greeter by now. Then, we run setupcon.
    As a result, the resulting shell is properly localized, and setupcon
    sets the correct keyboard layout, both according to the preferences expressed by
    the user in tails-greeter.
  - Don't use localepurge, don't remove any Scribus translations anymore,
    don't localize environment at live-config time:
    tails-greeter allows us to support many, many more languages.

  * Hardware support
  - Linux 3.2.15-1 (linux-image-3.2.0-2-amd64).
  - Fix low sound level on MacBook5,2.
  - Disable laptop-mode-tools automatic modules. This modules set often
    needs some amount of hardware-specific tweaking to work properly.
    This makes them rather not well suited for a Live system.

  * Software
  - Install GNOME keyring.
    This is needed so that NetworkManager remembers the WEP/WPA secrets
    for the time of a Tails session. Initialize GNOME keyring at user
    creation time.
  - Install usbutils to have the lsusb command.
  - Install the Traverso multitrack audio recorder and editor.

  * Miscellaneous
  - GNOME Terminal: keep 8192 scrollback lines instead of the smallish
    default.
  - Replaced tails-wifi initscript with laptop-mode-tools matching feature.
  - Disable gdomap service.
  - Fetch klibc-utils and libklibc from sid.
    The last initramfs-tools depends on these.
  - Set root password to "root" if debug=root is passed on the
    kernel cmdline. Allow setting root password on kernel cmdline via
    rootpw=. Looks like we implemented this feature twice.
  - Append a space on the kernel command line. This eases manually adding
    more options.
  - Rename sudoers.d snippets to match naming scheme.
    Sudo credentials that shall be unconditionally granted to the Tails
    default user are named zzz_*, to make sure they are applied.
  - WhisperBack: also include /var/log/live-persist and
    /var/lib/gdm3/tails.persistence.
  - Add a wrapper to torify whois.
  - Rework the VirtualBox guest modules building hook to support
    multiple kernels.
  - Consistently wait for nm-applet when waiting for user session to come up.
    Waiting for gnome-panel or notification-daemon worked worse.
  - Don't start the NetworkManager system service via init.
    Some Tails NM hooks need the user to be logged in to run properly.
    That's why tails-greeter starts NetworkManager at PostLogin time.
  - Also lock /bin/echo into memory. For some reason, kexec-load needs it.
  - Pidgin: don't use the OFTC hidden service anymore.
    It proved to be quite unreliable, being sometimes down for days.
  - Do not display storage volumes on Desktop, by disabling
    /apps/nautilus/desktop/volumes_visible GConf entry. Enabling that
    GConf setting avoids displaying the bind-mounted persistent
    directories on the Desktop, and reduces user confusion. It also is
    a first step towards a bigger UI change: GNOME3 does not manage the
    Desktop anymore, so volume icons and other Desktop icons are meant to
    disappear anyway. It implies we'll have to move all Desktop icons
    elsewhere. Let's start this move now: this will smooth the UI change
    Wheezy will carry for our users, by applying some of it progressively.

  * Build system
  - Don't build hybrid ISO images anymore. They boot less reliably on
    a variety of hardware, and are made less useful by us shipping
    a USB installer from now on.
  - Append .conf to live-config configuration filenames:
    live-config >3.0~a36-1 only takes into account files named *.conf
    in there. Accordingly update scripts that source these files.
  - Remove long-obsolete home-refresh script and its configuration.

  * Virtualization support
  - Support Spice and QXL: install the Spice agent from Debian sid,
    install xserver-xorg-video-qxl from squeeze-backports.

 -- Tails developers <amnesia@boum.org>  Tue, 17 Apr 2012 14:54:00 +0200

tails (0.10.2) unstable; urgency=low

  * Iceweasel
  - Update to 10.0.2-1.
  - Disable HTTPS-Everywhere's SSL Observatory (plus first-run pop-up).
  - Revert "FoxyProxy: don't enclose regexps between ^ and $."
    Currently "http://www.i2p2.de" (and everything similar) is captured by
    the I2P filter, which is incorrect. It seems isMultiLine="false" does
    *not* make RE into ^RE$ any longer.
  - Remove file:// from NoScript's exception lists.
    This will fix the JavaScript toggles in the local copy of the documentation.
  - Update AdBlock patterns.

  * Software
  - Upgrade I2P to 0.8.13.
  - Install libvpx0 from sid.
  - Fetch klibc-utils and libklibc from sid.
    The last initramfs-tools depends on these.

  * Hardware support
  - Upgrade Linux kernel to 3.2.7-1.
  - Install firmware-libertas.
    This adds support for wireless network cards with Marvell Libertas
    8xxx chips supported by the libertas_cs, libertas_sdio, libertas_spi,
    libertas_tf_usb, mwl8k and usb8xxx drivers.

  * Miscellaneous
  - Revert "Set time to middle of [valid-after, fresh-until] from consensus."
    This reverts commit 18d23a500b9412b4b0fbe4e38a9398eb1a3eadef.
    With this vmid clocks that are E minutes back in time may cause issues
    (temporary Tor outages) after consensus updates that happen at the
    (60-E):th minute or later during any hour. Full analysis:
    https://mailman.boum.org/pipermail/tails-dev/2012-January/000873.html
  - Add the default user to the vboxsf group.
    This will allow the user to get full access to automounted VirtualBox
    shared folders as they are mounted with guid vboxsf and rwx group
    permissions.

 -- Tails developers <amnesia@boum.org>  Thu, 01 Mar 2012 20:26:21 +0100

tails (0.10.1) unstable; urgency=low

  * Iceweasel
  - Make Startpage the default web search engine. Scroogle does not look
    reliable enough these days.

  * Software
  - Upgrade WhisperBack to 1.5.1 (update link to bug reporting documentation).
  - Update MAT to 0.2.2-2~bpo60+1 (fixes a critical bug in the GUI).

  * Hardware support
  - Upgrade Linux kernel to 3.2.1-2

  * Time synchronization
    Serious rework that should fix most, if not all, of the infamous
    time-sync' related bugs some Tails users have experienced recently.
    - Make htpdate more resilient by using three server pools, and
      allowing some failure ratio.
    - Set time from Tor's unverified-consensus if needed.
    - Set time to middle of [valid-after, fresh-until] from consensus.
    - Many robustness, performance and fingerprinting-resistance improvements.
    - Display time-sync' notification much earlier.

  * Miscellaneous
  - Fix access to "dumb" git:// protocol by using a connect-socks wrapper
    as GIT_PROXY_COMMAND.
  - SSH client: fix access to SSH servers on the Internet by correcting
    Host / ProxyCommand usage.
  - Pidgin: use OFTC hidden service to workaround Tor blocking.
  - Claws Mail: disable draft autosaving.
    When composing PGP encrypted email, drafts are saved back to
    the server in plaintext. This includes both autosaved and manually
    saved drafts.
  - tails-security-check-wrapper: avoid eating all memory when offline.

 -- Tails developers <amnesia@boum.org>  Sat, 28 Jan 2012 10:00:31 +0100

tails (0.10) unstable; urgency=low

  * Tor: upgrade to 0.2.2.35-1.

  * Iceweasel
  - Install Iceweasel 9.0 from the Debian Mozilla team's APT repository.
  - Update Torbutton to 1.4.5.1-1.
  - Support viewing any YouTube video that is available in HTML5 format:
    install xul-ext-greasemonkey and the "Permanently Enable HTML5 on
    YouTube" GreaseMonkey script.
  - Stop using Polipo in Iceweasel. Its SOCKS support was fixed.
  - Install from Debian sid the iceweasel extensions we ship,
    for compatibility with FF9.
  - Use Scroogle (any languages) instead of Scroogle (English only) when
    booted in English. Many users choose English because their own
    language is not supported yet; let's not hide them search results in
    their own language.
  - Install Iceweasel language packs from Debian unstable:
    unfortunately they are not shipped on the mozilla.debian.net repository.
  - Install the NoScript Firefox extension; configure it the same way as
    the TBB does.
  - Disable third-party cookies.
    They can be used to track users, which is bad. Besides, this is what
    TBB has been doing for years.
  - FoxyProxy: allow direct connections to RFC1918 IPs.

  * Do not transparent proxy outgoing Internet connections through Tor.
  - Torify the SSH client using connect-proxy to all IPs but RFC1918 ones.
  - Torify APT using Polipo HTTP.
  - Torify wget in wgetrc.
  - Torify gobby clients using torsocks. It does not support proxies yet.
  - Torify tails-security-check using LWP::UserAgent's SOCKS proxy support.
  - Fix enabling of GNOME's HTTP proxy.

  * Software
  - Upgrade Vidalia to 0.2.15-1+tails1.
    · New upstream release.
    · Do not warn about Tor version.
  - Upgrade MAT to 0.2.2-1~bpo60+1.
  - Upgrade VirtualBox guest software to 4.1.6-dfsg-2~bpo60+1,
    built against the ABI of X.Org backports.
  - Upgrade I2P to 0.8.11 using KillYourTV's Squeeze packages;
    additionally, fix its start script that was broken by the tordate merge.
  - Install unar (The Unarchiver) instead of the non-free unrar.
  - Install Nautilus Wipe instead of custom Nautilus scripts.

  * Hardware support
  - Upgrade Linux kernel to 3.1.6-1.
  - Upgrade to X.Org from squeeze-backports.
  - Install more, and more recent b43 firmwares.
  - Upgrade barry to 0.15-1.2~bpo60+1.

  * Internationalization
  - Add basic language support for Russian, Farsi and Vietnamese.
  - Install some Indic fonts.
  - Install some Russian fonts.
  - Add Alt+Shift shortcut to switch keyboard layout.

  * Miscellaneous
  - Support booting in "Windows XP -like camouflage mode":
    · Install homebrewn local .debs for a Windows XP look-alike Gnome theme.
    · Add the "Windows XP Bliss" desktop wallpaper.
    · Added a script that's sets up Gnome to look like Microsoft Windows XP.
    · Add Windows XP "camouflage" icons for some programs.
    · Make Iceweasel use the IE icon when Windows XP camouflage is enabled.
    · Add special launcher icons for the Windows XP theme so that they're
      not too big.
  - Decrease Florence focus zoom to 1.2.
  - Do not fetch APT translation files. Running apt-get update is heavy enough.
  - Add MSN support thanks to msn-pecan.
  - Add custom SSH client configuration:
    · Prefer strong ciphers and MACs.
    · Enable maximum compression level.
     · Explicitly disable X11 forwarding.
    · Connect as root by default, to prevent fingerprinting when username
      was not specified.
  - Replace flawed FireGPG with a home-made GnuPG encryption applet;
    install a feature-stripped FireGPG that redirects users to
    the documentation, and don't run Seahorse applet anymore.
  - Enable Seahorse's GnuPG agent.
  - Blank screen when lid is closed, rather than shutting down the system.
    The shutdown "feature" has caused data losses for too many people, it seems.
    There are many other ways a Tails system can be shut down in a hurry
    these days.
  - Import Tails signing key into the keyring.
  - Fix bug in the Pidgin nick generation that resulted in the nick
    "XXX_NICK_XXX" once out of twenty.
  - Pre-configure the #tor IRC discussion channel in Pidgin.
  - Fix "technology preview" of bridge support: it was broken by tordate merge.
  - Install dependencies of our USB installer to ease its development.
  - Make vidalia NM hook sleep only if Vidalia is already running.
  - Reintroduce the htpdate notification, telling users when it's safe
    to use Tor Hidden Services.
  - htpdate: omit -f argument to not download full pages.
  - htpdate: write success file even when not within {min,max}adjust.
    Otherwise htpdate will not "succeed" when the time diff is 0 (i.e.
    the clock was already correct) so the success file cannot be used
    as an indicator that the system time now is correct, which arguably
    is its most important purpose.

  * Build system
  - Name built images according to git tag.

 -- Tails developers <tails@boum.org>  Wed, 04 Jan 2012 09:56:38 +0100

tails (0.9) unstable; urgency=low

  * Tor
  - Upgrade to 0.2.2.34 (fixes CVE-2011-2768, CVE-2011-2769).

  * Iceweasel
  - Upgrade to 3.5.16-11 (fixes CVE-2011-3647, CVE-2011-3648, CVE-2011-3650).
  - Upgrade FireGPG to 0.8-1+tails2: notify users that the FireGPG Text
    Editor is the only safe place for performing cryptographic operations,
    and make it impossible to do otherwise. Other ways open up several
    severe attacks through JavaScript (e.g. leaking plaintext when
    decrypting, signing messages written by the attacker).
  - Install Cookie Monster extension instead of CS Lite.
  - Always ask where to save files.
  - Upgrade Torbutton to 1.4.4.1-1, which includes support for the in-browser
    "New identity" feature.

  * Software
  - Install MAT, the metadata anonymisation toolkit.
  - Upgrade TrueCrypt to 7.1.
  - Upgrade WhisperBack to 1.5~rc1 (leads the user by the hand if an error
    occurs while sending the bugreport, proposes to save it after 2 faild
    attempts, numerous bugfixes).
  - Linux: upgrade to linux-image-3.0.0-2-486 (version 3.0.0-6); fixes
    a great number of bugs and security issues.

  * Miscellaneous
  - Fully rework date and time setting system.
  - Remove the htp user firewall exception.
  - Saner keyboard layouts for Arabic and Russian.
  - Use Plymouth text-only splash screen at boot time.
  - Color the init scripts output.
  - Suppress Tor's warning about applications doing their own DNS lookups.
    This is totally safe due to our Tor enforcement.
  - Disable hdparm boot-time service.
    We only want hdparm so that laptop-mode-tools can use it.
  - Run Claws Mail using torify.
    It's not as good as if Claws Mail supported SOCKS proxies itself,
    but still better than relying on the transparent netfilter torification.
  - Install HPLIP and hpcups for better printing support.

  * Erase memory at shutdown
  - Run many sdmem instances at once.
    In hope of erasing more memory until we come up with a proper fix for
    [[bugs/sdmem_does_not_clear_all_memory]].
  - Kill gdm3 instead of using its initscript on brutal shutdown.
  - Use absolute path to eject for more robust memory wipe on boot medium removal.

  * Space savings
  - Exclude kernel and initramfs from being put into the SquashFS.
    Those files are already shipped where they are needed, that is in the ISO
    filesystem. Adapt kexec and memlockd bits.
  - Do not ship the GNOME icon theme cache.
  - Do not ship .pyc files.
  - Do not ship NEWS.Debian.gz files.

  * Build system
  - Re-implement hook that modifies syslinux config to make future
    development easier.

 -- Tails developers <amnesia@boum.org>  Tue, 01 Nov 2011 13:26:38 +0100

tails (0.8.1) unstable; urgency=low

  * Iceweasel
    - Update to 3.5.16-10 (fixes DSA-2313-1).
    - FireGPG: force crypto action results to appear in a new window, otherwise
      JavaScript can steal decrypted plaintext. Advice: always use FireGPG's
      text editor when writing text you want to encrypt. If you write it in a
      textbox the plaintext can be stolen through JavaScript before it is
      encrypted in the same way.
    - Update HTTPS Everywhere extension to 1.0.3-1.
    - Stop using the small version of the Tor check page. The small version
      incorrectly tells Tails users to upgrade their Torbrowser, which has
      confused some users.

  * Software
    - Update Linux to 3.0.0-2 (fixes DSA-2310-1, CVE-2011-2905, CVE-2011-2909,
      CVE-2011-2723, CVE-2011-2699, CVE-2011-1162, CVE-2011-1161).
    - Update usb-modeswitch to 1.1.9-2~bpo60+1 and usb-modeswitch-data to
      20110805-1~bpo60+1 from Debian backports. This adds support for a few
      devices such as Pantech UMW190 CDMA modem.
    - Install libregexp-common-perl 2011041701-3 from Debian unstable. This
      fixes the bug: [[bugs/msva_does_not_use_configured_keyserver]].
    - Install hdparm so the hard drives can be spinned down in order to save
      battery power.
    - Install barry-util for better BlackBerry integration.
    - Debian security upgrades: OpenOffice.org (DSA-2315-1), openjdk-6
      (DSA-2311-1), policykit-1 (DSA-2319-1)

   * Protecting against memory recovery
    - Set more appropriate Linux VM config before wiping memory. These
      parameters should make the wipe process more robust and efficient.

 -- Tails developers <amnesia@boum.org>  Sun, 16 Oct 2011 11:31:18 +0200

tails (0.8) unstable; urgency=low

  * Rebase on the Debian Squeeze 6.0.2.1 point-release.

  * Tor
    - Update to 0.2.2.33-1.
    - Disabled ControlPort in favour of ControlSocket.
    - Add port 6523 (Gobby) to Tor's LongLivedPorts list.

  * I2P
    - Update to 0.8.8.
    - Start script now depends on HTP since I2P breaks if the clock jumps or is
      too skewed during bootstrap.

  * Iceweasel
    - Update to 3.5.16-9 (fixes CVE-2011-2374, CVE-2011-2376, CVE-2011-2365,
      CVE-2011-2373, CVE-2011-2371, CVE-2011-0083, CVE-2011-2363, CVE-2011-0085,
      CVE-2011-2362, CVE-2011-2982, CVE-2011-2981, CVE-2011-2378, CVE-2011-2984,
      CVE-2011-2983).
    - Enable HTTP pipelining (like TBB).
    - Update HTTPS Everywhere extension to 1.0.1-1 from Debian unstable.
    - Suppress FoxyProxy update prompts.
    - Prevent FoxyProxy from "phoning home" after a detected upgrade.
    - Fixed a bunch of buggy regular expressions in FoxyProxy's configuration.
      See [[bugs/exploitable_typo_in_url_regex?]] for details. Note that none of
      these issues are critical due to the transparent proxy.
    - Add DuckDuckGo SSL search engine.

  * Torbutton
    - Update to torbutton 1.4.3-1 from Debian unstable.
    - Don't show Torbutton status in the status bar as it's now displayed in the
      toolbar instead.

  * Pidgin
    - More random looking nicks in pidgin.
    - Add IRC account on chat.wikileaks.de:9999.

  * HTP
    - Upgrade htpdate script (taken from Git 7797fe9) that allows setting wget's
      --dns-timeout option.

  * Software
    - Update Linux to 3.0.0-1. -686 is now deprecated in favour of -486 and
      -686-pae; the world is not ready for -pae yet, so we now ship -486.
    - Update OpenSSL to 0.9.8o-4squeeze2 (fixes CVE-2011-1945 (revoke
      compromised DigiNotar certificates), CVE-2011-1945).
    - Update Vidalia to 0.2.14-1+tails1 custom package.
    - Install accessibility tools:
      - gnome-mag: screen magnifier
      - gnome-orca: text-to-speech
    - Replace the onBoard virtual keyboard with Florence.
    - Install the PiTIVi non-linear audio/video editor.
    - Install ttdnsd.
    - Install tor-arm.
    - Install lzma.

  * Arbitrary DNS queries
    - Tor can not handle all types of DNS queries, so if the Tor resolver fails
      we fallback to ttdnsd. This is now possible with Tor 0.2.2.x, since we
      fixed Tor bug #3369.

  * Hardware support
    - Install ipheth-utils for iPhone tethering.
    - Install xserver-xorg-input-vmmouse (for mouse integration with the host OS
      in VMWare and KVM).
    - Install virtualbox-ose 4.x guest packages from Debian backports.

  * Miscellaneous
    - Switch gpg to use keys.indymedia.org's hidden service, without SSL.
      The keys.indymedia.org SSL certificate is now self-signed. The hidden
      service gives a good enough way to authenticate the server and encrypts
      the connection, and just removes the certificates management issue.
    - The squashfs is now compressed using XZ which reduces the image size quite
      drastically.
    - Remove Windows autorun.bat and autorun.inf. These files did open a static
      copy of our website, which is not accessible any longer.

  * Build system
    - Use the Git branch instead of the Debian version into the built image's
      filename.
    - Allow replacing efficient XZ compression with quicker gzip.
    - Build and install documentation into the chroot (-> filesystem.squashfs).
      Rationale: our static website cannot be copied to a FAT32 filesystem due
      to filenames being too long. This means the documentation cannot be
      browsed offline from outside Tails. However, our installer creates GPT
      hidden partitions, so the doc would not be browseable from outside Tails
      anyway. The only usecase we really break by doing so is browsing the
      documentation while running a non-Tails system, from a Tails CD.

 -- Tails developers <amnesia@boum.org>  Thu, 09 Sep 2011 11:31:18 +0200

tails (0.7.2) unstable; urgency=high

  * Iceweasel
  - Disable Torbutton's external application launch warning.
    ... which advises using Tails. Tails *is* running Tails.
  - FoxyProxy: install from Debian instead of the older one we previously
    shipped.

  * Software
  - haveged: install an official Debian backport instead of a custom backport.
  - unrar: install the version from Debian's non-free repository.
    Users report unrar-free does not work well enough.

 -- Tails developers <amnesia@boum.org>  Sun, 12 Jun 2011 15:34:56 +0200

tails (0.7.1) unstable; urgency=high

  * Vidalia: new 0.2.12-2+tails1 custom package.

  * Iceweasel
  - Don't show Foxyproxy's status / icon in FF statusbar to prevent users
    from accidentaly / unconsciously put their anonymity at risk.
  - "amnesia branding" extension: bump Iceweasel compatibility to 4.0 to ease
    development of future releases.

  * Software
  - Upgrade Linux kernel to Debian's 2.6.32-33: fixes tons of bugs,
    including the infamous missing mouse cursor one. Oh, and it closes
    a few security holes at well.
  - Install unrar-free.
  - Do not install pppoeconf (superseeded by NetworkManager).
  - Upgrade macchanger to Debian testing package to ease development of
    future Tails releases.
  - Debian security upgrades: x11-xserver-utils (DSA-2213-1), isc-dhcp
    (DSA-2216-1), libmodplug (DSA-2226-1), openjdk-6 (DSA-2224-1).

  * Protecting against memory recovery
  - Add Italian translation for tails-kexec. Thanks to Marco A. Calamari.
  - Make it clear what it may mean if the system does not power off
    automatically.
  - Use kexec's --reset-vga option that might fix display corruption issues
    on some hardware.

  * WhisperBack (encrypted bug reporting software)
  - Upgrade WhisperBack to 1.4.1:
    localizes the documentation wiki's URL,
    uses WebKit to display the bug reporting help page,
    now is usable on really small screens.
  - Extract wiki's supported languages at build time, save this
    information to /etc/amnesia/environment, source this file into the
    Live user's environment so that WhisperBack 1.4+ can make good use
    of it.

  * Miscellaneous
  - Fix boot in Chinese.
  - Install mobile-broadband-provider-info for better 3G support.
  - Add back GNOME system icons to menus.
  - tails-security-check: avoid generating double-slashes in the Atom
    feeds URL.
  - Remove "vga=788" boot parameter which breaks the boot on some hardware.
  - Remove now useless "splash" boot parameter.
  - Fix a bunch of i386-isms.
  - Pass the noswap option to the kernel. This does not change actual Tails
    behaviour but prevents users from unnecessarily worrying because of 
    the "Activating swap" boot message.
  - Make use of check.torproject.org's Arabic version.

  * Build system
  - Enable squeeze-backports. It is now ready and will be used soon.
  - Install eatmydata in the chroot.
  - Convert ikiwiki setup files to YAML.

 -- Tails developers <amnesia@boum.org>  Fri, 29 Apr 2011 17:14:53 +0200

tails (0.7) unstable; urgency=low

  * Hardware support
  - Install foomatic-filters-ppds to support more printers.
  - Give the default user the right to manage printers.

  * Software
  - Deinstall unwanted packages newly pulled by recent live-build.
  
 -- Tails developers <amnesia@boum.org>  Wed, 06 Apr 2011 22:58:51 +0200

tails (0.7~rc2) unstable; urgency=low

  ** SNAPSHOT build @824f39248a08f9e190146980fb1eb0e55d483d71 **

  * Rebase on Debian Squeeze 6.0.1 point-release.
  
  * Vidalia: new 0.2.10-3+tails5 custom package..

  * Hardware support
  - Install usb-modeswitch and modemmanager to support mobile broadband
    devices such as 3G USB dongles. Thanks to Marco A. Calamari for the
    suggestion.

  * Misc
  - Website relocated to https://tails.boum.org/ => adapt various places.
  - Configure keyboard layout accordingly to the chosen language for
    Italian and Portuguese.

 -- Tails developers <amnesia@boum.org>  Fri, 25 Mar 2011 15:44:25 +0100

tails (0.7~rc1) UNRELEASED; urgency=low

  ** SNAPSHOT build @98987f111fc097a699b526eeaef46bc75be5290a **

  * Rebase on Debian Squeeze.

  * T(A)ILS has been renamed to Tails.
  
  * Protecting against memory recovery
    New, safer way to wipe memory on shutdown which is now also used when
    the boot media is physically removed.

  * Tor
  - Update to 0.2.1.30-1.

  * Iceweasel
  - Add HTTPS Everywhere 0.9.4 extension.
  - Better preserve Anonymity Set: spoof US English Browser and timezone
    the same way as the Tor Browser Bundle, disable favicons and picture
    iconification.
  - Install AdBlock Plus extension from Debian.
  - Add Tor-related bookmarks.
  - Support FTP, thanks to FoxyProxy.
  - Update AdBlock patterns.
  - Disable geolocation and the offline cache.

  * Software
  - Update Vidalia to 0.2.10-3+tails4.
  - Install gnome-disk-utility (Palimpsest) and Seahorse plugins.
  - Add opt-in i2p support with Iceweasel integration through FoxyProxy.
  - onBoard: fix "really quits when clicking the close window icon" bug.
  - Optionally install TrueCrypt at boot time.
  - Install laptop-mode-tools for better use of battery-powered hardware.
  - Replace xsane with simple-scan which is part of GNOME and way easier
    to use.
  - Upgrade WhisperBack to 1.3.1 (bugfixes, French translation).
  - Install scribus-ng instead of scribus. It is far less buggy in Squeeze.
  
  * Firewall
  - Drop incoming packets by default.
  - Forbid queries to DNS resolvers on the LAN.
  - Set output policy to drop (defense-in-depth).

  * Hardware support
  - Install Atheros and Broadcom wireless firmwares.
  - Install libsane-hpaio and sane-utils, respectively needed for
    multi-function peripherals and some SCSI scanners.

  * live-boot 2.0.15-1+tails1.35f1a14
  - Cherry-pick our fromiso= bugfixes from upstream 3.x branch.

  * Miscellaneous
  - Many tiny user interface improvements.
  - More robust HTP time synchronization wrt. network failures.
    Also, display the logs when the clock synchronization fails.
  - Disable GNOME automatic media mounting and opening to protect against
    a class of attacks that was recently put under the spotlights.
    Also, this feature was breaking the "no trace is left on local
    storage devices unless explicitly asked" part of Tails specification.
  - Make configuration more similar to the Tor Browser Bundle's one.
  - GnuPG: default to stronger digest algorithms.
  - Many more or less proper hacks to get the built image size under 700MB.
  - Compress the initramfs using LZMA for faster boot.

  * Build system
  - Run lb build inside eatmydata fsync-less environment to greatly improve
    build time.

 -- Tails developers <amnesia@boum.org>  Fri, 11 Mar 2011 15:52:19 +0100

tails (0.6.2) unstable; urgency=high

  * Tor: upgrade to 0.2.1.29 (fixes CVE-2011-0427).
  * Software
  - Upgrade Linux kernel, dpkg, libc6, NSS, OpenSSL, libxml2 (fixes various
    security issues).
  - Upgrade Claws Mail to 3.7.6 (new backport).
  - Install Liferea, tcpdump and tcpflow.
  * Seahorse: use hkp:// transport as it does not support hkps://.
  * FireGPG: use hkps:// to connect to the configured keyserver.
  * Build system: take note of the Debian Live tools versions being used
    to make next point-release process faster.
  * APT: don't ship package indices.

 -- T(A)ILS developers <amnesia@boum.org>  Wed, 19 Jan 2011 16:59:43 +0100

tails (0.6.1) unstable; urgency=low

  * Tor: upgrade to 0.1.28 (fixes CVE-2010-1676)
  * Software: upgrade NSS, Xulrunner, glibc (fixes various security issues)
  * FireGPG: use the same keyserver as the one configured in gpg.conf.
  * Seahorse: use same keyserver as in gpg.conf.
  * HTP: display the logs when the clock synchronization fails.
  * Update HTP configuration: www.google.com now redirects to
    encrypted.google.com.
  * Use the light version of the "Are you using Tor?" webpage.
  * Update AdBlock patterns.

 -- T(A)ILS developers <amnesia@boum.org>  Fri, 24 Dec 2010 13:28:29 +0100

tails (0.6) unstable; urgency=low

  * Releasing 0.6.

  * New OpenPGP signing-only key. Details are on the website:
    https://amnesia.boum.org/GnuPG_key/

  * Iceweasel
  - Fixed torbutton has migrated to testing, remove custom package.

  * HTP
  - Query ssl.scroogle.org instead of lists.debian.org.
  - Don't run when the interface that has gone up is the loopback one.

  * Nautilus scripts
  - Add shortcut to securely erase free space in a partition.
  - The nautilus-wipe shortcut user interface is now translatable.

  * Misc
  - Really fix virtualization warning display.
  - More accurate APT pinning.
  - Disable Debian sid APT source again since a fixed live-config has
    migrated to Squeeze since then.

  * live-boot: upgrade to 2.0.8-1+tails1.13926a
  - Sometimes fixes the smem at shutdown bug.
  - Now possible to create a second partition on the USB stick T(A)ILS is
    running from.

  * Hardware support
  - Support RT2860 wireless chipsets by installing firmware-ralink from
    Debian Backports.
  - Install firmware-linux-nonfree from backports.
  - Fix b43 wireless chipsets by having b43-fwcutter extract firmwares at
    build time.

  * Build system
  - Install live-build and live-helper from Squeeze.
  - Update SquashFS sort file.

 -- T(A)ILS developers <amnesia@boum.org>  Wed, 20 Oct 2010 19:53:17 +0200

tails (0.6~rc3) UNRELEASED; urgency=low

  ** SNAPSHOT build @a3ebb6c775d83d1a1448bc917a9f0995df93e44d **

  * Iceweasel
  - Autostart Iceweasel with the GNOME session. This workarounds the
    "Iceweasel first page is not loaded" bug.
  
  * HTP
  - Upgrade htpdate script (taken from Git 7797fe9).

  * Misc
  - Disable ssh-agent auto-starting with X session: gnome-keyring is
    more user-friendly.
  - Fix virtualization warning display.
  - Boot profile hook: write desktop file to /etc/skel.

  * Build system
  - Convert build system to live-build 2.0.1.
  - APT: fetch live-build and live-helper from Debian Live snapshots.
  - Remove dependency on live-build functions in chroot_local-hooks.
    This makes the build environment more robust and less dependent on
    live-build internals.
  - Remove hand-made rcS.d/S41tails-wifi: a hook now does this.
  - Measure time used by the lh build command.
  - Fix boot profile hook.
  - Boot profiling: wait a bit more: the current list does not include
    /usr/sbin/tor.

 -- T(A)ILS developers <amnesia@boum.org>  Sat, 02 Oct 2010 23:06:46 +0200

tails (0.6~rc2) UNRELEASED; urgency=low

  ** SNAPSHOT build @c0ca0760ff577a1e797cdddf0e95c5d62a986ec8 **

  * Iceweasel
  - Refreshed AdBlock patterns (20100926).
  - Set network.dns.disableIPv6 to true (untested yet)
  - Torbutton: install patched 1.2.5-1+tails1 to fix the User-Agent bug,
    disable extensions.torbutton.spoof_english again.

  * Software
  - WhisperBack: upgrade to 1.3~beta3 (main change:  let the user provide
    optional email address and OpenPGP key).
  - Remove mc.
  - Update haveged backport to 0.9-3~amnesia+lenny1.
  - Update live-boot custom packages (2.0.6-1+tails1.6797e8): fixes bugs
    in persistency and smem-on-shutdown.
  - Update custom htpdate script. Taken from commit d778a6094cb3 in our
    custom Git repository:  fixes setting of date/time.

  * Build system
  - Bugfix: failed builds are now (hopefully) detected.
  - Fix permissions on files in /etc/apt/ that are preserved in the image.
  - Install version 2.0~a21-1 of live-build and live-helper in the image.
    We are too late in the release process to upgrade to current Squeeze
    version (2.0~a29-1).

  * Misc
  - Pidgin/OTR: disable the automatic OTR initiation and OTR requirement.

 -- T(A)ILS developers <amnesia@boum.org>  Wed, 29 Sep 2010 19:23:17 +0200

tails (0.6~1.gbpef2878) UNRELEASED; urgency=low

  ** SNAPSHOT build @ef28782a0bf58004397b5fd303f938cc7d11ddaa **

  * Hardware support
  - Use a 2.6.32 kernel: linux-image-2.6.32-bpo.5-686 (2.6.32-23~bpo50+1)
    from backports.org. This should support far more hardware and
    especially a lot of wireless adapters.
  - Add firmware for RTL8192 wireless adapters.
  - Enable power management on all wireless interfaces on boot.

  * Software
  - Install inkscape.
  - Install poedit.
  - Install gfshare and ssss: two complementary implementations
    of Shamir's Secret Sharing.
  - Install tor-geoipdb.
  - Remove dialog, mc and xterm.

  * Iceweasel
  - Set extensions.torbutton.spoof_english to its default true value
    in order to workaround a security issue:
    https://amnesia.boum.org/security/Iceweasel_exposes_a_rare_User-Agent/

  * Monkeysphere
  - Install the Iceweasel extension.
  - Use a hkps:// keyserver.

  * GnuPG
  - Install gnupg from backports.org so that hkps:// is supported.
  - Use a hkps:// keyserver.
  - Proxy traffic via polipo.
  - Prefer up-to-date digests and ciphers.

  * Vidalia: rebased our custom package against 0.2.10.

  * Build system
  - Built images are now named like this:
    tails-i386-lenny-0.5-20100925.iso
  - Use live-helper support for isohybrid options instead of doing the
    conversion ourselves. The default binary image type we build is now
    iso-hybrid.
  - Remove .deb built by m-a after they have been installed.
  - Setup custom GConf settings at build time rather than at boot time.
  - Move $HOME files to /etc/skel and let adduser deal with permissions.
  - Convert to live-boot / live-config / live-build 2.x branches.
  - Replaced our custom live-initramfs with a custom live-boot package;
    included version is 2.0.5-1+tails2.6797e8 from our Git repository:
    git clone git://git.immerda.ch/tails_live-boot.git
  - Install live-config* from the live-snapshots Lenny repository.
    Rationale: live-config binary packages differ depending on the target
    distribution, so that using Squeeze's live-config does not produce
    fully-working Lenny images.
  - Rename custom scripts, packages lists and syslinux menu entries from
    the amnesia-* namespace to the tails-* one.

  * HTP
  - Use (authenticated) HTP instead of NTP.
  - The htpdate script that is used comes from commit 43f5f83c0 in our
    custom repository:  git://git.immerda.ch/tails_htp.git
  - Start Tor and Vidalia only once HTP is done.

  * Misc
  - Fix IPv6 firewall restore file. It was previously not used at all.
  - Use ftp.us.debian.org instead of the buggy GeoIP-powered
    cdn.debian.net.
  - Gedit: don't autocreate backup copies.
  - Build images with syslinux>=4.01 that has better isohybrid support.
  - amnesia-security-check: got rid of the dependency on File::Slurp.
  - Take into account the migration of backports.org to backports.debian.org.
  - Make GnuPG key import errors fatal on boot.
  - Warn the user when T(A)ILS is running inside a virtual machine.
  - DNS cache: forget automapped .onion:s on Tor restart.

  * Documentation: imported Incognito's walkthrough, converted to
    Markdown, started the needed adaptation work.

 -- T(A)ILS developers <amnesia@boum.org>  Sun, 26 Sep 2010 11:06:50 +0200

tails (0.5) unstable; urgency=low

  * The project has merged efforts with Incognito.
    It is now to be called "The (Amnesic) Incognito Live System".
    In short: T(A)ILS.

  * Community
  - Created the amnesia-news mailing-list.
  - Added a forum to the website.
  - Created a chatroom on IRC: #tails on irc.oftc.net

  * Fixed bugs
  - Workaround nasty NetworkManager vs. Tor bug that often
    prevented the system to connect to the Tor network: restart Tor and Vidalia
    when a network interface goes up.
  - onBoard now autodetects the keyboard layout... at least once some
    keys have been pressed.
  - New windows don't open in background anymore, thanks to
    a patched Metacity.
  - Memory wiping at shutdown is now lightning fast, and does not prevent
    the computer to halt anymore.
  - GNOME panel icons are right-aligned again.
  - Fixed permissions on APT config files.
  - Repaired mouse integration when running inside VirtualBox.

  * Iceweasel
  - Torbutton: redirect to Scroogle when presented a Google captcha.
  - Revamped bookmarks
      . moved T(A)ILS own website to the personal toolbar
      . moved webmail links (that are expected to be more than 3 soon)
        to a dedicated folder.
  - Don't show AdBlock Plus icon in the toolbar.
  - Adblock Plus: updated patterns, configured to only update subscriptions
    once a year. Which means never, hopefully, as users do update their
    Live system on a regular basis, don't they?

  * Vidalia: rebased our custom package against 0.2.8.
  
  * Claws Mail
  - Install Claws Mail from backports.org to use the X.509 CA
    certificates provided by Debian.
  - Enable PGP modules with basic configuration:
      . Automatically check signatures.
      . Use gpg-agent to manage passwords.
      . Display warning on start-up if GnuPG doesn't work.
  - Set the IO timeout to 120s (i.e. the double of the default 60s).
  
  * Pidgin
  - Automatically connect to irc.oftc.net with a randomized nickname,
    so as not to advertize the use of T(A)ILS; this nickname is made of:
     . a random firstname picked from the 2000 most registered by the U.S.
       social security administration in the 70s;
     . two random digits.
    Good old irc.indymedia.org is still configured - with same nickname -
    but is not enabled by default anymore.
  - Disabled MSN support, that is far too often affected by security flaws.

  * Build $HOME programmatically
  - Migrated all GConf settings, including the GNOME panel configuration,
    to XML files that are loaded at boot time.
  - Configure iceweasel profile skeleton in /etc/iceweasel.
    A brand new profile is setup from this skeleton once iceweasel is
    started after boot.
      . build sqlite files at build time from plain SQL.
      . FireGPG: hard-code current firegpg version at build time to prevent
        the extension to think it was just updated.
      . stop shipping binary NSS files. These were here only to
        install CaCert's certificate, that is actually shipped by Debian's
        patched libnss.
  
  * Build system
  - Updated Debian Live snapshots APT repository URL.
  - Purge all devel packages at the end of the chroot configuration.
  - Make sure the hook that fixes permissions runs last.
  - Remove unwanted Iceweasel search plugins at build time.
  
  * Misc
  - Added a progress bar for boot time file readahead.
  - Readahead more (~37MB) stuff in foreground at boot time.
  - Make the APT pinning persist in the Live image.
  - localepurge: keep locales for all supported languages,
    don't bother when installing new packages.
  - Removed syslinux help menu: these help pages are either buggy or
    not understandable by non-geeks.
  - Fixed Windows autorun.
  - Disable a few live-initramfs scripts to improve boot time.
  - Firewall: forbid any IPv6 communication with the outside.
  - Virtualization support: install open-vm-tools.
  - WhisperBack: updated to 1.2.1, add a random bug ID to the sent
    mail subject.
  - Prompt for CD removal on shutdown, not for USB device.

  * live-initramfs: new package built from our Git (e2890a04ff) repository.
  - Merged upstream changes up to 1.177.2-1.
  - New noprompt=usb feature.
  - Fix buggy memory wiping and shutdown.
  - Really reboot when asked, rather than shutting down the system.

  * onBoard
  - Upgraded to a new custom, patched package (0.93.0-0ubuntu4~amnesia1).
  - Added an entry in the Applications menu.
  
  * Software
  - Install vim-nox with basic configuration
  - Install pwgen
  - Install monkeysphere and msva-perl
  - Replaced randomsound with haveged as an additional source of entropy.

  * Hardware support
  - Build ralink rt2570 wifi modules.
  - Build rt2860 wifi modules from Squeeze. This supports the RT2860
    wireless adapter, found particularly in the ASUS EeePC model 901
    and above.
  - Build broadcom-sta-source wifi modules.
  - Bugfix: cpufreq modules were not properly added to /etc/modules.
  - Use 800x600 mode on boot rather than 1024x768 for compatibility
    with smaller displays.

 -- amnesia <amnesia@boum.org>  Fri, 30 Apr 2010 16:14:13 +0200

amnesia (0.4.2) unstable; urgency=low

  New release, mainly aimed at fixing live-initramfs security issue
  (Debian bug #568750), with an additional set of small enhancements as
  a bonus.

  * live-initramfs: new custom package built from our own live-initramfs
    Git repository (commit 8b96e5a6cf8abc)
  - based on new 1.173.1-1 upstream release
  - fixed live-media=removable behaviour so that filesystem images found
    on non-removable storage are really never used (Debian bug #568750)

  * Vidalia: bring back our UI customizations (0.2.7-1~lenny+amnesia1)

  * APT: consistently use the GeoIP-powered cdn.debian.net

  * Software: make room so that {alpha, future} Squeeze images fit on
    700MB CD-ROM
  - only install OpenOffice.org's calc, draw, impress, math and writer
    components
  - removed OpenOffice.org's English hyphenation and thesaurus
  - removed hunspell, wonder why it was ever added

  * Boot
  - explicitly disable persistence, better safe than sorry
  - removed compulsory 15s timeout, live-initramfs knows how to wait for
    the Live media to be ready

  * Build system: don't cache rootfs anymore

 -- amnesia <amnesia@boum.org>  Sun, 07 Feb 2010 18:28:16 +0100

amnesia (0.4.1) unstable; urgency=low

  * Brown paper bag bugfix release: have amnesia-security-check use
    entries publication time, rather than update time... else tagging
    a security issue as fixed, after releasing a new version, make this
    issue be announced to every user of this new, fixed version.

 -- amnesia <amnesia@boum.org>  Sat, 06 Feb 2010 03:58:41 +0100

amnesia (0.4) unstable; urgency=low

  * We now only build and ship "Hybrid" ISO images, which can be either
    burnt on CD-ROM or dd'd to a USB stick or hard disk.

  * l10n: we now build and ship multilingual images; initially supported
    (or rather wanna-be-supported) languages are: ar, zh, de, en, fr, it,
    pt, es
  - install Iceweasel's and OpenOffice.org's l10n packages for every
    supported language
  - stop installing localized help for OpenOffice.org, we can't afford it
    for enough languages
  - when possible, Iceweasel's homepage and default search engine are localized
  - added Iceweasel's "any language" Scroogle SSL search engine
  - when the documentation icon is clicked, display the local wiki in
    currently used language, if available
  - the Nautilus wipe script is now translatable
  - added gnome-keyboard-applet to the Gnome panel

  * software
  - replaced Icedove with claws mail, in a bit rough way; see
    https://amnesia.boum.org/todo/replace_icedove_with_claws/ for best
    practices and configuration advices
  - virtual keyboard: install onBoard instead of kvkbd
  - Tor controller: install Vidalia instead of TorK
  - install only chosen parts of Gnome, rather than gnome-desktop-environment
  - do not install xdialog, which is unused and not in Squeeze
  - stop installing grub as it breaks Squeeze builds (see Debian bug #467620)
  - install live-helper from snapshots repository into the Live image

  * Iceweasel
  - do not install the NoScript extension anymore: it is not strictly
    necessary but bloodily annoying

  * Provide WhisperBack 1.2 for anonymous, GnuPG-encrypted bug reporting.
  - added dependency on python-gnutls
  - install the SMTP hidden relay's certificate

  * amnesia-security-check: new program that tells users that the amnesia
    version they are running is affected by security flaws, and which ones
    they are; this program is run at Gnome session startup, after sleeping
    2 minutes to let Tor a chance to initialize.
    Technical details:
  - Perl
  - uses the Desktop Notifications framework
  - fetches the security atom feed from the wiki
  - verifies the server certificate against its known CA
  - tries fetching the localized feed; if it fails, fetch the default
    (English) feed

  * live-initramfs: new custom package built from our own live-initramfs
    Git repository (commit 40e957c4b89099e06421)
  - at shutdown time, ask the user to unplug the CD / USB stick, then run
    smem, wait for it to finish, then attempt to immediately halt

  * build system
  - bumped dependency on live-helper to >= 2.0a6 and adapted our config
  - generate hybrid ISO images by default, when installed syslinux is
    recent enough
  - stop trying to support building several images in a row, it is still
    broken and less needed now that we ship hybrid ISO images
  - scripts/config: specify distribution when initializing defaults
  - updated Debian Live APT repository's signing key

  * PowerPC
  - disable virtualbox packages installing and module building on !i386
    && !amd64, as PowerPC is not a supported guest architecture
  - built and imported tor_0.2.1.20-1~~lenny+1_powerpc.deb

  * Squeeze
  - rough beginnings of a scratch Squeeze branch, currently unsupported
  - install gobby-infinote

  * misc
  - updated GnuPG key with up-to-date signatures
  - more improvements on boot time from CD
  - enhanced the wipe in Nautilus UI (now asks for confirmation and
    reports success or failure)
  - removed the "restart Tor" launcher from the Gnome panel

 -- amnesia <amnesia@boum.org>  Fri, 05 Feb 2010 22:28:04 +0100

amnesia (0.3) unstable; urgency=low

  * software: removed openvpn, added
  - Audacity
  - cups
  - Git
  - Gobby
  - GParted
  - lvm2 (with disabled initscript as it slows-down too much the boot in certain
    circumstances)
  - NetworkManager 0.7 (from backports.org) to support non-DHCP networking
  - ntfsprogs
  - randomsound to enhance the kernel's random pool
  * Tor
  - install the latest stable release from deb.torproject.org
  - ifupdown script now uses SIGHUP signal rather than a whole tor
    restart, so that in the middle of it vidalia won't start it's own
    tor
  - configure Gnome proxy to use Tor
  * iceweasel
  - adblockplus: upgraded to 1.0.2
  - adblockplus: subscribe to US and DE EasyList extensions, updated patterns
  - firegpg is now installed from Debian Squeeze rather than manually; current
    version is then 0.7.10
  - firegpg: use better keyserver ... namely pool.sks-keyservers.net
  - added bookmark to Amnesia's own website
  - use a custom "amnesiabranding" extension to localize the default search
    engine and homepage depending on the current locale
  - updated noscript whitelist
  - disable overriden homepage redirect on iceweasel upgrade
  * pidgin
  - nicer default configuration with verified irc.indymedia.org's SSL cert
  - do not parse incoming messages for formatting
  - hide formatting toolbar
  * hardware compatibility
  - b43-fwcutter
  - beginning of support for the ppc architecture
  - load acpi-cpufreq, cpufreq_ondemand and cpufreq_powersave kernel
    modules
  * live-initramfs: custom, updated package based on upstream's 1.157.4-1, built
    from commit b0a4265f9f30bad945da of amnesia's custom live-initramfs Git
    repository
  - securely erases RAM on shutdown using smem
  - fixes the noprompt bug when running from USB
  - disables local swap partitions usage, wrongly enabled by upstream
  * fully support for running as a guest system in VirtualBox
  - install guest utils and X11 drivers
  - build virtualbox-ose kernel modules at image build time
  * documentation
  - new (translatable) wiki, using ikiwiki, with integrated bugs and todo
    tracking system a static version of the wiki is included in generated
    images and linked from the Desktop
  * build system
  - adapt for live-helper 2.0, and depend on it
  - get amnesia version from debian/changelog
  - include the full version in ISO volume name
  - save .list, .packages and .buildlog
  - scripts/clean: cleanup any created dir in binary_local-includes
  - updated Debian Live snapshot packages repository URL and signing key
  - remove duplicated apt/preferences file, the live-helper bug has been
    fixed
  * l10n: beginning of support for --language=en
  * misc
  - improved boot time on CD by ordering files in the squashfs in the order they
    are used during boot
  - added a amnesia-version script to built images, that outputs the current
    image's version
  - added a amnesia-debug script that prepares a tarball with information that
    could be useful for developpers
  - updated Amnesia GnuPG key to a new 4096R one
  - set time with NTP when a network interface is brought up
  - import amnesia's GnuPG pubkey into the live session user's keyring
  - do not ask DHCP for a specific hostname
  - install localepurge, only keep en, fr, de and es locales, which reduces the
    generated images' size by 100MB
  - added a hook to replace /sbin/swapon with a script that only runs
    /bin/true
  - moved networking hooks responsibility from ifupdown to NetworkManager

 -- amnesia <amnesia@boum.org>  Thu, 26 Nov 2009 11:17:08 +0100

amnesia (0.2) unstable; urgency=low

  * imported /home/amnesia, then:
  - more user-friendly shell, umask 077
  - updated panel, added launcher to restart Tor
  - mv $HOME/bin/* /usr/local/bin/
  - removed metacity sessions
  - removed gstreamer's registry, better keep this dynamically updated
  - rm .qt/qt_plugins_3.3rc, better keep this dynamically updated
  - removed .gnome/gnome-vfs/.trash_entry_cache
  - removed kconf_update log
  - removed and excluded Epiphany configuration (not installed)
  - cleanup .kde
  * iceweasel
  - enable caching in RAM
  - explicitly disable ssl v2, and enable ssl v3 + tls
  - removed prefs for the non-installed webdeveloper
  - removed the SSL Blacklist extension (not so useful, licensing issues)
  - deep profile directory cleanup
  - extensions cleanup: prefer Debian-packaged ones, cleanly reinstalled
    AddBlock Plus and CS Lite to allow upgrading them
  - updated pluginreg.dat and localstore.rdf
  - moved some settings to user.js
  - made cookie/JavaScript whitelists more consistent
  - force httpS on whitelisted sites
  - NoScript: marked google and gmail as untrusted
  - some user interface tweaks, mainly for NoScript
  - FireGPG: disable the buggy auto-detection feature, the link to firegpg's
    homepage in generated pgp messages and the GMail interface (which won't
    work without JavaScript anyway)
  - updated blocklist.xml
  - removed and excluded a bunch of files in the profile directory
  * icedove: clean the profile directory up just like we did for iceweasel
  * software: install msmtp and mutt
  * home-refresh
  - use rsync rather than tar
  * documentation
  - various fixes
  - reviewed pidgin-otr security (see TODO)
  * build system
  - stop calling home-refresh in lh_build
  - include home-refresh in generated images
  - gitignore update
  - fix permissions on local includes at build time
  - updated scripts/{build,clean} wrt. new $HOME handling
  - scripts/{build,config}: stop guessing BASEDIR, we must be run from
    the root of the source directory anyway
  - stop storing /etc/amnesia/version in Git, delete it at clean time
  * release
  - converted Changelog to the Debian format and location, updated
    build scripts accordingly
  - added a README symlink at the root of the source directory
  - basic debian/ directory (not working for building packages yet,
    but at least we can now use git-dch)
  - added debian/gbp.conf with our custom options for git-dch
  - config/amnesia: introduce new $AMNESIA_DEV_* variables to be used
    by developpers' scripts
  - added ./release script: a wrapper around git-dch, git-commit and git-tag

 -- amnesia <amnesia@boum.org>  Tue, 23 Jun 2009 14:42:03 +0200

amnesia (0.1) UNRELEASED; urgency=low

  * Forked Privatix 9.03.15, by Markus Mandalka:
  http://mandalka.name/privatix/index.html.en
  Everything has since been rewritten or so heavily changed that nothing
  remains from the original code... apart of a bunch of Gnome settings.
  * hardware support:
  - install a bunch of non-free wifi firmwares
  - install xsane and add the live user to the scanner group
  - install aircrack-ng
  - install xserver-xorg-video-geode on i386 (eCafe support)
  - install xserver-xorg-video-all
  - install firmware-linux from backports.org
  - install system-config-printer
  - added instructions in README.eCAFE to support the Hercules eCAFE EC-800
    netbook
  * APT:
  - configure pinning to support installing chosen packages from
    squeeze; the APT source for testing is hardcoded in chroot_sources/,
    since there is no way to use $LH_CHROOT_MIRROR in chroot_local-hooks
  - give backports.org priority 200, so that we track upgrades of packages
    installed from there
  * release: include the Changelog and TODO in the generated images,
  in the   /usr/share/doc/amnesia/ directory
  * software: install gnomebaker when building Gnome-based live OS, to
  easily clone myself when running from CD
  * build system
  - build i386 images when the build host is amd64
  - added a version file: /etc/amnesia/version
  - use snapshot live-* packages inside the images
  - setup timezone depending on the chosen build locale
  - rely on standard live-initramfs adduser to do our user setup
    (including sudo vs. Gnome/KDE, etc.)
  - stop "supporting" KDE
  - allow building several images at once
  - migrated most of lh_config invocations to scripts/config
  - append "noprompt" so that halting/rebooting work with splashy
  - moved our own variables to config/amnesia, using the namespace
    $AMNESIA_*
  * iceweasel
  - default search engine is now Scroogle SSL, configured to search pages
    in French language; the English one is also installed
  - never ask to save passwords or forms content
  - configured the torbutton extension to use polipo
  - installed the CACert root certificate
  - installed the SSL Blacklist extension and the blacklist data
  - installed the FireGPG extension
  - installed the CS Lite extension
  - installed the NoScript extension
  - NoScript, CS Lite: replaced the default whitelists with a list of
    trusted, non-commercial Internet Service Providers
  - configure extensions (add to prefs.js):
    user_pref("extensions.torbutton.startup", true);
    user_pref("extensions.torbutton.startup_state", 1);
    user_pref("extensions.torbutton.tor_enabled", true);
    user_pref("noscript.notify.hide", true);
    user_pref("capability.policy.maonoscript.sites", "about:
      about:blank about:certerror about:config about:credits
      about:neterror about:plugins about:privatebrowsing
      about:sessionrestore chrome: resource:");
    user_pref("extensions.firegpg.no_updates", true);
  - install the NoScript plugin from Debian squeeze
  - delete urlclassifier3.sqlite on $HOME refresh: as we disabled
    "safebrowsing", this huge file is of no use
  - torbutton: install newer version from Squeeze
  * linux: removed non-686 kernel flavours when building i386 images
  * compatibility: append "live-media=removable live-media-timeout=15", to
    prevent blindly booting another debian-live installed on the hard disk
  * software: added
  - gnome-app-install
  - iwconfig
  - cryptkeeper: Gnome system tray applet to encrypt files with EncFS
  - kvkbd: virtual keyboard (installed from backports.org)
  - sshfs (and added live user to the fuse group)
  - less, secure-delete, wipe, seahorse, sshfs, ntfs-3g
  - scribus
  * Tor
  - enable the transparent proxy, the DNS resolver, and the control port
  - save authentication cookie to /tmp/control_auth_cookie, so that the
    live user can use Tork and co.
  - autostart Tork with Gnome
  - Tork: installed, disabled most notifications and startup tips
  - added a restart tor hook to if-up.d (used by Network Manager as well),
    so that Tor does work immediately even if the network cable was
    plugged late in/after the boot process
  * $HOME
  - added a nautilus-script to wipe files and directories
  - bash with working completion for the live user
  * polipo: install and configure this HTTP proxy to forward requests
  through Tor
  * DNS: install and configure pdnsd to forward any DNS request through
  the Tor resolver
  * firewall: force every outgoing TCP connection through the Tor
  transparent proxy, discard any outgoing UDP connection
  * misc
  - set syslinux timeout to 4 seconds
  - use splashy for more user-friendly boot/halt sequences

 -- amnesia <amnesia@boum.org>  Sat, 20 Jun 2009 21:09:15 +0200<|MERGE_RESOLUTION|>--- conflicted
+++ resolved
@@ -1,14 +1,10 @@
-<<<<<<< HEAD
 tails (2.7) UNRELEASED; urgency=medium
 
   * Dummy entry.
 
  -- Tails developers <tails@boum..org>  Sat, 10 Sep 2016 11:08:25 +0000
 
-tails (2.6) UNRELEASED; urgency=medium
-=======
 tails (2.6.1) UNRELEASED; urgency=medium
->>>>>>> 3ed1133a
 
   * Dummy entry.
 
