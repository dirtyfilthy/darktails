--- conflicted
+++ resolved
@@ -4,11 +4,7 @@
 
  -- Tails developers <tails@boum.org>  Thu, 17 Oct 2013 16:06:12 +0200
 
-<<<<<<< HEAD
-tails (0.21~rc1) unstable; urgency=low
-=======
 tails (0.21) unstable; urgency=low
->>>>>>> 3a547501
 
   * Security fixes
     - Don't grant access to the Tor control port for the desktop user
