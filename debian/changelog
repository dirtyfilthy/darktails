<<<<<<< HEAD
tails (3.13) UNRELEASED; urgency=medium

  * Dummy entry for next release.

 -- anonym <anonym@riseup.net>  Mon, 21 Jan 2019 12:16:20 +0100
=======
tails (3.12) UNRELEASED; urgency=medium

  * Dummy entry for next release.

 -- anonym <anonym@riseup.net>  Mon, 21 Jan 2019 12:05:57 +0100
>>>>>>> d6080d3e

tails (3.12~rc1) unstable; urgency=medium

  * Major changes
    - Make the USB image the main supported way to install Tails (refs: #15292).
      On first boot, grow the system partition to a size that's a factor
      of the size of the boot medium and randomize GUIDs (Closes: #15319).
    - Upgrade Linux to 4.19, version 4.19.13-1 (Closes: #16073, #16224).
      Fixes CVE-2018-19985, CVE-2018-19406, CVE-2018-16862, CVE-2018-18397,
      CVE-2018-18397, CVE-2018-18397, CVE-2018-18397, CVE-2018-19824,
      CVE-2018-14625.
    - Remove Liferea (Closes: #11082, #15776).
    - Upgrade to the Debian Stretch 9.6 point-release.

  * Security fixes
    - Upgrade Thunderbird to 60.4.0 (DSA-4362-1; Closes: #16261).
    - Upgrade OpenSSL to 1.0.2q-1~deb9u1 (DSA-4355-1).
    - Upgrade libarchive to 3.2.2-2+deb9u1 (DSA-4360-1).
    - Upgrade GnuTLS to 3.5.8-5+deb9u4 (CVE-2018-10844, CVE-2018-10845).
    - Upgrade libgd3 to 2.2.4-2+deb9u3 (CVE-2018-1000222, CVE-2018-5711).
    - Upgrade libmspack to 0.5-1+deb9u3 (CVE-2018-18584, CVE-2018-18585).
    - Upgrade libopenmpt to 0.2.7386~beta20.3-3+deb9u3 (CVE-2018-10017).
    - Upgrade libx11 to 2:1.6.4-3+deb9u1 (CVE-2018-14598, CVE-2018-14599,
      CVE-2018-14600).
    - Upgrade libxcursor to 1:1.1.14-1+deb9u2 (CVE-2015-9262).
    - Upgrade NetworkManager to 1.6.2-3+deb9u2+0.tails1 (CVE-2018-15688).
    - Upgrade wpa to 2:2.4-1+deb9u2 (CVE-2018-14526).
    - Upgrade zeromq3 to 4.2.1-4+deb9u1 (CVE-2019-6250).

  * Bugfixes
    - Fix Totem's access to the Internet when it's started from the Applications
      menu.
    - Rename HTP pools to avoid confusion (Closes: #15428).
    - Fix memory erasure on shutdown with systemd v239+, by mounting
      a dedicated tmpfs on /run/initramfs instead of trying to remount /run
      with the "exec" option (Closes: #16097).
    - Make the KeePassX wrapper dialog translatable.
    - Fix detection of first Thunderbird run.

  * Minor improvements and updates
    - Upgrade tor to 0.3.4.9-1~d90.stretch+1.
    - Upgrade Mesa to 18.2.6-1~bpo9+1, libdrm to 2.4.95-1~bpo9+1,
      and libglvnd to 1.1.0-1~bpo9+1.
    - Upgrade firmware-linux and firmware-nonfree to 20190114-1.
    - Upgrade amd64-microcode to 3.20181128.1.
    - Upgrade intel-microcode to 3.20180807a.2~bpo9+1.
    - Remove the boot readahead feature (Closes: #15915).
      In most supported use cases, it did not improve boot time anymore,
      or even increases it.
    - Require TLS 1.2 in our Upgrader and tails-security-check (Closes: 11815).
    - Enable O_CREAT restriction in /tmp directories for FIFOs and regular
      files (Closes: #16072).
    - Upgrade systemd to 240-4~bpo9+0tails1 (Closes: #16352).
      Fixes CVE-2018-16864, CVE-2018-16865, and CVE-2018-16866.
    - Upgrade Enigmail to 2.0.8-5~deb9u1 (Closes: #15657).
    - Upgrade Torbirdy to 0.2.6-1~bpo9+1 (Closes: #15661).
    - Modify Torbirdy configuration in a way that's easier to maintain.
    - Tell the user they need to use sudo when they attempt to use su
      (Closes: #15583).

  * Build system
    - Make the build of the USB image reproducible (Closes: #15985).
    - Allow specifying which set of APT snapshots shall be used during
      the build, with the APT_SNAPSHOTS_SERIALS build option (Closes: #15107).
    - Fix more GIDs and display more information when changing UIDs or GIDs
      fails (Closes: #16036).
    - Remove obsolete patches, refresh remaining ones to apply on top
      of currently installed packages version.
    - Disable irrelevant recurring jobs in Vagrant build box (refs: #16177)
      that increase the chance of FTBFS due to mksquashfs being reaped
      by the OOM killer.
    - Adjust for recent GnuPG error'ing out when it has no controlling terminal.

  * Test suite
    - Adjust test suite for USB image:
      - Add tests that exercise behavior on first boot from a device
        installed using the USB image (Closes: #16003).
      - Drop tests for use cases we don't support anymore with the introduction
        of the USB image (refs: #16004).
      - Adjust remaining tests to focus on main supported use cases,
        i.e. Tails installed from a USB image (refs: #16004.
    - In scenarios where we simulate MAC spoofing failure, test safety-critical
      properties even if the desktop notification is buggy (refs: #10774).
    - Update expected title for our Redmine (Closes: #16237).
    - Update expected image for OpenPGP key search.

 -- Tails developers <tails@boum.org>  Sat, 19 Jan 2019 12:42:28 +0100

tails (3.11) unstable; urgency=medium

  * Security fixes
    - Upgrade Tor Browser to 8.0.4-build2 (Closes: #16193).
    - Upgrade Thunderbird to 60.3.0-1~deb9u1.0tails1 (Closes: #16118).
    - Thunderbird: unconditionally disable Autocrypt, as it is not safe in
      its current state (See: #15923, Closes: #16186).
    - Upgrade Linux to 4.18.20 and aufs to 4.18.11+-20181119
      (Closes: #16145).
    - Upgrade cURL to 7.52.1-5+deb9u8 (DSA-4331).
    - Upgrade Ghostscript to 9.26~dfsg-0+deb9u1 (DSA-4336, DSA-4346).
    - Upgrade Perl to 5.24.1-3+deb9u5 (DSA-4347).
    - Upgrade Policykit to 0.105-18+deb9u1 (DSA-4350).
    - Upgrade Samba to 2:4.5.12+dfsg-2+deb9u4 (DSA-4345).
    - Upgrade OpenSSL to 1.1.0j-1~deb9u1 (DSA-4348).
    - Upgrade libtiff to 4.0.8-2+deb9u4 (DSA-4349).

  * Bugfixes
    - Tails Upgrader:
      · Improve support for incremental upgrades to avoid issues with
        partially applied upgrades (Closes: #14754).
      · Add a prompt after the IUK has been downloaded so the user can
        control when the network will be disabled; previously this was
        done without users having a say, possibly leading to confusion and
        lost work (Closes: #15282).
    - Thunderbird: always set locale according to environment (Closes: #16113).

  * Minor improvements and updates
    - Remove packages which were needed for getTorBrowserUserAgent
      (Closes: #16024).
    - Fix persistence configuration window opening on full screen
      (Closes: #15894).
    - Time sync: don't temporarily increase tor's log level when using
      bridges/PTs (Closes: #15743).
    - Warn about non-free software depending on the host operating system
      and/or virtualization stack (Closes: #16195).

  * Build system
    - Create USB image after building the ISO, and include it in build
      artifacts (Closes: #15984, #15985, #15990).
    - Release process: adapt to IDF v2 (Closes: #16171).

  * Test suite
    - Add new Using "VeraCrypt encrypted volumes" feature, with scenarios
      split into two parts: "Unlock VeraCrypt Volumes" and "GNOME Disks"
      (Closes: #14469, #14471, #15238, #15239).
    - Reintroduce "Clock is one day in the future in bridge mode" test
      (Closes: #15743).
    - Make starting apps via GNOME Activities Overview more robust
      (Closes: #13469).
    - Check for "Upgrading the system" and adjust to "Upgrade successfully
      downloaded" new UI (See: #14754, #15282).

 -- Tails developers <tails@boum.org>  Mon, 10 Dec 2018 20:37:06 +0100

tails (3.10.1) unstable; urgency=medium

  * Declare that Enigmail is compatible with Thunderbird 60.*.

 -- Tails developers <tails@boum.org>  Tue, 23 Oct 2018 01:30:00 +0200

tails (3.10) unstable; urgency=medium

  * Security fixes
    - Harden sudo config to avoid potential future privilege escalation
      (Closes: #15829).
    - Upgrade Linux to 4.18 and aufs to 4.18-20181008 (Closes: #15936).
    - Upgrade the snapshot of the Debian archive to 2018100901 accordingly.
    - Upgrade Tor Browser to 8.0.3-build1 (Closes: #16067).
    - Upgrade Thunderbird to 60.2.1 (Closes: #16037).

  * Bugfixes
    - Fix installation of mesa/stretch-backports by installing libwayland*
      from stretch-backports (Closes: #15846).
    - Tor Browser AppArmor profile patch: update to apply cleanly on top
      of torbrowser-launcher 0.2.9-5.
    - Additional Software: fix issues spotted during the code review
      (Closes: #15838).
    - Additional Software: make sure to offer persistence only for newly
      installed packages, avoiding inconsistency (Closes: #15983).
    - Improve button labels in confirmation dialogs of the Tails installer
      (Closes: #11501).
    - Hardcode User Agent in htpdate.user-agent (Closes: #15912), as the
      Tor Browser doesn't expose it anymore.
    - Fix encoding-related crashes in Tails Installer (Closes: #15166).
    - Set the Firefox preferences to spoof English, to avoid leaking
      information about locale settings (Closes: #16029).
    - VeraCrypt: Hide PIM entries in GNOME Shell and Disks, since a newer
      cryptsetup would be needed (Closes: #16031).
    - VeraCrypt: Fix support for multiple encryption, by iterating over
      all children in the device-mapper tree (Closes: #15967).
    - Update translations.

  * Minor improvements and updates
    - Add dmsetup and losetup output in WhisperBack reports to help debug
      VeraCrypt-related issues (Closes: #15966).
    - Let AppArmor allow access to /usr/local/share/mime, reducing noise
      in logs due to many DENIED entries (Closes: #15965).
    - Use proper stem.connection module in onion-grater instead of trying
      to read the auth cookie manually: that's fragile and breaks some use
      cases (e.g. custom auth cookie).
    - Unlock VeraCrypt Volumes: Improve internationalization support.

  * Test suite
    - Ensure the test suite doesn't break when changing the headline of
      /home (Closes: #12156).
    - Update test suite for updated button labels in confirmation dialogs
      of the Tails installer (Closes: #11501).

 -- Tails developers <tails@boum.org>  Tue, 23 Oct 2018 01:30:00 +0200

tails (3.9.1) unstable; urgency=medium

  * Security fixes
    - Upgrade Tor Browser to 8.0.2, based on Firefox 60.2.1 (Closes: #16017).
    - Upgrade Thunderbird to 60.0-3~deb9u1.0tails2 (Closes: #15959). Also
      imported the same security fixes that caused Tor Browser 8.0.2.
    - Upgrade curl to 7.52.1-5+deb9u7 (DSA-4286).
    - Upgrade Ghostscript to 9.20~dfsg-3.2+deb9u5 (DSA-4294).
    - Upgrade libarchive-zip-perl to 1.59-1+deb9u1 (DSA-4300).
    - Upgrade libkpathsea6 to 2016.20160513.41080.dfsg-2+deb9u1 (DSA-4299).
    - Upgrade LittleCMS 2, aka. liblcms2-2, to 2.8-4+deb9u1 (DSA-4284).
    - Upgrade Python 2.7 to 2.7.13-2+deb9u3 (DSA-4306).
    - Upgrade Python 3.5 to 3.5.3-1+deb9u1 (DSA-4307).

  * Bugfixes
    - Make Thunderbird translated in non-English locales via
      intl.locale.requested, which works correctly since 60.0-3
      (Closes: #15942).
    - Totem: backport AppArmor profile fix to allow opening the help
      (Closes: #15841)
    - Remove mutt, that was accidentally installed in 3.9 (Closes: #15904).
    - Fix VeraCrypt volumes not being opened in GNOME Files (Closes: #15954).
    - Fix displaying the "General" section in the Tor Browser preferences
      (Closes: #15917).
    - Fix APT pinning at Tails runtime for our custom APT repository
      and for Debian backports (Closes: #15837, #15973).

  * Minor improvements and updates
    - Upgrade tor to 0.3.4.8-1~d90.stretch+1 (Closes: #15889).

 -- Tails developers <tails@boum.org>  Wed, 03 Oct 2018 12:12:33 +0200

tails (3.9) unstable; urgency=medium

  * Major changes
    - Upgrade Tor Browser to 8.0 (Closes: #15803, #15907).
      Notable user-visible changes and relevant details:
      · Adjust to the fact Tor Browser 8.0a10 replaces firefox with a wrapper.
      · Don't use the bundled copy of libstdc++.so.6, ours is recent enough.
      · Drop obsolete Torbutton prefs (Closes: #15706).
      · Switch back to 128px icons (Closes: #15081).
      · AppArmor profile: take into account new Firefox binary path.
    - Upgrade Thunderbird to 60.0 (Closes: #15792).
      Notable user-visible changes and relevant details:
      · AppArmor profile: patch to avoid conflicting x modifiers for ps(1).
    - Upgrade tor to 0.3.4.7-rc (Closes: #15772).

  * Security fixes
    - Upgrade Linux to 4.17.17-1 and intel-microcode to 3.20180807a.1
      This fixes CVE-2018-3620 aka. Foreshadow aka. L1 Terminal Fault
      (Closes: #15796).
    - Upgrade OpenSSH to 1:7.4p1-10+deb9u4 (DSA-4280).

  * Bugfixes
    - Fix Totem on Intel graphics cards by inlining the backported mesa
      and dri-enumerate abstractions into its AppArmor profile: they are needed
      with recent Mesa and libdrm (Closes: #15821). Regression introduced
      in 3.9~rc1.
    - Fix unlocking "hidden" TrueCrypt/VeraCrypt volumes via GNOME Shell
      (Closes: #15843).
    - Fix confusing error message when unlocking TrueCrypt/VeraCrypt volumes
      (Closes: #15733).
    - Revert to Stretch's X.Org nouveau video driver (Closes: #15833).
      It seems that the regression brought by the upgraded one
      is worse than the improvements reported after our call for testing.
      Regression introduced in 3.9~rc1.
    - Use the intel X.Org driver for Intel Corporation UHD Graphics 620.
    - Fix regressions introduced in 3.9~rc1 in/by Additional Software Packages:
      · Don't break new empty persistence configuration files creation when
        permissions are incorrect (Closes: #15802).
      · Fix UX when the user has specified a distribution or version
        for a given package in their live-additional-software.conf
        (Closes: #15822).
      · Don't show installation notifications on upgrade (Closes: #15879).
    - Make more Additional Software Packages strings translatable in the
      configuration dialog and PolicyKit messages.

  * Minor improvements and updates
    - Upgrade firmware-nonfree to 20180825-1.
    - Update the deb.torproject.org APT repository signing key.
    - Unlock VeraCrypt Volumes: add disclaimer (Closes: #15849).

  * Test suite
    - Update Thunderbird test suite for 60.0 (Closes: #15791).
    - Fix various robustness issues.
    - Make the Chutney nodes use a higher V3AuthVotingInterval to make client
      bootstrap more robust (Closes: #15799).
    - Update the Tor Launcher binary path.
    - Adjust to the fact "New Circuit for this Site" is now in the site
      information and not under the Torbutton anymore.
    - Delete unused images.

 -- Tails developers <tails@boum.org>  Tue, 04 Sep 2018 12:15:43 +0000

tails (3.9~rc1) unstable; urgency=medium

  * Major changes
    - Integrate the Additional Software Packages feature into the desktop
      and revamp the interface of "Configure Persistent Volume".
    - Support TrueCrypt/VeraCrypt encrypted volumes on the desktop.
    - Upgrade Tor Browser to 8.0a9, based on Firefox 60 ESR (Closes: #15023).
      Notable user-visible changes and relevant details:
      · Drop search engine customization and stick to Tor Browser's defaults.
      · Upgrade uBlock Origin to its WebExtension version and now rely
        on the filter lists shipped in the Debian package.
      · Tweak the number of web content processes to work better with 2 GiB
        of RAM (Closes: #15716).
      · Revamp how we're handling our custom prefs, drop obsolete ones,
        reduce our delta with pristine Tor Browser.
    - Upgrade Thunderbird to 60.0b10 (Closes: #15091). Notable details:
      · Install Torbirdy 0.2.5 from stretch-backports and drop our patches
        that were merged upstream.
      · Enable the optional part of the fixes for EFAIL (Closes: #15602).
    - Upgrade Linux to 4.17 (Closes: #15763).
    - Upgrade tor to 0.3.4.6-rc (Closes: #15770).
    - Upgrade to Debian Stretch 9.5.

  * Security fixes
    - Upgrade CUPS to 2.2.1-8+deb9u2 (DSA-4243).
    - Upgrade Exiv2 to 0.25-3.1+deb9u1 (DSA-4238).
    - Upgrade FUSE to 2.9.7-1+deb9u1 (DSA-4257).
    - Upgrade GDM to 3.22.3-3+deb9u2 (DSA-4270).
    - Upgrade libsoup to 2.56.0-2+deb9u2 (DSA-4241).
    - Upgrade Imagemagick to 8:6.9.7.4+dfsg-11+deb9u5 (DSA-4245).
    - Upgrade ffmpeg to 7:3.2.12-1~deb9u1 (DSA-4258, DSA-4249).
    - Upgrade libmspack to 0.5-1+deb9u2 (DSA-4260).
    - Upgrade Samba to 2:4.5.12+dfsg-2+deb9u3 (DSA-4271).
    - Upgrade the Apache XML Security for C++ library to 1.7.3-4+deb9u1
      (DSA-4265).

  * Bugfixes
    - Don't display the Enigmail configuration wizard in every Tails session
      (Closes: #15693, #15746). Fix against Tails 3.8.
    - Make the torstatus GNOME Shell extension actually translatable
      (Closes: #15715). Fix against the first Tails release that included
      this extension.
    - Drop Icedove → Thunderbird migration code which started causing trouble.
    - Tails Installer:
      · Link to upgrade documentation when upgrading (Closes: #7904).
      · Show the reinstall option only when the device is big enough to make
        a full reinstallation (Closes: #14810).
      · Make the main window fit in a 600px-high screen (Closes: #14849).
      · Show the correct device size in the reinstall confirmation dialog
        (Closes: #15590).
    - Tails Greeter: don't display file:/// URLs to users (Closes: #15582).

  * Minor improvements and updates
    - Install Mesa and libdrm* from stretch-backports and upgrade the Nouveau
      X.Org video driver to 1.0.15. This improves support for some graphics
      cards such as NVIDIA Pascal series (Closes: #14910)
    - htpdate: improve diagnostics output when the date header can't be fetched.
    - Onion Grater: support named AppArmor profiles.
    - Update Onion Grater's config for new Tor Browser AppArmor profile name.
    - Enable e10s in the Unsafe Browser.
    - Delete all search plugins for the Unsafe Browser (Closes: #15708).
    - Display a deprecation warning when starting Liferea (#11082).
    - Upgrade VirtualBox guest modules to 5.2.16-dfsg-3~bpo9+2.
    - Use Tor Browser for browsing the documentation even when offline
      (Closes: #15720).
    - Provide feedback while Tor Browser, "Tails documentation"
      or "Report an error" are starting (Closes: #15101).
    - WhisperBack: remove the right pane (Closes: #7180).
    - tails-debugging-info: return machine-readable, structured data.
      Adjust WhisperBack accordingly (Closes: #8514). This paves the way
      towards more usable bug reports (#8722).
    - Port lots of our Perl code to more lightweight libraries.
      This decreases the amount of memory used by the persistence
      configuration interface.
    - Do not hide applications that require an admin password (Closes: #11013).
    - Try unlocking every persistent volume when multiple ones are
      available (Closes: #15653).
    - Upgrade Electrum to 3.1.3-1~bpo9+1.
    - Upgrade most firmware to 20180518-1.
    - Upgrade Intel microcode to 3.20180703.2~bpo9+1.
    - Upgrade AMD microcode to 3.20180524.1.

  * Build system
    - Drop AppArmor feature set pinning: this is now done in Debian Stretch
      (Closes: #15341).
    - Remove the now unused deb.torproject.org sid APT source (Closes: #15638).
    - Install OnionShare from our custom APT repo instead of from sid.
      We've mistakenly tracked sid for a while and it has become a problem,
      so stick to the version that works for us until Tails 4.0.
    - Fix building the ISO on zfs by dropping the cache=none setting for
      vmproxy's storage (Closes: #14404).
    - Update the Vagrant basebox for any change under vagrant/.
      Previously, some relevant changes were not effective until something under
      vagrant/definitions/tails-builder/ was changed.
    - Make intltool ignore .py files: `intltool-update --maintain` seems to be
      buggy with .py files.
    - Refresh our CUPS AppArmor profile patch to apply on 2.2.1-8+deb9u2.
    - Make it more obvious that the .orig file check is fatal (Closes: #15727).
    - Delete baseboxes once they're 6 months old instead of 4.
      This is more in line with the delay between our major releases these days.
    - Rename /usr/share/amnesia to /usr/share/tails. It was about time.
    - Abort the build if /etc/{passwd,group} has changed (Closes: #15419).
      Such changes can break Tails after an automatic upgrade was applied
      so let's detect it ASAP. Consequently, ensure a few GIDs — that wanted
      to play musical chairs — are the same as in Tails 3.8 (Closes: #15695).
    - Don't fail the build if the APT lists don't include any package
      whose name matches ^geoclue.

  * Test suite
    - Adjust to the new tails-persistence-setup API.
    - Update the Tor Browser's AppArmor profile name.
    - Re-enable the "I can print the current page […]" test.
    - Update tests wrt. the fact tails-upgrade-frontend-wrapper was ported
      to Python (Closes: #15379).
    - Make a test more robust by waiting for the page to have loaded.
    - Adjust to the fact the WhisperBack debugging info is now configured
      in a machine-readable file.
    - Remove test for tails-debugging-info, that has been a no-op for a while.
    - Adjust for Tor Browser 8.
    - Make the "I open the address" step more robust and accordingly
      stop marking the tests that use it in the Unsafe Browser
      as fragile (refs: #14771).
    - De-duplicate a number of images of standard GTK+ 3 widgets.
    - Make the audio and WebM tests more robust.
    - Make the "I start the Tor Browser in offline mode" step more robust.
    - Make the "AppArmor has (not )? denied" step more robust.
    - Don't try and use XVFB_PID if it's not set (Closes: #15730).
    - Adjust Pidgin test to use a certificate that's still in Debian
      (Closes: #15762).
    - Use a hopefully more reliable public GnuPG key and make tests
      more robust against new subkeys being added (Closes: #15771).
    - Stop hard-coding the list of RTL Tor Browser locales.
    - Fix the "Unsafe Browser can be used in all languages supported in Tails"
      test for locales that have a translated homepage (Closes: #11711).
    - Take into account that apt(8) won't return when run in the remote shell
      with the ASP hooks enabled.

 -- Tails developers <tails@boum.org>  Thu, 16 Aug 2018 18:37:47 +0000

tails (3.8) unstable; urgency=medium

  * Security fixes
    - Upgrade Tor Browser to 7.5.6 (MFSA 2018-17; Closes: #15683).
    - Upgrade Enigmail to 2.0.7 (partly fixes #15602 aka. EFAIL).
    - Upgrade libgcrypt to 1.7.6-2+deb9u3 (DSA-4231-1).
    - Upgrade perl to 5.24.1-3+deb9u4 (DSA-4226-1).

  * Bugfixes
    - Thunderbird: fix importing public OpenPGP keys from email attachments
      (Closes: #15610).
    - Make the Unsafe Browser home page translatable again (Closes: #15461).

  * Minor improvements
    - Don't display the "Know your rights" message on Thunderbird first run.
    - Move Thunderbird's default userChrome.css to /etc/thunderbird, just like
      we do for Tor Browser, for easier upgrade handling.

 -- Tails developers <tails@boum.org>  Mon, 25 Jun 2018 09:59:22 +0000

tails (3.7.1) unstable; urgency=medium

  * Security fixes
    - Upgrade Tor Browser to 7.5.5 (MFSA 2018-14; closes: #15643).
    - Upgrade Thunderbird to 52.8.0 (DSA-4209-1; Closes: #15607).
      - Partially fixes EFAIL.
      - Fixes importing OpenPGP keys from keyservers with Enigmail.
      - Accordingly refresh our Thunderbird AppArmor profile patch.
    - Upgrade cURL to 7.52.1-5+deb9u6 (DSA-4202-1).
    - Upgrade GnuPG (modern) 2.1.18-8~deb9u2 (DSA-4222-1).
    - Upgrade GnuPG (legacy) to 1.4.21-4+deb9u1 (DSA-4223-1).
    - Upgrade Git to 1:2.11.0-3+deb9u3 (DSA-4212-1).
    - Upgrade PackageKit to 1.1.5-2+deb9u1 (DSA-4207-1).
    - Upgrade procps to 2:3.3.12-3+deb9u1 (DSA-4208-1).
    - Upgrade wavpack to 5.0.0-2+deb9u2 (DSA-4197-1).
    - Upgrade wget to 1.18-5+deb9u2 (DSA-4195-1).
    - Upgrade xdg-utils to 1.1.1-1+deb9u1 (DSA-4211-1).

  * Bugfixes
    - Fix setting a screen locker password with non-ASCII characters
      (Closes: #15636).
    - WhisperBack:
      - Rename the WhisperBack launcher to "WhisperBack Error Reporting"
        so that users have a better chance to understand what it does
        (Closes: #6432)
      - Ensure debugging info in Whisperback reports don't contain email
        signature markers so that email clients forward it in full
        (Closes: #15468).
      - Wrap text written by the user to 70 chars (Closes: #11689).

  * Minor improvements
    - The "Tails documentation" desktop launcher now opens /doc instead of
      the aging /getting_started that confused people during user testing
      (Closes: #15575).

  * Test suite
    - Update to match "Tails documentation" behaviour change.

 -- Tails developers <tails@boum.org>  Sat, 09 Jun 2018 19:53:51 +0000

tails (3.7) unstable; urgency=medium

  * Security fixes
    - Upgrade Tor Browser to 7.5.4 (MFSA 2018-12, Closes: #15588).
    - Upgrade OpenSSL to 1.1.0f-3+deb9u2 (DSA-4157).
    - Upgrade Perl to 5.24.1-3+deb9u3 (DSA-4172).
    - Upgrade Libre Office to 1:5.2.7-1+deb9u4 (DSA-4178).
    - Upgrade libmad to 0.15.1b-8+deb9u1 (DSA-4192).

  * Bugfixes
    - Enable the removal of OpenPGP keyblock in Whisperback (closes: #7797).
    - Show the logo in Whisperback's About menu (closes: #13198).
    - Use the same font in all the Whisperback report (Closes: #11272).
    - Update tails-bugs@tails.boum OpenPGP key (Closes: #15534).

  * Minor improvements
    - Stop installing python-qt4 and python-trezor (Closes: #15391).
    - Make WhisperBack easier to find in the GNOME Overview (Closes: #13299).

 -- Tails developers <tails@boum.org>  Tue, 08 May 2018 01:47:22 +0200

tails (3.6.2) unstable; urgency=medium

  * Security fixes
    - Upgrade Tor Browser to 7.5.3 (MFSA 2018-10, Closes: #15459).
    - Upgrade Thunderbird to 1:52.7.0-1~deb9u1.0tails1 (DSA-4155,
      Closes: #15471).
    - Upgrade libicu to 57.1-6+deb9u2 (DSA-4150).
    - Upgrade intel-microcode to 3.20180312.1~bpo9+1. Implements
      IBRS/IBPB/STIPB support, Spectre-v2 mitigation for: Sandybridge,
      Ivy Bridge, Haswell, Broadwell, Skylake, Kaby Lake, Coffee Lake
      (Closes: #15173).

  * Bugfixes
    - Tor Browser AppArmor profile:
     * Grant the main Firefox process access to machine-id: needed for
       IBus support (Closes: #15437).
     * Allow access to extensions installed by the user such as Tails
       Verification (Closes: #15434).
    - Remove packages needed to support Video Acceleration API
      (VA-API) because they breaks opening GNOME Settings and Totem in
      Tails 3.6 on some computers (only NVIDIA for now but perhaps
      other hardware is affected). (Closes: #15433, #15449)
    - Upgrade Linux to 4.15.11-1 and bump the aufs submodule (Closes:
      #15456, #15457).
    - tails-documentation script:
      * open translated documentation page in Tor Browser when online
        (Closes: #15371).
      * use documented syntax for os.execv (Refs: #15332)
      * re-add support for passing a HTML anchor as the second
        argument.
    - Fix issue where the tails-persistence-setup user's guid would be
      changed when it was the uid that was intended (Closes: #15422).

 -- Tails developers <tails@boum.org>  Thu, 29 Mar 2018 17:49:42 +0200

tails (3.6.1) unstable; urgency=medium

  * Security fixes
    - Upgrade Tor Browser to 7.5.2 (MFSA 2018-08 i.e. CVE-2018-5146).
    - Upgrade libvorbis to 1.3.5-4+deb9u2 (DSA 4140-1 aka. CVE-2018-5146).
    - Upgrade curl to 7.52.1-5+deb9u5 (DSA 4136-1).
    - Upgrade samba to 2:4.5.12+dfsg-2+deb9u2 (DSA 4135-1).

  * Bugfixes
    - Fix ISO build reproducibility (Closes: #15400)
    - Disable Selfrando: Tor Browser upstream currently enables it only
      in non-release builds
      (https://trac.torproject.org/projects/tor/ticket/24912#comment:8).

 -- Tails developers <tails@boum.org>  Fri, 16 Mar 2018 22:42:00 +0000

tails (3.6) unstable; urgency=medium

  * Major changes
    - Upgrade Tor Browser to 7.5.1.
    - Upgrade Tor to 0.3.2.10. (Closes: #15158)
    - Add ability to lock the screen. (Closes: #5684)
    - Add initial support for Meek bridges. (Closes: #8243)
    - Upgrade to Thunderbird 52.6.0. (Closes: #15298)
    - Enable Thunderbird AppArmor profile. (Closes: 11973)
    - Upgrade Linux to 4.15.0-1. (Closes: #15309).
    - Upgrade systemd to 237.
    - Upgrade Electrum to 3.0.6. (Closes: #15022)
    - Upgrade the base system to the Debian Stretch 9.4 point-release
      (Closes: #15341)
    - Port a few shell scripts to Python thanks to GoodCrypto. (Closes: #11198)

  * Security fixes
    - Upgrade Intel processor microcode firmware. (Closes: #15173).
    - Upgrade poppler to 0.48.0-2+deb9u1. (CVE-2017-14929, CVE-2017-1000456)
    - Upgrade tiff to 4.0.8-2+deb9u2 (CVE-2017-9935, CVE-2017-11335,
      CVE-2017-12944, CVE-2017-13726, CVE-2017-13727, CVE-2017-18013)
    - Upgrade ffmpeg to 7:3.2.10-1~deb9u1. (CVE-2017-17081)
    - Upgrade libtasn1-6 to 4.10-1.1+deb9u1. (CVE-2017-10790, CVE-2018-6003)
    - Upgrade Libre Office to 1:5.2.7-1+deb9u2. (CVE-2018-6871)
    - Upgrade libvorbis to 1.3.5-4+deb9u1. (CVE-2017-14632, CVE-2017-14633)
    - Upgrade gcc to 6.3.0-18+deb9u1.
    - Upgrade util-linux to 2.29.2-1+deb9u1. (CVE-2018-7738)
    - Upgrade isc-dhcp to 4.3.5-3+deb9u1 (CVE-2017-3144, CVE-2018-5732,
      CVE-2018-5733)

  * Minor improvements
    - Avoid noisy warning at boot time by creating tails-upgrade-frontend's
      trusted GnuPG homedir with stricter permissions, then making it looser.
      (Closes: #7037)
    - Drop (broken) Thunderbird dedicated SocksPort. (Closes: #12460)
    - Drop customized update-ca-certificates.service. (Closes: #14756)
    - Update AppArmor cupsd profile. (Closes: #15029)
    - Improve UX when GDM does not start. (Closes: #14521)
    - Install packages needed to support Video Acceleration API.
      (Closes: #14580)
    - Upgrade aufs-dkms for Linux 4.15. (Closes: #15132).
    - Ship pdf-redact-tools, thanks to dachary <loic@dachary.org>.
      (Closes: #15052)
    - Additional Software Packages: convert to python3 and PEP-8.
      (Closes: #15198)
    - Additional Software Packages: do not check for updates every time the
      network gets reconnected. (Closes: #9819)
    - Revert to xorg-xserver from Stretch. (Closes: #15232)
    - Open Tails documentation in Tor Browser when online. (Closes: #15332)
    - Disable Enigmail's Memory Hole feature. (Closes: #15201)
    - Persistence Setup: stop depending on Synaptic. (Closes: #15263)

  * Bugfixes
    - Additional Software Packages: fix the "incomplete online upgrade
      process" bug in offline mode (Closes: #14570)
    - Additional Software Packages: do not block Desktop opening.
      (Closes: #9059)
    - Install OpenPGP Applet 1.1. (Closes: #6398).
    - Repair rng-tools using a real start-stop-daemon program.
      (Closes: #15344)
    - Tails installer: fix bug with unicode status messages. (Closes: #15254)

  * Build system
    - Abort if tails-custom-apt-sources failed.
    - Abort the ISO build when DKMS modules are not built. (Closes: #14789).
    - Improve how we track dependencies in build hooks. (Closes: #14818)
    - Fix (potential) rare race condition during build.
    - Ensure the SquashFS has /etc/hostname properly configured.
      (Closes: #15322)
    - Bump builder VM's RAM. (Closes: #15310)

  * Test suite
    - Log the list of systemd jobs when systemctl is-system-running fails.
      (Closes: #14772).
    - Allow more time for 'systemctl is-system-running' to succeed.
    - Only support SikuliX, not Sikuli.
    - Disable SPICE clipboard sharing.
    - Don't flood the debug logger with the journal contents.
    - Rescue exception.
    - Enter a name into the Thunderbird account configuration.
      (Closes: #11256)
    - Fix the "I do not see ..." step's case. (Closes: #14929)
    - Mark scenarios that use the "The Report an Error launcher will…" step
      as fragile (Closes: #15321)
    - Test that Tor Browser opens docs when online. (Closes: #15332)
    - Adapt test after warning moved to after Unsafe Browser verification
      dialog. (Closes: #8775)
    - Dogtailify electrum.feature.
    - Add additional software packages feature. (Closes: #14572)
    - Disable test that is broken due to a Tor Browser bug. (refs: #15336)

 -- Tails developers <tails@boum.org>  Mon, 12 Mar 2018 21:28:29 +0100

tails (3.5) unstable; urgency=medium

  * Security fixes
    - Upgrade amd64-microcode to 3.20171205.1, for the mitigation
      against Spectre (CVE-2017-5715) (Closes: #15148).
    - Upgrade Tor Browser to 7.5-build3 (Closes:  #15197).
    - Upgrade Thunderbird to 1:52.5.2-2~deb9u1.0tails1 (Closes: #15033)
    - Upgrade gdk-pixbuf to 2.36.5-2+deb9u2.0tails1 (Closes: #15177).
    - Upgrade bind9 to 1:9.10.3.dfsg.P4-12.3+deb9u4.
    - Upgrade libxml2 to 2.9.4+dfsg1-2.2+deb9u2.

  * Minor improvements
    - Upgrade Linux to 4.14.13, which is the first kernel that has the
      "[x86] microcode/AMD: Add support for fam17h microcode loading"
      commit, that's needed to load the AMD fam17h microcode for
      mitigating the Spectre vulnerability (CVE-2017-5715).

  * Bugfixes
    - Drop Claws Mail persistence setting migration. Whenever
      persistent Claws Mail setting is enabled, this creates an empty
      ~/.icedove/ directory, that prevents Thunderbird from starting
      (Closes: #12734).
    - Don't prevent the GNOME Applications button from opening its menu if
      time syncing resulted in a shift back in time (Closes: #14250).
    - Tails Installer: when cloning Tails to another USB drive, check
      if the target device has enough space *before* any destructive
      actions are made (Closes: #14622).
    - Tor Browser: make "Print to file" work again, for all locales
      (Closes: #13403, #15024).

  * Build system
    - Fix option passed to cmp: -q is not supported but --quiet is.
      Spotted on feature/buster that's the first branch that exercises
      this code, but there's no reason to fix it only there.

  * Test suite
    - Adapt tests for Tor Launcher 0.2.14.3, i.e. the one shipped with
      Tor Browser 7.5 in Tails 3.5 (Closes: #15064).
    - Add support for creating arbitrarily sized partitions.
    - Add a "Try cloning Tails to a too small partition" scenario
      (regression test for #14622).

 -- Tails developers <tails@boum.org>  Tue, 23 Jan 2018 00:57:58 +0100

tails (3.4) unstable; urgency=medium

  * Security fixes
    - Install Linux 4.14.0-3 from sid (Closes: #14976). This enables
      the kernel-side mitigations for Meltdown.
    - Upgrade curl to 7.52.1-5+deb9u3.
    - Upgrade enigmail to 2:1.9.9-1~deb9u1.
    - Upgrade gimp to 2.8.18-1+deb9u1.
    - Upgrade imagemagick to 8:6.9.7.4+dfsg-11+deb9u4.
    - Upgrade libav (ffmpeg) to 7:3.2.9-1~deb9u1.
    - Upgrade libxcursor to 1:1.1.14-1+deb9u1.
    - Upgrade libxml-libxml-perl to 2.0128+dfsg-1+deb9u1.
    - Upgrade poppler to 0.48.0-2+deb9u1.
    - Upgrade rsync to 3.1.2-1 3.1.2-1+deb9u1.
    - Upgrade samba to 2:4.5.12+dfsg-2+deb9u1.
    - Upgrade sensible-utils to 0.0.9+deb9u1.
    - Upgrade tor to 0.3.1.9-1~d90.stretch+1.

  * Minor improvements
    - Display TopIcons systray on the left of the system menu. This
      fixes #14796 (on Buster, it is displayed in the middle of the
      screen, on the left of the clock) and an annoying UX problem we
      have on Stretch: OpenPGP applet is in the middle of icons that
      share the exact same (modern, GNOME Shell-like) behaviour, which
      is disturbing when opening one of the modern menus and moving
      the mouse left/right to the others, because in the middle one
      icon won't react as expected, and the nice blue bottom border
      continuity is broken.
    - Use the "intel" X.Org driver for integrated graphics in Intel
      i5-7300HQ (Closes: #14990).
    - Enable HashKnownHosts in the OpenSSH client (Closes: #14995).
      Debian enables HashKnownHosts by default via /etc/ssh/ssh_config
      for good reasons, let's not revert to the upstream default.
    - Pin the AppArmor feature set to the Stretch's kernel one. Linux
      4.14 brings new AppArmor mediation features and the policy
      shipped in Stretch may not be ready for it. So let's disable
      these new features to avoid breaking stuff: it's too hard to
      check if all the policy for apps we ship (and that users install
      themselves) has the right rules to cope with these new mediation
      features.

  * Bugfixes
    - Don't delete downloaded debs after install (Closes: #10958).
    - Install xul-ext-ublock-origin from sid to make the dashboard
      work again(Closes: #14993). Thanks to cacahuatl
      <cacahuatl@autistici.org> for the patch!
    - Additional software feature: use debconf priority critical to
      prevent failure when installing packages otherwise requiring
      manual configuration (Closes: #6038)
    - Don't include anything under /lib/live/mount/medium/ in the
      readahead list (Closes: #14964). This fixes the boot time
      regression introduced in Tails 3.3.

  * Build system
    - Display a more helpful error message when the 'origin' remote
      does not point to the official Tails Git repository. This task
      calls git_base_branch_head() which relies on the fact 'origin'
      points to our official repo.
    - Vagrant: never build the wiki early. This has caused several
      issues throughout the years, the lastest instance being the
      reopening of #14933. (Closes: #14933)
    - Install libelf-dev during the time we need it for building DKMS modules.
    - Make the DKMS build hook verbose, and display DKMS modules build
      logs on failure. This hook is a recurring cause of headaches,
      let's simplify debugging.
    - Remove obsolete duplicate build of the virtualbox-guest DKMS
      module.

  * Test suite
    - Log the list of systemd jobs when systemctl is-system-running
      fails (Closes: #14772). Listing the units is not enough: in most
      cases I've seen, is-system-running returns "starting" which
      means the job queue is not empty, and to debug that we need the
      list of jobs.
    - Only support SikuliX; drop support for Sikuli.
    - Disable SPICE clipboard sharing in the guest. It could only mess
      things up, and in fact has confused me by suddenly setting my
      *host's* clipboard to "ATTACK AT DAWN"... :)
    - Decode Base64.decode64 return value appropriately; it returns
      strings encoded in ASCII-8bit.
    - Don't flood the debug logger with the journal contents.
    - Handle case where $vm is undefined during an extremely early
      scenario failure.
    - Allow more time for 'systemctl is-system-running' to
      succeed. (Refs: #14772)
    - Make Sikuli attempt to find replacements on FindFailed by
      employing fuzz, or "lowering the similarity factor". The
      replacements (if found) are saved among the artifacts, and
      serves as potential drop-in-replacements for outdated
      images. The main use case for this is when the font
      configuration in Tails changes, which normally invalidates a
      large part of our images given that our default high similarity
      factor. We also add the `--fuzzy-image-matching` where the
      replacements are used in case of FindFailed, so the tests can
      proceed beyond the first FindFailed. The idea is that a full
      test suite run will produce replacements for potentially *all*
      outdated images.
    - Fix our findAny() vs findfailed_hook. For findAny() it might be
      expected that some images won't be found, so we shouldn't use
      our findfailed_hook, which is about dealing with the situation
      where images need to be updated.
    - Make sure Pidgin's D-Bus policy changes are applied (Closes:
      #15007). Without the HUP there's a race that we sometimes lose.
    - Nump the Unsafe Browser's start page image (Closes: #15006).
    - Hot-plug a 'pcnet' network device instead of 'virtio' on Sid,
      since the latter is not detected on Sid (Closes: #14819).

 -- Tails developers <tails@boum.org>  Mon, 08 Jan 2018 16:57:07 +0100

tails (3.3) unstable; urgency=medium

  * Major changes
    - Upgrade the base system to the Debian Stretch 9.2 point-release
      which gives us tons of bugfixes (Closes: #14714).
    - Install Linux 4.13.0-1 (Closes: #14789).

  * Security fixes
    - Upgrade Thunderbird to 52.4.0 (Closes: #14963).
    - Upgrade Tor Browser to 7.0.10 (Closes: #14940).
    - Upgrade gdk-pixbuf to 2.36.5-2+deb9u1.0tails1 (Closes: #14729).

  * Minor improvements
    - Upgrade to Tor 0.3.1.8-2~d90.stretch+1, a new stable Tor series.
    - tails-documentation: rewrite in Python + use WebKit for display
      instead of the Tor Browser. Since Tor Browser 7.0.8 rendering of
      local pages (like our docs) fail (#14962) so this is probably a
      temporary workaround of that.
    - Replace the Unsafe Browser's warning pages with static,
      pure-HTML versions. This is truly a *temporary* workaround for
      #14962.
    - Update deb.tails.boum.org APT repo key (Closes: #14927)
    - Refresh Tor Browser AppArmor profile patch to apply on top of
      torbrowser-launcher 0.2.8-4's (Closes: #14923).
    - Drop obsolete manual enabling of AppArmor on the kernel
      command-line: it's now enabled by default, so the (Tails -
      Debian) delta gets smaller. :)

  * Bugfixes
    - Install Tails Installer 5.0.2. Fixes:
      * Most notably, fix an issue preventing Tails Installer from
        installing to drives containing a non-Tails partition that
        (obviously) has affected a lot of users. (Closes: #14755).
      * Fix an issue that made the resulting installations unbootable
        if Tails Installer was using a too recent udisks2, e.g. the
        one currently in Debian Sid (Closes: #14809).
      * Code clean-ups (Closes: #14721, #14722, #14723).
    - Fix UEFI boot for USB sticks installed with Universal USB
      Installer (Closes: #8992).
    - Force Tor Browser and Thunderbird to enable accessibility
      support even if no a11y feature is enabled in GNOME yet (Closes:
      #14752, #9260).
    - Mark our custom Desktop launchers as trusted (Closes: #14793,
      Refs: 14584).
    - Add a systemd --user target for bits of GNOME
      EarlyInitialization managed by systemd, and make the keyboard
      layout configuration as part of it. This fixes an issue where
      the layout chosen in the Greeter sometimes wasn't applied in the
      GNOME session (Closes: #12543).

  * Build system
    - auto/{build,clean,config}: run with `set -eu`.
    - Add script to sanity check the website. Currently it ensures all
      blog posts and security advisories have valid Ikiwiki 'meta
      date' directives, since we depend on it for reproducibility.
      Also make passing this sanity check a pre-condition for building
      the website (Closes: #12726, #14767).
    - Abort the ISO build when DKMS modules were not built.
    - Take into account where DKMS modules get installed nowadays.
    - auto/build: normalize file timestamps in wiki/src before
      building. The copy of the website included in the ISO image has
      "Posted" timestamps that apparently match when we cloned the Git
      repository, which affects reproducibility. (Closes: #14933).
    - Fix reproducibility of builds of topic branches that lag behind
      their base branch with the mergebasebranch build option enabled.
      Two otherwise identical merge commits done at different times
      get different IDs, and we happen to embed in the ISO the ID of
      the commit we're building from. (Closes: #14946)

  * Test suite
    - Bump timeout for "I can save the current page as", otherwise the
      "The Tor Browser directory is usable" scenario fails randomly
      when the system is under load.
    - New scenario: installing Tails to an eligible drive with an
      existing filesystem. This is a regression test for #14755.
    - New scenario: re-installing over an existing Tails installation.

 -- Tails developers <tails@boum.org>  Tue, 14 Nov 2017 04:53:27 +0100

tails (3.2) unstable; urgency=medium

  * Major changes
    - Upgrade Linux packages to the Debian kernel 4.12.0-2, based on
      mainline Linux 4.12.12 (Closes: #11831, #12732, #14673).

  * Security fixes
    - Upgrade Tor Browser to 7.0.6-build3 (Closes: #14696).
    - Upgrade to Thunderbird 52.3.0 (Closes: #12639).
    - Deny access to Pidgin's D-Bus service (Closes: #14612). That D-Bus
      interface is dangerous because it allows _any_ application running
      as `amnesia' that has access to the session bus to extract
      basically any information from Pidgin and to reconfigure it:
      https://developer.pidgin.im/wiki/DbusHowto
    - Block loading of Bluetooth kernel modules (Closes: #14655) and
      block Bluetooth devices with rfkill (Closes: #14655).
    - Add localhost.localdomain to the hosts file to prevent loopback
      leaks to Tor circuits (Closes: #13574). Thanks to tailshark for
      the patch!

  * Minor improvements
    - Upgrade to Tails Installer 5.0.1 (Closes: #8859, #8860, #12707). This
      version gets rid of the splash screen, detects when Tails is already
      installed on the target device (and then proposes to upgrade),
      and generally improves the UX. It also increases the Tails partition
      size and refuses to install to devices smaller than 8 GB.
    - Deprecate Thunderbird's preferences/0000tails.js (Closes: #12680).
    - Install the BookletImposer PDF imposition toolkit (Closes: #12686).
    - Tor Browser:
      * Fallback to ~/Tor Browser for uploads (Closes: #8917).
      * Silence some common operations that always are denied and
        otherwise would spam the journal (Closes: #14606)
    - Shell library: remove now unused functions (Closes: #12685).
    - Add pppoe to the installed packages (Closes #13463). Thanks to geb
      for the patch!
    - Replace syslinux:i386 with syslinux:amd64 in the ISO9660
      filesystem (Closes: #13513).
    - htpdate: fix date header regexp (Closes: #10495). It seems that
      some servers (sometimes) do not send their headers with first
      letter uppercased, hence a lot of failures to find the date in it.
    - Install aufs-dkms from Debian unstable (Closes: #12732).
    - Install vim-tiny instead of vim-nox (Closes: #12687). On Stretch,
      vim-nox started pulling ruby and rake in the ISO. I think vim-tiny
      would be good enough, and would save a few MiB in the ISO. Those
      who use vim more intensively and want another flavour of vim are
      likely to need persistence anyway, and can thus install a more
      featureful vim with the additional software packages feature.
    - Remove gksu and its and gconf's dependencies (Closes: #12738). We
      use pkexec instead of gksudo. gksu is unmaintained, buggy
      (e.g. #12000), and it is the only reason we ship GConf, which we
      want to remove. The other removals are:
      * libgnomevfs2-extra, which was previously used for SSH/FTP support in
        Nautilus, but isn't needed for that any more.
      * libgnome2-bin which provides gnome-open, which isn't required by
        any application in Tails (as far as we know).
      * Configurations and scripts that become obsolete because of these
        removals.
    - Refresh torbrowser-AppArmor-profile.patch to apply cleanly on top
      of torbrowser-launcher 0.2.8-1 (Closes: #14602).
    - Switch from Florence to GNOME's on-screen keyboard (Closes: #8281)
      and incidentally improve accessibility in GTK+ 2.0 and Qt
      applications. This drops Florence and the corresponding GNOME
      Shell extension.
    - Make ./HACKING.mdwn a symlink again (Closes: #13600).
    - Implement refresh-translations --force .
    - Rework how we handle the individual POT files of our applications.
      Comparing the new temporary POT files we generate with the
      temporary POT files we generated last time (if ever, and if we
      did, for which branch?) is not relevant; these POT files are only
      used for merging into a new tails.pot and *that* one is relevant
      to diff against the old tails.pot.
    - Update the Tails signing key. (Closes: #11747)
    - Reproducibility:
      * Ensure reproducible permissions for /etc/hostname (Closes:
        #13623).
      * Patch desktop-file-utils to make its mimeinfo.cache reproducible
        (Closes: #13439).
      * Patch glib2.0 to make its giomodule.cache reproducible (Closes:
        #13441).
      * Patch gdk-pixbuf to make its loaders.cache reproducible (Closes:
        #13442).
      * Patch gtk2.0 and gtk3.0 to make their immodules.cache
        reproducible (Closes: #13440).
      * Remove GCconf: it is a source of non-determinism in the
        filesystem (element order in /var/lib/gconf/defaults/%gconf-tree-*.xml)
        which made Tails unreproducible.
      * Ignore comment updates in POT files, which was a source of
        non-determinism and therefore prevented Tails from being
        reproducible (Closes: #12641).
    - Kernel hardening:
      * Increase mmap randomization to the maximum supported value
        (Closes: #11840). This improves ASLR effectiveness, and makes
        address-space fragmentation a bit worse.
      * Stop explicitly enabling kaslr: it's enabled by default in
        Debian, and this kernel parameter is not supported anymore.
      * Disable kexec, to make our attack surface a bit smaller.

  * Bugfixes
    - Start Nautilus silently in the background when run as root
      (Closes: #12034). Otherwise, after closing Nautilus one gets the
      prompt back only after 5-15 seconds, which confuses users and makes
      our doc more complicated than it should.
    - Ensure pinentry-gtk2 run by Seahorse has the correct $DISPLAY set
      (Closes: #12733).

  * Build system
    - build-manifest-extra-packages.yml: remove squashfs-tools version
      we don't use anymore (Closes: #12684). Apparently our
      apt-get/debootstrap wrapper tricks are enough to detect the
      version of squashfs-tools we actually install and use.
    - Merge base branch earlier, i.e. in auto/config instead of
      auto/build (Closes: #14459). Previously, a given build from a topic
      branch would mix inconsistent versions of things.
    - Fail builds started before SOURCE_DATE_EPOCH (Closes:
      #12352). Such builds would not be reproducible, and this is an
      assumption (a reasonable one!) that we do all over the place, so
      let's fail early. While we're at it, let's fail if
      SOURCE_DATE_EPOCH is not set as well. Actually we would fail any
      way if that was the case when reaching our
      99-zzzzzz_reproducible-builds-post-processing build hook, but
      let's fail early.

  * Test suite
    - Test the GNOME Root Terminal.
    - Take into account that Tails Installer 5.0.1 refuses to install
      Tails to devices smaller than 8 GiB. It'll still allow *upgrading*
      such sticks though.
    - Use 7200 MiB virtual USB drives when we really mean 8 GiB. In the
      real world, USB sticks labeled "8 GB" can be much smaller, so
      Tails Installer will accept anything that's at least 7200 MiB.
      This commit makes us exercise something closer to what happens in
      the real world, and incidentally it'll save storage space on our
      isotesters and improve test suite performance a bit. :)
    - Have unclutter poll every 0.1s instead of continuously. On current
      sid, virt-viewer eats a full CPU and doesn't do its job when
      "unclutter -idle 0" is running.
    - Adapt tests for Tails Installer 5.0.1.
    - Workaround Pidgin's DBus interface being blocked since we actually
      depend on it for some tests.
    - Test that Pidgin's DBus interface is blocked.
    - Save more data on test suite failures (Refs: #13541):
      * When Tor fails to bootstrap, save Tor logs and chutney nodes
        data.
      * When Htpdate fails to synchronize the clock, save its logs.
      * Always save the systemd journal on failure.
    - When testing emergency shutdown, wait longer for Tails to tell
      us it has finished wiping the memory. The goal here is to help
      us understand whether (Refs: #13462) is a bug in the emergency
      shutdown feature or in our test suite.
    - Restart nautilus-desktop if Desktop icons are not visible
      (Closes: #13461).
    - Test suite: fix assert_raise() when using ruby-test-unit >=
      3.2.5 (Closes: #14654). ruby-test-unit 3.2.5 added native Java
      exception support for JRuby. The fact we defined the :Java
      constant was enough to trigger that JRuby-specific code, which
      failed.
    - Test suite: take into account that click-to-play is not required
      anymore for WebM videos in Tor Browser (Closes: #14586).

 -- Tails developers <tails@boum.org>  Mon, 25 Sep 2017 22:23:01 +0200

tails (3.1) unstable; urgency=medium

  * Security fixes
    - Upgrade Tor Browser to 7.0.4-build1 (Closes: #13577).
    - Upgrade Linux to 4.9.30-2+deb9u3.
    - Upgrade libtiff to 4.0.8-2+deb9u1.
    - Upgrade bind9 to 1:9.10.3.dfsg.P4-12.3+deb9u2.
    - Upgrate evince to 3.22.1-3+deb9u1.
    - Upgrade imagemagick 8:6.9.7.4+dfsg-11+deb9u1.
    - Ensure Thunderbird cleans its temporary directory. (Closes: #13340).

  * Minor improvements
    - Patch gconf to produce reproducible XML output (refs: #12738). This is
      the temporary solution for #12738 in Tails 3.1 which will be reverted
      (and fixed permanently by removing gconf) in Tails 3.2.
    - Apply Debian bts patch to cracklib to produce reproducible dictionnaries
      (Closes: #12909).
    - Upgrade to Debian 9.1 (Closes: #13178).

  * Bugfixes
    - Replace faulty URL in htpdate neutral pool (Closes: #13472).
    - Keep installing a version of Enigmail compatible with Thunderbird 45.x
      (Closes: #13530).
    - Fix the time syncing and Tor notifications translations (Closes: #13437).

  * Build system
    - Upgrade the Vagrant basebox for building ISO images to Stretch
      (Closes: #11738).
    - Fix on-disk build by bumping Vagrant build VM memory to 768M
      (Closes: #13480).
    - Fix rescue build option by exporting TAILS_BUILD_FAILURE_RESCUE
      (Closes: #13476).

  * Test suite
    - mark gnome screenshot scenario as fragile (refs: #13458)
    - mark UEFI scenario as fragile (refs: #13459).

 -- Tails developers <tails@boum.org>  Sat, 05 Aug 2017 15:25:51 +0200

tails (3.0.1) unstable; urgency=medium

  * Security fixes
    - Upgrade tor to 0.3.0.9-1~d90.stretch+1 (Closes: #13253).
    - Upgrade Linux to 4.9.30-2+deb9u2.
    - Upgrade libc to 2.24-11+deb9u1.
    - Upgrade libexpat1 to 2.2.0-2+deb9u1.
    - Upgrade libgcrypt20 to 1.7.6-2+deb9u1.
    - Upgrade libgnutls30 to 3.5.8-5+deb9u1.
    - Enable Debian security APT sources (Closes: #12309).

  * Minor improvements
    - Use a higher resolution image in Tails persistence setup
      (Closes: #12510).

  * Bugfixes
    - Forcibly set $SSH_AUTH_SOCK before starting GNOME
      Shell. Apparently, due to a race condition, GNOME keyring
      sometimes fails to tell the session manager about the correct
      SSH_AUTH_SOCK, and thus GNOME Terminal hasn't this variable set
      and any ssh process started in there won't use the (perfectly
      working) SSH agent (Closes: #12481).
    - Fix issue that made Tails Installer rejects working USB drives,
      pretending they're not "removable" (Closes: #12696).
    - Make behavior of the power button and lid close actions in the Greeter
      consistent with the regular GNOME session (Closes: #13000).

  * Build system
    - Track the latest debian-security archive for the corresponding
      APT sources, and not for the unrelated jessie-updates (Closes:
      #12829).
    - Print APT sources used in the build VM, to help debugging issues
      such as #12829.

 -- Tails developers <tails@boum.org>  Tue, 04 Jul 2017 15:59:18 +0200

tails (3.0) unstable; urgency=medium

  * Major changes
    - Upgrade Tor Browser to 7.0.1 (Closes: #12635, #12657).
    - Upgrade to a new snapshot of the Debian and Torproject
      APT repositories: respectively 2017060904 and 2017060903
      (Closes: #12609).

  * Minor improvements
    - Tor Browser: enable Electrolysis (e10s), i.e. render content in a separate
      child process, which will allow to improve performance and security
      further along the road. This required us to drop our branding add-on
      and re-implement its functionality in our Tor Browser wrapper
      (Closes: #12569).
    - Clean obsolete cached packages when using the Additional Software Packages
      feature (Closes: #12400).
    - Improve KeePassX database migration handling (Closes: #12375).
    - Upgrade OnionShare to 0.9.2, from Debian sid as it has been removed
      from Stretch (Closes: #12610).
    - Upgrade Tor to 0.3.0.8 (Closes: #12656).
    - Drop obsolete bilibop patch, that was applied in 0.5.2.1.
    - Include disk space usage information in the WhisperBack bug reports.
    - Reorder technical details in WhisperBack bug reports in way that makes
      more sense when reading them.
    - Convert lc.py to Python 3.
    - Simplify some Python code thanks to subprocess.check_ouput.
    - Set the initial keyboard focus on the "Start Tails" button
      in Tails Greeter (Closes: #12509).
    - Convert Tails Greeter's Debian packaging to current best practices.

  * Bugfixes
    - Fix persistent Thunderbird configuration migration when there is
      a mimeTypes.rdf, that doesn't contain any associations to "icedove"
      or "/usr/bin/iceweasel" (Closes: #12580).
    - Fix persistent browser bookmarks, by generating them from an sqlite dump
      (Closes: #12568).
    - Use the "intel" X.Org driver for Intel Atom/Celeron/Pentium Processor
      x5-E8000/J3xxx/N3xxx Integrated Graphics Controller.
    - `exec' from our Thunderbird wrapper so it doesn't remain running.
    - Tails Installer: don't allow installing on non-removable drives
      (Closes: #10731).
    - Fetch the torbrowser-launcher sources from Debian sid:
      it's been removed from Debian testing.
      Refresh torbrowser-AppArmor-profile.patch accordingly.
    - Unsafe Browser: remove the search bar, that's currently buggy
      and its presence only encourages unsupported usage (Closes: #12573).
    - Unsafe Browser: disable searching in the address bar. It can result
      in leaking hostnames and credentials to the default search
      engine operator (Closes: #12540).
    - Make our omni.ja modifications reproducible (Closes: #12620).
    - Generate the fontconfig cache in a reproducible manner (Closes: #12567).
    - Don't include torrents/rss.html in the ISO. It's not generated
      in a deterministic manner and is worthless in the ISO (Closes: #12619).
    - Improve the language → default keyboard layout mapping
      in Tails Greeter (Closes: #12547).
    - Don't close Tails Greeter's main window when Alt-F4 is pressed
      (Closes: #12462).

  * Test suite
    - Run emergency_shutdown.feature after usb_*.feature, to reduce disk
      space requirements (Closes: #12565).
    - Deal with server messages in Pidgin.
    - Improve Pidgin connectivity check robustness.
    - Flag the Synaptic test as fragile (i.e. #12586).
    - Optimization: only test once that Tails, booted on DVD, eventually
      shuts down after wiping memory.
    - Move tests about the shutdown applet to a dedicated feature,
      as they have nothing to do with Tails' "emergency" shutdown feature.
    - Adapt the network connectivity check to Stretch, and improve it to check
      both link and IP connectivity (Closes: #12602).
    - Apply a fix from upstream Git to mutter, to fix some of its interactions
      with dogtail (Closes: #11718).
    - Mark "Scenario: Watching a WebM video" as fragile (i.e. #10442).

  * Build system
    - Set create_box -e, to make the vagrant box generation a bit more robust.
      (Closes: #12578).
    - Install kernel from backports and Tails build deps before performing
      APT upgrade, to avoid useless bandwidth usage (Closes: #12529).
    - Update submodules after merging the base branch (Closes: #12556).
    - Rakefile: fix date comparison in basebox:clean_old (Closes: #12575).
    - Rakefile: have basebox:clean_old delete baseboxes more than 4 months old
      (refs: #12576).
    - Also check for fuzzy patches' .orig files at the end of our build hooks,
      so we detect any fuzzy patches applied by hooks (Closes: #12617).
    - Remove .orig files for patches we allow to be fuzzy.
    - Don't pre-build the wiki when mergebasebranch is enabled.
      When pre-building the wiki, we modify the PO files which results in a
      conflict from the base branch merge in case it modifies the same
      files, which breaks the build (Closes: #12611).
    - Rakefile: add a task that removes all tails-builder-* libvirt volumes
      (Closes: #12599).

 -- Tails developers <tails@boum.org>  Sat, 10 Jun 2017 14:39:10 +0000

tails (3.0~rc1) unstable; urgency=medium

  * Major changes
    - Install Thunderbird 1:45.8.0-3+tails2 and handle the Icedove → Thunderbird
      migration, including wrt. persistent data (Closes: #11712, #12242).
      This package also has the patch from
      https://bugzilla.mozilla.org/show_bug.cgi?id=1281959 applied,
      to ease future integration of the Thunderbird AppArmor profile.
      Also, drop the Claws → Icedove migration path.
    - Upgrade to a new snapshot of the Debian and Torproject
      APT repositories: 2017051803 (Closes: #12554).
    - Upgrade Linux packages to the Debian kernel 4.9.0-3, based on
      mainline Linux 4.9.25.
    - Replace the kexec-based memory erasure feature with the Linux kernel's
      memory poisoning (Closes: #12354, #12428). The kexec-based implementation
      was not reliable enough and provided a poor UX. Instead, we now return
      to the initramfs on shutdown and unmount all filesystems there, so their
      content and corresponding caches are erased.
    - Upgrade Tor Browser to 7.0a4 based on Firefox 52.1.1esr (Closes:
      #12115, #12464):
      * Unfortunately e10s (multi-process Firefox) is disabled (#12569).
      * Unfortunately persistent bookmarks created for the first time
        in Tails 3.0~rc1 is broken (#12568).
      * Adds exceptions for the extensions Tails installs on top of
        the vanilla Tor Browser (Closes: #11419).
    - Upgrade tor to 0.3.0.7-1 (Closes: #12485) and log both to the
      usual file and the journal (Closes: #12412).
    - Merge the code that makes Tails almost build reproducibly (Refs:
      #5630); we still have issues with the fontconfig cache (Refs:
      #12567).

  * Minor improvements
    - Add a HACKING document for new code contributors (Closes:
      #12164).
    - Rename tor-controlport-filter to onion-grater (Closes: #12394)
      and import patches killing the delta against Whonix version
      (Closes: #12173).
    - Improve onion-grater; thanks to Joy SN <joysn1980@yahoo.com>
      for the original patches (Closes: #12173):
      · add --listen-interface
      · make stdout/stderr unbuffered to ensure Python exceptions are logged
      · use yaml.safe_load()
    - Improve KeePassX database migration handling (refs: #12375).
    - Electrum: set coin selection strategy to 'Privacy' (Closes: #12177).
    - Allow Onion Circuits to access /proc/pid/status.
    - Make gdm-shell-tails.desktop more similar to the one shipped
      in gnome-shell 3.22.3-3 (refs: #12364).
    - Greeter: have the help window point to updated documentation,
      use WebKit2 instead of the deprecated WebKit, and hide the sidebar
      and banner.
    - Use exec to start KeePassX, i.e. avoid leaving the wrapper running.

  * Bugfixes
    - Install xserver-xorg-legacy, to fix support for various graphics
      adapters that still don't work with rootless X.Org (Closes: #12542).
    - Use the "intel" X.Org driver for Intel Q35 and Intel Atom
      D4xx/D5xx/N4xx/N5xx graphics controllers (refs: #12219).
    - Give UEFI bootloaders upper-case filenames (Closes: #12511).
      Some UEFI firmware, such as the one in the ThinkPad X220, only recognize
      them if they have an upper-case name.
    - KeePassX: enable "Automatically save after each change" again,
      like we did in Tails 2.x (fixes a regression introduced
      in 3.0~beta3).
    - Install packages needed by the "Test speakers" functionality
      (Closes: #12549).
    - Fix automatic upgrades when one is already applied (Closed:
      #12501).
    - When generating the network device blacklist, also blacklist
      network drivers from the staging directory (Closes: #12362).
    - htpdate pool: replace www.sarava.org with leap.se. The former
      has been down for a while and it's not clear when it's going to
      be stable again. The latter should be reliable.

  * Test suite
    - Check that dirmngr used the configured keyserver (Closes: #12371).
    - Sanity check that Chutney starts all nodes in the network.
    - Disable the Sandbox option for all nodes, until Tor#21943
      is fixed (Closes: #12512).
    - Wait for the desktop icons to be displayed in the "Tails desktop is ready"
      step. Let's not try interacting with the desktop earlier.
    - Add tests for memory erasure on "normal" shutdown (refs: #12428).
    - Add tests for memory erasure on "emergency" shutdown, and run some
      with network enabled (refs: #12354).
    - Have eject_cdrom run eject(1) like it used to do in the past.
      Otherwise the machine is immediately halted and we cannot test
      whether memory has been erased.
    - Pass mount_USB_drive structured data instead of free-form text.
    - Test that MAC spoofing and "Disable network" works for
      hotplugged networking devices (Refs: #12362).

  * Build system
    - Generate the Vagrant base box locally as part of the build process,
      instead of downloading it: one less binary blob as input in the build
      process (refs: #12409).
    - Use Vagrant for builds on Jenkins too (Closes: #11972).
    - Tell build script to be more verbose.
    - Respect the 'ARTIFACTS' environment variable if set.
    - Add a second disk to handle the apt-cacher-ng cache, and store
      the corresponding logs in there (Closes: #11979).
    - Use APT snapshots in Vagrant build VMs, create/use a basebox that matches
      the branch/tag/commit being tested, and provision a new VM for each build
      (Closes: #11980, #11981).
    - Ship all build dependencies in the Vagrant basebox, to save some
      time when building ISOs.
    - Make basebox generation compatible with both GnuPG 1.x and 2.x.
    - Set LC_ALL=C, mostly to suppress some warnings.
    - Support forcing VM cleanup before/after build.
    - Add tasks for cleaning up old or all base boxes (refs: #12409).
    - Add build option useful for debugging build failures.
    - Remove obsolete build options.
    - Make auto/scripts/utils.sh more reusable, use it in Rakefile,
      auto/build and setup-tails-builder.
    - Add an option controlling whether to merge the base branch.
    - Add "rake test" target and import logics from puppet-tails'
      wrap_test_suite script.
    - Build Tails as a release simply when HEAD is tagged, i.e. we do not
      require building from a detached head any more.
    - Sanity check compression choice when building a release.
    - Use the host's resolv.conf when building the Vagrant base box.
      Since systemd-networkd is used to manage resolv.conf inside the base box,
      and it hasn't been initialized yet (we are not booting it, just chrooting
      into it) DNS is broken otherwise.
    - Release process: "release" a new base box when freezing.
    - Chown/scp artifacts with a single command to limit overhead and warnings
      noise caused by repeated SSH calls.
    - Add a build options to use a custom CPU model, and custom
      machine type, for reproducibility testing (refs: #12345).
    - Add support for installing Tor Browser nightly builds.

 -- Tails developers <tails@boum.org>  Sat, 20 May 2017 16:48:45 +0200

tails (3.0~beta4) unstable; urgency=medium

  * Major changes
    - All changes brought by Tails 2.12.
    - Upgrade to a new snapshot of the Debian and Torproject
      APT repositories (2017041704).

  * Security improvements
    - Enable the buddy page allocator free poisoning (Closes: #12089).
    - Enable slub/slab allocator free poisoning (Closes: #12090).
    - Create IUKs (automatic upgrades) in a reproducible manner
      (Closes: #11974).

  * Minor improvements
    - Firewall: forbid the _apt user to talk to DNS ports. APT works very well
      without DNS access since we only have Onion APT sources, so let's silence
      the logs.
    - Replace Pidgin's "systray" icon with the guifications plugin
      (Closes: #11741). We're trying to remove as much as we can from
      the set of icons managed by TopIcons extension flavours, in the hope
      it's enough to cancel the problems we've seen with them (#10576, #11737).
    - Disable apt-daily.timer, that can only cause problems in our context
      (Closes: #12390).
    - Do not let pppd-dns manage /etc/resolv.conf (Closes: #12401).
    - Ensure rootless X.Org can access /dev/fb0 when started by GDM.
    - Include the amdgpu module in the initramfs (refs: #12218).
    - Tails Greeter: don't mention 'firewall' anymore (#12382).
    - Tails Greeter: avoid the popover menu for Formats being cut,
      in most cases (Closes: #12249).
    - Tails Greeter: disable the screensaver (Closes: #12370).
    - Tails Greeter: fix behavior when pressing Enter in the language selection
      menu (Closes: #12359).

  * Bugfixes
    - Install speech-dispatcher-espeak-ng to fix the Orca screen reader
      (Closes: #12389).
    - Install xserver-xorg-video-intel and use it on a few graphics adapters
      that are not supported correctly by the modesetting driver (refs: #12219).
      More PCI IDs will be added as new affected hardware is reported.

  * Test suite
    - Run on a Q35 2.8 machine (Closes: #11605).
    - Deprecate xtightvncviewer in favor of tigervnc-viewer.
    - Test the Unsafe Browser in 3 random supported languages, not all.
      This should be enough to identify most future regressions in this area,
      and will be much faster than testing them all.
    - Pidgin tests: switch to an image that doesn't depend on the
      topic of tails@conference.riseup.net.
    - Fix a problematic use of try_for.
    - Fix VM.select_virtual_desktop() and VM.do_focus().
    - Random Gherkin improvements.
    - Fix a focus issue for GNOME Terminal vs. Tails Installer.
    - Adjust to kernel memory poisoning being enabled, which breaks the way
      we used to test memory erasure (refs: #12354):
      · Drop "no memory erasure" and "memory erasure" tests, that can't work
        anymore.
      · Test erasure of memory freed by a killed userspace process.
      · Test that memory poisoning applies to unmounted tmpfs.
      · Test that memory poisoning applies to read and write cache
        for unmounted vfat and LUKS-encrypted ext4.
      · Run erase_memory a bit later, it requires less disk space nowadays.

 -- Tails developers <tails@boum.org>  Tue, 18 Apr 2017 13:01:25 +0000

tails (2.12) unstable; urgency=medium

  * Major changes
    - Completely remove I2P. :( We have decided to remove I2P (see
      #11276) due to our failure of finding someone interested in
      maintaining it in Tails (Closes: #12263).
    - Upgrade the Linux kernel to 4.9.13-1~bpo8+1 (Closes: #12122).

  * Security fixes
    - Upgrade Tor Browser to 6.5.2 based on Firefox 45.9. (Closes:
      #12444)
    - Mount a dedicated filesystem on /var/tmp, to mitigate the
      hardlinks permissions open by the user-tmp abstraction. See
      https://labs.riseup.net/code/issues/9949#note-23 for details
      (Closes: #12125).
    - Protect against CVE-2017-2636 by disabling the n-hdlc kernel
      module (Closes: #12315).
    - Ensure /etc/resolv.conf is owned by root:root in the SquashFS.
      lb_chroot_resolv will "cp -a" it from the source tree, so it
      inherits its ownership from the whoever cloned the Git
      repository. This has two problems. First, this results in unsafe
      permissions on this file (e.g. a Vagrant build results in the
      'amnesia' user having write access to it).
    - Upgrade libjasper1 to 1.900.1-debian1-2.4+deb8u3
    - Upgrade gstreamer and its plugins to 1.4.4-2+deb8u1.
    - Upgrade eject to 2.1.5+deb1+cvs20081104-13.1+deb8u1.
    - Upgrade imagemagick to 8:6.8.9.9-5+deb8u8.
    - Upgrade pidgin to 2.11.0-0+deb8u2.
    - Upgrade samba to 2:4.2.14+dfsg-0+deb8u5.


  * Minor improvements
    - Don't add the live user to the "audio" group. This should not be
      needed on a modern Linux desktop system anymore (Closes:
      #12209).
    - Install virtualbox-* 5.1.14-dfsg-3~bpo8+1 from our custom APT
      repository (Closes: #12307).
    - Install virtualbox-guest-* from sid. The version currently in
      jessie-backports is not compatible with Linux 4.9, and there's
      basically no chance that it gets updated (the maintainer asked
      for them to be *removed* from jessie-backports) (Closes:
      #12298).
    - Pull ttdnsd from our custom APT repository. It's gone from the
      TorProject one. We removed ttdnsd on feature/stretch already, so
      we'll need to pull it from our custom APT repository only for
      the next 3 months.
    - Clean up libdvd-pkg build files, again.  This cleanup operation
      was mistakenly removed in commit c4e8744 (Closes: #11273).
    - Install gnome-sound-recorder (Closes #10950). Thanks to Austin
      English <austinenglish@gmail.com> for the patch!
    - Stop restarting tor if bootstrapping stalls. It seems tor might
      have fixed the issues we used (see: #10238, #9516) to experience
      with the bootstrap process stalling and requiring a restart to
      kickstart it (Closes: #12411).
    - tor.sh: communicate via the UNIX socket instead of TCP port.
      This makes the library usable when run inside systemd units that
      have `PrivateNetwork=yes` set.
    - Get tor's bootstrap progress via GETINFO instead of log
      grep:ing.
    - Upgrade tor to 0.2.9.10-1~d80.jessie+1

  * Bugfixes
    - mirror-pool-dispatcher: bump maximum expected mirrors.json size
      to 32 KiB. This fixes an error where Tails Upgrader would
      complain with "cannot choose a download server" (Closes:
      #11735).

  * Build system
    - Retry curl and APT operations up to 20 times to make the ISO
      build more robust wrt. unreliable Internet connectivity. Thanks
      to Arnaud <arnaud@preev.io> for the patch!
    - Install ikiwiki from jessie-backports, instead of our patched
      one. Our changes were merged in 3.20161219, and jessie-backports
      now has 3.20170111~bpo8+1 (Closes: #12051).
    - Fix FTBFS when installing a .deb via config/chroot_local-packages
      by being more flexible when matching local packages in the apt
      list file (Closes: #12374). Thanks to Arnaud <arnaud@preev.io>
      for the patch!
    - auto/build: support Stretch's GnuPG v2 keyring filename.

  * Test suite
    - Try possible fix for #11508. IPv6Packet:s' source is accessed by
      `.ipv6_saddr`, not `ip_saddr` (that's for IPv4Packet). So, let's
      just try and see which one of the two each packet has, because
      one of them must be there! Also, given that UDPPacket can be
      either IPv4 or IPv6 it seems safest to try to parse each packet
      as IPv6Packet first -- that way we keep looking at transport
      layer protocols for IPv4 only, and treat everything IPv6 as the
      same, which makes sense, since we should block all IPv6, so
      everything should be treated the same at all times.
    - Changes due to #12411:
      * Raise special exception for Tor bootstrap failures.
      * Remove obsolete debug logging now that we don't log anything
        interesting for `restart-tor` any more.

 -- Tails developers <tails@boum.org>  Tue, 18 Apr 2017 17:41:46 +0200

tails (3.0~beta3) unstable; urgency=medium

  * Major new features and changes
    - Make the "Formats" settings in Tails Greeter take effect (Closes: #12079,
      new feature that was broken since it was introduced in 3.0~alpha1).
    - Upgrade to a new snapshot of the Debian and Torproject
      APT repositories (2017031702).

  * Removed features
    - Stop including I2P: we decided (#11276) to remove I2P, due to our failure
      at finding someone to maintain it in Tails (Closes: #12263).

  * Security fixes
    - Upgrade MAT to 0.6.1-4: fixes silent failure of the Nautilus
      contextual menu extension.
    - Ensure /etc/resolv.conf is owned by root:root in the SquashFS
      (Closes: #12343).
    - Protect against CVE-2017-2636 by disabling the n-hdlc kernel module
      (Closes: #12315).

  * Minor improvements
    - Reintroduce the X11 guest utilities for VirtualBox (regression
      introduced in 3.0~beta2).
    - Upgrade X.Org server and the modesetting driver (hopefully helps
      fixing #12219).
    - Automate the migration from KeePassX databases generated on Tails 2.x
      to the format required by KeePassX 2.0.x (Closes: #10956, #12369).
    - Add keyboard shortcuts in Tails Greeter (Closes: #12186, #12063).
    - Install dbus-user-session (regression introduced in 3.0~beta2).
    - Manage temporary directories in a declarative way (tmpfiles.d).
    - Replace references to the /var/run compatibility symlink
      with the canonical /run.
    - Update our Torbirdy patchset to the latest one sent upstream.
    - Install mesa-utils, so that Qt 5 can detect whether software based
      rendering is needed.
    - Have Tails Greeter honor the "debug" kernel command-line option,
      for easier debugging (Closes: #12373).
    - Refactor Tails Greeter to reduce code duplication (Closes: #12247).

  * Bugfixes
    - Fix sizing of zenity dialogs (Closes: #12313, regression introduced
      in 3.0~alpha1).
    - Fix confusing, spurious error messages in command-line applications
      wrapped with torsocks:
      · Ship a /etc/mailname file with content "localhost".
        Otherwise something (Git? libc6?) tries to resolve the "amnesia" host
        name, which fails, and a confusing error message is displayed
        (Closes: #12205, regression introduced in 3.0~alpha1).
      · Have torsocks allow UDP connections to the loopback interface,
        with AllowOutboundLocalhost 2 (Closes: #11736).

  * Test suite
    - Improve debugging info logging for PacketFu parsing issues,
      and implement a plausible fix (refs: #11508).
    - Try to make "double-click on desktop launcher" more reliable.
    - Fix selection of ISO in Tails Installer.
    - Re-enable the GnuPG tests that require a keyserver, pointing them
      to an Onion service we run on Chutney, that redirects all TCP traffic
      to a real, clearnet keyserver (Closes: #12211).
    - Implement a workaround for checking the configured keyserver in GnuPG,
      until a better fix is implemented (refs: #12371).
    - Fix the "Report an Error launcher" scenario in German.

  * Build system
    - Retry curl and APT operations up to 20 times to make the ISO build
      more robust wrt. unreliable Internet connectivity.
      Thanks to Arnaud <arnaud@preev.io> for the patch!
    - Install ikiwiki from jessie-backports, instead of our patched one
      (Closes: #12051).
    - Clean up libdvd-pkg build files, again (Closes: #11273).
    - Rakefile: fix TAILS_OFFLINE_BUILD exported variable name.
    - Adjust apt-mirror to support branches based on feature/stretch
      that don't use frozen APT snapshots.

 -- Tails developers <tails@boum.org>  Sun, 19 Mar 2017 15:10:28 +0100

tails (3.0~beta2) unstable; urgency=medium

  * All changes brought by Tails 2.11, except:
    - the test suite changes, that are not all compatible with this branch;
    - the "Tails 3.0 will require a 64-bit processor" notification:
      this advance warning is not useful on a release series
      that's 64-bit only.

  * Major new features and changes
    - Upgrade to a new snapshot of the Debian APT repositories (2017030802),
      and of the Torproject ones (2017030801).
    - Upgrade Linux to 4.9.0-2 (version 4.9.13-1).

  * Minor improvements
    - Improve GNOME Shell Window List styling. (Closes: #12233)

  * Bugfixes
    - Make it possible to start graphical applications in the Root Terminal.
      (part of #12000)

  * Test suite
    - Improve robustness when dealing with notifications. (Closes: #11464)
    - Bump timeout when waiting for 'Tor is ready' notification.
    - Fix the incremental upgrade test.
    - Drop a few obsolete test cases, update a number of images.
    - Adapt firewall leak test to new DHCP source IP address.
    - Adjust Seahorse and Enigmail tests to the keyserver that is now used.

 -- Tails developers <tails@boum.org>  Wed, 08 Mar 2017 16:29:44 +0000

tails (2.11) unstable; urgency=medium

  * Security fixes
    - Upgrade Tor Browser to 6.5.1 based on Firefox 45.8. (Closes:
      #12283)
    - Fix CVE-2017-6074 (local root privilege escalation) by disabling
      the 'dccp' module. (Closes: #12280)
    - Disable kernel modules for some uncommon network protocol. These
      are the ones recommended by CIS. (Part of: #6457)
    - Disable modules we blacklist for security reasons. Blacklisted
      (via `blacklist MODULENAME`) modules are only blocked from being
      loaded during the boot process, but are still loadable with an
      explicit `modprobe MODULENAME`, and (worse!) via kernel module
      auto-loading.
    - Upgrade linux-image-4.8.0-0.bpo.2-686-unsigned to 4.8.15-2~bpo8+2.
    - Upgrade bind9 to 1:9.9.5.dfsg-9+deb8u10.
    - Upgrade imagemagick to 8:6.8.9.9-5+deb8u7.
    - Upgrade libevent-2.0-5 to 2.0.21-stable-2+deb8u1.
    - Upgrade libgd3 to 2.1.0-5+deb8u9.
    - Upgrade libjasper1 to 1.900.1-debian1-2.4+deb8u2.
    - Upgrade liblcms2-2 to 2.6-3+deb8u1.
    - Upgrade libxpm4 to 1:3.5.12-0+deb8u1.
    - Upgrade login to 1:4.2-3+deb8u3.
    - Upgrade ntfs-3g to 1:2014.2.15AR.2-1+deb8u3.
    - Upgrade openjdk-7-jre to 7u121-2.6.8-2~deb8u1.
    - Upgrade openssl to 1.0.1t-1+deb8u6.
    - Upgrade tcpdump to 4.9.0-1~deb8u1.
    - Upgrade vim to 2:7.4.488-7+deb8u2.
    - Upgrade libreoffice to 1:4.3.3-2+deb8u6.

  * Minor improvements
    - import-translations: also import PO files for French from
      Transifex. The translation team for French switched to Transifex
      even for our custom programs:
      https://mailman.boum.org/pipermail/tails-l10n/2016-November/004312.html
    - Notify the user, if running on a 32-bit processor, that it won't
      be supported in Tails 3.0 anymore. (Closes: #12193)
    - Notify I2P users that I2P will be removed in Tails
      2.12. (Closes: #12271)

  * Bugfixes
    - Disable -proposed-updates at boot time. If a Debian point
      release happens right after a freeze but we have decided to
      enable it before the freeze to get (at least most of) it, then
      we get in the situation where -proposed-updates is enabled in
      the final release, which we don't want. We only want it enabled
      at build time. (Closes: #12169)
    - Ferm: Use the variable when referring to the Live user. The
      firewall will fail to start during early boot otherwise since
      the "amnesia" user hasn't been created yet. (Closes: #12208)
    - Tor Browser: Don't show offline warning when opening local
      documentation. (Closes: #12269)
    - tails-virt-notify-user: use the tails-documentation helper to
      improve UX when one is not connected to Tor yet, and display
      localized doc when available.
    - Fix rare issue causing automatic upgrades to not apply properly
      (Closes: #8449, and hopefully #11839 as well):
      * Allow the tails-install-iuk user to run "/usr/bin/nocache
        /bin/cp *" as root.
      * Install tails-iuk 2.8, which will use nocache for various file
        operations, and sync writes to the installation medium.
    - Install Linux 4.8.15 to prevent GNOME from freezing with Intel
      GM965/GL960 Integrated Graphics. (Closes: #12217, but fixes tons
      of other small bugs)

  * Build system
    - Add 'offline' option, making it possible to build Tails offline
      (if all needed resources are present in your cache). (Closes:
      #12272)

  * Test suite
    - Encapsulate exec_helper's class to not "pollute" the global
      namespace with all our helpers. This is an example of how we can
      work towards #9030.
    - Extend remote shell with *safe* file operations. Now we can
      read/write/append *any* characters without worrying that it will
      do crazy things by being passed through the shell, as was the
      case before.  This commit also:
      * adds some better reporting of errors happening on the server
        side by communicating back the exception thrown.
      * removes the `user` parameter from the VM.file_* methods. They
        were not used, any way, and simply do not feel like they
        fit. I think the only reason we had it initially was because
        it was implemented via the command interface, where a user
        concept makes a lot of sense.
    - debug_log() Dogtail script content on failure.
    - Add a very precise timestamp to each debug_log().
    - Make robust_notification_wait() ensure the applet is closed. In
      robust_notification_wait() when we close the notification
      applet, other windows may change position, creating a racy
      situation for any immediately following action aimed at one such
      window. (Closes: #10381)
    - Fix I2P's Pidgin test. The initial conversation (that determines
      the title of the conversation window) is now made by a different
      IRC service than before.
    - Use lossless compression for the VNC viewer with --view.
      Otherwise the VNC viewer is not a good place to extract test
      suite images from, at least with xtigervncviewer.
    - Add optional pause() notification feature to the test suite. It
      will run a user-configurable arbitrary shell command when
      pause() is called, e.g. on failure when --interactive-debugging
      is used. This is pretty useful when multitasking with long test
      suite runs, so you immediately are notified when a test fails
      (or when you reached a temporary pause() breakpoint).  (Closes:
      #12175)
    - Add the possibility to run Python code in a persistent session
      in the remote shell and use this for Dogtail to significantly
      improve its performance by saving state and reusing it between
      commands. This changes the semantics of the creation of Dogtail
      objects. Previously they just created the code that then would
      be run once an actionable method was called (.wait, .click etc),
      but now it works like in Python, that Dogtail will try to find
      the graphical element upon object creation. (Closes: #12059)
    - Test that we don't ship any -proposed-updates APT sources.
      (Closes: #12169)
    - Make force_new_tor_circuit() respect NEWNYM rate limiting.
    - Add retry magic for lost click when opening Tails' documentation
      from the desktop launcher. (Closes: #12131)

 -- Tails developers <tails@boum.org>  Mon, 06 Mar 2017 17:14:52 +0100

tails (3.0~beta1) experimental; urgency=medium

  * All changes brought by Tails 2.7.1, 2.9.1 and 2.10.

  * Major new features and changes
    - Redesigned Tails Greeter.
    - Upgrade to a new snapshot (2017013002) of the Debian and Torproject
      APT repositories.
    - Upgrade Linux to 4.9.0-1.

  * Security fixes
    - Reject packets sent on the LAN to the NetBIOS name service
      (Closes: #11944).
    - Seahorse: use the Tor OnionBalance hidden service pool,
      which provides transport encryption and authentication of the keyserver.

  * Minor improvements
    - Include adwaita-qt* and enable it by default, so that Qt applications
      integrate nicely into a GNOME environment (Closes: #11790).
    - Add support for the TREZOR hardware wallet in Electrum (Closes: #10964).
    - AppArmor: allow all programs to read /etc/tor/torsocks.conf via
      abstractions/base, to ease maintenance.
    - Don't (try to) bind the Power button to the shutdown action
      (Closes: #12004).
    - Enable natural scrolling (Closes: #11969).
    - Update uBlock Origin patterns + settings file.
    - live-persist: remove Squeeze → Wheezy migration code.
    - Update pre-existing persistent GnuPG configuration on login
      (Closes: #12201).
    - Upgrader: use the alpha channel when the next version will be an
      alpha, beta, or RC. This will allow users of 3.0~betaN to upgrade to
      the next beta or RC, without having to type any command-line
      (Closes: #12206).

  * Bugfixes
    - Fix "upgrade from ISO" when run from a 32-bit system,
      such as Tails 2.x (Closes: #11873).
    - Fix ability to read videos over HTTPS with Totem (Closes: #11963).
    - Re-introduce default directories in $HOME, which fixes
      Spice file transfers (Closes: #11968).
    - Re-enable tap-to-click (Closes: #11993).
    - Lower systemd's DefaultTimeoutStopSec, to get rid of a long delay
      before memory wiping starts. This also prevents shutdown from ever
      being blocked by any buggy service that takes a while to stop
      (Closes: #12061).
    - Drop Jessie APT sources.
    - Re-add VirtualBox DKMS modules.
    - Fix GnuPG communication with keyservers, by using the Tor OnionBalance
      hidden service pool (Closes: #12202).
    - Fix Enigmail communication with keyservers, by teaching Torbirdy
      not to break it (Closes: #11948):
      · Patch Torbirdy to allow not breaking keyserver communication when
        using GnuPG v2.1+, and to use a better default keyserver.
      · Torbirdy: enable the new behaviour made possible by the aforementioned
        patch (extensions.enigmail.already_torified).
      · Torbirdy: drop our custom keyserver configuration, since the
        aforementioned patch makes it the default.

  * Removed features
    - Don't install gnome-system-log anymore (Closes: #12133).
      It's deprecated in GNOME, and mostly useless anyway as it's not
      Journal-aware. It's replacement (gnome-logs) is not usable
      enough in the context of Tails, and most users who can read logs
      should manage to do it with journalctl, so don't install it either.
    - Drop multiarch handling: Tails 3.0 will be amd64-only (Closes: #11961).

  * Build system
    - Disable eatmydata usage and caching: in current Stretch, debootstrap fails
      if we use eatmydata + the operation mode picked by live-build when caching
      is enabled (Closes: #12052).
    - Bump disk space (and memory for in-RAM builds) requirements.
    - Follow replacement of python-reportbug with python3-reportbug.
    - Don't try to deinstall packages that are unknown on Stretch.
    - Move AppArmor aliases to a dedicated file, and include it.
      This will avoid maintaining these settings as a patch.
    - Don't attempt to remove the usr.bin.chromium-browser AppArmor profile:
      it's not shipped in Debian anymore.

  * Test suite
    - Add optional pause() notification (Closes: #12175).
    - Make the remote shell's file operations robust (Closes: #11887).
    - Update a number of test cases for Stretch, sometimes by converting
      them to Dogtail.
    - Drop usage and tests of read-only persistence.
      We won't have this option anymore, and it's not even sure we'll
      reintroduce it (Refs: #12093, Closes: #12055).
    - Adjust CONFIGURED_KEYSERVER_HOSTNAME to match current settings.
    - Test suite: clean up disks between features.

  * Adjustments for Debian 9 (Stretch) with no or very little user-visible impact
    - Adjust dpkg-divert path: it has moved.
    - Replace xfonts-wqy with fonts-wqy-microhei + fonts-wqy-zenhei.
      The former was removed from Debian testing, and the latter are recommended
      by task-chinese-s-desktop and task-chinese-t-desktop.
    - Install virtualbox* from sid.
      It was removed from testing due to https://bugs.debian.org/794466.
    - Drop deprecated settings from org/gnome/settings-daemon/plugins/power.
    - Update settings name in org/gnome/desktop/peripherals/touchpad, and drop
      deprecated ones.
    - Adjust to changed Liferea's .desktop filename.
    - Also torify Liferea when started via its (new) D-Bus service.
    - Install hunspell-pt-br instead of hunspell-pt-pt.
      Tor Browser 6.5 moved from pt-PT to pt-BR, which is fine vs
      spellcheckers in Jessie since its hunspell-pt provides both -pt and
      -br, but in Stretch they are separate packages.
    - AppArmor: adjust usr.sbin.cupsd profile so it loads successfully
      (Closes: #12116).
    - Migrate from netstat to ss.
    - Update extensions.enigmail.configuredVersion.
    - Remove the jessie-proposed-updates APT sources.

 -- Tails developers <tails@boum.org>  Wed, 01 Feb 2017 19:23:03 +0000

tails (2.10) unstable; urgency=medium

  * Major new features and changes
    - Upgrade the Linux kernel to 4.8.0-0.bpo.2 (Closes: #11886).
    - Install OnionShare from jessie-backports. Also install
      python3-stem from jessie-backports to allow the use of ephemeral
      onion services (Closes: #7870).
    - Completely rewrite tor-controlport-filter. Now we can safely
      support OnionShare, Tor Browser's per-tab circuit view and
      similar.
      * Port to python3.
      * Handle multiple sessions simultaneously.
      * Separate data (filters) from code.
      * Use python3-stem to allow our filter to be a lot more
        oblivious of the control language (Closes: #6788).
      * Allow restricting STREAM events to only those generated by the
        subscribed client application.
      * Allow rewriting commands and responses arbitrarily.
      * Make tor-controlport-filter reusable for others by e.g. making
        it possible to pass the listen port, and Tor control
        cookie/socket paths as arguments (Closes: #6742). We hear
        Whonix plan to use it! :)
    - Upgrade Tor to 0.2.9.9-1~d80.jessie+1, the new stable series
      (Closes: #12012).

  * Security fixes
    - Upgrade Tor Browser to 6.5 based on Firefox 45.7 (Closes: #12159)
    - Upgrade Icedove to 1:45.6.0-1~deb8u1+tail1s.
    - Upgrade bind9-packages to 1:9.9.5.dfsg-9+deb8u9.
    - Upgrade pcscd to 1.8.13-1+deb8u1.
    - Upgrade libgd3 to 2.1.0-5+deb8u8.
    - Upgrade libxml2 to 2.9.1+dfsg1-5+deb8u4.
    - Upgrade tor to 0.2.9.9-1~d80.jessie+1.
    - Upgrade samba-libs to 2:4.2.14+dfsg-0+deb8u2.

  * Minor improvements
    - Enable and use the Debian Jessie proposed-updates APT
      repository, anticipating on the Jessie 8.7 point-release
      (Closes: #12124).
    - Enable the per-tab circuit view in Tor Browser (Closes: #9365).
    - Change syslinux menu entries from "Live" to "Tails" (Closes:
      #11975). Also replace the confusing "failsafe" wording with
      "Troubleshooting Mode" (Closes: #11365).
    - Make OnionCircuits use the filtered control port (Closes:
      #9001).
    - Make  tor-launcher use the filtered control port.
    - Run OnionCircuits directly as the Live user, instead of a
      separate user. This will make it compatible with the Orca screen
      reader (Closes: #11197).
    - Run tor-controlport-filter on port 9051, and the unfiltered one
      on 9052. This simplifies client configurations and assumptions
      made in many applications that use Tor's ControlPort. It's the
      exception that we connect to the unfiltered version, so this
      seems like the more sane approach.
    - Remove tor-arm (Nyx) (Closes: #9811).
    - Remove AddTrust_External_Root.pem from our website CA bundle. We
      now only use Let's Encrypt (Closes: #11811).
    - Configure APT to use Debian's Onion services instead of the
      clearnet ones (Closes: #11556).
    - Replaced AdBlock Plus with uBlock Origin (Closes: #9833). This
      incidentally also makes our filter lists lighter by
      de-duplicating common patterns among the EasyList filters
      (Closes: #6908). Thanks to spriver for this first major code
      contribution!
    - Install OpenPGP Applet 1.0 (and libgtk3-simplelist-perl) from
      Jessie backports (Closes: #11899).
    - Add support for exFAT (Closes: #9659).
    - Disable unprivileged BPF. Since upgrading to kernel 4.6,
      unprivileged users can use the bpf() syscall, which is a
      security concern, even with JIT disabled. So we disable that.
      This feature wasn't available before Linux 4.6, so disabling it
      should not cause any regressions (Closes: #11827).
    - Add and enable AppArmor profiles for OnionCircuits and OnoinShare.
    - Raise the maximum number of loop devices to 32 (Closes: #12065).
    - Drop kernel.dmesg_restrict customization: it's enabled by
      default since 4.8.4-1~exp1 (Closes: #11886).
    - Upgrade Electrum to 2.7.9-1.
    - Make the Electrum proxy configuration apply after upgrading to
      2.7.9-1. These changes incidentally makes Electrum behave nicer:
      users will now not be presented the network configuration part
      of the setup wizard -- a server will be picked randomly, and
      Electrum will auto-connect. The automated test suite is adjusted
      accordingly (Closes: #12140).
    - Remove unused Browser profile seed file localstore.rdf which was
      made obsolete in Firefox 34.
    - Tor Browser: switch from pt-PT to pt-BR langpack. The upstream
      Tor Browser did this in version 6.5 (Refs: #12159).

  * Bugfixes
    - Tails Greeter:
      * use gdm-password instead of gdm-autologin, to fix switching to
        the VT where the desktop session lives on Stretch (Closes:
        #11694)
      * Fix more options scrolledwindow size in Stretch (Closes:
        #11919)
    - Tails Installer: remove unused code warning about missing
      extlinux in Tails Installer (Closes: #11196).
    - Update APT pinning to cover all binary packages built from
      src:mesa so we ensure installing mesa from jessie-backports
      (Closes: #11853).
    - Install xserver-xorg-video-amdgpu. This should help supporting
      newer AMD graphics adapters. (Closes #11850)
    - Fix firewall startup during early boot, by referring to the
      "amnesia" user via its UID (Closes: #7018).
    - Include all amd64-microcodes.
    - refresh-translations: ignore
      config/chroot_local-includes/usr/share/doc/tails/website/.
      Otherwise, if the website has been built already, PO tools
      complain that there are files with translatable strings in
      there, which are not listed in POTFILES.in.
    - Make uBlock Origin's button appear on first run. Otherwise it
      will only appear on browser runs after the first one. This bug
      also affected Adblock Plus (Closes: #12145).

  * Build system
    - Be more careful when unmounting the tmpfs used as workspace
      during builds, fixing an issue that made Jenkins' ISO builders
      prone to failures (Closes: #12009).
    - Upgrade the Vagrant basebox to 20170105. The only big change is
      that we now install the backported kernel in the builder VM, to
      make building possible on Debian Sid (Closes: #12081).
    - Ensure the VirtualBox guest DKMS modules are built for the
      kernel we want them for. In some situations, depending on the
      version of the running kernel, the modules would not be built
      for the 686 kernel, which is the one that needs the VirtualBox
      guest modules.  This commit ensures the VirtualBox guest modules
      are built and installed regardless of the how the build
      environment looks like (Closes: #12139).

  * Test suite
    - Replace the filesystem shares support with a helper for easily
      sharing files from the host to the guest using virtual disks
      (Closes: #5571).
    - Do not test sending email when testing POP3. We cannot clean
      that email up (easily) since when we use POP3 deletions won't
      affect the remote inbox, only our local one, resulting in the
      quota being reached eventually (Closes: #12006).
    - Have APT tests configure APT to use non-onion sources. Our test
      suite uses Chutney to create a virtual, private Tor network, and
      thus doesn't support connections to Onion services running in
      the real Tor network (Refs: #11556).
    - Allow connections to Tor's control port during stream isolation
      tests, but only for those applications where we expect that.
    - Fix Electrum tests after upgrading to 2.7.9-1.
    - Make encryption.feature pass for Tails 2.10~rc1.
    - Adapt tests after the Donation campaign was disabled (Refs:
      #12134).
    - Fix 'The "Tails documentation" link on the Desktop works'
      scenario. The TailsOfflineDocHomepage.png image doesn't match
      what we see any more (I have no clue why), so let's use Dogtail
      and solve this once and for all, hopefully.
    - Work around Tails freezing during memory wiping. These
      workarounds should be reverted once #11786 is fixed
      properly. (Refs: #10776, #11786)
    - Support both xtigervncviewer and xtightvncviewer for --view.
      xtightvncviewer is a transitional package in Sid, which depends
      on tigervnc-viewer (which ships xtigervncviewer), so by keeping
      the dep and supporting both binaries, --view will work on both
      Sid and Jessie (Closes: #12129).
    - Test suite: bump image after upgrading to Tor Browser 6.5 (Refs:
      #12159).
    - Add debugging info for when PacketFu misbehaves, and be more
      careful when to save pcap artifacts (Refs: #11508).

 -- Tails developers <tails@boum.org>  Mon, 23 Jan 2017 11:38:37 +0100

tails (2.9.1) unstable; urgency=medium

  * Security fixes
    - Upgrade Tor Browser to 6.0.8 based on Firefox 45.6. If you pay
      close attention you'll see that we import -build1 but there was
      a -build2. The only change is Tor Button 1.9.5.13 which makes
      some changes to the donation campaign banner in `about:tor`,
      which we safely can skip. (Closes: #12028)
    - Upgrade Icedove to 45.5.1-1~deb8u1+tails1. (Closes: #12029)
    - Upgrade APT-related packages to 1.0.9.8.4.

  * Minor improvements
    - Switch to DuckDuckGo as the default search engine in the tor
      Browser. This is what Tor Browser has, and Disconnect.me (the
      previous default) has been re-directing to DDG for some time,
      which has been confusing users. In addition, we localize the DDG
      user interface for the locales with availablelangpacks. (Closes:
      #11913)
    - Improve the display name for the Wikipedia search plugin.
    - Enable contrib and non-free for our own APT repos.
    - Upgrade Tor to 0.2.8.10. (Closes: #12015)
    - Upgrade obfs4proxy to 0.0.7-1~tpo1.

  * Bugfixes
    - AppArmor Totem profile: add permissions needed to avoid warning
      on startup. (Closes: #11984)
    - Upgrade the VirtualBox Guest additions and modules to version
      5.1.8. This should prevent Xorg from crashing unless the video
      memory for the VMs are significantly bumped. (Closes: #11965)
      Users will still have to enable I/O APIC due to a bug in Linux.
    - Drop unwanted search plugins from the Tor Browser langpacks.
      Otherwise they are only removed from English locales. Note that
      the langpacks contain copies of the English plugins, not
      localized versions, so we actually lose nothing.

  * Test suite
    - Add support for SikuliX, which recently hit Debian Unstable,
      while still supporting Sikuli for Jessie users. (Closes: #11991)
    - Fix some instances where we were trying to use the mouse outside
      of the Sikuli screen.
    - Use "TorBirdy" instead of "amnesia branding" as the "anchor"
      addon.  I.e. the addon that we use to find the other ones. The
      "amnesia branding" addon has been removed, so we must use
      something else. (Fixup: #11906)
    - Dogtailify "the support documentation page opens in Tor Browser"
      step. We previously relied on Sikuli, and the image was made
      outdated thanks to our donation campaign. No more! (Closes:
      #11911)
    - Resolve dl.amnesia.boum.org instead of picking a static address.
      Just hours after updating the dustri.org IP address, its web
      server went down => test suite failures. Let's make this test as
      robust as actually downloading the Tails ISO image -- if that
      fails, we probably have more serious problems on our hands than
      a failing test suite. (Closes: #11960)
    - Switch MAT scenario from testing PDFs to PNGs. Also add
      anti-test and test using using a tool *different* from MAT, the
      tool being tested here. (Closes: #11901)

 -- Tails Developers <tails@boum.org>  Wed, 14 Dec 2016 13:19:16 +0100

tails (2.7.1) unstable; urgency=medium

  * Security fixes
    - Upgrade Tor Browser to 6.0.7 (build3) based on Firefox 45.5.1.
    - Upgrade gstreamer0.10-based packages to 0.10.31-3+nmu4+deb8u2.
    - Upgrade imagemagick-based packages to 8:6.8.9.9-5+deb8u6.
    - Upgrade libicu52 to 52.1-8+deb8u4.
    - Upgrade vim-based packages to 2:7.4.488-7+deb8u1.

  * Minor improvements
    - Reserve 64 MiB for the kernel and 128 MiB for privileged
      processes before the memory is wiped. We hope that this might
      help (but not solve, sadly) some crashes experienced while
      wiping the memory.

  * Build system
    - Make the wiki shipped inside Tails build deterministically
      (Closes: #11966):
      * Enable ikiwiki's "deterministic" option, and require it when
        building.
      * Use our custom backport of discount (2.2.1-1~bpo8+1~0.tails1),
        to fix reproducibility issues (Debian#782315). This can be
        dropped once our ISO builders use Stretch.
      * Install ikiwiki from our builder-jessie APT suite, to make the
        pagestats plugin output deterministic.
    - refresh-translations: don't update PO files unless something
      other than POT-Creation-Date was changed. (Closes: #11967)
    - Fix Vagrant's is_release? check. Per auto/build, we consider it
      a release when we build from detached head, and HEAD is tagged.
    - Enforce `cleanall` when building a release. I.e. don't allow the
      user supplied options to override this behaviour. This is
      important since Vagrant caches wiki builds, and we do not want
      leftovers from a previous builds ending up in a release. Also,
      this is required for making Tails images build reproducibly.
    - Make the build system's `cleanall` option really clean
      everything.  At the moment it doesn't clean the cached wiki
      build (which basically was its only job).
    - import-package: support contrib and non-free sections.

  * Test suite
    - Wait a bit between opening the shutdown applet menu, and
      clicking one of its widgets. (Closes: #11616).
    - Adapt Icedove test after removing the amnesia branding add-on.
      (Closes: #11906)
    - Replace --pause-on-fail with --interactive-debugging. It does
      the same thing, but also offers an interactive Ruby shell, via
      pry, with the Cucumber world context.

 -- Tails developers <tails@boum.org>  Wed, 30 Nov 2016 17:27:37 +0100

tails (3.0~alpha1) experimental; urgency=medium

  * Major new features and changes
    - Upgrade to a snapshot of Debian 9 (Stretch) from 2016-11-15.
    - Switch userpace from 32-bit to 64-bit (Closes: #8183), and accordingly:
      · Memory erasure: drop the "one instance of sdmem per 2 GiB of RAM" tweak,
        that is not needed on x86-64.
      · Display a "sorry!" message when trying to boot on a 32-bit BIOS system
        (refs: #11638).
    - Switch GNOME Shell to its default black theme (Closes: #11789).

  * Minor improvements
    - Install the cirrus and modesetting X.Org drivers (Closes: #10962).
    - Install the 'amdgpu' driver for the AMD Radeon cards (refs: #11850).
    - Stop disabling kernel modesetting for QXL (refs: #11518).
    - Replace TopIcons with gnome-shell-extension-top-icons-plus.
      The former causes plenty of trouble and is apparently abandoned
      upstream. The latter is actively maintained upstream, and packaged
      in Debian. (refs: #10576)
    - Use torsocks to torify Git, and drop tsocks entirely. tsocks has been
      unmaintained for years in Debian, and was removed from testing
      for a while (Closes: #10955).
    - Replace Florence's "systray" icon with the Florence Indicator GNOME Shell
      extension (refs: #8312). And then, don't automatically start Florence:
      the Florence Indicator GNOME Shell extension will start it the first time
      one tries to display it. This should save a tiny bit of RAM.
    - Harden AppArmor Totem profiles.
    - Switch to the Debian-packaged aufs kernel module (Closes: #11829).
    - Configure the firewall to not allow root to connect to Tor at all,
      which is possible now that APT uses a dedicated user for network
      operations.
    - Fix firewall startup during early boot, by referring to the "amnesia"
      user via its UID (refs: #7018).
    - Install hunspell dictionaries instead of myspell ones, for a few more
      languages: Spanish, Italian, Portuguese and Russian. Only Farsi keeps
      using a myspell dictionary for now.

  * Removed features
    - Stop installing BookletImposer PDF imposition toolkit.
      It's unmaintained upstream and thus won't be part of Debian Stretch.
    - Stop installing ekeyd:  it's unmaintained, very rarely used, poorly
      designed (dedicated daemon), and security sensitive (Closes: #7687).
    - Stop shipping ttdnsd. It was only useful for developers and power-users
      who can install it themselves as needed. It's been unmaintained upstream
      for many years. It's very buggy so we had to remove it from the DNS
      resolution loop years ago. It's not in Debian. And it's one of the only
      two bits of Tails that still relied on tsocks, that is RC-buggy,
      unmaintained in Debian, and not in Stretch at the moment. So it has
      become clear that the cost of keeping ttdnsd now outweighs the benefits
      it brought (refs: #10959).

  * Build system
    - Bump disk space (and memory for in-RAM builds) requirements.
    - Support new live-config configuration directory naming, again and again.
    - Use the lowest compression level for the SquashFS when compressing it
      with gzip. This makes our development builds faster, and the resulting
      ISO image only a little bit bigger (Closes: #9788).
    - Configure initramfs compression later, to make the build faster.

  * Test suite
    - Various refactoring while we were at it.
    - Port tests to Dogtail: installation, upgrade, notification detection,
      Synaptic, Gobby, and some of Tor Browser.
    - Workaround GNOME Shell being buggy for Dogtail (refs: #11718).
    - Update a bunch of test suite images for Stretch.
    - Mark created disk as temporary when we don't need to keep it around.
    - Simplify adding NetworkManager connections, and rely more on the defaults.
      Not providing the complete configuration file makes us test something
      closer to what happens when a user adds a Wi-Fi connection themselves.
    - Adjust the minimum allowed memory pattern coverage before wiping.
    - Always sync the time from the host when restoring from a snapshot.
      Previously we wouldn't do it when the network was plugged but Tor wasn't
      running, which can cause issues if we *then* start Tor since the time
      may be off.
    - Adjust to the fact that we now support running as a 64-bit guest
      in VirtualBox, and simplify code since we now include a 64-bit userland.
    - Improve how we restart Tor/I2P after restoring from a snapshot.
    - Adjust PolicyKit tests for Stretch.
    - Work around Tails stopping on shut down due to #11730.
      This should be reverted once #11730 is fixed properly.
    - Update the screenshot scenario.
    - Fix pcap file saving on MAC spoofing failure (Closes: #11698).
    - Test that notifications are actually shown.
    - Drop obsolete workaround for Florence sometimes not being hidden
      on startup (#11398).
    - Avoid remote shell deadlock.
    - Install at-spi2-core from Debian Sid.
      With the current version in Stretch, at-spi-bus-launcher crashes on
      start, breaking parts of GNOME's accessibility, and Dogtail.
      For details, see https://bugs.debian.org/840618.
    - Check that the MAC address is spoofed for manually added persistent
      NetworkManager connections created on Jessie and Stretch (refs: #11931).
    - Use nc.traditional in tests that rely on its behaviour.
    - Adjust expected notification text to cope with #11941.

  * Adjustments for Debian 9 (Stretch) with no or very little user-visible impact
    - Adjust APT sources and pinning for Stretch.
    - Don't install gnome-media, which is not part of testing/sid anymore.
      We already install the only bits it was providing or depending on.
    - Don't install gnome-themes: it's gone in Stretch.
    - Stop installing GStreamer 0.10 explicitly: it won't be in Stretch,
      and some bits are gone already.
    - Refresh and unfuzzy patches for Stretch. Replace some of them with
      programmatic patching, as patches break the build whenever
      they become fuzzy.
    - Drop start_AppArmor_earlier.diff: on Stretch, AppArmor starts much earlier
      already.
    - Accept iceweasel-l10n-* that don't provide any search engine:
      on Stretch, at least iceweasel-l10n-ar_1%3a43.0.4-1_all.deb doesn't.
    - Stop deleting 75-persistent-net-generator.rules: obsolete in Stretch.
      It was removed in systemd (220-7).
    - Tell live-boot we're still using aufs: recent live-boot defaults
      to overlayfs, which we don't use yet.
    - Don't remove imagemagick in 11-localize_browser: cups-filters depends on it
      (Closes: #10960).
    - Explicitly install bc: needed by our 2010-pidgin live-config hook.
    - Remove gcc-4.9-base and gcc-5 via a chroot hook, taking into account
      that GCC 5 is the default on Stretch.
    - Switch to openjdk-8-jre: openjdk-7-jre is not in Stretch anymore.
    - gcalctool was renamed to gnome-calculator.
    - Don't try to delete non-existing AppArmor profile for ntpd: it was moved
      to the ntp package in Stretch.
    - Build DKMS modules with GCC 5: Stretch hasn't 4.8 anymore.
    - Don't try to reload or disable an initscript that we don't patch,
      and that doesn't exist anymore.
    - Support the case when /usr/src/libdvd-pkg does not exist.
      Apparently this can happen on Stretch.
    - Adjust to the move of /etc/gnome/defaults.list in Stretch
      (Closes: #11440).
    - Stop installing xserver-xorg-input-vmmouse. It's obsolete and conflicts
      with recent kernels: https://bugs.debian.org/831420
    - Install open-vm-tools from sid: it's been removed from testing.
    - Install the gobby package, instead of the (now gone) transitional
      gobby-0.5 one.
    - apparmor-adjust-tor-profile.diff: drop bits that are useless, and
      prevent Tor from starting, on Stretch.
    - Tor Daemon Status: declare compatibility with GNOME Shell 3.20.
    - Shutdown helper: declare compatibility with GNOME Shell 3.20.
    - Drop 43-adjust_path_to_ibus-unikey_binaries hook: it was a workaround
      for a bug (Debian#714932) that was fixed.
    - Use netcat-openbsd instead of connect-proxy for torifying SSH.
      connect-proxy seems barely maintained in Debian and was removed from
      testing due to https://bugs.debian.org/830423.
    - Don't disable gdomap service: we don't include it anymore.
      unar in Jessie depended on gnustep-base-runtime (that ships gdomap),
      but this is not the case in Stretch anymore.
    - Install system-config-printer-common instead of system-config-printer,
      and drop customization that were needed only for the latter:
      system-config-printer (1.5.7-2) extracts into a new -common package
      the bits needed by gnome-control-center (Closes: #11505).
    - Adjust haveged AppArmor profile to work with Linux 4.x on Stretch.
    - cupsd AppArmor profile: update list of backends, and add aufs-specific
      tweak that Stretch needs (refs: #11699).
    - Revert to GNOME's default font antialiasing/hinting.
      We fixed on rgba/slight when converting some manual fontconfig stuff
      to GNOME's layer on top of it, but at least from a fresh Stretch
      install (2016-08-24) we got grayscale/slight. It could be that some
      auto-detection is involved, so the values would be different depending
      on the actual hardware. Any way, let's try to decrease our delta here.
    - Adjust haveged arguments customization for Stretch (Closes: 11522).
    - Display the date in the desktop top bar, as we did in Jessie and older.
      (Closes: #11696)
    - Drop patch to keep haveged, saned, spice-vdagent and laptop-mode running
      on shutdown. These patches are no-ops on Stretch, where these services
      have native systemd unit files. It's not worth porting these patches:
      saned is socket-activated so in most cases it does not have to be shut
      down, and we expect that the other ones can be stopped pretty quickly.
      Let's bring back this kind of optimization if, and only if, we identify
      an actual problem to fix in this area :)
    - Don't delete downloaded debs after install: apt(8) >= 1.2~exp1 deletes
      them by default, which is not nice for users who use it to preseed
      their persistent APT cache. (Closes: #10958)
    - Hide "OpenJDK Java 8 Policy Tool" from the Applications menu.
    - Don't ship GCC 6: we don't ship compilers in Tails usually.
    - Don't ship gcc-5-base: on Stretch we ship gcc-6-base instead.
    - Don't start shipping libdvdcss2-dbgsym nor paxctld.
    - Adjust default web browser customization: GNOME in Debian now defaults
      to Firefox ESR (refs: #11440).
    - Install libreoffice-gtk3: on Stretch this is needed to have Gtk+ 3 widgets
      and a Gtk/GNOMEish print dialog.
    - Explicitly install gtk2-engines-pixbuf, as it's not pulled automatically
      on Stretch, and it's needed to theme GTK+ 2 applications in a nice way
      (Closes: #11715).
    - AppArmor gnome abstraction: allow reading /etc/xdg/*-mimeapps.list
      (refs: #11440).
    - Drop obsolete disabling of GNOME Keyring's GnuPG agent feature.
      That feature was removed upstream.
    - Explicitly select pinentry-gtk2 as our preferred pinentry program.
      On Stretch, gnome-keyring depends on pinentry-gnome3, and then that one
      is selected by default. It does not feel worth it to introduce a hackish
      solution such as a fake pinentry-gnome3 package, so let's ignore it and
      just make sure we are using the pinentry program we prefer
      (Closes: #11713).
    - Drop keep_memlockd_on_shutdown.diff: it's been a no-op since Tails 2.0
      (Closes: #11708).
    - Drop custom NetworkManager plugin configuration: these tweaks are not
      needed on Stretch anymore.
    - Disable new style network interface naming scheme.
      It has little value for a live system, so let's stick to what we are
      used to, and avoid having to adjust code/config/test suite
      (Closes: #11721).
    - Drop obsolete NM configuration wrt. sending hostname in DHCP requests
      (Closes: #11720).
    - Update APT pinning to cover all binary packages built from src:mesa
      (refs: #11853).
    - Don't try to install gnupg-curl: it doesn't exist anymore in Stretch.
    - Install seahorse-nautilus from sid. It's been removed from testing.
    - Drop workaround for Debian bug #645466, that was fixed in 2014
      (Closes: #11534).
    - Allow the "_apt" user to use Tor: in Stretch, APT network operations
      are performed with the "_apt" user and not root.
    - Make sure that 'localhost' points to the IPv4 loopback address.
    - Make desktop launchers executable (Closes: #11927).
    - Disable Wayland usage in GDM (Closes: #11923).
    - Fix AppArmor profile for gst-plugin-scanner (Closes: #11928).
    - Change Nautilus' default zoom level to 'small' (Closes: #11716).
      The icons in GNOME Files and on the desktop are too huge otherwise. With
      this new setting, they are similar in size to what we had in Jessie.
    - Fix broken symlink preventing Enigmail from being enabled.
    - Configure NetworkManager to not touch MAC addresses (refs: #11931).
      Its default behaviour on Debian Stretch is to reset the MAC address to the
      permanent one, and we did not make up our mind yet wrt. replacing
      our custom MAC spoofing system with NM's own one (refs: #11293).
    - Patch NetworkManager so that it does not leak the hostname in DHCP
      requests (Closes: #11720).
    - Deal with the fact that the NetworkManager dispatcher scripts are now
      sometimes called with an empty first argument (Closes: #11938).
    - Upgrade to GnuPG 2.1.15-9, and accordingly:
      · Remove the CA certificate for sks-keyservers.net, that we installed
        in the system-wide CAs directory: it is now included in the dirmngr
        package. Stop trusting it for non-GnuPG operations.
      · Make dirmngr use the sks-keyservers.net CA certificate from Debian.
      · Move keyserver proxy configuration to dirmngr.conf, and drop the
        keyserver-options that are obsolete or now the default.

 -- intrigeri <intrigeri@boum.org>  Thu, 17 Nov 2016 16:19:21 +0000

tails (2.7) unstable; urgency=medium

  * Security fixes
    - Upgrade to Linux 4.7. (Closes: #11885, #11818)
    - Upgrade to Tor 0.2.8.9. (Closes: #11832, #11891)
    - Upgrade Tor Browser to 6.0.6 based on Firefox 45.5. (Closes: #11910)
    - Upgrade Icedove to 1:45.4.0-1~deb8u1+tails1. (Closes: #11854,
      #11860)
    - Upgrade imagemagick to 8:6.8.9.9-5+deb8u5.
    - Upgrade openssl to 1.0.1t-1+deb8u5.
    - Upgrade libarchive to 3.1.2-11+deb8u3.
    - Upgrade bind9 to 1:9.9.5.dfsg-9+deb8u8.
    - Upgrade libav to 6:11.8-1~deb8u1.
    - Upgrade ghostscript to 9.06~dfsg-2+deb8u3.
    - Upgrade c-ares to 1.10.0-2+deb8u1.
    - Upgrade nspr to 2:4.12-1+debu8u1.
    - Upgrade nss to 2:3.26-1+debu8u1.
    - Upgrade tar to 1.27.1-2+deb8u1.
    - Upgrade curl to 7.38.0-4+deb8u5.
    - Upgrade libgd3 to 2.1.0-5+deb8u7.
    - Upgrade opendjk-7 to 7u111-2.6.7-2~deb8u1.
    - Upgrade mat to 0.5.2-3+deb8u1.
    - Upgrade libxslt to 1.1.28-2+deb8u2.
    - Upgrade pillow to 2.6.1-2+deb8u3.

  * Minor improvements
    - Ship Let's encrypt intermediate certificate to prepare the
      the next certificate renewal of our website. Also unify the
      way our upgrades and security checkers verify this SSL
      certificate using our dedicated perl lib code. (Closes: #11810)

  * Bugfixes
    - Fix multiarch support in Synaptic. (Closes: #11820)
    - Set default spelling language to en_US in Icedove. (Closes: #11037)

  * Build system
    - Disable debootstrap merged-usr option. (Closes: #11903)

  * Test suite
    - Add test for incremental upgrades. (Closes: #6309)
    - Add tests for Icedove. (Closes: #6304)
    - Decrease timeout to Tails Greeter to speed up testing of branches
      where it is broken. (Closes: #11449)
    - Add a ID field to the remote shell responses to filter out
      unrelated ones. (Closes: #11846)
    - Reliabily wait for the Greeter PostLogin script. (Closes: #5666)
    - Reliabily type the kernel command line in the prompt at the boot
      menu to ensure the remote shell is started. (Closes: #10777)
    - Remove DVDROM device when not used, to workaround QEMU/Libvirt
      compatibility issue. (Closes: #11874)

 -- Tails developers <tails@boum.org>  Sun, 13 Nov 2016 14:46:04 +0100

tails (2.6) unstable; urgency=medium

  * Major new features and changes
    - Install Tor 0.2.8.7. (Closes: #11351)
    - Enable kASLR in the Linux kernel. (Closes: #11281)
    - Upgrade Icedove to 1:45.2.0-1~deb8u1+tails1: (Closes: #11714)
      · Drop auto-fetched configurations using Oauth2.  They do not
        work together with Torbirdy since it disables needed
        functionality (like JavaScript and cookies) in the embedded
        browser. This should make auto-configuration work for GMail
        again, for instance.  (Closes: ##11536)
      · Pin Icedove to be installed from our APT repo. Debian's
        Icedove packages still do not have our secure Icedove
        autoconfig wizard patches applied, so installing them would be
        a serious security regression. (Closes: #11613)
      · Add missing icedove-l10n-* packages to our custom APT
        repository (Closes: #11550)
    - Upgrade to Linux 4.6: (Closes: #10298)
      · Install the 686 kernel flavour instead of the obsolete 586
        one.
      · APT, dpkg: add amd64 architecture. The amd64 kernel flavour is
        not built anymore for the i386 architecture, so we need to use
        multiarch now.
      · Build and install the out-of-tree aufs4 module. (Closes: #10298)
      · Disable kernel modesetting for QXL: it's not compatible with
        Jessie's QXL X.Org driver.

  * Security fixes
    - Hopefully fixed an issue which would sometimes make the Greeter
      ignore the "disable networking" or "bridge mode"
      options. (Closes: #11593)

  * Minor improvements
    - Install firmware-intel-sound and firmware-ti-connectivity.  This
      adds support for some sound cards and Wi-Fi adapters.  (Closes:
      #11502)
    - Install OpenPGP Applet from Debian. (Closes: #10190)
    - Port the "About Tails" dialog to python3.
    - Run our initramfs memory erasure hook earlier (Closes:
      #10733). The goal here is to:
      · save a few seconds on shutdown (it might matter especially for
        the emergency one);
      · work in a less heavily multitasking / event-driven
        environment, for more robust operation.
    - Install rngd, and make rng-tools initscript return success when
      it can't find any hardware RNG device. Most Tails systems around
      probably have no such device, and we don't want systemd to
      believe they failed to boot properly. (Closes: #5650)
    - Don't force using the vboxvideo X.Org driver. According to our
      tests, this forced setting is:
       · harmful: it breaks X startup when the vboxvideo *kernel*
         driver is loaded;
       · useless: X.Org now autodetects the vboxvideo X.Org driver and
         uses it when running in VirtualBox and the vboxvideo kernel
         is not present.
    - Port boot-profile to python3 (Closes: #10083). Thanks to
      heartsucker <heartsucker@autistici.org> for the patch!
    - Include /proc/cmdline and the content of persistent APT sources
      in WhisperBack bug reports. (Closes: #11675, #11635)
    - Disable non-free APT sources at boot time. (Closes: #10130)
    - Have a dedicated page for the homepage of Tor Browser in
      Tails. (Closes: # 11725)
    - Only build the VirtualBox kernel modules for the 32-bit kernel.
      It's both hard and useless to build it for 64-bit in the current
      state of things, as long as we're shipping a 32-bit userspace.
      Also, install virtualbox-* from jessie-backports, since the
      version in Jessie is not compatible with Linux 4.x.

  * Build system
    - Don't install+remove dpatch during the build. It's not been
      needed in this hook for ages.
    - Bump BUILD_SPACE_REQUIREMENT: at least one of us needed that to
      build feature/10298-linux-4.x-aufs with the gzipcomp option.

  * Test suite
    - Send Tails Installer's debug log to the Cucumber debug log on
      failure. This is meant to debug #10720 since I can't
      reproduce it locally.
    - Give the system under testing 2 vCPUs. (Closes: #6729)
    - Split scenarios from checks.feature. (Closes: #5707)
    - Add retry-logic to the Synaptic tests. (Closes: #10412, #10441,
      #10991)
    - Run usb_upgrade.feature earlier, when there is enough free disk
      space left. (Closes: #11582)
    - Use more recent virtual hardware in the system under test,
      i.e. USB 3.0 (nec-xhci) on a pc-i440fx-2.5 machine. Switching
      USB controllers has helped with problems we see on Jenkins when
      booting from USB (#11588). Also, there are chances that more
      recent virtual hardware sees more testing these days, so it
      sounds potentially useful to "upgrade".
    - Add support for Cucumber 2.4. (Closes: #11690)
    - Always write {pretty,debug} logs and JSON output to the artifact
      directory.
    - Disable info level logging on Chutney nodes to save disk
      space. For our network all these add up to > 1 GiB and we didn't
      take this into account when budgeting RAM to the isotesters on
      Jenkins.

 -- Tails developers <tails@boum.org>  Tue, 20 Sep 2016 04:16:33 +0200

tails (2.5) unstable; urgency=medium

  * Major new features and changes
    - Upgrade Icedove to 1:45.1.0-1~deb8u1+tails2. (Closes: #11530)
      · Fix long delay causing bad UX in the autoconfig wizard,
        when it does not manage to guess proper settings on some domains.
        (Closes: #11486)
      · Better support sending email through some ISPs, such as Riseup.
        (Closes: #10933)
      · Fix spurious error message when creating an account and providing
        its password. (Closes: #11550)

  * Security fixes
    - Upgrade Tor Browser to 6.0.3 based on Firefox 45.3. (Closes: #11611)
    - Upgrade GIMP to 2.8.14-1+deb8u1.
    - Upgrade libav to 6:11.7-1~deb8u1.
    - Upgrade expat to 2.1.0-6+deb8u3.
    - Upgrade libgd3 to 2.1.0-5+deb8u6.
    - Upgrade libmodule-build-perl to 0.421000-2+deb8u1.
    - Upgrade perl to 5.20.2-3+deb8u6.
    - Upgrade Pidgin to 2.11.0-0+deb8u1.
    - Upgrade LibreOffice to 1:4.3.3-2+deb8u5.
    - Upgrade libxslt1.1 to 1.1.28-2+deb8u1.
    - Upgrade Linux to 3.16.7-ckt25-2+deb8u3.
    - Upgrade OpenSSH to 1:6.7p1-5+deb8u3.
    - Upgrade p7zip to 9.20.1~dfsg.1-4.1+deb8u2.

  * Minor improvements
    - htpdate: replace obsolete and unreliable URIs in HTP pools, and decrease
      timeout for HTTP operations for more robust time synchronization.
      (Closes: #11577)
    - Hide settings panel for the Online Accounts component of GNOME,
      that we don't support. (Closes: #11545)
    - Vastly improve graphics performance in KVM guest with QXL driver.
      (Closes: #11500)
    - Fix graphics artifacts in Tor Browser in KVM guest with QXL driver.
      (Closes: #11489)

  * Build system
    - Wrap Pidgin in a more maintainable way. (Closes: #11567)

  * Test suite
    - Add a test scenario for the persistence "dotfiles" feature.
      (Closes: #10840)
    - Improve robustness of most APT, Git, SFTP and SSH scenarios,
      enough to enable them on Jenkins. (Closes: #10444, #10496, #10498)
    - Improve robustness of checking for persistence partition. (Closes: #11558)
    - Treat Tails booting from /dev/sda as OK, to support all cases
      including a weird one caused by hybrid ISO images. (Closes: #10504)
    - Bump a bunch of timeouts to cope with the occasional slowness on Jenkins.
    - Only query A records when exercising DNS lookups, to improve robustness.

 -- Tails developers <tails@boum.org>  Sun, 31 Jul 2016 16:50:35 +0000

tails (2.4) unstable; urgency=medium

  * Major new features and changes
    - Upgrade Tor Browser to 6.0.1 based on Firefox 45.2. (Closes:
      #11403, #11513).
    - Enable Icedove's automatic configuration wizard. We patch the
      wizard to only use secure protocols when probing, and only
      accept secure protocols, while keeping the improvements done by
      TorBirdy in its own non-automatic configuration wizard. (Closes:
      #6158, #11204)

  * Security fixes
    - Upgrade bsdtar and libarchive13 to 3.1.2-11+deb8u1.
    - Upgrade icedove to 38.8.0-1~deb8u1+tails3.
    - Upgrade imagemagick to 8:6.8.9.9-5+deb8u3.
    - Upgrade libexpat1 to 2.1.0-6+deb8u2.
    - Upgrade libgd3 to 2.1.0-5+deb8u3.
    - Upgrade gdk-pixbuf-based packages to 2.31.1-2+deb8u5.
    - Upgrade libidn11 to 1.29-1+deb8u1.
    - Upgrade libndp0 to 1.4-2+deb8u1.
    - Upgrade poppler-based packages to 0.26.5-2+deb8u1.
    - Upgrade librsvg2-2 to 2.40.5-1+deb8u2.
    - Upgrade libsmbclient to 2:4.2.10+dfsg-0+deb8u3.
    - Upgrade OpenSSL to 1.0.1k-3+deb8u5.
    - Upgrade libtasn1-6 to 4.2-3+deb8u2.
    - Upgrade libxml2 to 2.9.1+dfsg1-5+deb8u2.
    - Upgrade openjdk-7-jre to 7u101-2.6.6-1~deb8u1.

  * Bugfixes
    - Enable Packetization Layer Path MTU Discovery for IPv4. If any
      system on the path to the remote host has a MTU smaller than the
      standard Ethernet one, then Tails will receive an ICMP packet
      asking it to send smaller packets. Our firewall will drop such
      ICMP packets to the floor, and then the TCP connection won't
      work properly. This can happen to any TCP connection, but so far
      it's been reported as breaking obfs4 for actual users. Thanks to
      Yawning for the help! (Closes: #9268)
    - Make Tails Upgrader ship other locales than English. (Closes:
      #10221)
    - Make it possible to add local USB printers again. Bugfix on
      Tails 2.0. (Closes #10965).

  * Minor improvements
    - Remove custom SSH ciphers and MACs settings. (Closes: #7315)
    - Bring back "minimize" and "maximize" buttons in titlebars by
      default. (Closes: #11270)
    - Icedove improvements:
      * Stop patching in our default into Torbirdy. We've upstreamed
        some parts, and the rest we set with pref branch overrides in
        /etc/xul-ext/torbirdy.js. (Closes: #10905)
      * Use hkps keyserver in Enigmail. (Closes: #10906)
      * Default to POP if persistence is enabled, IMAP is
        not. (Closes: #10574)
      * Disable remote email account creation in Icedove. (Closes:
        #10464)
    - Firewall hardening (Closes: #11391):
      * Don't accept RELATED packets. This enables quite a lot of code
        in the kernel that we don't need. Let's reduce the attack
        surface a bit.
      * Restrict debian-tor user to NEW TCP syn packets. It doesn't
        need to do more, so let's do a little bit of security in
        depth.
      * Disable netfilter's nf_conntrack_helper.
      * Fix disabling of automatic conntrack helper assignment.
    - Kernel hardening:
      * Set various kernel boot options: slab_nomerge slub_debug=FZ
        mce=0 vsyscall=none. (Closes: #11143)
      * Remove the kernel .map files. These are only useful for kernel
        debugging and slightly make things easier for malware, perhaps
        and otherwise just occupy disk space. Also stop exposing
        kernel memory addresses through /proc etc. (Closes: #10951)
    - Drop zenity hacks to "focus" the negative answer. Jessie's
      zenity introduced the --default-cancel option, finally!
      (Closes: #11229)
    - Drop useless APT pinning for Linux.
    - Remove gnome-tweak-tool. (Closes: #11237)
    - Install python-dogtail, to enable accessibility technologies in
      our automated test suite (see below). (Part of: #10721)
    - Install libdrm and mesa from jessie-backports. (Closes: #11303)
    - Remove hledger. (Closes: #11346)
    - Don't pre-configure the #tails chan on the default OFTC account.
      (Part of: #11306)
    - Install onioncircuits from jessie-backports. (Closes: #11443)
    - Remove nmh. (Closes: #10477)
    - Drop Debian experimental APT source: we don't use it.
    - Use APT codenames (e.g. "stretch") instead of suites, to be
      compatible with our tagged APT snapshots.
    - Drop module-assistant hook and its cleanup. We've not been using
      it since 2010.
    - Remove 'Reboot' and 'Power Off' entries from Applications →
      System Tools. (Closes: #11075)
    - Pin our custom APT repo to the same level as Debian ones, and
      explicitly pin higher the packages we want to pull from our custom
      APT repo, when needed.
    - config/chroot_local-hooks/59-libdvd-pkg: verify libdvdcss
      package installation. (Closes: #11420)
    - Make Tails Upgrader use our new mirror pool design. (Closes:
      #11123)
    - Drop custom OpenSSH client ciphers and MACs settings. We did a
      pretty bad job at maintaining them compared to the Debian
      upstream. (Closes: #7315)
    - Install jessie-backports version of all binary packages built
      from src:hplip. This adds support for quite a few new
      printers.
    - Install printer-driver-postscript-hp, which adds support for
      some more printers.

  * Build system
    - Use a freezable APT repo when building Tails. This is a first
      step towards reproducible builds, and improves our QA and
      development processes by making our builds more predictable. For
      details, see: https://tails.boum.org/contribute/APT_repository/
    - There has been a massive amount of improvements to the
      Vagrant-based build system, and now it could be considered the
      de-facto build system for Tails! Improvements and fixes include:
      * Migrate Vagrant to use libvirt/KVM instead of
        Virtualbox. (Closes: #6354)
      * Make apt-get stuff non-interactive while provisioning.
        Because there is no interaction, so that will results in
        errors.
      * Bump disk space (=> RAM for RAM builds) needed to build with
        Vagrant. Since the Jessie migration it seems impossible to
        keep this low enough to fit in 8 GiB or RAM. For this reason
        we also drop the space optimization where we build inside a
        crazy aufs stack; now we just build in a tmpfs.
      * Clean up apt-cacher-ng cache on vm:provision to save disk
        space on the builder.
      * Add convenient Rake task for SSH:ing into the builder VM:
        `rake vm:ssh`.
      * Add rake task for generating a new Vagrant base box.
      * Automatically provision the VM on build to keep things up-to-date.
      * Don't enable extproxy unless explicitly given as an
        option. Previously it would automatically be enabled when
        `http_proxy` is set in the environment, unlike what is
        documented. This will hopefully lead to fewer surprises for users
        who e.g. point http_proxy to a torified polipo, or similar.
      * Re-fetch tags when running build-tails with Vagrant. That
        should fix an annoyance related to #7182 that I frequently
        encounter: when I, as the RM, rebuild the release image the
        second time from the force-updated tag, the build system would
        not have the force-updated tag. (Closes: #7182)
      * Make sure we use the intended locale in the Tails builder VM.
        Since we communicate via SSH, and e.g. Debian forward the
        locale env vars by default, we have to take some steps
        ensuring we do not do that.
    - Pull monkeysphere from stretch to avoid failing to install under
      eatmydata. Patch submitted by Cyril Brulebois <cyril@debamax.com>.

  * Test suite
    - Add wrapper around dogtail (inside Tails) for "remote" usage in
      the automated test suite. This provides a simple interface for
      generating dogtail python code, sending it to the guest, and
      executing it, and should allow us to write more robust tests
      leveraging assistive technologies. (Closes: #10721)
    - A few previously sikuli-based tests has been migrated to use
      dogtail instead, e.g. GNOME Applications menu interaction.
    - Add a test for re-configuring an existing persistent volume.
      This is a regression test for #10809. (Closes: #10834)
    - Use a simulated Tor network provided by Chutney in the automated
      test suite. The main motivation here is improved robustness --
      since the "Tor network" we now use will exit from the host
      running the automated test suite, we won't have to deal with Tor
      network blocking, or unreliable circuits. Performance should
      also be improved. (Closes: #9521)
    - Drop the usage of Tor Check in our tests. It doesn't make sense
      now when we use Chutney since that always means it will report
      that Tor is not being used.
    - Stop testing obsolete pluggable transports.
    - Completely rewrite the firewall leak detector to something more
      flexible and expressive.
    - Run tcpdump with --immediate-mode for the network sniffer. With
      this option, "packets are delivered to tcpdump as soon as they
      arrive, rather than being buffered for efficiency" which is
      required to make the sniffing work reliable the way we use it.
    - Remove most scenarios testing "tordate". It just isn't working
      well in Tails, so we shouldn't expect the tests to actually work
      all of the time. (Closes: #10440)
    - Close Pidgin before we inspect or persist its accounts.xml.
      I've seen a case when that file is _not_ saved (and thus, not
      persisted) if we shut down the system while Pidgin is still
      running. (Closes: #11413)
    - Close the GNOME Notification bar by pressing ESC, instead of
      opening the Applications menu. The Applications menu often
      covers other elements that we're looking for on the
      screen. (Closes #11401)
    - Hide Florence keyboard window when it doesn't vanish by itself
      (Closes: #11398) and wait a bit less for Florence to disappear
      (Closes: #11464).

 -- Tails developers <tails@boum.org>  Mon, 06 Jun 2016 20:10:56 +0200

tails (2.3) unstable; urgency=medium

  * Security fixes
    - Upgrade Tor Browser to 5.5.5. (Fixes: #11362)
    - Upgrade icedove to 38.7.0-1~deb8u1
    - Upgrade git to 1:2.1.4-2.1+deb8u2
    - Upgrade libgd3 to 2.1.0-5+deb8u1
    - Upgrade pidgin-otr to 4.0.1-1+deb8u1
    - Upgrade srtp to 1.4.5~20130609~dfsg-1.1+deb8u1
    - Upgrade imagemagick to 8:6.8.9.9-5+deb8u1
    - Upgrade samba to 2:4.2.10+dfsg-0+deb8u2
    - Upgrade openssh to 1:6.7p1-5+deb8u2

  * Bugfixes
    - Refresh Tor Browser's AppArmor profile patch against the one from
      torbrowser-launcher 0.2.4-1. (Fixes: #11264)
    - Pull monkeysphere from stretch to avoid failing to install under
      eatmydata. (Fixes: #11170)
    - Start gpg-agent with no-grab option due to issues with pinentry and
      GNOME's top bar. (Fixes: #11038)
    - Tails Installer: Update error message to match new name of 'Clone
      & Install'. (Fixes: #11238)
    - Onion Circuits:
      * Cope with a missing geoipdb. (Fixes: #11203)
      * Make both panes of the window scrollable. (Fixes #11192)
    - WhisperBack: Workaround socks bug. When the Tor fails to connect to
      the host, WisperBack used to display a ValueError.  This is caused by
      a socks bug that is solved in upstream's master but not in Tails.
      This commit workarounds this bug Unclear error message in WhisperBack
      when failing to connect to the server. (Fixes: #11136)

  * Minor improvements
    - Upgrade to Debian 8.4, a Debian point release with many minor upgrades
      and fixes to various packages . (Fixes: #11232)
    - Upgrade I2P to 0.9.25. (Fixes: #11363)
    - Pin pinentry-gtk2 to jessie-backports. The new version allows pasting
      passwords from the clipboard. (Fixes: #11239)
    - config/chroot_local-hooks/59-libdvd-pkg: cleanup /usr/src/libdvd-pkg.
      (Fixes: #11273)
    - Make the Tor Status "disconnected" icon more contrasted with the
      "connected" one. (Fixes: #11199)

  * Test suite
    - Add UTF-8 support to OTR Bot. (Fixes: #10866)
    - Don't explicitly depend on openjdk-7-jre or any JRE for that
      matter. Sikuli will pull in a suitable one, so depending on one
      ourselves is only risks causing trouble. (Fixes: #11335)

 -- Tails developers <tails@boum.org>  Mon, 25 Apr 2016 14:12:22 +0200

tails (2.2.1) unstable; urgency=medium

  * Security fixes
    - Upgrade Tor Browser to 5.5.4. (Closes: #11254)
    - Upgrade bind9-related packages to 1:9.9.5.dfsg-9+deb8u6
    - Upgrade libotr to 4.1.0-2+deb8u1
    - Upgrade samba-related packages to 2:4.1.17+dfsg-2+deb8u2.
    - Upgrade libgraphite2 to 1.3.6-1~deb8u1.

 -- Tails developers <tails@boum.org>  Thu, 17 Mar 2016 15:03:52 +0100

tails (2.2) unstable; urgency=medium

  * Major new features and changes
    - Replace Vidalia (which has been unmaintained for years) with:
      (Closes: #6841)
      * the Tor Status GNOME Shell extension, which adds a System Status
        icon indicating whether Tor is ready or not.
      * Onion Circuits, a simple Tor circuit monitoring tool.

  * Security fixes
    - Upgrade Tor Browser to 5.5.3 (Closes: #11189).
    - Upgrade Linux to 3.16.7-ckt20-1+deb8u4.
    - Upgrade cpio to 2.11+dfsg-4.1+deb8u1.
    - Upgrade glibc to 2.19-18+deb8u3.
    - Upgrade libav to 6:11.6-1~deb8u1.
    - Upgrade libgraphite2 to 1.3.5-1~deb8u1.
    - Upgrade libjasper1 to 1.900.1-debian1-2.4+deb8u1.
    - Upgrade libreoffice to 4.3.3-2+deb8u3.
    - Upgrade libssh2 to 1.4.3-4.1+deb8u1.
    - Upgrade openssl to 1.0.1k-3+deb8u4.
    - Upgrade perl to 5.20.2-3+deb8u4.
    - Upgrade python-imaging, python-pil to 2.6.1-2 2.6.1-2+deb8u2.

  * Bugfixes
    - Hide "Laptop Mode Tools Configuration" menu entry. We don't
      support configuring l-m-t in Tails, and it doesn't work out of
      the box. (Closes: #11074)
    - WhisperBack:
      * Actually write a string when saving bug report to
        disk. (Closes: #11133)
      * Add missing argument to OpenPGP dialog so the optional OpenPGP
        key can be added again. (Closes: #11033)

  * Minor improvements
    - Upgrade I2P to 0.9.24-1~deb8u+1.
    - Add support for viewing DRM protected DVD videos using
      libdvdcss2. Patch series submitted by Austin English
      <austinenglish@gmail.com>. (Closes: #7674)
    - Automatically save KeePassX database after every change by default.
      (Closes: #11147)
    - Implement Tor stream isolation for WhisperBack
    - Delete unused tor-tsocks-mua.conf previously used by Claws
      Mail. (Closes: #10904)
    - Add set -u to all gettext:ized shell scripts. In gettext-base <
      1.8.2, like the one we had in Wheezy, gettext.sh references the
      environment variable ZSH_VERSION, which we do not set. This has
      prevented us from doing `set -u` without various hacks. (Closes:
      #9371)
    - Also set -e in some shell scripts which lacked it for no good
      reason.
    - Make Git verify the integrity of transferred objects. (Closes:
      #11107)
    - Remove LAlt+Shift and LShift+RShift keyboard layout toggling
      shortcuts. (Closes: #10913, #11042)

  * Test suite
    - Reorder the execution of feature to decrease peak disk
      usage. (Closes: #10503)
    - Paste into the GTK file chooser, instead of typing. (Closes:
      #10775)
    - Pidgin: wait a bit for text to have stopped scrolling before we
      click on it. (Closes: #10783)
    - Fix step that runs commands in GNOME Terminal, that was broken
      on Jessie when a Terminal is running already. (Closes: #11176)
    - Let ruby-rjb guess JAVA_HOME instead fixing on one jvm
      version. (Closes: #11190)

  * Build system
    - Upgrade build system to Debian Jessie. This includes migrating to a
      new Vagrant basebox based on Debian Jessie.
    - Rakefile: print git status when there are uncommitted
      changes. Patch submitted by Austin English
      <austinenglish@gmail.com>. (Closes: #11108)
    - .gitignore: add .rake_tasks~. Patch submitted by Austin English
      <austinenglish@gmail.com>. (Closes: #11134)
    - config/amnesia: use --show-field over sed filtering. Patch
      submitted by Chris Lamb <lamby@debian.org>.
    - Umount and clean up leftover temporary directories from old
      builds. (Closes: #10772)

 -- Tails developers <tails@boum.org>  Mon, 07 Mar 2016 18:09:50 +0100

tails (2.0.1) unstable; urgency=medium

  * Major new features and changes
    - Enable the Tor Browser's font fingerprinting protection
      (Closes: #11000). We do it for all browsers (including
      the Unsafe Browser and I2P Browser mainly to avoid making our
      automated test suite overly complex. This implied to set an appropriate
      working directory when launching the Tor Browser, to accommodate for
      the assumptions it makes about this.

  * Security fixes
    - Upgrade Tor Browser to 5.5.2 (Closes: #11105).

  * Bugfixes
    - Repair 32-bit UEFI support (Closes: #11007); bugfix on 2.0.
    - Add libgnome2-bin to installed packages list to provide gnome-open,
      which fixes URL handling at least in KeePassX, Electrum and Icedove
      (Closes: #11031); bugfix on 2.0. Thanks to segfault for the patch!

  * Minor improvements
    - Refactor and de-duplicate the chrooted browsers' configuration:
      prefs.js, userChrome.css (Closes: #9896).
    - Make the -profile Tor Launcher workaround simpler (Closes: #7943).
    - Move Torbutton environment configuration to the tor-browser script,
      instead of polluting the default system environment with it.
    - Refresh patch against the Tor Browser AppArmor profile
      (Closes: #11078).
    - Propagate Tor Launcher options via the wrapper.
    - Move tor-launcher script to /usr/local/bin.
    - Move tor-launcher-standalone to /usr/local/lib.
    - Move Tor Launcher env configuration closer to the place where it is used,
      for simplicity's sake.

  * Test suite
    - Mass update browser and Tor Launcher related images due to font change,
      caused by Tor Browser 5.5's font fingerprinting protection
      (Closes: #11097). And then, use separate PrintToFile.png for the browsers,
      and Evince, since it cannot be shared anymore.
    - Adjust to the refactored chrooted browsers configuration handling.
    - Test that Tor Launcher uses the correct Tor Browser libraries.
    - Allow more slack when verifying that the date that was set.
    - Bump a bit the timeout used when waiting for the remote shell.
    - Bump timeout for the process to disappear, when closing Evince.
    - Bump timeout when saving persistence configuration.
    - Bump timeout for bootstrapping I2P.

  * Build system
    - Remove no longer relevant places.sqlite cleanup procedure.

 -- Tails developers <tails@boum.org>  Fri, 12 Feb 2016 13:00:15 +0000

tails (2.0) unstable; urgency=medium

  * Major new features and changes
    - Upgrade to Debian 8 (Jessie).
    - Migrate to GNOME Shell in Classic mode.
    - Use systemd as PID 1, and convert all custom initscripts to systemd units.
    - Remove the Windows camouflage feature: our call for help to port
      it to GNOME Shell (issued in January, 2015) was unsuccessful.
    - Remove Claws Mail: Icedove is now the default email client
      (Closes: #10167).
    - Upgrade Tor Browser to 5.5 (Closes: #10858, #10983).

  * Security fixes
    - Minimally sandbox many services with systemd's namespacing features.
    - Upgrade Linux to 3.16.7-ckt20-1+deb8u3.
    - Upgrade Git to 1:2.1.4-2.1+deb8u1.
    - Upgrade Perl to 5.20.2-3+deb8u3.
    - Upgrade bind9-related packages to 1:9.9.5.dfsg-9+deb8u5.
    - Upgrade FUSE to 2.9.3-15+deb8u2.
    - Upgrade isc-dhcp-client tot 4.3.1-6+deb8u2.
    - Upgrade libpng12-0 to 1.2.50-2+deb8u2.
    - Upgrade OpenSSH client to 1:6.7p1-5+deb8u1.

  * Bugfixes
    - Restore the logo in the "About Tails" dialog.
    - Don't tell the user that "Tor is ready" before htpdate is done
      (Closes: #7721).
    - Upgrader wrapper: make the check for free memory more accurate
      (Closes: #10540, #8263).
    - Allow the desktop user, when active, to configure printers;
      fixes regression introduced in Tails 1.1 (Closes: #8443).
    - Close Vidalia before we restart Tor. Otherwise Vidalia will be running
      and showing errors while we make sure that Tor bootstraps, which could
      take a while.
    - Allow Totem to read DVDs, by installing apparmor-profiles-extra
      from jessie-backports (Closes: #9990).
    - Make memory erasure on shutdown more robust (Closes: #9707, #10487):
      · don't forcefully overcommit memory
      · don't kill the allocating task
      · make sure the kernel doesn't starve from memory
      · make parallel sdmem handling faster and more robust
    - Don't offer the option, in Tor Browser, to open a downloaded file with
      an external application (Closes: #9285). Our AppArmor confinement was
      blocking most such actions anyway, resulting in poor UX; bugfix on 1.3.
      Accordingly, remove the now-obsolete exception we had in the Tor
      Browser AppArmor profile, that allowed executing seahorse-tool.
    - Fix performance issue in Tails Upgrader, that made it very slow to apply
      an automatic upgrade; bugfix on 1.7 (Closes: #10757).
    - Use our wrapper script to start Icedove from the GNOME menus.
    - Make it possible to localize our Icedove wrapper script.
    - List Icedove persistence option in the same position where Claws Mail
      used to be, in the persistent volume assistant (Closes: #10832).
    - Fix Electrum by installing the version from Debian Testing
      (Closes: #10754). We need version >=2.5.4-2, see #9713;
      bugfix on 2.0~beta1. And, explicitly install python-qt4 to enable
      Electrum's GUI: it's a Recommends, and we're not pulling it ourselves
      via other means anymore.
    - Restore default file associations (Closes: #10798);
      bugfix on 2.0~beta1.
    - Update 'nopersistent' boot parameter to 'nopersistence'; bugfix on 0.12
      (Closes: #10831). Thanks to live-media=removable, this had no security
      impact in practice.
    - Repair dotfiles persistence feature, by adding a symlink from
      /lib/live/mount/persistence to /live/persistence; bugfix on 2.0~beta1
      (Closes: #10784).
    - Fix ability to re-configure an existing persistent volume using
      the GUI; bugfix on 2.0~beta1 (Closes: #10809).
    - Associate armored OpenPGP public keys named *.key with Seahorse,
      to workaround https://bugs.freedesktop.org/show_bug.cgi?id=93656;
      bugfix on 1.1 (Closes: #10889).
    - Update the list of enabled GNOME Shell extensions, which might fix
      the "GNOME Shell sometimes leaves Classic mode" bug seen in 2.0~beta1:
      · Remove obsolete "Alternative Status Menu", that is not shipped
        in Debian anymore.
      · Explicitly enable the GNOME Shell extensions that build
        the Classic mode.
    - Make _get_tg_setting() compatible with set -u (Closes: #10785).
    - laptop-mode-tools: don't control autosuspend. Some USB input
      devices don't support autosuspend. This change might help fix
      #10850, but even if it doesn't, it makes sense to me that we
      don't let laptop-mode-tools fiddle with this on a Live system
      (Closes (for now): #10850).

  * Minor improvements
    - Remove obsolete code from various places.
    - Tails Greeter:
      · hide all windows while logging in
      · resize and re-position the panel when the screen size grows
      · PostLogin: log into the Journal instead of a dedicated log file
      · use localectl to set the system locale and keyboard mapping
      · delete the Live user's password if no administration password is set
        (Closes: #5589)
      · port to GDBus greeter interface, and adjust to other GDM
        and GNOME changes
    - Tails Installer:
      · port to UDisks2, and from Qt4 to GTK3
      · adapt to work on other GNU/Linux operating systems than Tails
      · clean up enough upstream code and packaging bits to make it
        deserve being uploaded to Debian
      · rename everything from liveusb-creator to tails-installer
    - Port tails-perl5lib to GTK3 and UDisks2. In passing, do some minor
      refactoring and a GUI improvement.
    - Persistent Volume Assistant:
      · port to GTK3 and UDisks2
      · handle errors when deleting persistent volume (Closes: #8435)
      · remove obsolete workarounds
    - Don't install UDisks v1.
    - Adapt custom udev and polkit rules to UDisks v2 (Closes: #9054, #9270).
    - Adjust import-translations' post-import step for Tails Installer,
      to match how its i18n system works nowadays.
    - Use socket activation for CUPS, to save some boot time.
    - Set memlockd.service's OOMScoreAdjust to -1000.
    - Don't bother creating /var/lib/live in tails-detect-virtualization.
      If it does not exist at this point, we have bigger and more
      noticeable problems.
    - Simplify the virtualization detection & reporting system, and do it
      as a non-root user with systemd-detect-virt rather than virt-what.
    - Replace rsyslog with the systemd Journal (Closes: #8320), and adjust
      WhisperBack's logs handling accordingly.
    - Drop tails-save-im-environment.
      It's not been used since we stopped automatically starting the web browser.
    - Add a hook that aborts the build if any *.orig file is found. Such files
      appear mainly when a patch of ours is fuzzy. In most cases they are no big
      deal, but in some cases they end up being taken into account
      and break things.
    - Replace the tor+http shim with apt-transport-tor (Closes: #8198).
    - Install gnome-tweak-tool.
    - Don't bother testing if we're using dependency based boot.
    - Drop workaround to start spice-vdagent in GDM (Closes: #8025).
      This has been fixed in Jessie proper.
    - Don't install ipheth-utils anymore. It seems to be obsolete
      in current desktop environments.
    - Stop installing the buggy unrar-free, superseded in Jessie (Closes: #5838)
    - Drop all custom fontconfig configuration, and configure fonts rendering
      via dconf.
    - Drop zenity patch (zenity-fix-whitespacing-box-sizes.diff),
      that was applied upstream.
    - Install libnet-dbus-perl (currently 1.1.0) from jessie-backports,
      it brings new features we need.
    - Have the security check and the upgrader wait for Tor having bootstrapped
      with systemd unit ordering.
    - Get rid of tails-security-check's wrapper.
      Its only purpose was to wait for Tor to have bootstrapped,
      which is now done via systemd.
    - Don't allow the amnesia and tails-upgrade-frontend users to run
      tor-has-bootstrapped as root with sudo. They don't need it anymore,
      thanks to using systemd for starting relevant units only once Tor
      has bootstrapped.
    - Install python-nautilus, that enables MAT's context menu item in Nautilus.
      (Closes: #9151).
    - Configure GDM with a snippet file instead of patching its
      greeter.dconf-defaults.
    - WhisperBack:
      · port to Python 3 and GObject Introspection (Closes: #7755)
      · migrate from the gnutls module to the ssl one
      · use PGP/MIME for better attachments handling
      · migrate from the gnupginterface module to the gnupg one
      · natively support SOCKS ⇒ don't wrap with torsocks anymore
        (Closes: #9412)
      · don't try to include the obsolete .xession-errors in bug reports
        (Closes: #9966)
    - chroot-browser.sh: don't use static DISPLAY.
    - Simplify debugging:
      · don't hide the emergency shutdown's stdout
      · tails-unblock-network: trace commands so that they end up in the Journal
    - Configure the console codeset at ISO build time, instead of setting it
      to a constant via the Greeter's PostLogin.default.
    - Order the AppArmor policy compiling in a way that is less of a blocker
      during boot.
    - Include the major KMS modules in the initramfs. This helps seamless
      transition to X.Org when booting, and back to text mode on shutdown,
      can help for proper graphics hardware reinitialization post-kexec,
      and should improve GNOME Shell support in some virtual machines.
    - Always show the Universal Access menu icon in the GNOME panel.
    - Drop notification for not-migrated-yet persistence configuration,
      and persistence settings disabled due to wrong access rights.
      That migration happened more two years ago.
    - Remove the restricted network detector, that has been broken for too long;
      see #10560 for next steps (Closes: #8328).
    - Remove unsupported, never completed kiosk mode support.
    - clock_gettime_monotonic: use Perl's own function to get the integer part,
      instead of forking out to sed.
    - Don't (try to) disable lvm2 initscripts anymore. Both the original reason
      and the implementation are obsolete on Jessie.
    - Lower potential for confusion (#8443), by removing system-config-printer.
      One GUI to configure printers is enough (Closes: #8505).
    - Add "set -u" to tails-unblock-network.
    - Add a systemd target whose completion indicates that Tor has bootstrapped,
      and use it everywhere sensible (Closes: #9393).
    - Disable udev's 75-persistent-net-generator.rules, to preventing races
      between MAC spoofing and interface naming.
    - Replace patch against NetworkManager.conf with drop-in files.
    - Replace resolvconf with simpler NetworkManager and dhclient configuration.
      (Closes: #7708)
    - Replace patching of the gdomap, i2p, hdparm, tor and ttdnsd initscripts
      with 'systemctl disable' (Closes: #9881).
    - Replace patches that wrapped apps with torsocks with dynamic patching with
      a hook, to ease maintenance. Also, patch D-Bus services as needed
      (Closes: #10603).
    - Notify the user if running Tails inside non-free virtualization software
      that does not try to hide its nature (Closes: #5315).
      Thanks to Austin English <austinenglish@gmail.com> for the patch.
    - Declare htpdate.service as being needed for time-sync.target, to ensure
      that "services where correct time is essential should be ordered after
      this unit".
    - Convert some of the X session startup programs to `systemd --user' units.
    - Let the Pidgin wrapper pass through additional command-line arguments
      (Closes: #10383)
    - Move out of the $PATH a bunch of programs that users should generally
      not run directly: connect-socks, end-profile, getTorBrowserUserAgent,
      generate-tor-browser-profile, kill-boot-profile, tails-spoof-mac,
      tails-set-wireless-devices-state, tails-configure-keyboard,
      do_not_ever_run_me, boot-profile, tails-unblock-network,
      tor-controlport-filter, tails-virt-notify-user, tails-htp-notify-user,
      udev-watchdog-wrapper (Closes: #10658)
    - Upgrade I2P to 0.9.23-2~deb8u+1.
    - Disable I2P's time syncing support.
    - Install Torbirdy from official Jessie backports, instead of from
      our own APT repository (Closes: #10804).
    - Make GNOME Disks' passphrase strength checking new feature work,
      by installing cracklib-runtime (Closes: #10862).
    - Add support for Japanese in Tor Browser.
    - Install xserver-xorg-video-intel from Jessie Backports (currently:
      2.99.917-2~bpo8+1). This adds support for recent chips such as
      Intel Broadwell's HD Graphics (Closes: #10841).
    - Improve a little bit post-Greeter network unblocking:
      · Sleep a bit longer between deleting the blacklist, and triggering udev;
        this might help cure #9012.
      · Increase logging, so that we get more information next time someone
        sees #9012.
      · Touch /etc/modprobe.d/ after deleting the blacklist; this might help,
        in case all this is caused by some aufs bug.
    - Enable and use the Debian jessie-proposed-updates APT repository,
      anticipating on the Jessie 8.3 point-release (Closes: #10897).
    - Upgrade most firmware packages to 20160110-1.
    - Upgrade Intel CPU microcodes to 3.20151106.1~deb8u1.
    - Disable IPv6 for the default wired connection, so that
      NetworkManager does not spam the logs with IPv6 router
      solicitation failure. Note that this does not fix the problem
      for other connections (Partially closes: #10939).

  * Test suite
    - Adapt to the new desktop environment and applications' look.
    - Adapt new changed nmcli syntax and output.
    - New NetworkManager connection files must be manually loaded in Jessie.
    - Adapt to new pkexec behavior.
    - Adapt to how we now disable networking.
    - Use sysctl instead of echo:ing into /proc/sys.
    - Use oom_score_adj instead of the older oom_adj.
    - Adapt everything depending on logs to the use of the Journal.
    - Port to UDisks v2.
    - Check that the system partition is an EFI System Partition.
    - Add ldlinux.c32 to the list of bootloader files that are expected
      to be modified when we run syslinux (Closes: #9053).
    - Use apt(8) instead of apt-get(8).
    - Don't hide the cursor after opening the GNOME apps menu.
    - Convert the remote shell to into a systemd native service and a Python 3,
      script that uses the sd_notify facility (Closes: #9057). Also, set its
      OOM score adjustment value via its unit file, and not from the test suite.
    - Adjust to match where screenshots are saved nowadays.
    - Check that all system units have started (Closes: #8262)
    - Simplify the "too small device" test.
    - Spawn `poweroff' and `halt' in the background, and don't wait for them
      to return: anything else would be racy vs. the remote shell's stopping.
    - Bump video memory allocated to the system under test, to fix out of video
      memory errors.
    - When configuring the CPU to lack PAE support, use a qemu32 CPU instead
      of a Pentium one: the latter makes GNOME Shell crash.
      See #8778 for details about how Mesa's CPU features detection has
      room for improvement.
    - Adjust free(1) output parsing for Jessie.
    - vm-execute: rename --type option to --spawn.
    - Add method to set the X.Org clipboard, and install its dependency
      (xsel) in the ISO.
    - Paste URLs in one go, to work around issue with lost key presses
      in the browser (Closes: #10467).
    - Reliably wait for Synaptic's search button to fade in.
    - Take into account that the sticky bit is not set on block devices
      on Jessie anymore.
    - Ensure that we can use a NetworkManager connection stored in persistence
      (Closes: #7966).
    - Use a stricter regexp when extracting logs for dropped packets.
    - Clone the host CPU for the test suite guests (Closes: #8778).
    - Run ping as root (aufs does not support file capabilities so we don't
      get cap_net_raw+ep, and if built on a filesystem that does support
      file capabilities, then /bin/ping is not setupd root).
    - Escape regexp special characters when constructing the firewall log
      parsing regexp, and pass -P to grep, since Ruby uses PCRE.
    - Adjust is_persistent?() helper to findmnt changes in Jessie.
    - Rework in depth how we measure pattern coverage in memory, with more
      reliable Linux OOM and VM settings, fundamental improvements
      in what exactly we measure, and custom OOM adjutments for fillram
      processes (Closes: #9705).
    - Use blkid instead of parted to determine the filesystem type.
    - Use --kiosk mode instead of --fullscreen in virt-viewer, to remove
      the tiny border of the in-viewer menu.
    - Remove now redundant desktop screenshot directory scenario.
    - Adapt GNOME notification handling for Debian Jessie (Closes: #8782)
    - Disable screen blanking in the automated test suite, which occasionally
      breaks some test cases (Closes: #10403).
    - Move upgrade scenarios to the feature dedicated to them.
    - Don't make libvirt storage volumes executable.
    - Refactor the PAUSE_ON_FAIL functionality, so that we can use `pause()`
      as a breakpoint when debugging.
    - Drop non-essential Totem test that is mostly a duplicate, and too painful
      to be worth automating on Jessie.
    - Retry Totem HTTPS test with a new Tor circuit on failure.
    - Replace iptables status regexp-based parser with a new XML-based
      status analyzer: the previous implementation could not be adjusted
      to the new ip6tables' output (Closes: #9704).
    - Don't reboot in one instance when it is not needed.
    - Optimize memory erasure anti-test: block the boot to save CPU on the host.
    - Update I2P tests for Jessie, and generally make them more robust.
    - Update Electrum tests for 2.5.4-2 (Closes: #10758).
    - Add workaround for libvirt vs. guestfs permissions issue, to allow
      running the test suite on current Debian sid.
    - Fix buggy code, that happened to work by mistake, in the Seahorse
      test cases; bugfix on 1.8.
    - Update test suite images due to CSS change on Tails' website.
    - Adapt Tor Browser tests to work with the 5.5 series.
    - Automatically test downloading files in Tor Browser.
    - Remove obsolete scenario, that tested opening a downloaded file with
      an external application, which we do not support anymore.
    - Improve robustness of the "Tails OpenPGP keys" scenario (Closes: #10378).
    - Automatically test the "Diable all networking" feature (Closes: #10430).
    - Automatically test that SSH works over LAN (Closes: #9087).
    - Bump some statuc sleeps to fix a few race conditions (Closes: #5330).
    - Automatically test that an emergency shutdown triggers on boot
      medium removal (Closes: #5472).
    - Make the AppArmor checks actually detect errors (Closes: #10926).

  * Build system
    - Bump amount of disk space needed to build Tails with Vagrant.
      The addition of the Japanese Tor Browser tarball made us reach
      the limit of the previous value.

  * Adjustments for Debian 8 (Jessie) with no or very little user-visible impact
    - Free the fixed UIDs/GIDs we need before creating the corresponding users.
    - Replace the real gnome-backgrounds with a fake, equivs generated one
      (Closes: #8055). Jessie's gnome-shell depends on gnome-backgrounds,
      which is too fat to ship considering we're not using it.
    - AppArmor: adjust CUPS profile to support our Live system environment
      (Closes: #8261):
      · Mangle lib/live/mount/overlay/... as usual for aufs.
      · Pass the the attach_disconnected flag, that's needed for compatibility
        with PrivateTmp.
    - Make sure we don't ship geoclue* (Closes: #7949).
    - Drop deprecated GDM configuration file.
    - Don't add the Live user to the deprecated 'fuse' group.
    - Drop hidepid mount option for /proc (Closes: #8256). In its current,
      simplistic form it cannot be supported by systemd.
    - Don't manually load acpi-cpufreq at boot time. It fails to load
      whenever no device it supports is present, which makes the
      systemd-modules-load.service fail. These days, the kernel
      should just automatically load such modules when they are needed.
    - Drop sysvinit-specific (sensigs.omit.d) tweaks for memlockd.
    - Disable the GDM unit file's Restart=always, that breaks our "emergency
      shutdown on boot medium removal" feature.
    - Update the implementation of the memory erasure on shutdown feature:
      · check for rebooting state using systemctl, instead of the obsolete
        $RUNLEVEL (Closes: #8306)
      · the kexec-load initscript normally silently exits unless systemd is
        currently running a reboot job. This is not the case when the emergency
        shutdown has been triggered, so we removed this check
      · migrate tails-kexec to the /lib/systemd/system-shutdown/ facility
      · don't (try to) switch to tty1 on emergency shutdown: it apparently
        requires data that we haven't locked into memory, and then it blocks
        the whole emergency shutdown process
    - Display a slightly darker version of the desktop wallpaper on the screen
      saver, instead of the default flashy "Debian 8" branding (Closes: #9038).
    - Disable software autorun from external media.
    - Disable a few unneeded D-Bus services. Some of these services are
      automatically started (via D-Bus activation) when GNOME Shell tries
      to use them. The only "use" I've seen for them, except eating
      precious RAM, is to display "No appointment today" in the calendar pop-up.
      (Closes: #9037)
    - Prevent NetworkManager services from starting at boot time
      (Closes: #8313). We start them ourselves after changing the MAC address.
    - Unfuzzy all patches (Closes: #8268) and drop a few obsolete ones.
    - Adapt IBus configuration for Jessie (Closes: #8270), i.e. merge the two
      places where we configure keyboard layout and input methods: both are now
      configured in the same place in Jessie's GNOME.
    - Migrate panel launchers to the favorite apps list (Closes: #7992).
    - Drop pre-GNOME Shell menu tweaks.
    - Hide "Log out" button in the GNOME Shell menu (Closes: #8364).
    - Add a custom shutdown-helper GNOME Shell extension (Closes: #8302, #5684
      and #5878) that removes the press-Alt-to-turn-shutdown-button-into-Suspend
      functionality from the GNOME user menu, and makes Restart and Shutdown
      immediate, without further user interaction. Accordingly remove our custom
      Shutdown Helper panel applet (#8302).
    - Drop GNOME Panel configuration, now deprecated.
    - Disable GNOME Shell's screen lock feature.
      We're not there yet (see #5684).
    - Disable GNOME Shell screen locker's user switch feature.
    - Explicitly install libany-moose-perl (Closes: #8051).
      It's needed by our OpenPGP applet. On Wheezy, this package was pulled
      by some other dependency. This is not the case anymore on Jessie.
    - Don't install notification-daemon nor gnome-mag: GNOME Shell has taken
      over this functionality (Closes: #7481).
    - Don't install ntfsprogs: superseded on Jessie.
    - Don't install barry-util: not part of Jessie.
    - Link udev-watchdog dynamically, and lock it plus its dependencies
      in memory.
    - Migrate from gdm-simple-greeter to a custom gdm-tails session
      (Closes: #7599).
    - Update Plymouth installation and configuration:
      · install the plymouth packages via chroot_local-hooks: lb 2.x's "standard"
        packages list pulls console-common in, which plymouth now conflicts with
      · don't patch the plymouth initscript anymore, that was superseded
        by native systemd unit files
      · mask the plymouth-{halt,kexec,poweroff,reboot,shutdown} services,
        to prevent them from occupying the active TTY with an (empty) splash
        screen on shutdown/reboot, that would hide the messages we want to show
        to the user via tails-kexec (Closes: #9032)
    - Migrate GNOME keyboard layout settings from libgnomekbd to input-sources
      (Closes: #7898).
    - Explicitly install syslinux-efi, that we need and is not automatically
      pulled by anything else anymore.
    - Workaround #7248 for GDM: use a solid blue background picture,
      instead of a solid color fill, in the Greeter session.
    - De-install gcc-4.8-base and gcc-4.9 at the end of the ISO build process.
    - Revert the "Wrap syndaemon to always use -t" Wheezy-specific workaround.
    - htpdate: run date(1) in a Jessie-compatible (and nicer) way.
    - Remove obsolete dconf screenshot settings and the corresponding test.
    - Drop our patched python-dbus{,-dev} package (Closes: #9177).
    - live-persist: stop overriding live-boot's functions, we now have
      a recent enough blkid.
    - Adjust sdmem initramfs bits for Jessie:
      · Directly call poweroff instead of halt -p.
      · Don't pass -n to poweroff and reboot, it's not supported anymore.
    - Wrap text in the Unsafe Browser startup warning dialog
      (Jessie's zenity does not wrap it itself).
    - Associate application/pgp-keys with Seahorse's "Import Key" application
      (Closes: #10571).
    - Install topIcons GNOME Shell extension (v28), to work around the fact
      that a few of the applets we use hijack the notification area.
    - "cd /" to fix permissions issue at tails-persistence-setup startup
      (Closes: #8097).
    - Install gstreamer1.0-libav, so that Totem can play H264-encoded videos.
    - Adjust APT sources configuration:
      · remove explicit jessie and jessie-updates sources:
        automatically added by live-build
      · add Debian testing
      · add jessie-backports
    - Firewall: white-list access to the accessibility daemon (Closes: #8075).
    - Adjust to changed desktop notification behavior and supported feature set
      (Closes: #7989):
      · pass the DBUS_SESSION_BUS_ADDRESS used by the GNOME session
        to notify-send
      · update waiting for a notification handler: gnome-panel and nm-applet
        are obsolete, GNOME Shell is now providing this facility, so instead
        wait for a process that starts once GNOME Shell is ready, namely
        ibus-daemon (Closes: #8685)
      · port tails-warn-about-disabled-persistence and tails-virt-notify-user
        to notification actions (instead of hyperlinks), and make the latter
        transient; to this end, add support to Desktop::Notify for "hints"
        and notification actions
      · tails-security-check: use a dialog box instead of desktop notifications
      · MAC spoofing failure notification: remove the link to the documentation;
        it was broken on Tails/Wheezy already, see #10559 for next steps
    - Don't explicitly install gnome-panel nor gnome-menus, so that they go away
      whenever the Greeter does not pull them in anymore.
    - Install gkbd-capplet, that provides gkbd-keyboard-display (Closes: #8363).
    - Install Tor 0.2.7 from deb.torproject.org: we don't need to rebuild it
      ourselves for seccomp support anymore.
    - Wrap Seahorse with torsocks when it is started as a D-Bus service too
      (Closes: #9792).
    - Rename the AppArmor profile for Tor, so it applies to the system-wide
      Tor service we run (Closes: #10528).
    - Essentially revert ALSA state handling to how it was pre-Jessie, so that
      mixer levels are unmuted and sanitized at boot time (Closes: #7591).
    - Pass --yes to apt-get when installing imagemagick.
    - Make removable devices, that we support installing Tails to, user writable:
      Tails Installer requires raw block device access to such devices
      (Closes: #8273). Similarly, allow the amnesia user, when active, to open
      non-system devices for writing with udisks2. This is roughly udisks2's
      equivalent of having direct write access to raw block storage devices.
      Here too, Tails Installer uses this functionality.
    - Disable networkd to prevent any risk of DNS leaks it might cause; and
      disable timesyncd, as we have our own time synchronization mechanism.
      They are not enabled by default in Jessie, but may be in Stretch,
      so let's be explicit about it.
    - Mask hwclock-save.service, to avoid sync'ing the system clock
      to the hardware clock on shutdown (Closes: #9363).
    - apparmor-adjust-cupsd-profile.diff: adjust to parse fine on Jessie
      (Closes: #9963)
    - Explicitly use tor@default.service when it's the one we mean.
    - Refactor GNOME/X env exporting to Tails' shell library, and grab
      more of useful bits of the desktop session environment.
      Then, use the result in the test suite's remote shell.
    - Stop tweaking /etc/modules. It's 2015, the kernel should load these things
      automatically (Closes: #10609).
    - Have systemd hardening let Tor modify its configuration (needed by Tor
      Launcher), and start obfs4proy (Closes: #10696, #10724).
    - Bump extensions.adblockplus.currentVersion and
      extensions.enigmail.configuredVersion to match what we currently get
      on Jessie.
    - I2P: switch from 'service' to 'systemctl' where possible.

 -- Tails developers <tails@boum.org>  Mon, 25 Jan 2016 18:06:33 +0100

tails (1.8.2) unstable; urgency=medium

  * Security fixes
    - Upgrade Tor Browser to 5.0.7.
    - Upgrade Linux to 3.16.7-ckt20-1+deb8u2.
    - Upgrade foomatic-filters to 4.0.17-1+deb7u1.
    - Upgrade git to 1:1.7.10.4-1+wheezy2.
    - Upgrade Icedove to 38.5.0-1~deb7u1.
    - Upgrade libxml2-related packages to 2.8.0+dfsg1-7+wheezy5.
    - Upgrade OpenSSL-related packages to 1.0.1e-2+deb7u19.
    - Upgrade libsmbclient to 2:3.6.6-6+deb7u6.

 -- Tails developers <tails@boum.org>  Sat, 09 Jan 2016 16:27:27 +0100

tails (1.8.1) unstable; urgency=medium

  * Security fixes
    - Upgrade Tor Browser to 5.0.6.
    - Upgrade Linux to 3.16.7-ckt20-1+deb8u1
    - Upgrade gdkpixbuf to 2.26.1-1+deb7u3
    - Upgrade bind9 tools to 1:9.8.4.dfsg.P1-6+nmu2+deb7u8

  * Bugfixes
    - Fix time synchronization in bridge mode by refreshing our patch
      against Tor's AppArmor profile.

 -- Tails developers <tails@boum.org>  Fri, 18 Dec 2015 19:05:18 +0000

tails (1.8) unstable; urgency=medium

  * Security fixes
    - Upgrade Tor to 0.2.7.6-1~d70.wheezy+1+tails1.
    - Upgrade Tor Browser to 5.0.5. (Closes: #10751)
    - Upgrade LibreOffice to 1:3.5.4+dfsg2-0+deb7u5.
    - Upgrade krb5-based packages to 1.10.1+dfsg-5+deb7u6.
    - Upgrade Linux to 3.16.7-ckt11-1+deb8u6.
    - Upgrade wpasupplicant to 1.0-3+deb7u3.
    - Upgrade libpng12-0 to 1.2.49-1+deb7u1.
    - Upgrade openjdk-7 to 7u91-2.6.3-1~deb7u1.
    - Upgrade libnspr4 to 2:4.9.2-1+deb7u3
    - Upgrade dpkg to 1.16.17.
    - Upgrade gnutls26 to 2.12.20-8+deb7u4.
    - Upgrade Icedove to 1:38.0.1-1~deb7u1.
    - Upgrade OpenSSL to 1.0.1e-2+deb7u18.

  * Bugfixes
    - Upgrade to Electrum 2.5.4-2~d70.wheezy+1+tails1. Now Electrum
      should work again. Note that the documentation has not been
      adapted to the slight changes in the Electrum account setup
      wizard yet.

  * Minor improvements
    - Upgrade I2P to 0.9.23-2~deb7u+1.
    - Rebase our patch against the Tor Browser AppArmor profile on top
      of the one shipped in torbrowser-launcher 0.2.1-2.
    - Warn if the claws-mail persistence is enabled and contains a
      Claws Mail configuration when starting icedove. (Closes: #10458)
    - Replace the Claws Mail GNOME launcher with Icedove. (Closes:
      #10739)
    - Remove the Claws Mail persistence feature from the Persistence
      Assistant. (Closes: #10742)

  * Build system
    - Simplify ISO image naming rules by using the base rule we use
      for Jenkins all the time, except when building from a tag
      (i.e. building a release).  (Closes: #10349)

  * Test suite
    - Lower the waiting time for USB installation in the test suite.
      So far we were waiting up to one hour, which is just the same as
      our Jenkins inactivity timeout, so in practice when Tails
      Installer fails and displays an error message, instead of
      reporting that the job failed (which is the point of the
      exercise) we abort the job due to this timeout which
      communicates less clearly that there's probably a bug. (Closes:
      #10718)
    - Remove the check for the sound icon in the systray in the
      Windows Camouflage tests. (Closes: #10493)
    - Retry running whois when "LIMIT EXCEEDED" is in its output for
      increased robustness. (Closes: #10523)
    - Make Seahorse tests more robust. (Closes: #9095, #10501)
    - Make the handling of Pidgin's account manager more robust.
      (Closes: #10506)

 -- Tails developers <tails@boum.org>  Mon, 14 Dec 2015 23:07:19 +0100

tails (1.7) unstable; urgency=medium

  * Major new features and changes
    - Upgrade Tor Browser to 5.0.4. (Closes: #10456)
    - Add a technology preview of the Icedove Email client (a
      rebranded version of Mozilla Thunderbird), including OpenPGP
      support via the Enigmail add-on, general security and anonymity
      improvements via the Torbirdy add-on, and complete persistence
      support (which will be enabled automatically if you already have
      Claws Mail persistence enabled). Icedove will replace Claws Mail
      as the supported email client in Tails in a future
      release. (Closes: #6151, #9498, #10285)
    - Upgrade Tor to 0.2.7.4-rc-1~d70.wheezy+1+tails1. Among the many
      improvement of this new Tor major release, the new
      KeepAliveIsolateSOCKSAuth option allows us to drop the
      bug15482.patch patch (taken from the Tor Browse bundle) that
      enabled similar (but inferior) functionality for *all*
      SocksPort:s -- now the same circuit is only kept alive for
      extended periods for the SocksPort used by the Tor
      Browser. (Closes: #10194, #10308)
    - Add an option to Tails Greeter which disables networking
      completely. This is useful when intending to use Tails for
      offline work only. (Closes: #6811)

  * Security fixes
    - Fix CVE-2015-7665, which could lead to a network interface's IP
      address being exposed through wget. (Closes: #10364)
    - Prevent a symlink attack on ~/.xsession-errors via
      tails-debugging-info which could be used by the amnesia user to
      read the contents of any file, no matter the
      permissions. (Closes: #10333)
    - Upgrade libfreetype6 to 2.4.9-1.1+deb7u2.
    - Upgrade gdk-pixbuf packages to 2.26.1-1+deb7u2.
    - Upgrade Linux to 3.16.7-ckt11-1+deb8u5.
    - Upgrade openjdk-7 packages to 7u85-2.6.1-6~deb7u1.
    - Upgrade unzip to 6.0-8+deb7u4.

  * Bugfixes
    - Add a temporary workaround for an issue in our code which checks
      whether i2p has bootstrapped, which (due to some recent change
      in either I2P or Java) could make it appear it had finished
      prematurely. (Closes: #10185)
    - Fix a logical bug in the persistence preset migration code while
      real-only persistence is enabled. (Closes: #10431)

  * Minor improvements
    - Rework the wordings of the various installation and upgrade
      options available in Tails installer in Wheezy. (Closes: #9672)
    - Restart Tor if bootstrapping stalls for too long when not using
      pluggable transports. (Closes: #9516)
    - Install firmware-amd-graphics, and firmware-misc-nonfree instead
      of firmware-ralink-nonfree, both from Debian Sid.
    - Update the Tails signing key. (Closes: #10012)
    - Update the Tails APT repo signing key. (Closes: #10419)
    - Install the nmh package. (Closes: #10457)
    - Explicitly run "sync" at the end of the Tails Upgrader's upgrade
      process, and pass the "sync" option when remounting the system
      partition as read-write. This might help with some issues we've
      seen, such as #10239, and possibly for #8449 as well.

  * Test suite
    - Add initial automated tests for Icedove. (Closes: #10332)
    - Add automated tests of the MAC spoofing feature. (Closes: #6302)
    - Drop the concept of "background snapshots" and introduce a general
      system for generating snapshots that can be shared between
      features. This removes all silly hacks we previously used to
      "skip" steps, and greatly improves performance and reliability
      of the whole test suite. (Closes: #6094, #8008)
    - Flush to the log file in debug_log() so the debugging info can
      be viewed in real time when monitoring the debug log
      file. (Closes: #10323)
    - Force UTF-8 locale in automated test suite. Ruby will default to
      the system locale, and if it is non-UTF-8, some String-methods
      will fail when operating on non-ASCII strings. (Closes: #10359)
    - Escape regexp used to match nick in CTCP replies. Our Pidgin
      nick's have a 10% chance to include a ^, which will break that
      regexp. We need to escape all characters in the nick. (Closes:
      #10219)
    - Extract TBB languages from the Tails source code. This will
      ensure that valid locales are tested. As an added bonus, the
      code is greatly simplified. (Closes: #9897)
    - Automatically test that tails-debugging-info is not susceptible
      to the type of symlink attacks fixed by #10333.
    - Save all test suite artifacts in a dedicated directory with more
      useful infromation encoded in the path. This makes it easier to
      see which artifacts belongs to which failed scenario and which
      run. (Closes: #10151)
    - Log all useful information via Cucumber's formatters instead of
      printing to stderr, which is not included when logging to file
      via `--out`. (Closes: #10342)
    - Continue running the automated test suite's vnc server even if
      the client disconnects. (Closes: #10345)
    - Add more automatic tests for I2P. (Closes: #6406)
    - Bump the Tor circuit retry count to 10. (Closes: #10375)
    - Clean up dependencies: (Closes: #10208)
      * libxslt1-dev
      * radvd
      * x11-apps

 -- Tails developers <tails@boum.org>  Tue, 03 Nov 2015 01:09:41 +0100

tails (1.6) unstable; urgency=medium

  * Security fixes
    - Upgrade Tor Browser to 5.0.3. (Closes: #10223)
    - Upgrade bind9-based packages to 1:9.8.4.dfsg.P1-6+nmu2+deb7u7.
    - Upgrade liblcms1 to 1.19.dfsg2-1.2+deb7u1.
    - Upgrade libldap-2.4-2 to 2.4.31-2+deb7u1.
    - Upgrade libslp1 to 1.2.1-9+deb7u1.
    - Upgrade ssl-cert to 1.0.32+deb7u1.

  * Bugfixes
    - Fix a corner case for the MAC spoofing panic mode. If panic mode
      failed to disable the specific device that couldn't be spoofed
      (by unloading the module) we disable networking. Previously we
      only stopped NetworkManager. The problem is that NM isn't even
      started at this time, but will specifically be started when
      we're done with MAC spoofing. Therefore, let's completely
      disable NetworkManager so it cannot possibly be
      started. (Closes: #10160)
    - Avoid use of uninitialized value in restricted-network-detector.
      If NetworkManager decides that a wireless connection has timed
      out before "supplicant connection state" has occued, our idea of
      the state is `undef`, so it cannot be used in a string
      comparison. Hence, let's initialize the state to the empty
      string instead of `undef`. Also fix the state
      recording. Apparently NetworkManager can say a few different
      things when it logs the device state transitions. (Closes:
      #7689)

  * Minor improvements
    - Remove workaround for localizing search engine plugins. The
      workaround has recently become unnecessary, possibly due to the
      changes made for the seach bar after the Tor Browser was rebased
      on Firefox 38esr. (Closes: #9146)
    - Refer to the I2P Browser in the I2P notifications. Instead of
      some obscure links that won't work in the Tor Browser, where
      users likely will try them, and which I believe will open them
      by default. (Closes: #10182)
    - Upgrade I2P to 0.9.22. Also set the I2P apparmor profile to
      enforce mode. (Closes: #9830)

  * Test suite
    - Test that udev-watchdog is monitoring the correct device when
      booted from USB. (Closes: #9890)
    - Remove unused 'gksu' step. This causes a false-positive to be
      found for #5330. (Closes: #9877)
    - Make --capture capture individual videos for failed scenarios
      only, and --capture-all to capture videos for all scenarios.
      (Closes: #10148)
    - Use the more efficient x264 encoding when capturing videos using
      the --capture* options. (Closes: #10001)
    - Make --old-iso default to --iso if omitted. Using the same ISO
      for the USB upgrade tests most often still does what we want,
      e.g. test that the current version of Tails being tested has a
      working Tails installer. Hence this seems like a reasonable
      default. (Closes: #10147)
    - Avoid nested FindFailed exceptions in waitAny()/findAny(), and
      throw a new dedicated FindAnyFailed exception if these fail
      instead. Rjb::throw doesn't block Ruby's execution until the
      Java exception has been received by Ruby, so strange things can
      happen and we must avoid it. (Closes: #9633)
    - Fix the Download Management page in our browsers. Without the
      browser.download.panel.shown pref set, the progress being made
      will not update until after the browser has been restarted.
      (Closes: #8159)
    - Add a 'pretty_debug' (with an alias: 'debug') Cucumber formatter
      that deals with debugging instead of printing it to STDERR via
      the `--debug` option (which now has been removed). This gives us
      the full flexibility of Cucumber's formatter system, e.g. one
      easy-to-read formatter can print to the terminal, while we get
      the full debug log printed to a file. (Closes: #9491)
    - Import logging module in otr-bot.py. Our otr-bot.py does not use
      logging but the jabberbot library makes logging calls, causing a
      one-off message “No handlers could be found for logger
      "jabberbot"” to be printed to the console. This commit
      effectively prevents logging/outputting anything to the terminal
      which is at a level lower than CRITICAL. (Closes: 9375)
    - Force new Tor circuit and reload web site on browser
      timeouts. (Closes: #10116)
    - Focus Pidgin's buddy list before trying to access the tools
      menu. (Closes: #10217)
    - Optimize IRC test using waitAny. If connecting to IRC fails,
      such as when OFTC is blocking Tor, waiting 60 seconds to connect
      while a a Reconnect button is visible is sub-optimal. It would
      be better to try forcing a new Tor circuit and clicking the
      reconnect button. (Closes: #9653)
    - Wait for (and focus if necessary) Pidgin's Certificate windows.
      (Closes: #10222)

 -- Tails developers <tails@boum.org>  Sun, 20 Sep 2015 17:47:26 +0000

tails (1.5.1) unstable; urgency=medium

  * Security fixes
    - Upgrade Tor Browser to 5.0.2. (Closes: #10112)
    - Upgrade gdk-pixbuf packages to 2.26.1-1+deb7u1.
    - Upgrade libnss3 to 2:3.14.5-1+deb7u5.

  * Bugfixes
    - Refresh Tor Browser AppArmor profile patch. The old one doesn't
      apply on top of testing's torbrowser-launcher anymore.

  * Build system
    - Make sure Jenkins creates new jobs to build the testing branch
      after freezes. (Closes: #9925)

 -- Tails developers <tails@boum.org>  Fri, 28 Aug 2015 01:52:14 +0200

tails (1.5) unstable; urgency=medium

  * Major new features and changes
    - Move LAN web browsing from Tor Browser to the Unsafe Browser,
      and forbid access to the LAN from the former. (Closes: #7976)
    - Install a 32-bit GRUB EFI boot loader. This at least works
      on some Intel Baytrail systems. (Closes: #8471)

  * Security fixes
    - Upgrade Tor Browser to 5.0, and integrate it:
      · Disable Tiles in all browsers' new tab page.
      · Don't use geo-specific search engine prefs in our browsers.
      · Hide Tools -> Set Up Sync, Tools -> Apps (that links to the Firefox
        Marketplace), and the "Share this page" button in the Tool bar.
      · Generate localized Wikipedia search engine plugin icons so the
        English and localized versions can be distinguished in the new
        search bar. (Closes: #9955)
    - Fix panic mode on MAC spoofing failure. (Closes: #9531)
    - Deny Tor Browser access to global tmp directories with AppArmor,
      and give it its own $TMPDIR. (Closes: #9558)
    - Tails Installer: don't use a predictable file name for the subprocess
      error log. (Closes: #9349)
    - Pidgin AppArmor profile: disable the launchpad-integration abstraction,
      which is too wide-open.
    - Use aliases so that our AppArmor policy applies to
      /lib/live/mount/overlay/ and /lib/live/mount/rootfs/*.squashfs/ as well as
      it applies to /. And accordingly:
      · Upgrade AppArmor packages to 2.9.0-3~bpo70+1.
      · Install rsyslog from wheezy-backports, since the version from Wheezy
        conflicts with AppArmor 2.9.
      · Stop installing systemd for now: the migration work is being done in
        the feature/jessie branch, and it conflicts with rsyslog from
        wheezy-backports.
      · Drop apparmor-adjust-user-tmp-abstraction.diff: obsoleted.
      · apparmor-adjust-tor-profile.diff: simplify and de-duplicate rules.
      · Take into account aufs whiteouts in the system_tor profile.
      · Adjust the Vidalia profile to take into account Live-specific paths.
    - Upgrade Linux to 3.16.7-ckt11-1+deb8u3.
    - Upgrade bind9-host, dnsutils and friends to 1:9.8.4.dfsg.P1-6+nmu2+deb7u6.
    - Upgrade cups-filters to 1.0.18-2.1+deb7u2.
    - Upgrade ghostscript to 9.05~dfsg-6.3+deb7u2.
    - Upgrade libexpat1 to 2.1.0-1+deb7u2.
    - Upgrade libicu48 to 4.8.1.1-12+deb7u3.
    - Upgrade libwmf0.2-7 to 0.2.8.4-10.3+deb7u1.
    - Upgrade openjdk-7 to 7u79-2.5.6-1~deb7u1.

  * Bugfixes
    - Upgrade Tor to 0.2.6.10-1~d70.wheezy+1+tails1.

  * Minor improvements
    - Tails Installer: let the user know when it has rejected a candidate
      destination device because it is too small. (Closes: #9130)
    - Tails Installer: prevent users from trying to "upgrade" a device
      that contains no Tails, or that was not installed with Tails Installer.
      (Closes: #5623)
    - Install libotr5 and pidgin-otr 4.x from wheezy-backports. This adds
      support for the OTRv3 protocol and for multiple concurrent connections
      to the same account. (Closes: #9513)
    - Skip warning dialog when starting Tor Browser while being offline,
      in case it is already running. Thanks to Austin English for the patch!
      (Closes: #7525)
    - Install the apparmor-profiles package (Closes: #9539), but don't ship
      a bunch of AppArmor profiles we don't use, to avoid increasing
      boot time. (Closes: #9757)
    - Ship a /etc/apparmor.d/tunables/home.d/tails snippet, instead
      of patching /etc/apparmor.d/tunables/home.
    - live-boot: don't mount tmpfs twice on /live/overlay, so that the one which
      is actually used as the read-write branch of the root filesystem's union
      mount, is visible. As a consequence:
      · One can now inspect how much space is used, at a given time, in the
        read-write branch of the root filesystem's union mount.
      · We can make sure our AppArmor policy works fine when that filesystem
        is visible, which is safer in case e.g. live-boot's behavior changes
        under our feet in the future... or in case these "hidden" files are
        actually accessible somehow already.

  * Build system
    - Add our jenkins-tools repository as a Git submodule, and replace
      check_po.sh with a symlink pointing to the same script in that submodule.
      Adjust the automated test suite accordingly. (Closes: #9567)
    - Bump amount of RAM needed for Vagrant RAM builds to 7.5 GiB. In
      particular the inclusion of the Tor Browser 5.0 series has recently
      increased the amount of space needed to build Tails. (Closes: #9901)

  * Test suite
    - Test that the Tor Browser cannot access LAN resources.
    - Test that the Unsafe Browser can access the LAN.
    - Installer: test new behavior when trying to upgrade an empty device, and
      when attempting to upgrade a non-Tails FAT partition on GPT; also, take
      into account that all unsupported upgrade scenarios now trigger
      the same behavior.
    - Request a new Tor circuit and re-run the Seahorse and GnuPG CLI tests
      on failure. (Closes: #9518, #9709)
    - run_test_suite: remove control chars from log file even when cucumber
      exits with non-zero. (Closes: #9376)
    - Add compatibility with cucumber 2.0 and Debian Stretch. (Closes: #9667)
    - Use custom exception when 'execute_successfully' fails.
    - Retry looking up whois info on transient failure. (Closes: #9668)
    - Retry wget on transient failure. (Closes: #9715)
    - Test that Tor Browser cannot access files in /tmp.
    - Allow running the test suite without ntp installed. There are other means
      to have an accurate host system clock, e.g. systemd-timesyncd and tlsdate.
      (Closes: #9651)
    - Bump timeout in the Totem feature.
    - Grep memory dump using the --text option. This is necessary with recent
      versions of grep, such as the one in current Debian sid, otherwise it
      will count only one occurrence of the pattern we're looking for.
      (Closes: #9759)
    - Include execute_successfully's error in the exception, instead
      of writing it to stdout via puts. (Closes: #9795)
    - Test that udev-watchdog is actually monitoring the correct device.
      (Closes: #5560)
    - IUK: workaround weird Archive::Tar behaviour on current sid.
    - Test the SocksPort:s given in torrc in the Unsafe Browser.
      This way we don't get any sneaky errors in case we change them and
      forget to update this test.
    - Directly verify AppArmor blocking of the Tor Browser by looking in
      the audit log: Firefox 38 does no longer provide any graphical feedback
      when the kernel blocks its access to files the user wants to access.
    - Update browser-related automated test suite images, and workaround
      weirdness introduced by the new Tor Browser fonts.
    - Test that Pidgin, Tor Browser, Totem and Evince cannot access ~/.gnupg
      via alternate, live-boot generated paths.
    - Adjust tests to cope with our new AppArmor aliases.
    - Bump memory allocated to the system under test to 2 GB. (Closes: #9883)

 -- Tails developers <tails@boum.org>  Mon, 10 Aug 2015 19:12:58 +0200

tails (1.4.1) unstable; urgency=medium

  * Security fixes
    - Upgrade Tor Browser to 4.5.3, based on Firefox 31.8.0 ESR. (Closes: #9649)
    - Upgrade Tor to 0.2.6.9-1~d70.wheezy+1+tails2, which includes a circuit
      isolation bugfix. (Closes: #9560)
    - AppArmor: deny Tor Browser access to the list of recently used files.
      (Closes: #9126)
    - Upgrade OpenSSL to 1.0.1e-2+deb7u17.
    - Upgrade Linux to 3.16.7-ckt11-1.
    - Upgrade CUPS to 1.5.3-5+deb7u6.
    - Upgrade FUSE to 2.9.0-2+deb7u2.
    - Upgrade libsqlite3-0 to 3.7.13-1+deb7u2.
    - Upgrade ntfs-3g and ntfsprogs to 1:2012.1.15AR.5-2.1+deb7u2.
    - Upgrade p7zip-full to 9.20.1~dfsg.1-4+deb7u1.

  * Bugfixes
    - Fix automatic upgrades in Windows Camouflage mode. (Closes: #9413)
    - Don't ship the snakeoil SSL key pair generated by ssl-cert in the ISO.
      (Closes: #9416)
    - Partially fix the truncated notifications issue. (#7249)

  * Minor improvements
    - Disable the hwclock.sh initscript at reboot/shutdown time.
      This is an additional safety measure to ensure that the hardware clock
      is not modified. (Closes: #9364)
    - Stop shipping /var/cache/man/*, to make ISOs and IUKs smaller.
      (Closes: #9417)
    - Update torbrowser-AppArmor-profile.patch to apply cleanly on top of the
      profile shipped with torbrowser-launcher 0.2.0-1.
    - Add the jessie/updates APT repo and set appropriate pinning.
    - Upgrade Electrum to 1.9.8-4~bpo70+1.
    - Upgrade kernel firmware packages to 0.44.

  * Build system
    - Install the Linux kernel from Debian Jessie. (Closes: #9341)
    - Remove files that are not under version control when building in Jenkins.
      (Closes: #9406)
    - Don't modify files in the source tree before having possibly merged
      the base branch into it. (Closes: #9406)
    - Make it so eatmydata is actually used during a greater part of the build
      process. This includes using eatmydata from wheezy-backports.
      (Closes: #9419, #9523)
    - release script: adjust to support current Debian sid.

  * Test suite
    - Test the system clock sanity check we do at boot. (Closes: #9377)
    - Remove the impossible "Clock way in the past" scenarios.
      Thanks to config/chroot_local-includes/lib/live/config/0001-sane-clock,
      these scenarios cannot happen, and since we test that it works they
      can be safely removed.
    - Test that the hardware clock is not modified at shutdown. (Closes: #9557)
    - Pidgin: retry looking for the roadmap URL in the topic.
    - Avoid showing Pidgin's tooltips during test, potentially confusing Sikuli.
      (Closes: #9317)
    - Test all OpenPGP keys shipped with Tails. (Closes: #9402)
    - Check that notification-daemon is running when looking for notifications
      fails. (Closes: #9332)
    - Allow using the cucumber formatters however we want. (Closes: #9424)
    - Enable Spice in the guest, and blacklist the psmouse kernel module,
      to help with lost mouse events. (Closes: #9425)
    - Automate testing Torbutton's 'New Identity' feature. (Closes: #9286)
    - Test that Seahorse is configured to use the correct keyserver.
      (Closes: #9339)
    - Always export TMPDIR back to the test suite's shell environment.
      (Closes: #9479)
    - Make OpenPGP tests more reliable:
      · Retry accessing the OpenPGP applet menus on failure. (Closes: #9355)
      · Retry accessing menus in Seahorse on failure. (Closes: #9344)
    - Focus the Pidgin conversation window before any attempt to interact
      with it. (Closes: #9317)
    - Use convertkey from the (backported to Jessie) Debian package,
      instead of our own copy of that script. (Closes: #9066)
    - Make the memory erasure tests more robust (Closes: #9329):
      · Bump /proc/sys/vm/min_free_kbytes when running fillram.
      · Actually set oom_adj for the remote shell when running fillram.
      · Try to be more sure that we OOM kill fillram.
      · Run fillram as non-root.
    - Only try to build the storage pool if TailsToasterStorage isn't found.
      (Closes: #9568)

 -- Tails developers <tails@boum.org>  Sun, 28 Jun 2015 19:46:25 +0200

tails (1.4) unstable; urgency=medium

  * Major new features
    - Upgrade Tor Browser to 4.5.1, based on Firefox 31.7.0 ESR, which
      introduces many major new features for usability, security and
      privacy. Unfortunately its per-tab circuit view did not make it
      into Tails yet since it requires exposing more Tor state to the
      user running the Tor Browser than we are currently comfortable
      with. (Closes: #9031, #9369)
    - Upgrade Tor to 0.2.6.7-1~d70.wheezy+1+tails2. Like in the Tor
      bundled with the Tor Browser, we patch it so that circuits used
      for SOCKSAuth streams have their lifetime increased indefinitely
      while in active use. This currently only affects the Tor Browser
      in Tails, and should improve the experience on certain web sites
      that otherwise would switch language or log you out every ten
      minutes or so when Tor switches circuit. (Closes: #7934)

  * Security fixes
    - tor-browser wrapper script: avoid offering avenues to arbitrary
      code execution to e.g. an exploited Pidgin. AppArmor Ux rules
      don't sanitize $PATH, which can lead to an exploited application
      (that's allowed to run this script unconfined, e.g. Pidgin)
      having this script run arbitrary code, violating that
      application's confinement. Let's prevent that by setting PATH to
      a list of directories where only root can write. (Closes: #9370)
    - Upgrade Linux to 3.16.7-ckt9-3.
    - Upgrade curl to 7.26.0-1+wheezy13.
    - Upgrade dpkg to 1.16.16.
    - Upgrade gstreamer0.10-plugins-bad to 0.10.23-7.1+deb7u2.
    - Upgrade libgd2-xpm to 2.0.36~rc1~dfsg-6.1+deb7u1.
    - Upgrade openldap to 2.4.31-2.
    - Upgrade LibreOffice to 1:3.5.4+dfsg2-0+deb7u4.
    - Upgrade libruby1.9.1 to 1.9.3.194-8.1+deb7u5.
    - Upgrade libtasn1-3 to 2.13-2+deb7u2.
    - Upgrade libx11 to 2:1.5.0-1+deb7u2.
    - Upgrade libxml-libxml-perl to 2.0001+dfsg-1+deb7u1.
    - Upgrade libxml2 to 2.8.0+dfsg1-7+wheezy4.
    - Upgrade OpenJDK to 7u79-2.5.5-1~deb7u1.
    - Upgrade ppp to 2.4.5-5.1+deb7u2.

  * Bugfixes
    - Disable security warnings when connecting to POP3 and IMAP ports.
      (Closes: #9327)
    - Make the Windows 8 browser theme compatible with the Unsafe and I2P
      browsers. (Closes: #9138)
    - Hide Torbutton's "Tor Network Settings..." context menu entry.
      (Closes: #7647)
    - Upgrade the syslinux packages to support booting Tails on
      Chromebook C720-2800. (Closes: #9044)
    - Enable localization in Tails Upgrader. (Closes: #9190)
    - Make sure the system clock isn't before the build date during
      early boot. Our live-config hook that imports our signing keys
      depend on that the system clock isn't before the date when the
      keys where created. (Closes: #9149)
    - Set GNOME's OpenPGP keys via desktop.gnome.crypto.pgp to prevent
      us from getting GNOME's default keyserver in addition to our
      own. (Closes: #9233)
    - Prevent Firefox from crashing when Orca is enabled: grant
      it access to assistive technologies in its Apparmor
      profile. (Closes: #9261)
    - Add Jessie APT source. (Closes: #9278)
    - Fix set_simple_config_key(). If the key already existed in the
      config file before the call, all other lines would be removed
      due to the sed option -n and p combo. (Closes: #9122)
    - Remove illegal instance of local outside of function definition.
      Together with `set -e` that error has prevented this script from
      restarting Vidalia, like it should. (Closes: #9328)

  * Minor improvements
    - Upgrade I2P to 0.9.19-3~deb7u+1.
    - Install Tor Browser's bundled Torbutton instead of custom .deb.
      As of Torbutton 1.9.1.0 everything we need has been upstreamed.
    - Install Tor Browser's bundled Tor Launcher instead of our
      in-tree version. With Tor 0.2.6.x our custom patches for the
      ClientTransportPlugin hacks are not needed any more. (Closes:
      #7283)
    - Don't install msmtp and mutt. (Closes: #8727)
    - Install fonts-linuxlibertine for improved Vietnamese support in
      LibreOffice. (Closes: #8996)
    - Remove obsoletete #i2p-help IRC channel from the Pidgin
      configuration (Closes: #9137)
    - Add Gedit shortcut to gpgApplet's context menu. Thanks to Ivan
      Bliminse for the patch. (Closes: #9069).
    - Install printer-driver-gutenprint to support more printer
      models. (Closes: #8994).
    - Install paperkey for off-line OpenPGP key backup. (Closes: #8957)
    - Hide the Tor logo in Tor Launcher. (Closes: #8696)
    - Remove useless log() instance in tails-unblock-network. (Closes:
      #9034)
    - Install cdrdao: this enables Brasero to burn combined data/audio
      CDs and to do byte-to-byte disc copy.
    - Hide access to the Add-ons manager in the Unsafe Browser. It's
      currently broken (#9307) but we any way do not want users to
      install add-ons in the Unsafe Browser. (Closes: #9305)
    - Disable warnings on StartTLS for POP3 and IMAP (Will-fix: #9327)
      The default value of this option activates warnings on ports
      23,109,110,143. This commit disables the warnings for POP3 and
      IMAP as these could be equally used in encrypted StartTLS
      connections. (Closes: #9327)
    - Completely rework how we localize our browser by generating our
      branding add-on, and search plugins programatically. This
      improves the localization for the ar, es, fa, ko, nl, pl, ru,
      tr, vi and zh_CN locales by localizing the Startpage and
      Disconnect.me search plugins. Following Tor Browser 4.5's recent
      switch, we now use Disconnect.me as the default search
      engine. (Closes: #9309)
    * Actively set Google as the Unsafe Browser's default search
      engine.

  * Build system
    - Encode in Git which APT suites to include when building Tails.
      (Closes: #8654)
    - Clean up the list of packages we install. (Closes: #6073)
    - Run auto/{build,clean,config} under `set -x' for improved
      debugging.
    - Zero-pad our ISO images so their size is divisible by 2048.
      The data part of an ISO image's sectors is 2048 bytes, which
      implies that ISO images should always have a size divisible
      by 2048. Some applications, e.g. VirtualBox, use this as a sanity
      check, treating ISO images for which this isn't true as garbage.
      Our isohybrid post-processing does not ensure this,
      however. Also Output ISO size before/after isohybrid'ing and
      truncate'ing it. This will help detect if/when truncate is
      needed at all, so that we can report back to syslinux
      maintainers more useful information. (Closes: #8891)
    - Vagrant: raise apt-cacher-ng's ExTreshold preference to 50. The
      goal here is to avoid Tor Browser tarballs being deleted by
      apt-cacher-ng's daily expiration cronjob: they're not listed in
      any APT repo's index file, so acng will be quite eager to clean
      them up.

  * Test suite
    - Bring dependency checks up-to-date (Closes: #8988).
    - Adapt test suite to be run on Debian Jessie, which includes
      removing various Wheezy-specific workarounds, adding a few
      specific to Jessie, migrating from ffmpeg to libav, and
      more. (Closes: #8165)
    - Test that MAT can see that a PDF is dirty (Closes: #9136).
    - Allow throwing Timeout::Error in try_for() blocks, as well as
      nested try_for() (Closes: #9189, #9290).
    - Read test suite configuration files from the features/config/local.d
      directory. (Closes: #9220)
    - Kill virt-viewer with SIGTERM, not SIGINT, to prevent hordes of
      zombie processes from appearing. (Closes: #9139)
    - Kill Xvfb with SIGTERM, not SIGKILL, on test suite exit to allow
      it to properly clean up. (Closes: #8707)
    - Split SSH & SFTP configs in the test suite. (Closes: #9257)
    - Improve how we start subprocesses in the test suite, mostly by
      bypassing the shell for greater security and robustness (Closes:
      #9253)
    - Add Electrum test feature. (Closes #8963)
    - Test that Tails Installer detects when USB devices are
      removed. (Closes: #9131)
    - Test Tails Installer with devices which are too small. (Closes:
      #9129)
    - Test that the Report an Error launcher works in German. (Closes:
      #9143)
    - Verify that no extensions are installed in the Unsafe Browser
      using about:support instead of about:addons, which is broken
      (#9307). (Closes: #9306)
    - Retry GNOME application menu actions when they glitch. The
      GNOME application menus seem to have issues with clicks or
      hovering actions not registering, and hence sometimes submenus
      are not opened when they should, and sometimes clicks on the
      final application shortcut are lost. There seems to be a
      correlation between this and CPU load on the host running the
      test suite. We workaround this by simply re-trying the last
      action when it seems to fail. (Closes: #8928)
    - Work around Seahorse GUI glitchiness (Closes: #9343):
      * When Seahorse appears to be frozen--apparently due to network
        issues--it can often be worked around by refreshing the screen
        or activating a new window.
      * Open Seahorse's preferences dialog using the mouse.
      * Access menu entries with the mouse.
    - Wait for systray icons to finish loading before interacting with
      the systray. (Closes: #9258)
    - Test suite configuration: generalize local.d support to *.d. We
      now load features/config/*.d/*.yml.
    - Use code blocks in "After Scenario" hooks. This is much simpler
      to use (and more readable!) compared to hooking functions and
      arguments like we used to do.
    - Create filesystem share sources in the temporary directory and
      make them world-readable. (Closes: #8950)

 -- Tails developers <tails@boum.org>  Mon, 11 May 2015 16:45:04 +0200

tails (1.3.2) unstable; urgency=medium

  * Security fixes
    - Upgrade Tor Browser to 4.0.6, based on Firefox 31.6.0 ESR.
    - Upgrade OpenSSL to 1.0.1e-2+deb7u16.

  * Bugfixes
    - Make Florence usable with touchpads by forcing syndaemon to
      always use the `-t` option, which only disables tapping and
      scrolling and not mouse movements (Closes: #9011).
    - Make tails-spoof-mac log the correct macchanger exit code on
      failure (Closes: #8687).
    - Tails Installer:
      · Ignore devices with less than 3.5 GB of storage since they
        do not fit a Tails installation (Closes: #6538).
      · Remove devices from the device list as they are unplugged
        (Closes: #8691).

  * Minor improvements
    - Install obfs4proxy 0.0.4-1~tpo1, which adds support for
      client-mode ScrambleSuit.
    - Don't start Vidalia if Windows Camouflage is enabled. (Closes:
      #7400)
    - I2P Browser:
      · Remove "Add-ons" from the Tools menu, and hide "Keyboard
        Shortcuts" and "Take a Tour" since they point to resources on
        the open Internet (Closes: #7970).
      · Hide TorButton button from the customize toolbar options, and
        remove configs whose only purpose was to make Torbutton "green"
        (Closes: #8893).

  * Test suite
    - New tests:
      · Test non-LAN SSH, and SFTP via GNOME's "Connect to Server"
        (Closes: #6308).
      · Verify that Tails' Tor binary has the expected Tor authorities
        hard coded (Closes: #8960).
    - Improvements:
      · Programmatically determine the supported languages when testing
        the Unsafe Browser (Closes: #8918).
      · Rename --temp-dir to --tmpdir and make it behave more like
        mktemp, and honour TMPDIR if set in the environment. (Closes:
        #8709).
    - Bugfixes:
      · Make --temp-dir (now --tmpdir) actually work.

 -- Tails developers <tails@boum.org>  Mon, 30 Mar 2015 16:54:20 +0200

tails (1.3.1) unstable; urgency=medium

  * Security fixes
    - Upgrade Tor Browser to 4.0.5, based on Firefox 31.5.3 ESR. This addresses:
      · https://www.mozilla.org/en-US/security/advisories/mfsa2015-28/
      · https://www.mozilla.org/en-US/security/advisories/mfsa2015-29/
    - Upgrade Linux to 3.16.7-ckt7-1.
    - Upgrade libxfont to 1:1.4.5-5.
    - Upgrade OpenSSL to 1.0.1e-2+deb7u15.
    - Upgrade tcpdump to 4.3.0-1+deb7u2.
    - Upgrade bsdtar to 3.0.4-3+wheezy1.
    - Upgrade CUPS to 1.5.3-5+deb7u5.
    - Upgrade file and libmagic to 5.11-2+deb7u8.
    - Upgrade GnuPG to 1.4.12-7+deb7u7.
    - Upgrade libarchive to 3.0.4-3+wheezy1.
    - Upgrade libav to 6:0.8.17-1.
    - Upgrade FreeType 2 to 2.4.9-1.1+deb7u1.
    - Upgrade libgcrypt11 1.5.0-5+deb7u3.
    - Upgrade libgnutls26 to 2.12.20-8+deb7u3.
    - Upgrade libgtk2-perl to 2:1.244-1+deb7u1.
    - Upgrade ICU to 4.8.1.1-12+deb7u2.
    - Upgrade NSS to 2:3.14.5-1+deb7u4.
    - Upgrade libssh2 to 1.4.2-1.1+deb7u1.

  * Bugfixes
    - Upgrade Tor to 0.2.5.11-1~d70.wheezy+1+tails1. Changes include:
      · Directory authority changes.
      · Fix assertion errors that may trigger under high DNS load.
      · No longer break on HUP with seccomp2 enabled.
      · and more - please consult the upstream changelog.
    - Upgrade Tor Launcher to 0.2.7.2, and update the test suite accordingly
      (Closes: #8964, #6985). Changes include:
      · Ask about bridges before proxy in wizard.
      · Hide logo if TOR_HIDE_BROWSER_LOGO set.
      · Remove firewall prompt from wizard.
      · Feedback when “Copy Tor Log” is clicked.
      · Improve behavior if tor exits.
      · Add option to hide TBB's logo
      · Change "Tor Browser Bundle" to "Tor Browser"
      · Update translations from Transifex.
    - Fix the Tor Launcher killer. (Closes: #9067)
    - Allow Seahorse to communicate with keyservers when run from Tails
      OpenPGP Applet. (Closes: #6394)
    - SSH client: don't proxy connections to 172.17.* to 172.31.*.
      (Closes: #6558)
    - Repair config/chroot_local-packages feature, that was broken in Tails 1.3
      by 19-install-tor-browser-AppArmor-profile. (Closes: #8910)
    - language_statistics.sh: count original words instead of translated words.
      Otherwise we get >100% translation if translated strings are longer than
      original strings. (Closes: #9016)

  * Minor improvements
    - Only ship the new Tails signing key, and have Tails Upgrader stop trusting
      the old one. Update the documentation and test suite accordingly.
      (Closes: #8735, #8736, #8882, #8769, #8951)
    - Polish and harden a bit the WhisperBack configuration (Closes: #8991):
      · Only allow the `amnesia' user to run tails-debugging info as root
        with no arguments.
      · Fix spelling and grammar mistakes, improve phrasing a bit.
      · Quote variables consistently.

  * Test suite
    - New tests:
      · Chatting over XMPP in Pidgin, both peer-to-peer and in a multi-user
        chatroom. (Closes: #8002)
      · Chatting with OTR enabled over XMPP in Pidgin. (Closes: #8001)
      · Check that Pidgin only responds to the expected CTCP requests.
        (Closes: #8966)
      · Fetching keys using Seahorse started via the OpenPGP Applet.
      · Sync'ing keys using Seahorse.
    - Bugfixes:
      · Fix a race condition between the remote shell's and Tails Greeter's
        startup, by making sure the remote shell is ready before we start
        GDM. (Closes: #8941)
      · Kill virt-viewer properly. (Closes: #9070)
      · Make sure the display is stopped on destroy_and_undefine().
        Where we had it earlier, it could be skipped if anything else in the
        block threw an exception.
      · Fix wrong use of "$@". (Closes: #9071)
      · Enable the pipefail option in run_test_suite.
      · Improve the GNOME screenshot test's robustness. (Closes: #8952)
    - Refactoring:
      · turn the focus_pidgin_window() helper into a more generic
        VM.focus_xorg_window() one.
      · Reorganize the Display class.
      · Use clearer method to check process status in the Display class.
    - New developer-oriented features:
      · Add a --log-to-file option to run_test_suite. (Closes: #8894)
      · Add helpers for generating random strings.
      · Make it possible to hook arbitrary calls on scenario end. This is useful
        for dynamically adding cleanup functions, instead of having
        to explicitly deal with them in some After hook.

 -- Tails developers <tails@boum.org>  Mon, 23 Mar 2015 12:34:56 +0000

tails (1.3) unstable; urgency=medium

  * Major new features
    - Produce the Tails image in hybrid mode (again) so that the same
      image can be installed both on DVD *and* "hard disks" like USB
      storage and similar. (Closes: #8510)
    - Confine the Tor Browser using AppArmor. (Closes: #5525)
    - Install the Electrum bitcoin client from wheezy-backports, and
      add a persistence preset for the Live user's bitcoin wallet. If
      electrum is started without the persistence preset enabled, a
      warning is shown. (Closes: #6739)

  * Security fixes
    - Upgrade Tor Browser to 4.0.4 (based on Firefox 31.5.0esr)
      (Closes: #8938).

  * Bugfixes
    - Have tor_bootstrap_progress echo 0 if no matching log line is
      found. (Closes: #8257)
    - Always pass arguments through wrappers (connect-socks, totem,
      wget, whois) with "$@". $* doesn't handle arguments with
      e.g. embedded spaces correctly. (Closes: #8603, #8830)
    - Upgrade Linux to 3.16.7-ckt4-3.

  * Minor improvements
    - Install a custom-built Tor package with Seccomp enabled;
      enable the Seccomp sandbox when no pluggable transport is used.
      (Closes: #8174)
    - Install obfs4proxy instead of obfsproxy, which adds support for
      the obfs4 Tor pluggable transport. (Closes: #7980)
    - Install GnuPG v2 and associated tools from wheezy-backports,
      primarily for its improved support for OpenPGP smartcards. It
      lives side-by-side with GnuPG v1, which still is the
      default. (Closes: #6241)
    - Install ibus-unikey, a Vietnamese input method for IBus. (Closes:
      #7999)
    - Install torsocks (2.x) from wheezy-backports. (Closes: #8220)
    - Install keyringer from Debian Jessie. (Closes: #7752)
    - Install pulseaudio-utils.
    - Remove all traces of Polipo: we don't use it anymore. This
      closes #5379 and #6115 because:
      * Have APT directly use the Tor SOCKS proxy. (Closes: #8194)
      * Wrap wget with torsocks. (Closes: #6623)
      * Wrap Totem to torify it with torsocks. (Closes: #8219)
      * Torify Git with tsocks, instead of setting GIT_PROXY_COMMAND.
        (Closes: #8680)
    - Use torsocks for whois and Gobby, instead of torify.
    - Upgrade I2P to 0.9.18-1~deb7u+1.
    - Refactor the Unsafe and I2P browser code into a common shell
      library. A lot of duplicated code is now shared, and the code
      has been cleaned up and made more reliable. Several
      optimizations of memory usage and startup time were also
      implemented. (Closes: #7951)
    - Invert Exit and About in gpgApplet context menu. This is a
      short-term workaround for making it harder to exit the
      application by mistake (e.g. a double right-click). (Closes:
      #7450)
    - Implement new touchpad settings. This enables tap-to-click,
      2-fingers scrolling, and disable while typing. We don't enable
      reverse scrolling nor horizontal scrolling. (Closes: #7779)
    - Include the mount(8) output and live-additional-software.conf in
      WhisperBack bug reports (Closes: #8719, #8491).
    - Reduce brightness and saturation of background color. (Closes:
      #7963)
    - Have ALSA output sound via PulseAudio by default. This gives us
      centralized sound volume controls, and... allows to easily, and
      automatically, test that audio output works from Tor Browser,
      thanks to the PulseAudio integration into the GNOME sound
      control center.
    - Import the new Tails signing key, which we will use for Tails
      1.3.1, and have Tails Upgrader trust both it and the "old"
      (current) Tails signing key. (Closes: #8732)
    - tails-security-check: error out when passed an invalid CA file.
      Unfortunately, the underlying HTTPS stack we use here fails open
      in those case, so we have to check it ourselves. Currently, we
      check that the file exists, is readable, is a plain file and is
      not empty. Also support specifying the CA file via an
      environment variable. This will ease development and bug-fixing
      quite a bit.
    - Fix racy code in Tails Installer that sometimes made the
      automated test suite stall for scenarios installing Tails
      to USB disks. (Closes: #6092)
    - Make it possible to use Tails Upgrader to upgrade a Tails
      installation that has cruft files on the system partition.
      (Closes: #7678)

  * Build system
    - Install syslinux-utils from our builder-wheezy APT repository in
      Vagrant. We need version 6.03~pre20 to make the Tails ISO image
      in hybrid mode
    - Update deb.tails.boum.org apt repo signing key. (Closes: #8747)
    - Revert "Workaround build failure in lb_source, after creating
      the ISO." This is not needed anymore given the move to the Tor
      SOCKS proxy. (Closes: #5307)
    - Remove the bootstrap stage usage option and disable all
      live-build caching in Vagrant. It introduces complexity and
      potential for strange build inconsistencies for a meager
      reduction in build time. (Closes: #8725)
    - Hardcode the mirrors used at build and boot time in auto/config.
      Our stuff will be more consistent, easier to reproduce, and our
      QA process will be more reliable if we all use the same mirrors
      at build time as the ones we configure in the ISO. E.g. we won't
      have issues such as #8715 again. (Closes: #8726)
    - Don't attempt to retrieve source packages from local-packages so
      local packages can be installed via
      config/chroot_local-packages. (Closes: #8756)
    - Use our own Tor Browser archive when building an ISO. (Closes:
      #8125)

  * Test suite
    - Use libguestfs instead of parted when creating partitions and
      filsystems, and to check that only the expected files
      persist. We also switch to qcow2 as the default disk image
      format everywhere to reduce disk usage, enable us to use
      snapshots that includes the disks (in the future), and to use
      the same steps for creating disks in all tests. (Closes: #8673)
    - Automatically test that Tails ignores persistence volumes stored
      on non-removable media, and doesn't enable swaps. (Closes:
      #7822)
    - Actually make sure that Tails can boot from live systems stored
      on a hard drive. Running the 'I start Tails from DVD ...' step
      will override the earlier 'the computer is set to boot from ide
      drive "live_hd"' step, so let's make the "from DVD" part
      optional; it will be the default any way.
    - Make it possible to use an old iso with different persistence
      presets. (Closes: #8091)
    - Hide the cursor between steps when navigating the GNOME
      applications menu. This makes it a bit more robust, again:
      sometimes the cursor is partially hiding the menu entry we're
      looking for, hence preventing Sikuli from finding it (in
      particular when it's "Accessories", since we've just clicked on
      "Applications" which is nearby). (Closes: #8875)
    - Ensure that the test will fail if "apt-get X" commands fail.
    - Test 'Tor is ready' notification in a separate scenario. (Closes:
      #8714)
    - Add automated tests for torified wget and whois. This should
      help us identify future regressions such as #8603 in their
      torifying wrappers.
    - Add automated test for opening an URL from Pidgin.
    - And add automated tests for the Tor Browser's AppArmor
      sandboxing.
    - Test that "Report an Error Launcher" opens the support
      documentation.
    - Test that the Unsafe Browser:
      * starts in various locales.
      * complains when DNS isn't configured.
      * tears down its chroot on shutdown.
      * runs as the correct user.
      * has no plugins or add-ons installed.
      * has no unexpected bookmarks.
      * has no proxy configured.
    - Bump the "I2P router console is ready" timeout in its test to
      deal with slow Internet connections.
    - Make the automatic tests of gpgApplet more robust by relying
      more on graphical elements instead of keyboard shortcuts and
      static sleep():s. (Closes: #5632)
    - Make sure that enough disk space is available when creating
      virtual storage media. (Closes: #8907)
    - Test that the Unsafe Browser doesn't generate any non-user
      initiated traffic, and in particular that it doesn't check for
      upgrades, which is a regression test for #8694. (Closes: #8702)
    - Various robustness improvements to the Synaptic tests. (Closes:
      #8742)
    - Automatically test Git. (Closes: #6307)
    - Automatically test GNOME Screenshot, which is a regression test
      for #8087. (Closes: #8688)
    - Fix a quoting issue with `tails_persistence_enabled?`. (Closes:
      #8919)
    - Introduce an improved configuration system that also can store
      local secrets, like user credentials needed for some
      tests. (Closes: #6301, #8188)
    - Actually verify that we successfully set the time in our time
      syncing tests. (Closes: #5836)
    - Automatically test Tor. This includes normal functionality and
      the use pluggable transports, that our Tor enforcement is
      effective (e.g. only the Tor network or configured bridges are
      contacted) and that our stream isolation configuration is
      working. (Closes: #5644, #6305, #7821)

 -- Tails developers <tails@boum.org>  Mon, 23 Feb 2015 17:14:00 +0100

tails (1.2.3) unstable; urgency=medium

  * Security fixes
    - Upgrade Linux to 3.16.7-ckt2-1.
    - Upgrade Tor Browser to 4.0.3 (based on Firefox 31.4.0esr)
      (Closes: #8700).
    - Fail safe by entering panic mode if macchanger exits with an
      error, since in this situation we have to treat the
      driver/device state as undefined. Also, we previously just
      exited the script in this case, not triggering the panic mode
      and potentially leaking the real MAC address (Closes: #8571).
    - Disable upgrade checking in the Unsafe Browser. Until now the
      Unsafe Browser has checked for upgrades of the Tor Browser in
      the clear (Closes: #8694).

  * Bugfixes
    - Fix startup of the Unsafe Browser in some locales (Closes: #8693).
    - Wait for notification-daemon to run before showing the MAC
      spoofing panic mode notifications. Without this, the "Network
      card disabled" notification is sometimes lost when MAC spoofing
      fails. Unfortunately this only improves the situation, but
      doesn't fix it completely (see #8685).
    - Log that we're going to stop NetworkManager before trying to do
      it in the MAC spoofing scripts. Without this we wouldn't get the
      log message in case stopping NetworkManager fails (thanks to
      `set -e`).
    - Set GNOME Screenshot preferences to save the screenshots in
      /home/amnesia (Closes: #8087).
    - Do not suspend to RAM when closing the lid on battery power
      (Closes: #8071).
    - Properly update the Tails Installer's status when plugging in a
      USB drive after it has started (Closes: #8353).
    - Make rsync compare file contents by using --checksum for more
      reliable generation of the squashfs filesystem in
      IUKs. Previously it used the default, which is checking
      timestamps and file size, but that doesn't play well with the
      Tor browser files, that have a fixed mtime, which could result
      in updated files not ending up in the IUK.

  * Minor improvements
    - Finish migrating tails-security-check's and tails-iuk's pinning
      to our website's new X.509 certificate authority (Closes: #8404).

  * Build system
    - Update to Vagrant build box tails-builder-20141201. The only
      change is the removal of a reference to an ISO image which
      doesn't exist (except on the system that generated the build
      box) which causes an error for some users (Closes: #7644).
    - Generate the list of packages used during build, after building
      with Jenkins (Closes: #8518). This allows tracking their status
      on the Debian reproducible build front:
      https://reproducible.debian.net/index_pkg_sets.html#tails

  * Automated test suite
    - Check PO files with i18nspector (Closes: #8359).
    - Fix the expected image of a check.tp.o failure. Previously we
      looked for the "Sorry. You are not using Tor." text, but it
      seems it recently changed enough for Sikuli to not find it. To
      prevent future errors of the same kind we'll look for the
      crossed-over onion icon instead (Closes: #8533).
    - Bump timeout when waiting for Tor to re-bootstrap. We have a
      dreaded issue with timeouts that are multiple of 2 minutes, and
      then Tor succeeds soon after, so in order to allow for this
      timeout to be reached twice, and then possibly succeed, let's
      use N*2 minutes + 30 seconds, with N=2.

 -- Tails developers <tails@boum.org>  Wed, 14 Jan 2015 16:12:26 +0100

tails (1.2.2) unstable; urgency=medium

  * Bugfixes
    - Create a CA bundle for Tails Upgrader at ISO build time, and
      patch Tails Upgrader to use it. Specifically this will make it
      possible to check for Tails upgrades after our website changes
      certificate around the 2014 to 2015 transition (Partially fixes
      #8404).

 -- Tails developers <tails@boum.org>  Mon, 15 Dec 2014 10:05:17 +0100

tails (1.2.1) unstable; urgency=low

  * Security fixes
    - Upgrade Linux to 3.16.0-4, i.e. 3.16.7-1.
    - Install Tor Browser 4.0.2 (based on Firefox 31.3.0esr).

  * Bugfixes
    - Install syslinux-utils, to get isohybrid back (Closes: #8155).
    - Update xserver-xorg-input-evdev to 1:2.7.0-1+tails1 which
      includes a patch that restores mouse scrolling in KVM/Spice
      (Closes: 7426).
    - Set Torbutton logging preferences to the defaults (Closes:
      #8160). With the default settings, no site-specific information is
      logged.
    - Use the correct stack of rootfs:s for the chroot browsers (Closes:
      #8152, #8158). After installing incremental upgrades Tails' root
      filesystem consists of a stack squashfs:s, not only
      filesystem.squashfs. When not stacking them correct we may end up
      using the Tor Browser (Firefox) from an older version of Tails, or
      with no Tor Browser at all, as in the upgrade from Tails 1.1.2 to
      1.2, when we migrated from Iceweasel to the Tor Browser. Based on
      a patch contributed by sanic.
    - Use the Tor Browser for MIME type that GNOME associates with
      Iceweasel (Closes: #8153). Open URLs from Claws Mail, KeePassX
      etc. should be possible again.
    - Update patch to include all Intel CPU microcodes (Closes: #8189).
    - AppArmor: allow Pidgin to run Tor Browser unconfined, with
      scrubbed environment (Closes: #8186). Links opened in Pidgin are
      now handled by the Tor Browser.
    - Install all localized Iceweasel search plugins (Closes: #8139).
    - When generating the boot profile, ignore directories in
      process_IN_ACCESS as well (Closes: #7925). This allows ut to
      update the squashfs-ordering again in Tails 1.2.1.
    - gpgApplet: Don't pass already encoded data to GTK2 (Closes:
      #7968). It's now possible to clearsign text including non-ASCII
      characters.
    - Do not run the PulseAudio initscript, neither at startup nor
      shutdown (Closes: #8082).

  * Minor improvements
    - Upgrade I2P to 0.9.17-1~deb7u+1.
    - Make GnuPG configuration closer to the best practices one
      (Closes: #7512).
    - Have GnuPG directly use the Tor SOCKS port (Closes: #7416).
    - Remove TrueCrypt support and documentat how to open TrueCrypt
      volumes using cryptsetup (Closes: #5373).
    - Install hopenpgp-tools from Debian Jessie.

  * Build system
    - Add gettext >= 0.18.3 as a Tails build dependency. We need it for
      xgettext JavaScript support in feature/jessie.

  * Automated test suite
    - Don't click to open a sub-menu in the GNOME applications menu
      (Closes: #8140).
    - When testing the Windows camouflage, look for individual systray
      applets, to avoid relying on their ordering (Closes: #8059).
    - Focus the Pidgin Buddy List before looking for something
      happening in it (Closes: #8161).
    - Remove workaround for showing the TBB's menu bar (Closes #8028).

 -- Tails developers <tails@boum.org>  Tue, 02 Dec 2014 11:34:03 +0100

tails (1.2) unstable; urgency=medium

  * Major new features
    - Migrate from Iceweasel to the Tor Browser from the Tor Browser
      Bundle 4.0 (based on Firefox 31.2.0esr). This fixes the POODLE
      vulnerability.
      The installation in Tails is made global (multi-profile), uses
      the system-wide Tor instance, disables the Tor Browser updater,
      and keeps the desired deviations previously present in Iceweasel,
      e.g. we install the AdBlock Plus add-on, but not Tor Launcher (since
      we run it as a standalone XUL application), among other things.
    - Install AppArmor's userspace tools and apparmor-profiles-extra
      from Wheezy Backports, and enable the AppArmor Linux Security
      Module. This adds Mandatory Access Control for several critical
      applications in Tails, including Tor, Vidalia, Pidgin, Evince
      and Totem.
    - Isolate I2P traffic from the Tor Browser by adding a dedicated
      I2P Browser. It is set up similarly to the Unsafe Browser,
      but further disables features that are irrelevant for I2P, like
      search plugins and the AdBlock Plus addon, while keeping Tor Browser
      security features like the NoScript and Torbutton addons.
    - Upgrade Tor to 0.2.5.8-rc-1~d70.wheezy+1.

  * Security fixes
    - Disable TCP timestamps (Closes: #6579).

  * Bugfixes
    - Remove expired Pidgin certificates (Closes: #7730).
    - Use sudo instead of gksudo for running tails-upgrade-frontend to
      make stderr more easily accessible (Closes: #7431).
    - Run tails-persistence-setup with sudo instead of gksudo to make
      stderr more easily accessible, and allow the desktop user to
      pass the --verbose parameter (Closes: #7623).
    - Disable CUPS in the Unsafe Browser. This will prevent the
      browser from hanging for several minutes when accidentally
      pressing CTRL+P or trying to go to File -> Print (Closes: #7771).

  * Minor improvements
    - Install Linux 3.16-3 (version 3.16.5-1) from Debian
      unstable (Closes: #7886, #8100).
    - Transition away from TrueCrypt: install cryptsetup and friends
      from wheezy-backports (Closes: #5932), and make it clear that
      TrueCrypt will be removed in Tails 1.2.1 (Closes: #7739).
    - Install Monkeysign dependencies for qrcodes scanning.
    - Upgrade syslinux to 3:6.03~pre20+dfsg-2~bpo70+1, and install
      the new syslinux-efi package.
    - Upgrade I2P to 0.9.15-1~deb7u+1
    - Enable Wheezy proposed-updates APT repository and setup APT
      pinnings to install packages from it.
    - Enable Tor's syscall sandbox. This feature (new in 0.2.5.x)
      should make Tor a bit harder to exploit. It is only be enabled
      when when no special Tor configuration is requested in Tails
      Greeter due to incompatibility with pluggable transports.
    - Start I2P automatically when the network connects via a
      NetworkManager hook, and "i2p" is present on the kernel command
      line. The router console is no longer opened automatically, but
      can be accessed through the I2P Browser (Closes: #7732).
    - Simplify the IPv6 ferm rules (Closes: #7668).
    - Include persistence.conf in WhisperBack reports (Closes: #7461)
    - Pin packages from testing to 500, so that they can be upgraded.
    - Don't set Torbutton environment vars globally (Closes: #5648).
    - Enable VirtualBox guest additions by default (Closes: #5730). In
      particular this enables VirtualBox's display management service.
    - In the Unsafe Browser, hide option for "Tor Browser Health
      report", and the "Get Addons" section in the Addon manager
      (Closes: #7952).
    - Show Pidgin's formatting toolbar (Closes: #7356). Having the
      formatting toolbar displayed in Pidgin makes the OTR status more
      explicit by displaying it with words.

  * Automated test suite
    - Add --pause-on-fail to ease VM state debugging when tests
      misbehave.
    - Add execute_successfully() and assert_vmcommand_success() for
      added robustness when executing some command in the testing VM.
    - Use Test::Unit::Assertions instead of our home-made assert().
    - Add test for persistent browser bookmarks.
    - Add basic tests for Pidgin, Totem and Evince, including their
      AppArmor enforcement.
    - Factorize some common step pattern into single steps.
    - Factorize running a command in GNOME Terminal.
    - Add common steps to copy a file and test for its existence.
    - Add a wait_and_double_click Sikuli helper method.
    - Add a VM.file_content method, to avoid repeating ourselves, and
      use it whenever easily doable.
    - Drop test that diffs syslinux' exithelp.cfg: we don't ship this
      file anymore.
    - In the Unsafe Browser tests, rely on subtle timing less (Closes:
      #8009).
    - Use the same logic to determine when Tor is working in the test
      suite as in Tails itself. The idea is to avoid spamming the Tor
      control port during bootstrap, since we've seen problems with
      that already.

 -- Tails developers <tails@boum.org>  Wed, 15 Oct 2014 18:34:50 +0200

tails (1.1.2) unstable; urgency=medium

  * Security fixes
    - Upgrade the web browser to 24.8.0esr-0+tails3~bpo70+1
      (fixes Mozilla#1064636).
    - Install Linux 3.16-1 from sid (Closes: #7886).
    - Upgrade file to 5.11-2+deb7u5 (fixes CVE-2014-0207,
      CVE-2014-0237, CVE-2014-0238, CVE-2014-3478, CVE-2014-3479,
      CVE-2014-3480, CVE-2014-3487, CVE-2014-3538 and CVE-2014-3587).
    - Upgrade curl to 7.26.0-1+wheezy10 (fixes CVE-2014-3613 and
      CVE-2014-3620).
    - Upgrade bind9-based packages to 1:9.8.4.dfsg.P1-6+nmu2+deb7u2
      (fixes CVE-2014-0591).
    - Upgrade gnupg to 1.4.12-7+deb7u6 (fixes CVE-2014-5270).
    - Upgrade apt to 0.9.7.9+deb7u5 (fixes CVE-2014-0487,
      CVE-2014-0488, CVE-2014-0489, CVE-2014-0490, and
      CVE-2014-6273.).
    - Upgrade dbus to 1.6.8-1+deb7u4 (fixes CVE-2014-3635,
      CVE-2014-3636, CVE-2014-3637, CVE-2014-3638 and CVE-2014-3639).
    - Upgrade libav-based pacakges to 6:0.8.16-1 (fixes
      CVE-2013-7020).
    - Upgrade bash to 4.2+dfsg-0.1+deb7u1 (fixes CVE-2014-6271).

 -- Tails developers <tails@boum.org>  Tue, 23 Sep 2014 23:01:40 -0700

tails (1.1.1) unstable; urgency=medium

  * Security fixes
    - Upgrade the web browser to 24.8.0esr-0+tails1~bpo70+1
      (Firefox 24.8.0esr + Iceweasel patches + Torbrowser patches).
      Also import the Tor Browser profile at commit
      271b64b889e5c549196c3ee91c888de88148560f from
      ttp/tor-browser-24.8.0esr-3.x-1.
    - Upgrade Tor to 0.2.4.23-2~d70.wheezy+1 (fixes CVE-2014-5117).
    - Upgrade I2P to 0.9.14.1-1~deb7u+1.
    - Upgrade Linux to 3.14.15-2 (fixes CVE-2014-3534, CVE-2014-4667
      and CVE-2014-4943).
    - Upgrade CUPS-based packages to 1.5.3-5+deb7u4 (fixes
      CVE-2014-3537, CVE-2014-5029, CVE-2014-5030 and CVE-2014-5031).
    - Upgrade libnss3 to 2:3.14.5-1+deb7u1 (fixes CVE-2013-1741,
      CVE-2013-5606, CVE-2014-1491 and CVE-2014-1492).
    - Upgrade openssl to 1.0.1e-2+deb7u12 (fixes CVE-2014-3505,
      CVE-2014-3506, CVE-2014-3507, CVE-2014-3508, CVE-2014-3509,
      CVE-2014-3510, CVE-2014-3511, CVE-2014-3512 and CVE-2014-5139).
    - Upgrade krb5-based packages to 1.10.1+dfsg-5+deb7u2 (fixes
      CVE-2014-4341, CVE-2014-4342, CVE-2014-4343, CVE-2014-4344 and
      CVE-2014-4345).
    - Upgrade libav-based packages to 6:0.8.15-1 (fixes CVE-2011-3934,
      CVE-2011-3935, CVE-2011-3946, CVE-2013-0848, CVE-2013-0851,
      CVE-2013-0852, CVE-2013-0860, CVE-2013-0868, CVE-2013-3672,
      CVE-2013-3674 and CVE-2014-2263.
    - Upgrade libgpgme11 to 1.2.0-1.4+deb7u1 (fixes CVE-2014-5117).
    - Upgrade python-imaging to 1.1.7-4+deb7u1 (fixes CVE-2014-3589).
    - Prevent dhclient from sending the hostname over the network
      (Closes: #7688).
    - Override the hostname provided by the DHCP server (Closes: #7769).
    - Add an I2P boot parameter. Without adding "i2p" to the kernel
      command line, I2P will not be accessible for the Live user.
    - Stricter I2P firewall rules:
      * deny I2P from accessing the LAN
      * deny I2P from accessing the loopback device, except for select
        whitelisted services
      * allow I2P access to the Internet
      The ACCEPT rules will only be enabled when the string 'i2p' is
      passed at the boot prompt. The rules which DENY or REJECT
      access for the 'i2psvc' user will always be applied.
    - Disable I2P plugins, since it doesn't make much sense without
      persistence, and should eliminate some attack vectors.
    - Disable I2P's BOB port. No maintained I2P application uses it.

  * Bugfixes
    - Fix condition clause in tails-security-check (Closes: #7657).
    - Don't ship OpenJDK 6: I2P prefers v7, and we don't need both.
    - Prevent Tails Installer from updating the system partition
      properties on MBR partitions (Closes: #7716).

  * Minor improvements
    - Upgrade to Torbutton 1.6.12.1.
    - Install gnome-user-guide (Closes: #7618).
    - Install cups-pk-helper (Closes: #7636).
    - Update the SquashFS sort file.
    - Compress the SquashFS more aggressively (Closes: #7706).
    - I2P: Keep POP3 email on server. The default in the I2P webmail
      app was to keep mail on the server, but that setting was changed
      recently. This configuration setting (susimail.config) will only
      be copied over in I2P 0.9.14 and newer.
    - Add a Close button to the Tails Installer launcher window.

  * Build system
    - Migrate Vagrant basebox to Debian Wheezy (Closes #7133, #6736).
    - Consistently use the same Debian mirror.
    - Disable runtime APT proxy configuration when using APT in
      binary_local-hooks (Closes: #7691).

  * Automated test suite
    - Automatically test hostname leaks (Closes: #7712).
    - Move autotest live-config hook to be run last. This way we'll
      notice if some earlier live-config hook cancels all hooks by
      running the automated test suite since the remote shell won't be
      running in that case.
    - Test that the I2P boot parameter does what it's supposed to do
      (Closes: #7760).
    - Start applications by using the GNOME Applications menu instead
      of the GNOME Run Dialog (Closes: #5550, #7060).

 -- Tails developers <tails@boum.org>  Sun, 31 Aug 2014 20:49:28 +0000

tails (1.1) unstable; urgency=medium

  * Rebase on Debian Wheezy
    - Upgrade literally thousands of packages.
    - Migrate to GNOME3 fallback mode.
    - Install LibreOffice instead of OpenOffice.
    - Remove custom LSB logging: Wheezy has fancy colored init
      logging.

  * Major new features
    - UEFI boot support.
    - Replace the Windows XP camouflage with an experimental Windows 8
      camouflage.
    - Install Linux 3.14.12-1 from Debian unstable.
    - Bring back VirtualBox guest modules, installed from Wheezy
      backports. Full functionality is only available when using the
      32-bit kernel.

  * Security fixes
    - Fix write access to boot medium via udisks (#6172).
    - Don't allow the desktop user to pass arguments to
      tails-upgrade-frontend (Closes: #7410).
    - Make persistent file permissions safer (Closes #7443):
      * Make the content of /etc/skel non-world-readable. Otherwise,
        such files may be copied to /home/amnesia, and in turn to the
        persistent volume, with unsafe permissions. That's no big deal
        in /home/amnesia (that is itself not world-readable), *but*
        the root of the persistent volume has to be world-readable.
      * Have activate_custom_mounts create new directories with safe
        permissions.
      * Set strict permissions on /home/amnesia (Closes: #7463).
      * Fix permissions on persistent directories that were created
        with unsafe permissions (Closes: #7458).
      * Fix files ownership while copying persistence (Closes: #7216).
        The previous instructions to copy the persistent data were
        creating personal files that belong to root. I don't think
        there is a way of preserving the original ownership using
        Nautilus (unless doing a "move" instead of a "copy" but that's
        not what we are trying to do here).
    - Disable FoxyProxy's proxy:// protocol handler (Closes: #7479).
      FoxyProxy adds the proxy:// protocol handler, which can be used
      to configure the proxy via an URI. A malicious web page can
      include (or a malicious exit node can inject) some JavaScript
      code to visit such an URI and disable or otherwise change
      Iceweasel's proxy settings. While using this to disable
      proxying will be dealt with safely by our firewall, this could
      be used to defeat stream isolation, although the user must be
      tricked into accepting the new proxy settings.
    - Upgrade the web browser to 24.7.0esr-0+tails1~bpo70+1
      (Firefox 24.7.0esr + Iceweasel patches + Torbrowser patches).
    - Upgrade to Linux 3.14.12-1 (fixes CVE-2014-4699).
    - Upgrade libav-based packages to 0.8.13-1 (fixes CVE-2014-4609).
    - Upgrade to libxml2 2.8.0+dfsg1-7+wheezy1 (fixes CVE-2014-0191).
    - Upgrade to dbus 1.6.8-1+deb7u3 (fixes CVE-2014-3477,
      CVE-2014-3532 and CVE-2014-3533).

  * Bugfixes
    - Disable GNOME keyring's GnuPG functionality. (Closes: #7330) In
      feature/regular-gnupg-agent, we installed the regular GnuPG
      agent so that it is used instead of GNOME keyring's one. This is
      not enough on Wheezy, so let's disable the starting of the "gpg"
      component of GNOME keyring.
    - Make sure /etc/default/locale exists, with a sensible default
      value (Closes: #7333). Before Tails Greeter's PostLogin script
      are run, /etc/default/locale does not exist on Wheezy. Our
      tails-kexec initscript (and quite a few other scripts we run)
      depends on this file to exist. So, let's make sure it exists,
      with a sensible default value.
    - Create the tails-persistence-setup user with the same UID/GID it
      had on Tails/Squeeze. (Closes: #7343) Else, our various checks
      for safe access rights on persistence.conf fail.
    - Revert back to browsing the offline documentation using Iceweasel
      instead of Yelp (Closes: #7390, #7285).
    - Make the new NetworkManager configuration directory persistent,
      when the old one was, but disable the old one (Closes: #7338).
    - Before running tails-upgrade-frontend, chdir to a world-readable
      place (Closes: #7641). In particular, Archive::Tar::Wrapper,
      when called by tails-install-iuk, wants to chdir back to the
      original cwd after it has chdir'd elsewhere to do its job.

  * Minor improvements
    - Install seahorse-nautilus, replacing seahorse-plugins (Closes #5516).
    - Install hledger (custom backport, for now): our accountants need this.
    - Install stable Scribus instead of scribus-ng.
    - Install the printer driver for Epson Inkjet that use ESC/P-R.
    - Install the BookletImposer PDF imposition toolkit. It's tiny,
      and really helpful e.g. when producing booklets.
    - Install gtkhash and nautilus-gtkhash (Closes #6763).
    - Import new version of Tor Launcher:
      · Now based on upstream Tor Launcher 0.2.5.4.
      · Tor bug #11772: Proxy Type menu not set correctly
      · Tor bug #11699: Change &amp;#160 to &#160; in network-settings.dtd
      · Correctly handle startup paths that contain dot.
    - Upgrade to Torbutton 1.6.9.0.
    - Avoid shipping python2.6 in addition to python2.7.
    - Don't install Gobby 0.4 anymore. Gobby 0.5 has been available in
      Debian since Squeeze, now is a good time to drop the obsolete
      0.4 implementation.
    - Require a bit less free memory before checking for upgrades with
      Tails Upgrader. The general goal is to avoid displaying "Not
      enough memory available to check for upgrades" too often due to
      over-cautious memory requirements checked in the wrapper.
    - Make Tails Greeter's help window resolution-aware. Previously it
      used a static 800x600 which was problematic on lower resolutions,
      and sub-optimal on higher resolutions. Now it adapts itself
      according to the screen resolution.
    - Whisperback now sanitizes attached logs better with respect to
      DMI data, IPv6 addresses, and serial numbers (Closes #6797,
      #6798, #6804).
    - Integrate the new logo in Tails Installer (Closes #7095)
    - Also install linux-base and linux-compiler-gcc-4.8-x86 from
      sid. This way, we can get rid of our linux-compiler-gcc-4.8-x86
      3.12, and it makes things a bit more consistent.
    - Include the syslinux binary, and its MBR, in the ISO filesystem.
      This in turn allows Tails Installer to use this binary and MBR,
      which is critical for avoiding problems (such as #7345) on
      "Upgrade from ISO".
    - Include syslinux.exe for win32 in utils/win32/ on the ISO
      filesystem (Closes: #7425).
    - Tails Installer:
      * Add consistent margins in GUI.
      * Always reset the target drive's MBR, without asking for
        confirmation, after installing or upgrading.
      * Install the bootloader using the syslinux binary found on the
        target device, once the Live OS has been extracted/copied
        there.
    - Enable double-clicking to pick entries in the language or
      keyboard layout lists in Tails Greeter.
    - Install backport of shared-mime-info 1.3 (Closes: #7079).
    - Make sanity-check prompts closable in Tails Persistence Setup
      (Closes: #7119).
    - Fix quick search in Tails Greeter's Other languages window
      (Closes: #5387).
    - Install systemd. It is not enabled by default, but having it
      around will help doing the migration work.
    - Enable AppArmor on the kernel command-line. This is a no-op
      without the userspace tools and with no profile shipped, but it
      will make it easier to fix this part of the situation.

  * Build system
    - Bump Vagrant builder's memory for RAM builds. Wheezy requires
      more space to build, and the resulting image is larger.
    - Fix Vagrant compatibility issue. Some classes' methods/fields
      have been renamed between Vagrant versions, so we need a simple
      compatibility layer to support all versions. Without this, it's
      not possible to issue e.g. a `build` command to an already
      running (i.e. `vm:up`:ed) Vagrant instance.
    - Move cpu and mem checks to the `build` task. Previously, when
      they were checked in `vm:up` *only* when issued while the VM
      already is up, so these checks weren't run if one issues a
      `build` when the VM is off. Now we'll fail earlier with a more
      informative error message, and it looks like a more logical home
      for them too.
    - Fix buggy memory checks for RAM building. We have to take into
      account which state the Vagrant VM is in for determining *where*
      we check if enough memory is available for a RAM build. If it's
      off, we check the host; if it's on we check the VM. Previously
      we always checked the host, which doesn't make sense when the VM
      is already started.

  * Automated test suite
    - Bump the tester VM's RAM by 256 MiB. There is not enough free
      RAM to run Tails Upgrader with just 1 GiB of RAM after the
      migration to Wheezy.
    - Always adjust OOM and memory overcommit settings. The kernel
      freezes seem to also happen for the amd64 kernel when filling
      the memory.
    - Add option to make Sikuli rety on FindFailed. This makes it
      possible to update manu images for Sikuli in just *one* test
      suite run, by continuously updating outdated pictures as we go.
    - Actually run "Upgrade from ISO" from a USB drive running the old
      version. That's what users do, and is buggy.
    - Automatically test persistent directories permissions (Closes: #7560).
    - Use read-write persistence when testing upgraded USB
      installations.  Otherwise e.g. the permission fixes won't get
      applied, and the subsequent steps testing the permissions will
      fail.
    - Actually check that the ISO's Tails is installed. The step
      "Tails is installed on USB drive $TARGET" only checks that the
      *running* Tails is installed on $TARGET, which obviously fails
      when doing an upgrade from ISO running an old Tails. That it
      worked for the same scenario running the current Tails is just
      coincidental.
    - Use OpenJDK 7 to run our test suite (Closes #7175).
    - Use qemu-system-x86_64 directly, instead of kvm, for running the
      automated test suite (Closes: #7605).

 -- Tails developers <tails@boum.org>  Sun, 20 Jul 2014 23:16:13 +0200

tails (1.0.1) unstable; urgency=medium

  * Security fixes
    - Upgrade the web browser to 24.6.0esr-0+tails1~bpo60+1
      (Firefox 24.6.0esr + Iceweasel patches + Torbrowser patches).
      Also import the Tor Browser profile at commit
      90ba8fbaf6f23494f1a0e38d63153b3b7e65d3d3 from
      ttp/tor-browser-24.6.0esr-3.x-1.
    - Install Linux 3.14 from Debian unstable (fixes CVE-2014-3153 and
      others).
    - Install openssl from Squeeze LTS (fixes CVE-2014-0076,
      CVE-2014-0195, CVE-2014-0221, CVE-2014-3470 and CVE-2014-0224).
    - Install GnuTLS from Squeeze LTS (fixes CVE-2014-3466.).

  * Minor improvements
    - Add Squeeze LTS APT sources. It has been given a low pinning
      priority so explicit pinning must be used to actually install
      anything from it.
    - Upgrade Tor to 0.2.4.22-1~d60.squeeze+1.
    - Upgrade I2P to 0.9.13-1~deb6u+1.

 -- Tails developers <tails@boum.org>  Sun, 08 Jun 2014 19:14:00 +0200

tails (1.0) unstable; urgency=medium

  * Security fixes
    - Upgrade the web browser to 24.5.0esr-0+tails1~bpo60+1
      (Firefox 24.5.0esr + Iceweasel patches + Torbrowser patches).
    - Upgrade Tor to 0.2.4.21-1+tails1~d60.squeeze+1:
      * Based on 0.2.4.21-1~d60.squeeze+1.
      * Backport the fix for Tor bug #11464. It adds client-side blacklists for
        all Tor directory authority keys that was vulnerable to Heartbleed.
        This protects clients in case attackers were able to compromise a
        majority of the authority signing and identity keys.

   * Bugfixes
    - Disable inbound I2P connections. Tails already restricts incoming
      connections, but this change tells I2P about it.
    - Fix link to the system requirements documentation page in the Tails
      Upgrader error shown when too little RAM is available.

  * Minor improvements
    - Upgrade I2P to 0.9.12-2~deb6u+1.
    - Import TorBrowser profile. This was forgotten in Tails 0.23 and even
      though we didn't explicitly set those preferences in that release
      they defaulted to the same values. This future-proofs us in case the
      defaults would ever change.
    - Import new custom version of tor-launcher:
      * Based on upstream Tor Launcher 0.2.5.3.
      * Improve how Tor Launcher handles incomplete translation.
        (Tor bug #11483; more future-proof fix for Tails bug #6885)
      * Remove the bridge settings prompt. (Tor bug #11482; closes Tails
        bug #6934,)
      * Always show bridge help button. (Tor bug #11484)
    - Integrate the new Tails logo into various places:
      * The website
      * The boot splash
      * The "About Tails" dialog

  * Build system
    - Use the stable APT suite when building from the stable Git branch
      (Closes: #7022).

  * Test suite
    - Add test for the #7022 fix.

 -- Tails developers <tails@boum.org>  Sun, 27 Apr 2014 19:34:01 +0200

tails (0.23) unstable; urgency=medium

  * Security fixes
    - Upgrade the web browser to 24.4.0esr-0+tails1~bpo60+1
      (Firefox 24.4.0esr + Iceweasel patches + Torbrowser patches).

  * Major new features
    - Spoof the network interfaces' MAC address by default (Closes: #5421),
      as designed on https://tails.boum.org/contribute/design/MAC_address/.
    - Rework the way to configure how Tor connects to the network
      (bridges, proxy, fascist firewall): add an option to Tails Greeter,
      start Tor Launcher when needed (Closes: #5920, #5343).

  * Bugfixes
    - Additional software: do not crash when persistence is disabled
      (Closes: #6440).
    - Upgrade Pidgin to 2.10.9, that fixes some regressions introduced
      in the 2.10.8 security update (Closes: #6661).
    - Wait for Tor to have fully bootstrapped, plus a bit more time,
      before checking for upgrades (Closes: #6728) and unfixed known
      security issues.
    - Disable the Intel Management Engine Interface driver (Closes: #6460).
      We don't need it in Tails, it might be dangerous, and it causes bugs
      on various hardware such as systems that reboot when asked to shut down
    - Add a launcher for the Tails documentation. This makes it available
      in Windows Camouflage mode (Closes: #5374, #6767).
    - Remove the obsolete wikileaks.de account from Pidgin (Closes: #6807).

  * Minor improvements
    - Upgrade Tor to 0.2.4.21-1~d60.squeeze+1.
    - Upgrade obfsproxy to 0.2.6-2~~squeeze+1.
    - Upgrade I2P to 0.9.11-1deb6u1.
    - Install 64-bit kernel instead of the 686-pae one (Closes: #5456).
      This is a necessary first step towards UEFI boot support.
    - Install Monkeysign (in a not-so-functional shape yet).
    - Disable the autologin text consoles (Closes: #5588). This was one of
      the blockers before a screen saver can be installed
      in a meaningful way (#5684).
    - Don't localize the text consoles anymore: it is broken on Wheezy,
      the intended users can as well use loadkeys, and we now do not have
      to trust setupcon to be safe for being run as root by the desktop user.
    - Make it possible to manually start IBus.
    - Reintroduce the possibility to switch identities in the Tor Browser,
      using a filtering proxy in front of the Tor ControlPort to avoid giving
      full control over Tor to the desktop user (Closes: #6383).
    - Incremental upgrades improvements:
      · Drop the Tails Upgrader launcher, to limit users' confusion
        (Closes: #6513).
      · Lock down sudo credentials a bit.
      · Hide debugging information (Closes: #6505).
      · Include ~/.xsession-errors in WhisperBack bug reports.
        This captures the Tails Upgrader errors and debugging information.
      · Report more precisely why an incremental upgrade cannot be done
        (Closes: #6575).
      · Various user interface and phrasing improvements.
    - Don't install the Cookie Monster browser extension (Closes: #6790).
    - Add a browser bookmark pointing to Tor's Stack Exchange (Closes: #6632).
    - Remove the preconfigured #tor channel from the Pidgin: apparently,
      too many Tails users go ask Tails questions there, without making
      it clear that they are running Tails, hence creating a user-support
      nightmare (Closes: #6679).
    - Use (most of) Tor Browser's mozconfig (Closes: #6474).
    - Rebase the browser on top of iceweasel 24.3.0esr-1, to get
      the certificate authorities added by Debian back (Closes: #6704).
    - Give access to the relevant documentation pages from Tails Greeter.
    - Hide Tails Greeter's password mismatch warning when entry is changed.
    - Persistent Volume Assistant:
      · Take into account our installer is now called Tails Installer.
      · Optimize window height (Closes: #5458).
      · Display device paths in a more user-friendly way (Closes: #5311).

  * Build system
    - Ease updating POT and PO files at release time, and importing translations
      from Transifex (Closes: #6288, #6207).
    - Drop custom poedit backport, install it from squeeze-backports-sloppy.
    - Make ISO and IUK smaller (Closes: #6390, #6425):
      · Exclude more files from being included in the ISO.
      · Remove *.pyc later so that they are not recreated.
      · Truncate log files later so that they are not filled again.
      · At ISO build time, set mtime to the epoch for large files whose content
        generally does not change between releases. This forces rsync
        to compare the actual content of these files, when preparing an IUK,
        instead of blindly adding it to the IUK merely because the mtime
        has changed, while the content is the same.
    - Make local hooks logging consistent.

  * Test suite
    - Migrate from JRuby to native Ruby + rjb.
    - The test suite can now be run on Debian Wheezy + backports.
    - Fix buggy "persistence is not enabled" step (Closes: #5465).
    - Use IPv6 private address as of RFC 4193 for the test suite's virtual
      network. Otherwise dnsmasq from Wheezy complains, as it is not capable
      of handling public IPv6 addresses.
    - Delete volumes after each scenario unless tagged @keep_volumes.
    - Add an anti-test to make sure the memory erasure test works fine.
    - A *lot* of bugfixes, simplifications and robustness improvements.

 -- Tails developers <tails@boum.org>  Tue, 18 Mar 2014 00:58:50 +0100

tails (0.22.1) unstable; urgency=medium

  * Security fixes
    - Upgrade the web browser to 24.3.0esr-0+tails1~bpo60+2
      (Firefox 24.3.0esr + Iceweasel patches + Torbrowser patches).
    - Upgrade NSS to 3.14.5-1~bpo60+1.
    - Upgrade Pidgin to 2.10.8.
    - Workaround browser size fingerprinting issue by using small icons
      in the web browser's navigation toolbar (Closes: #6377).
      We're actually hit by Tor#9268, and this is the best workaround gk
      and I were able to find when discussing this on Tor#10095.

  * Major new features
    - Check for upgrades availability using Tails Upgrader, and propose
      to apply an incremental upgrade whenever possible (Closes: #6014).
      · Run tails-update-frontend at session login time.
      · Have tails-security-check only report unfixed security issues.
      · Greatly improve the Tails Upgrader UI and strings phrasing.
      · Enable startup notification for Tails Upgrader.
    - Install Linux 3.12 (3.12.6-2) from Debian testing. Unfortunately,
      this breaks the memory wipe feature on some hardware (#6460), but
      it fixes quite a few security issues, and improves hardware support.
    - Update the build system to be compatible with Vagrant 1.2 and 1.3,
      in addition to the already supported versions (Closes: #6221).
      Thanks to David Isaac Wolinsky <isaac.wolinsky@gmail.com>.

  * Bugfixes
    - Do not start IBus for languages that don't need it. This fixes
      the keybindings problems introduced in 0.22 (Closes: #6478).
      Thanks to WinterFairy.
    - Disable network.proxy.socks_remote_dns in the Unsafe Browser.
      Bugfix against 0.22 (Closes: #6479).
    - Fetch Tor Browser User-Agent from its own prefs, rather than from
      the obsolete Torbutton ones. Bugfix against 0.22 (Closes: #6477).
    - Upgrade Vagrant basebox to include up-to-date Debian archive keys
      (Closes: #6515, #6527).
    - Do not use a non-working proxy for downloading the Vagrant basebox
      (Closes: #6514).
    - Use IE's icon in Windows camouflage mode.
      Bugfix against 0.22 (Closes: #6536).
    - Support "upgrading" a partial Tails installation (Closes: #6438)
      and fix missing confirmation dialog in Tails Installer (Closes: #6437).
      Thanks to Andres Gomez Ramirez <andres.gomez@cern.ch>.
    - Fix browser homepage in Spanish locales (Closes: #6612).

  * Minor improvements
    - Tor 0.2.4 is stable! Adapt APT sources accordingly.
    - Update Tor Browser to 24.2.0esr-1+tails1, that uses its own NSS
      library instead of the system one.
    - Update Torbutton to 1.6.5.3.
    - Do not start Tor Browser automatically, but notify when Tor is ready.
      Warn the user when they attempt to start Tor Browser before Tor is ready.
    - Import Tor Browser profile at
      3ed5d9511e783deb86835803a6f40e7d5a182a12 from ttp/tor-browser-24.2.0esr-1.
    - Use http.debian.net for Vagrant builds, instead of the mostly broken
      (and soon obsolete) cdn.debian.net.
    - Phrasing and UI improvements in tails-upgrade-frontend.
    - Style and robustness improvements in tails-security-check.
    - Make room for upcoming UEFI support in Tails Installer.

 -- Tails developers <tails@boum.org>  Wed, 29 Jan 2014 15:08:13 +0100

tails (0.22) unstable; urgency=medium

  [Tails developers]
  * Security fixes
    - Upgrade to Iceweasel 24.2.0esr that fixes a few serious security issues.
    - Stop migrating persistence configuration and access rights. Instead,
      disable all persistence configuration files if the mountpoint has wrong
      access rights (Closes: #6413).
    - Upgrade to NSS 3.15.3 that fixes a few serious security issues affecting
      the browser, such as CVE-2013-1741, CVE-2013-5605 and CVE-2013-5606.

  * Major improvements
    - Switch to Iceweasel 24 (Closes: #6370).
      · Resync' (most) Iceweasel prefs with TBB 3.0-beta-1 and get rid
        of many obsolete or default settings.
      · Disable WebRTC (Closes: #6468).
      · Import TorBrowser profile at commit
        51bf06502c46ee6c1f587459e8370aef11a3422d from the tor-browser-24.2.0esr-1
        branch at https://git.torproject.org/tor-browser.git.
    - Switch to Torbutton 1.6.5 (Closes: #6371).
      · Prevent Torbutton from asking users to "upgrade TBB".
      · Use the same Tor SOCKS port as the TBB (9151) for our web browser.
        This should be enough to avoid being affected by Tor#8511.
      · Disable Torbutton 1.6's check for Tor.
        Unfortunately, the new check.torproject.org breaks the remote Tor
        check. We cannot use the local Tor check with the control port. So,
        the shortest and sanest path to fixing the check issue, because the
        remote Tor check is broken" seems to simply disable this check.
        Patch submitted upstream as Tor#10216.
    - Prepare incremental upgrades to be the next default way to upgrade Tails,
      on point-releases at least.

  * Bugfixes
    - Deny X authentication only after Vidalia exits (Closes: #6389).
    - Disable DPMS screen blanking (Closes: #5617).
    - Fix checking of the persistent volume's ACL.
    - Sanitize more IP and MAC addresses in bug reports (Closes: #6391).
    - Do not fail USB upgrade when the "tmp" directory exists on the
      destination device.
    - Tails Installer: list devices with isohybrid Tails installed
      (Closes: #6462).

  * Minor improvements
    - Create a configuration file for additional software if needed
      (Closes: #6436).
    - Translations all over the place.
    - Enable favicons in Iceweasel.
    - Do not propose to make permanent NoScript exceptions.
      In Tails, every such thing is temporary, so better only display the menu
      entry that's about temporarily allowing something.
    - Clearer warning when deleting persistent volume (thanks to Andres Gomez
      Ramirez <andres.gomez@cern.ch> for the patch).
    - Make wording in Tails Installer more consistent.

  [ WinterFairy ]
  * Use IBus instead of SCIM (Closes: #5624, #6206).
    It makes it possible to input passwords in pinentry for at least Japanese,
    Chinese and Korean languages.
  * Add an import-translation script.
    This automates the importation process of completed translations
    from Transifex.
  * Always list optimal keyboard layout in the greeter (Closes: #5741).
  * Fix on-the-fly translation of the greeter in various languages
    (Closes: #5469).

  [ Kytv]
  * Update I2P to 0.9.8.1 (Closes: #6080, #5889).
  * Improve I2P configuration:
    - Disable IPv6 support in a nicer way.
    - Disable i2cp (allows java clients to communicate from outside the JVM). If
      this is unset an exception for port 7654 would need to be added to ferm.
    - Disable "in-network" updates (this is also done in the regular I2P
      packages).
    - Disable the outproxies. Access to the Internet is already routed through
      Tor so these are unnecessary. If end-users have a good reason to go
      through one of the I2P outproxies they can turn them back on.
  * Add a couple of default I2P IRC channels to Pidgin.
  * Allow access to the local 'eepsite' through FoxyProxy.
  * Add firewall exceptions for the standard I2P ports.

 -- Tails developers <tails@boum.org>  Sat, 30 Nov 2013 16:47:18 +0100

tails (0.21) unstable; urgency=low

  * Security fixes
    - Don't grant access to the Tor control port for the desktop user
      (amnesia). Else, an attacker able to run arbitrary code as this user
      could obtain the public IP with a get_info command.
      · Vidalia is now run as a dedicated user.
      · Remove the amnesia user from the debian-tor group.
      · Remove the Vidalia launcher in the Applications menu.
        The Vidalia instance it starts is useless, since it can't connect
        to the Tor control port.
    - Don't allow the desktop user to directly change persistence settings.
      Else, an attacker able to run arbitrary code as this user could
      leverage this feature to gain persistent root access, as long as
      persistence is enabled.
      · Fully rework the persistent filesystem and files ownership
        and permissions.
      · Run the Persistent Volume Assistant as a dedicated user, that is
        granted the relevant udisks and filesystem -level credentials.
      · At persistence activation time, don't trust existing persistence
        configuration files, migrate to the new ownership and permissions,
        migrate every known-safe existing settings and backup what's left.
        Warn the user when not all persistence settings could be migrated.
      · Persistent Volume Assistant uses the new ownership and permissions
        scheme when initializing a new persistent volume, and refuses to
        read persistence.conf if it, or the parent directory, hasn't the
        expected permissions.
      · Make boot medium 'system internal' for udisks with bilibop.
        Once Tails is based on Wheezy, this will further complete the
        protection (see #6172 for details).
    - Update Iceweasel to 17.0.10esr-0+tails2~bpo60+1.
    - Update Torbutton to 1.5.2-2, including a patch cherry-picked from
      upstream to make window resizing closer to what the design says.

  * Major new features
    - Add a persistence preset for printing settings (Closes: #5686).
      Reload CUPS configuration after persistence activation.
    - Support SD card connected through a SDIO host adapter (Closes: #6324).
      · Rebrand Tails USB installer to Tails installer.
      · Display devices brand, model and size in the Installer
        (Closes: #6292).
      · Ask for confirmation before installing Tails onto a device
        (Closes: #6293).
      · Add support for SDIO and MMC block devices to the Tails Installer
        (Closes: #5744) and the Persistent Volume Assistant (Closes: #6325).
      · Arm the udev watchdog when booted from SD (plugged in SDIO) too
        (Closes: #6327).

  * Minor improvements
    - Provide a consistent path to the persistent volume mountpoint
      (Closes: #5854).
    - Add a KeePassX launcher to the top GNOME panel (Closes: #6290).
    - Rework bug reporting workflow: point the desktop launcher to
      the troubleshooting page.
    - Make /home world-readable at build time, regardless of the Git
      working copy permissions. This makes the build process more robust
      against strict umasks.
    - Add signing capabilities to the tails-build script (Closes: #6267).
      This is in turn used to sign ISO images built by our Jenkins setup
      (Closes: #6193).
    - Simplify the ikiwiki setup and make more pages translatable.
    - Exclude the version string in GnuPG's ASCII armored output.
    - Prefer stronger ciphers (AES256,AES192,AES,CAST5) when encrypting
      data with GnuPG.
    - Use the same custom Startpage search URL than the TBB.
      This apparently disables the new broken "family" filter.
    - Update AdBlock Plus patterns.
    - Install Linux from Debian testing.
      (That is, the same version that was shipped in 0.20.1.)

  * Test suite
    - Look for "/tmp/.X11-unix/X${1#:}" too when detecting displays in use.
    - Adapt tests to match the Control Port access security fix:
      · Take into account that the amnesia user isn't part of the debian-tor
        group anymore.
      · Run as root the checks to see if a process is running: this
        is required to see other users' processes.

 -- Tails developers <tails@boum.org>  Sat, 26 Oct 2013 23:42:46 +0200

tails (0.20.1) unstable; urgency=low

  * Major new features
  - Install Tor 0.2.4.17-rc-1~d60.squeeze+1 from the Tor project's repository.
  - Install Iceweasel 17.0.9esr with Torbrowser patches.
  - Install Linux kernel 3.10-3 (version 3.10.11-1) from sid.

  * Bugfixes
  - Remount persistence devices read-only at shutdown/reboot time
    (Closes: #6228).
  - Greeter: display a warning icon on admin password mismatch and on
    persistence unlocking failure. Thanks to Andres Gomez Ramirez
    <andres.gomez@cern.ch> for the fix!
  - Don't torsocksify Pidgin.
    Instead we disable Pidgin's GNOME integration to get the "Global proxy
    configuration", which we set to use Tor. This fixes the I2P IRC account.
  - Additional software: fix typo in notification.
  - Allow installing "Priority: standard" packages that we do not install
    by default: remove them late in the build process instead of assigning
    them a -1 APT pinning level.

  * Minor improvements
  - Update AdBlock Plus patterns.
  - Use more unique ISO file name when building from Jenkins.
  - Additional software: point to the system log on upgrade failure.
  - Set SOCKS5_USER and SOCKS5_PASSWORD in the connect-socks wrapper (used
    by Git). Else, Tor 0.2.4's IsolateSOCKSAuth and connect-proxy
    sometimes play together in some way that makes connect-proxy ask for
    a password to connect to the SocksPort. SOCKS5_USER and
    SOCKS5_PASSWORD are passed through unchanged if they were manually set
    by the user already.
  - Use our custom connect-socks wrapper for SSH. Else, Tor 0.2.4's
    IsolateSOCKSAuth and connect-proxy sometimes play together in some way
    that makes connect-proxy ask for a password to connect to the
    SocksPort. Note that connect-socks uses the default SocksPort too, so
    no change here wrt. our connection isolation design.

  * Localization
  - Import new translations from Transifex.

  * Test suite
  - Fix old ISO checking for consistent error reporting.
  - Remove custom persistence test from manual test suite.
    It was removed for the GUI in t-p-s 0.33.

 -- Tails developers <tails@boum.org>  Sun, 15 Sep 2013 15:49:36 +0200

tails (0.20) unstable; urgency=low

  * Major new features
  - Install Linux kernel 3.10.3-1 from Debian unstable.
  - Iceweasel 17.0.8esr + Torbrowser patches.

  * Bugfixes
  - Prevent Iceweasel from displaying a warning when leaving HTTPS web sites.
  - Make Iceweasel use the correct, localized search engine.
  - Fix Git access to https:// repositories.

  * Minor improvements
  - Install Dasher, a predictive text entry tool.
  - Add a wrapper around TrueCrypt which displays a warning about it soon
    being deprecated in Tails.
  - Remove Pidgin libraries for all protocols but IRC and Jabber/XMPP.
    Many of the other protocols Pidgin support are broken in Tails and
    haven't got any security auditting.
  - Disable the pre-defined Pidgin accounts so they do not auto-connect
    on Pidgin start.
  - Include information about Alsa in WhisperBack reports.
  - Explicitly restrict access to ptrace. While this setting was enabled
    by default in Debian's Linux 3.9.6-1, it will later disabled in 3.9.7-1.
    It's unclear what will happen next, so let's explicitly enable it ourselves.
  - Do not display dialog when a message is sent in Claws Mail.
  - Sync iceweasel preferences with the Torbrowser's.

  * Localization
  - Many translation updates all over the place.
  - Merge all Tails-related POT files into one, and make use of intltoolize
    for better integration with Transifex.

 -- Tails developers <tails@boum.org>  Tue, 30 Jul 2013 14:19:57 +0200

tails (0.19) unstable; urgency=low

  * Major new features
  - Install Linux kernel 3.9.5-1 from Debian unstable.
    Features of particular interest for Tails are the Yama LSM
    (ptrace scope restrictions) and improved hardware support.
    As a corollary, install initramfs-tools from there too.
  - Iceweasel 17.0.7esr + Torbrowser patches.
  - Unblock Bluetooth, Wi-Fi, WWAN and WiMAX; block every other type of
    wireless device. Next steps are described on the
    todo/protect_against_external_bus_memory_forensics ticket.

  * Bugfixes
  - Fix write access to boot medium at the block device level,
    by installing bilibop-udev. Thanks to quidame for his support.
  - tails-greeter l10n-related fixes, thanks to winterfairy:
    · Fix so translations is applied on password mismatch messages.
    · Separate forward and login buttons and make them translatable.
  - Fix link to documentation when no sudo password is set.
  - gpgApplet: partial fix for clipboard emptying after a wrong passphrase
    was entered.
  - Workaround aufs bug in Unsafe Browser script.

  * Minor improvements
  - Drop GNOME proxy settings: we did not find any use of it we were keen
    to support, other than two programs (Seahorse, Pidgin) that are now run
    with torsocks.
  - Format newly created persistent volumes as ext4.
  - GnuPG: don't connect to the keyserver specified by the key owner.
    This feature opens the door to a variety of subtle attacks.
  - GnuPG: locate keys only from local keyrings.
    This is probably the default, but better safe than sorry.
  - Install virt-what from Wheezy.
    The version from Squeeze does not detect at least Parallels for Mac v.8.
  - Upgrade live-boot and live-config to the 3.0.x final version from Wheezy.
    · Remove /live and /lib/live/image compatibility symlinks.
    · Add /live/overlay -> /lib/live/mount/overlay symlink.
      The live-boot changes (commit d2b2a461) brought to fix Debian bug
      #696495 revert some of our previous changes (commit 77dab1cb), and as
      a result, at the time live-persist runs, no tmpfs is mounted on
      /live/overlay, which breaks the aufs mount. So, let's just ensure
      /live/overlay points to a tmpfs.
    · Really disable policykit and sudo live-config hooks.
      ... by making it believe they've already been run.
      This workarounds new live-config's default behavior.

  * Localization
  - Many translation updates all over the place.

  * Test suite
  - Re-enable previously disabled boot device permissions test.

 -- Tails developers <tails@boum.org>  Wed, 26 Jun 2013 12:36:20 +0200

tails (0.18) unstable; urgency=low

  * New features
  - Support obfs3 bridges.
  - Automatically install a custom list of additional packages chosen by
    the user at the beginning of every working session, and upgrade them
    once a network connection is established (technology preview).

  * Iceweasel
  - Upgrade to Iceweasel 17.0.6esr-0+tails1~bpo60+1.
  - Update Torbrowser patches to current maint-2.4 branch (567682b).
  - Isolate DOM storage to first party URI, and enable DOM storage:
    don't set dom.storage.enabled anymore, and set Torbutton's
    disable_domstorage to false.
  - Isolate the image cache per url bar domain.
  - Torbutton 1.5.2, and various prefs hacks to fix breakage:
    · Add .saved version of the Torbutton preferences the TBB also sets.
    · Set TOR_SOCKS_HOST and TOR_SOCKS_PORT.
    · Move some prefs (network.proxy.*, extensions.autoDisableScopes,
      extensions.foxyproxy.last-version) to user.js.
      Else, with Torbutton 1.5.x, these ones are not taken into account.
    · Set network.proxy.socks_version.
      Else we get the meaningless user_pref("network.proxy.socks_version", 9063);
      in prefs.js after the initial startup.
    · Set extensions.foxyproxy.socks_remote_dns to true.
      Else, it overrides the various ways we set network.proxy.socks_remote_dns,
      which in turn makes Torbutton think it should start in non-Tor mode.
    · Also pass the TOR_SOCKS_* environment variables to iceweasel when
      generating the profile: Torbutton behaves differently depending on
      these variables, so we don't want the initial profile generation to be
      done without them. In practice, this has no implication that we could
      see right now, but better safe than sorry.
    · Import all version overrides from the TBB prefs.
      Else, the User-Agent sent in the HTTP headers is fine, but real
      values leak with JavaScript, as demonstrated by ip-check's "Browser
      type" test.
    · Move a bunch of settings to user_pref(), that are not applied otherwise.
      For some, this fixes a regression in 0.18~rc1.
      For other, the  bug was already present in Tails 0.17.2.
  - HTTPS Everywhere 3.2.
  - Update prefs to match the TBB's, fix bugs, and take advantage of the latest
    Torbrowser patches:
    · Increase pipeline randomization.
    · Fix @font-face handling of local() fonts.
      Also disable fallback font rendering.
    · Explicitly disable SPDY v2 and v3.
    · Update http pipelining prefs.
  - Make prefs organization closer to the TBB's:
    · Remove Torbutton prefs that we set at their default value.
    · Import Torbutton preferences from the TBB.
    · Organize iceweasel config files in sections the same way as the TBB.
  - Cleanup prefs:
    · Don't set extensions.torbutton.clear_cookies nor
      extensions.torbutton.saved.share_proxy_settings:
      we don't care about toggling anymore.
    · Don't set extensions.torbutton.saved.download_retention nor
      extensions.torbutton.saved.search_suggest:
      these settings are not used in Torbutton anymore.
  - Update unsafe browser prefs mangling accordingly.
  - Move network.protocol-handler.warn-external.* to user_pref().
    Else they're not applied.
    These prefs are actually ignored by Firefox these days -- the TBB
    design doc reads "They are set still anyway out of respect for the
    dead". Let's go on doing the same.
  - Update extensions.adblockplus.currentVersion.
  - Fetch xul-ext-https-everywhere (3.2-2) and xul-ext-noscript (2.6.6.1-1)
    from Debian unstable. They were uploaded there, and accordingly removed
    from experimental.

  * Bugfixes
  - Linux 3.2.41-2+deb7u2.
  - Fixed swapped filenames of tails-{reboot,shutdown}.desktop.
    Thanks to Mikko Harhanen for the patch.
  - Only add ClientTransportPlugin to torrc when bridge mode is enabled.
    This should bring back support for proxies of type other than obfsproxy.

  * Minor improvements
  - Set kernel.dmesg_restrict=1, and make /proc/<pid>/ invisible
    and restricted for other users. It makes it slightly harder for an attacker
    to gather information that may allow them to escalate privileges.
  - Install gnome-screenshot.
  - Don't disable IPv6 on all network interfaces anymore.
    It turns out the IPv6 leaks we wanted to fix actually don't exist.
  - Add a "About Tails" launcher in the System menu.
  - Install GNOME accessibility themes.
  - Use 'Getting started...' as the homepage for Tails documentation button.
  - Stop relying on the obsolete /live/image compatibility symlink.
  - Disable audio preview in Nautilus.
  - Wheezy was released => Squeeze is now oldstable.
  - Pick Tor from deb.torproject.org regardless of the release name they
    advertise. At some point we needed it, their APT repository still thought
    that stable == Squeeze.
  - Add Wheezy APT sources.
  - Install Linux and related packages from Wheezy.
    Debian sid just got Linux 3.8, and we don't want to switch to a new kernel
    yet.
  - Fetch laptop-mode-tools from Wheezy.
    Wheezy has the version we've been installing in 0.18~rc1,
    while a newer one was uploaded to sid in the meantime.
  - Fetch a few packages from Wheezy instead of unstable.
    Namely: spice-vdagent, libregexp-common-perl, macchanger, service-wrapper,
    libservice-wrapper-java and libservice-wrapper-jni.
    Wheezy has the versions we've been installing for a while, so let's
    avoid having unstable push a newer one to us uselessly at some point.
    Note that at the time of this writing, the versions in sid and in Wheezy
    are the same, so this commit is effectively a no-op as of today: it is
    merely a safeguard for the future.

  * Localization
  - Many translation updates all over the place.

  * Build process
  - Make Vagrant's build-tails script support Jenkins too.

  * Test suite
  - Fix Unsafe Browser test broken by hidepid.

 -- Tails developers <tails@boum.org>  Mon, 13 May 2013 22:17:38 +0200

tails (0.17.2) unstable; urgency=low

  * Iceweasel
  - Upgrade to Iceweasel 17.0.5esr-0+tails2~bpo60+1.
  - Stop displaying obsolete context menu entries ("Open Tor URL" and friends).

  * Hardware support
  - Update Linux to 3.2.41-2

  * Bugfixes
  - Use more reliable OpenPGP keyservers:
    · use the hkps pool in GnuPG (and import their SSL CA)
    · use hkp://pool.sks-keyservers.net in Seahorse (as it does not support
      hkps yet)
  - Keep udisks users (GNOME Disk Utility, tails-persistence-setup, etc.)
    from resetting the system partition's attributes when manipulating the
    partition table. To this end, backport the relevant bugfix from Wheezy
    into parted 2.3-5+tails1. This allowed to remove the sgdisk-based
    workaround in tais-persistence-setup, and to stop installing
    python-parted. All this is a first needed step to fix
    todo/make_system_disk_read-only in a future release.

  * Minor improvements
  - Disable NoScript's HTML5 media click-to-play for better user experience.

  * Localization
  - Tails USB installer: update translations for French, German, Spanish,
    Finnish, Greek, Italian, Latvian, Dutch, Polish and Chinese.
  - Tails Greeter: update translations for Farsi, Chinese, French;
    new translations: Finnish, Norwegian Bokmål, Galician.
  - tails-persistence-setup: update Farsi and Chinese translations;
    import new translations for Finnish and Swedish.
  - WhisperBack: update translations for Arabic, French, German, Greek,
    Spanish, Korean, Polish, Russian. New translations: Finnish, Chinese.

  * Build process
  - Add automated testing framework (Sikuli, Cucumber, libvirt -based)
    with a bunch of tests.

 -- Tails developers <amnesia@boum.org>  Sun, 07 Apr 2013 12:17:26 +0200

tails (0.17.1) unstable; urgency=low

  * Iceweasel
  - Upgrade to Iceweasel 17.0.4esr-0+tails1~bpo60+1.

  * Hardware support
  - Update Linux to 3.2.39-2.
    It includes the drm and agp subsystems from Linux 3.4.29.
  - Don't install xserver-xorg-video-rendition backport.
    xserver-xorg-video-rendition has been removed from squeeze-backports
    due to an upstream tarball mismatch discover when merging backports
    into the main Debian archive, and xserver-xorg-video-all still depends
    on it, so we explicitly install all drivers from -all but -rendition
    as a (hopefully temporary) workaround.

  * Minor improvements
  - Remove Indymedia IRC account, until we ship a version of Pidgin
    with SASL support, that is when Tails is based on Wheezy.

  * Build system
  - Don't ship the wiki's todo and bugs on ISO images.

 -- Tails developers <amnesia@boum.org>  Thu, 21 Mar 2013 18:54:11 +0100

tails (0.17) unstable; urgency=low

  * New features
  - Install the KeePassX password manager, with a configuration and
    documentation that makes it easy to persist the password database.

  * Iceweasel
  - Upgrade to Iceweasel 17.0.3esr-1+tails1~bpo60+1.
  - Install xul-ext-adblock-plus from squeeze-backports.
  - Do not allow listing all available fonts.
    Set browser.display.max_font_attempts and browser.display.max_font_count
    to enable the Torbrowser Limit-the-number-of-fonts-per-document patch.
  - Set default spellchecker dictionary to English (USA),
    and localize it according to locale with our custom branding extension.
  - Disable the add-ons automatic update feature.
  - Make the generated profile world-readable.
  - Remove NoScript click-to-play confirmation.
  - Sync some prefs set by Torbutton, to be ready when it stops setting these.
  - Disable navigation timing.
  - Disable SPDY. It stores state and may have keepalive issues.
  - More aggressive iceweasel HTTP pipelining settings.
  - Enable WebGL (as click-to-play only).
  - Disable network.http.connection-retry-timeout.
  - Disable full path information for plugins.
  - Remove NoScript blocks of WebFonts.
  - Disable DOM storage in Torbutton.
    Since we don't apply the 0026-Isolate-DOM-storage-to-first-party-URI.patch
    Torbrowser patch yet, and still disable DOM storage, we need to tell
    Torbutton not to use it.
  - Synchronize iceweasel's general.useragent.override with TBB based on FF17.
    The User-Agent settings are not kept up-to-date anymore in Torbutton, so
    we have to keep in sync manually with TBB's settings.
  - Remove obsolete APT pining for Torbutton.
    It's not maintained in Debian anymore, so we now fetch it from our own
    APT repository.
  - Fetch FoxyProxy from Debian experimental and libnspr4-0d from
    squeeze-backports, for compatibility with Iceweasel 17.
  - Rebase bookmarks file on top of the default iceweasel 17 one.
  - Explicitly disable AdBlock Plus "correct typos" feature.
    This feature connects to http://urlfixer.org/.
    It is disabled by default in 2.2-1, but let's be careful.

  * Minor improvements
  - Upgrade to live-boot 3.0~b11-1 and live-config 3.0.12-1.
    Accordingly update the 9980-permissions hook, live-persist,
    unsafe-browser and boot-profile.
    Add compatibility symlinks from /live to /lib/live, and from /live/image
    to /lib/live/mount/medium, to ease the transition.
  - Check for errors when sourcing live-boot files, e.g. to detect when
    they have been renamed upstream.
  - Don't add "quiet" to the kernel command-line ourselves.
    Else, it appears twice as live-build's lb_binary_syslinux adds it too.
    Historically, we've been adding it ourselves on top of that because
    lb_binary_yaboot does not add it, but since we gave up the PowerPC support
    attempt, we're now only interested in syslinux, so let's make it easier
    for the general case, e.g. when one wants to remove the "quiet" parameter
    as suggested by our "Tails does not start" debugging documentation.
  - Upgrade I2P to 0.9.4.

  * Bugfixes
  - Many bugfixes brought by the Debian Squeeze 6.0.7 point-release.
  - Use the regular GnuPG agent + pinentry-gtk2 instead of Seahorse
    as a GnuPG agent. This fixes usage of OpenPGP in Claws Mail,
    and brings support for OpenPGP smartcards.
  - Enable I2P hidden mode.
    Else, killing I2P ungracefully is bad for the I2P network.
  - live-persist: move error() function before the first potential usecase.
  - Add missing executable bit on restart-tor and restart-vidalia.
  - Add shutdown and reboot launchers to the menu.
    This workarounds the lack of a shutdown helper applet in camouflage mode.
  - Remove Pidgin's MXit and Sametime support.
    ... at least until CVE-2013-0273, CVE-2013-0272 and CVE-2013-0271 are
    fixed in Debian stable. While we're at it, don't force file removal in
    these "set -e" build scripts: fail hard, instead of silently ignoring
    the fact that files may have moved or disappeared.

  * Hardware support
  - Install recent Intel and AMD microcode from squeeze-backports,
    explicitly excluding the iucode-tool package that's not a good idea
    for Live systems.
  - Install firmware loader for Qualcomm Gobi USB chipsets.
    This is needed to have various mobile broadband chipsets work.
  - Upgrade barry to 0.18.3-5~bpo60+1.
    This much improved new version supports more hardware & ISP,
    and does not display dozens of spurious error messages at boot time.

  * Build system
  - Remove APT local cache (/Var/cache/apt/{,src}pkgcache.bin).

 -- Tails developers <amnesia@boum.org>  Sat, 23 Feb 2013 10:37:57 +0100

tails (0.16) unstable; urgency=low

  * Minor improvements
  - Replace the too-easy-to-misclick shutdown button with a better
    "Shutdown Helper" Gnome applet.
  - Display ~/Persistent in GNOME Places and GtkFileChooser if it is mounted.
  - Set Unsafe Browser's window title to "Unsafe Browser".
  - Install ekeyd to support the EntropyKey.
  - Install font for Sinhala.
  - Update Poedit to 1.5.4.
  - Kill Vidalia when restarting Tor.
    Doing this as early as possible exposes Vidalia's "broken onion" icon
    to users less.
  - Hide the persistence setup launchers in kiosk mode.
  - Add a shell library for Tor functions.
    These are shared among multiple of our scripts.
  - Install dictionaries for supported languages.
    Install hunspell dictionaries when possible,
    fall back on myspell ones else.

  * Bugfixes
  - Disable IPv6 on all network interfaces.
    This is a workaround for the IPv6 link-local multicast leak that was recently
    discovered. Tails has no local service that listens on IPv6, so there should be
    no regression, hopefully, unless one wants to play with OnionCat and VoIP,
    but those of us should know how to workaround this anyway.
  - live-persist: Fix variable mismatch, fixing probe white-list.
    Tails may previously have been able to list GPT partitions labelled
    "TailsData" on hard drives (!) as valid persistence volumes...
  - live-persist: Fix --media option when no devices are attached.
    Earlier, if it was set to e.g. 'removable-usb' and no USB storage was
    connected, $whitelistdev would be empty, which is interpreted like
    all devices are ok by the rest of the code.
  - Fix SCIM in the autostarted web browser: save IM environment variables
    to a file during Desktop session startup, and export them into the
    autostarted browser's environment.
  - Talk of DVD, not of CD, in the shutdown messages.
  - Make tordate work in bridge mode with an incorrect clock.
    When using a bridge Tor reports TLS cert lifetime errors (e.g. when
    the system clock is way off) with severity "info", but when no bridge
    is used the severity is "warn". tordate/20-time.sh depends on grepping
    these error messages, so we termporarily increase Tor's logging
    severity when using bridge mode. If we don't do this tordate will
    sleep forever, leaving Tor in a non-working state.
    · White-list root to use Tor's ControlPort.
    · Add logging for is_clock_way_off().
    · Remove Tor's log before time syncing.
      We depend on grepping stuff from the Tor log (especially for
      tordate/20-time.sh), so deleting it seems like a Good Thing(TM).
    · Stop Tor before messing with its log or data dir.
  - live-persist: limit searched devices the same way as live-boot.
    If no --media argument is specified, use live-boot's
    "(live-media|bootfrom)=removable(|-usb)" argument to limit devices
    searched for a persistent volume.
  - tails-greeter: do not pass media=removable to live-persist.
    Now that we have autodetection with kernel command-line,
    it should not be needed anymore.
  - Start memlockd after configuring it,
    instead of starting it before and restarting it after.
    This avoids running memlockd twice, and prevents other possibly
    surprising race-conditions.
    As a consequence, also have tails-sdmem-on-media-removal start after the
    memlockd service *and* tails-reconfigure-memlockd: to start the watchdog,
    we need memlockd to be properly configured *and* running.

  * iceweasel
  - Set iceweasel homepage to the news section on the Tails website.
    ... using the localized one when possible.
  - Hide the iceweasel add-on bar by default.
    Now that we don't want to ship the Monkeysphere addon anymore,
    that was the only one displayed in there, we can as well hide the whole bar.
  - Don't hide the AdBlock-Plus button in the add-on bar anymore. Now that
    we hide the whole addon bar, we can get rid of this old
    UX improvement.
  - Do not install a placeholder (fake) FireGPG iceweasel extension anymore.
    It was shipped from 0.10 (early 2012) to 0.15 (late November),
    so the migration period should be over now.
  - Don't install xul-ext-monkeysphere anymore.
    The implication of the current keyserver policy are not well
    understood, Monkeysphere is little used in Tails, and we're not sure
    anymore it would be our first bet for the web browser profile with no
    CA. Let's keep the various configuration bits (e.g. FoxyProxy,
    patching MSVA), though, so that advanced users who are used to have
    Monkeysphere in Tails just have to install the package.

  * Build system
  - Install the "standard" task with tasksel for better consistency in the
    Tails ISO images built in various environments.
  - Install p7zip-full. It's a dep by file-roller, but we explicily use it
    elsewhere, and it's better to be safe than sorry.
  - Remove pinning of libvpx0 to sid.
    This package is part of Squeeze, and not from testing/sid.
    We have been shipping the version from Squeeze for a while.
  - Remove config/chroot_local-packages/ from .gitignore.
    The documented way for "external" contributors to add custom packages
    is to put them in chroot_local-packages, and once we pull we import
    any such package into our APT repo and rewrite the
    history appropriately.
    Also, the ability to add packages in there and not see them in "git
    status" makes it very easy to build tainted ISO images with
    non-standard packages, which makes some of us fear can lead to hard to
    debug situations.
  - Make it clearer what can and cannot be done in terms of local packages.

 -- Tails developers <amnesia@boum.org>  Thu, 10 Jan 2013 12:47:42 +0100

tails (0.15) unstable; urgency=low

  * Major new features
  - Persistence for browser bookmarks.
  - Support for obfsproxy bridges.

  * Minor improvements
  - Add the Hangul (Korean) Input Method Engine for SCIM.
  - Add vendor-specific dpkg origin information. This makes dpkg-vendor
    return correct information.
  - Install pcscd and libccid from squeeze-backports. This is needed to
    support, to some extent, some OpenPGP SmartCard readers.
  - Install HPIJS PPD files and the IJS driver (hpijs).
    This adds support for some printers, such as Xerox DocumentCenter400.
  - Optimize fonts display for LCD.
  - Update TrueCrypt to version 7.1a.

  * Bugfixes
  - Do not use pdnsd anymore. It has been orphaned in Debian, has quite
    some bugs in there, and apparently Tor's DNSPort's own caching is
    be good enough.
  - Remove useless iceweasel cookies exceptions. They are useless as
    per-session cookies are allowed.
  - Do not run setupcon on X. This call is only needed on the Linux
    console, no need to annoy the user with a weird "Press enter to
    activate this console" when the open a root shell in a GNOME
    Terminal.
  - Allow the tails-iuk-get-target-file user to connect to the SOCKSPort
    dedicated for Tails-specific software.
  - Fix gpgApplet menu display in Windows camouflage mode.
  - Fix Tor reaching an inactive state if it's restarted in "bridge mode",
    e.g. during the time sync' process.

  * Iceweasel
  - Update iceweasel to 10.0.11esr-1+tails1.
  - User profile is now generated at build time in order to support persistent
    bookmarks.
  - Update HTTPS Everywhere to version 3.0.4.
  - Update NoScript to version 2.6.
  - Fix bookmark to I2P router console.
  - Re-enable Monkeysphere extension to connect to the validation agent.

  * Localization
  - The Tails USB installer, tails-persistence-setup and tails-greeter
    are now translated into Bulgarian.
  - Update Chinese translation for tails-greeter.
  - Update Euskadi translation for WhisperBack.

  * Build system
  - Custom packages are now retrieved from Tails APT repository instead
    of bloating the Git repository.
  - Allow '~' in wiki filenames. This makes it possible to ship
    update-description files for release candidates.
  - Document how to create incremental update kit.
  - Handle release candidates when generating custom APT sources.
  - Remove pinning for xul-ext-adblock-plus.
    It is obsolete since we've added this package to our APT repository.

 -- Tails developers <amnesia@boum.org>  Sun, 25 Nov 2012 12:59:17 +0100

tails (0.14) unstable; urgency=low

  * Major new features
  - Enable Tor stream isolation; several new SocksPorts with
    appropriate Isolate* options have been added for different use
    cases (i.e. applications). All application's have been
    reconfigured to use these new SocksPorts, which should increase
    anonymity by making it more difficulte to correlate traffic from
    different applications or "online identities".
  - The web browser now has the anonymity enhancing patches from the
    TorBrowser applied.
  - gpgApplet can now handle public-key cryptography.
  - Install an additional, PAE-enabled kernel with NX-bit
    support. This kernel is auto-selected when the hardware supports
    it and will:
    * provide executable space protection, preventing certain types of
      buffer overflows from being exploitable.
    * enable more than 4 GiB of system memory.
    * make all processors/cores available, including their
      power-saving functionality.
  - Add a persistence preset for NetworkManager connections.

  * Minor improvements
  - On kexec reboot, make the boot quiet only if debug=wipemem was not
    enabled.
  - Update torproject.org's APT repo key.
  - Update the embedded Tails signing key.
  - Use symlinks instead of duplicating localized searchplugins.
  - Rewrite Tails firewall using ferm. Tails firewall was written in
    very unsophisticated iptables-save/restore format. As more feature
    creeped in, it started to be quite unreadable.
  - Optimize VirtualBox modules build at runtime to avoid installing the
    userspace utils N times.
  - Drop most of Vidalia's configuration. Our custom lines just caused
    trouble (with multiple SocksPorts) and the default works well.
  - Blacklist PC speaker module. On some computers, having the pcspkr
    module loaded means loud beeps at bootup, shutdown and when using
    the console. As it draws useless attention to Tails users, it is
    better to prevent Linux from loading it by default.
  - Remove all addons from the Unsafe Browser. No addons are essential
    for the Unsafe Browser's intent. If anything they will modify the
    network fingerprint compared to a normal Iceweasel install, which
    is undesirable.
  - Prevent some unwanted packages to be installed at all, rather than
    uninstalling them later. This should speed up the build a bit.
  - Add a symlink from /etc/live/config to /etc/live/config.d. This
    makes the system compatible with live-config 3.0.4-1, without
    breaking backward compatibility with various parts of the system
    that use the old path.
  - Do not run unecessary scripts during shutdown sequence, to make
    shutdown faster.
  - Make live-persist deal with persistent ~/.gconf subdirs so that
    any options saved therein actually get persistent.
  - Prevent memlockd unload on shutdown, to make sure that all
    necessary tools for memory wiping are available when the new
    kernel has kexec'd.
  - Patch initscripts headers instead of fiddling with update-rc.d. We
    now let insserv figure out the correct ordering for the services
    during startup and shutdown, i.e. use dependency-based boot
    sequencing.
  - Remove the last absolute path in our isolinux config, which makes
    it easier to migrate from isolinux to syslinux (just rename the
    directory), and hence might make it easier for 3rd party USB
    installers (like the Universal USB Installer) to support Tails.

  * Bugfixes
  - Include `seq` in the ramdisk environment: it is used to wipe more
    memory. This fixes the long-standing bug about Tails not cleaning
    all memory on shutdown.
  - Fix Yelp crashing on internal links
  - Allow amnesia user to use Tor's TransPort. This firewall exception
    is necessary for applications that doesn't have in-built SOCKS
    support and cannot use torsocks. One such example is Claws Mail,
    which uses tsocks since torsocks makes it leak the hostname. This
    exception, together with Tor's automatic .onion mapping makes
    Claws Mail able to use hidden service mail providers again.
  - Force threads locking support in Python DBus binding. Without this
    liveusb-creator doesn't work with a PAE-enabled kernel.
  - Fix localized search plugins for 'es' and 'pt'
  - Fix live-boot's readahead, which caused an unnecessary pause
    during boot.
  - Factorize GCC wanted / available version numbers in VirtualBox
    modules building hook. This, incidentally, fixes a bug caused by
    duplication and not updating all instances.
  - Fix tordate vs. Tor 0.2.3.x. Since 0.2.3.x Tor doesn't download a
    consensus for clocks that are more than 30 days in the past or 2
    days in the future (see commits f4c1fa2 and 87622e4 in Tor's git
    repo). For such clock skews we set the time to the Tor authority's
    cert's valid-after date to ensure that a consensus can be
    downloaded.

  * Tor
  - Update to version 0.2.3.24-rc-1~~squeeze+1, a new major
    version. It's not a stable release, but we have been assured by
    the Tor developers that this is the right move.
  - Stop setting custom value for the Tor LongLivedPorts
    setting. Gobby's port was upstreamed in Tor 0.2.3.x.

  * Iceweasel
  - Update to 10.0.10esr-1+tails1, which has all the anonymity enhancing
    patches from the TorBrowser applied.
  - Install iceweasel from our own repo, http://deb.tails.boum.org.
  - Fix Iceweasel's file associations. No more should you be suggested
    to open a PDF in the GIMP.

  * htpdate
  - Use curl instead of wget, and add a --proxy option passed through
    to curl.
  - Remove the --fullrequest option, we don't need it anymore.
  - Remove --dns-timeout option, we don't need it anymore.
  - Change --proxy handling to support Debian Squeeze's curl.
  - Clarify what happens if --proxy is not used.
  - Compute the median of the diffs more correctly.

  * Hardware support
  - Update Linux to 3.2.32-1.

  * Software
  - Update vidalia to 0.2.20-1+tails1.
  - Update bundled WhisperBack package to 1.6.2:
    * Raise the socket library timeout to 120 seconds
    * Use smtplib's timeout parameter
    * Fix error output when calling send a 2nd time
  - Update liveusb-creator to 3.11.6-3.
  - Update i2p to 0.9.2.
  - Update tails-persistence-setup to 0.20-1, which should make it
    possible to install Tails on large (>= 32 GiB) USB drives.
  - Install console-setup and keyboard-configuration from unstable
    (required by new initramfs-tools).
  - Update tails-greeter to 0.7.3:
    * Import pt_BR translation.
    * Let langpanel usable during option selection stage
    * Print less debugging messages by default
    (below are changes in tails-greeter 0.7.2:)
    * Use correct test operators.
    * Generate language codes of available locales at package build
      time.
    * Read list of language codes from where we have saved it at
      package build time.
    * Drop tails-lang-helper, not used anymore.
    * Do not compile locales at login time anymore. Tails now ships
      locales-all.
  - Import live-config{,-sysvinit} 3.0.8-1. live-config >= 3.0.9-1
    has basically nothing useful for us, and it migrates to new paths
    brought by live-boot 3.0~b7, which we're not ready for yet (see:
    todo/newer_live-boot).

  * Localization
  - Fix Tails specific Iceweasel localization for pt-BR
  - Add Japanese input system: scim-anthy.
  - whisperback is now also translated into German, Hebrew, Hungarian,
    Italian and Korean.
  - tails-persistence-setup is now also translated into Arabic.
  - tails-greeter is now also translated into Arabic, Hebrew, Basque,
    Hungarian, Italian and Chinese.

  * Build system
  - Catch more errors in during build time:
    - Ensure that all local hooks start with 'set -e'.
    - Fail hard if adduser fails in local hooks.
    - Fail hard if 'rm' fails in local hooks.
  - vagrant: Ensure we have the set of Perl packages needed by our
    Ikiwiki
  - vagrant: Configure live-build to ship with ftp.us.debian.org.
    Using cdn.debian.net leads to bad interactions with Tor.
  - vagrant: Don't use gzip compression when building from a tag, i.e.
    a release.
  - vagrant: Optionally use bootstrap stage cache for faster builds
    via the 'cache' build option.
  - vagrant: Make sure release builds are clean, i.e. they don't use
    any potentially dangerous build options.
  - vagrant: Disable live-build package caching. This build system is
    meant to use an external caching proxy, so live-build's cache just
    wastes RAM (for in-memory builds) or disk space.
  - vagrant: use aufs magic instead of copying source into tmpfs.
    This reduces the amount of RAM required for building Tails in.
  - vagrant: Allow in-memory builds when a VM with enough memory is
    already started.

 -- Tails developers <amnesia@boum.org>  Sat, 10 Nov 2012 12:34:56 +0000

tails (0.13) unstable; urgency=low

  * Major new features
  - Use white-list/principle of least privelege approach for local services.
    Only users that need a certain local (i.e. hosted on loopback) service
    (according to our use cases) are granted access to it by our firewall;
    all other users are denied access.
  - Ship a first version of the incremental update system. Updates are not
    currently triggered automatically, but this will allow tests to be done
    on larger scales.

  * Minor improvements
  - Enable four workspaces in the Windows XP camouflage. This allows
    users to quickly switch to a more innocent looking workspace in case
    they are working on sensitive data and attract unwanted attention.
    The workspace switcher applet isn't there, though, since there's no
    such thing in Windows XP, so switching is only possible via keyboard
    shortcuts.
  - Ship with precompiled locales instead of generating them upon login.
  - Add support for wireless regulation.
  - Use color for Git output, not intended for machine consumption,
    written to the terminal.
  - Have ttdnsd use OpenDNS. Using Google's DNS servers was very
    glitchy, and rarely succeeded when it should. It can probably be
    attributed to Google's DNS, which is known to take issue with Tor
    exits.
  - Upgrade WhisperBack to 1.6, with many UI improvements and new translations.
  - Include GDM logs and dmidecode informations in the reports.
  - Allow to modify language and layout in the "Advanced options" screen
    of the greeter.
  - GnuPG: bump cert-digest-algo to SHA512.
  - Update torproject.org's APT repo key.

  * Bugfixes
  - Make Claws Mail save local/POP emails in its dot-directory. The
    default is to save them at ~/Mail, which isn't included in our
    current Claws Mail persistence preset.
  - Fix the System Monitor applet.
  - Remove broken ttdnsd from the default DNS resolution loop.
  - Hide the 'TailsData' partition in desktop applications.
  - Ship unrar-free again, so that the GNOME archive manager knows about
    it.
  - Ship with an empty whitelist for Noscript.
  - Disable FoxyProxy's advertisement on proxy error page.
  - Fix slow browsing experience for offline documentation.
  - Raise the socket timeout to 120 seconds in WhisperBack.
  - Enable the ikiwiki trail plugin for the locally built wiki too.

  * Iceweasel
  - Upgrade iceweasel to 10.0.6esr-1 (Extended Support Release) and install it
    and its dependencies from squeeze-backports.

  * Hardware support
  - Upgrade Linux to 3.2.23-1.

  * Software
  - Update tor to version 0.2.2.39.
  - Update Iceweasel to version 10.0.7esr-2.
  - Update i2p to version 0.9.1.

  * Build system
  - vagrant: Install Ikiwiki from Debian unstable. The 'mirrorlist'
    patches have finally been merged in upstream Ikiwiki. So instead of
    building Ikiwiki by hand, we can now install the package directly
    from Debian unstable.
  - Do not build the ikiwiki forum on the bundled static website copy.

 -- Tails developers <amnesia@boum.org>  Mon, 17 Sep 2012 15:19:25 +0200

tails (0.12.1) unstable; urgency=low

  This is a brown paper bag release to fix two major problems introduced in
  Tails 0.12.

  * Iceweasel
  - Upgrade Torbutton to 1.4.6.
  - Upgrade AdBlock Plus to 2.1.
  - Update AdBlock Plus patterns.

  * Hardware support
  - Upgrade Linux to 3.2.21-3 (linux-image-3.2.0-3-486).

  * Software
  - Install MAT from Debian backports, drop custom package.
  - Install python-pdfrw to re-add PDF support to the MAT.
  - Upgrade tails-greeter to 0.7.1, which fixes the race condition that
    broke administration password and locale settings on some systems.

  * Boot
  - Remove the Tails specific plymouth theme. The theme interfers heavily with
    the boot process on some hardware.

 -- Tails developers <amnesia@boum.org>  Mon, 17 Sep 2012 13:06:03 +0200

tails (0.12) unstable; urgency=low

  * Major new features
  - Add the Unsafe Web Browser, which has direct access to the Internet and
    can be used to login to captive portals.
  - The (previously experimental, now deemed stable) Windows camouflage can now
    be enabled via a check box in Tails greeter.

  * Tor
  - Upgrade to 0.2.2.37-1~~squeeze+1.

  * Iceweasel
  - Upgrade iceweasel to 10.0.5esr-1 (Extended Support Release) and install it
    and its dependencies from squeeze-backports.
  - Add a bookmark for the offline Tails documentation.
  - Update AdBlock patterns.

  * Persistence
  - Allow using larger USB drives by increasing the mkfs timeout to 10 minutes.
  - Tell the user what's going on when the Tails boot device cannot be found.

  * Hardware support
  - Upgrade Linux to 3.2.20-1 (linux-image-3.2.0-2-amd64).

  * Software
  - Install rfkill.
  - Install torsocks. Note that this makes `torify' use `torsocks' instead of
    `tsocks'. The `tsocks' binary is dropped to avoid problems, but remaining
    files (the library) are kept since ttdnsd depends on them.
  - Fetch live-config-sysvinit from sid so that it matches live-config version.
  - Update virtualbox backports to 4.1.10-dfsg-1~bpo60+1.
  - Install pciutils (needed by virtualbox-guest-utils).
  - Install mousetweaks. This is needed to use the mouse accessibility settings
    in System -> Preferences -> Mouse -> Accessibility.
  - Install the "hardlink" files deduplicator.
  - Do not install cryptkeeper anymore. See todo/remove_cryptkeeper for reason.
    Users of cryptkeeper are encouraged to install cryptkeeper via `apt-get
    update; apt-get install --yes cryptkeeper`, open their volume and move
    their to Tails' built-in persistence instead, as a one-time migration.
  - Upgrade I2P to version 0.9.
  - Don't install GParted. GNOME Disk Utility has been on par with GParted
    since Squeeze was released.
  - Upgrade live-boot to 3.0~a27-1+tails2~1.gbp319fe6.
  - Upgrade live-config to 3.0~a39-1 and install it from Debian experimental.
  - Upgrade tails-greeter to 0.7.
  - Upgrade tails-persistence-setup to 0.17-1.
  - Install libyaml-libyaml-perl.
  - Upgrade MAT, the metadata anonymisation toolkit, 0.3.2-1~bpo60+1.
  - Fetch python-pdfrw from backports, drop custom package.

  * Internationalization
  - The Tails website and documentation now has a (partial) Portuguese
    translation.

  * Build system
  - Tails can now be built without using a HTTP proxy.
  - Tails can now easily be built by using Vagrant. See the updated
    contribute/build page for instructions.

  * Boot
  - Remove obsolete noswap boot parameter. live-boot now handles swap on an
    opt-in basis.
  - The squashfs.sort files generated with boot-profile should now be ok which
    makes the generate images boot noticeably faster on optical media. See
    bugs/weird_squashfs.sort_entries for more information.
  - Set Tails specific syslinux and plymouth themes.
  - Add NVidia KMS video drivers to the initrd in order to show our shiny new
    plymouth theme on more systems.

 -- Tails developers <amnesia@boum.org>  Mon, 11 Jun 2012 13:37:00 +0200

tails (0.11) unstable; urgency=low

  * Major new features
  - Do not grant the desktop user root credentials by default.
  - A graphical boot menu (tails-greeter 0.6.3) allows choosing among
    many languages, and setting an optional sudoer password.
  - Support opt-in targeted persistence
    · tails-persistence-setup 0.14-1
    · live-boot 3.0~a25-1+tails1~5.gbp48d06c
    · live-config 3.0~a35-1
  - USB installer: liveusb-creator 3.11.6-1

  * iceweasel
  - Install iceweasel 10.0.4esr-1 (Extended Support Release).
    Let's stop tracking a too fast moving target.
    Debian Wheezy will ship ESR versions.
  - Install needed dependencies from squeeze-backports.
  - Search plugins:
    · Remove bing.
      bing appeared due to our upgrading iceweasel.
      Removing it makes things consistent with the way they have been
      until now, that is: let's keep only the general search engines
      we've been asked to add, plus Google, and a few specialized ones.
    · Replace Debian-provided DuckDuckGo search plugin with the "HTML SSL"
      one, version 20110219. This is the non-JavaScript, SSL, POST flavour.
    · Add ixquick.com.
    · Install localized search engines in the correct place.
      No need to copy them around at boot time anymore.
    · Remove Scroogle. RIP.
  - Enable TLS false start, like the TBB does since December.
  - Adblock Plus: don't count and save filter hits, supress first run dialog.
  - Install neither the GreaseMonkey add-on, nor any GreaseMonkey script.
    YouTube's HTML5 opt-in program is over.
    HTML5 video support is now autodetected and used.

  * Vidalia
  - Upgrade to 0.2.17-1+tails1: drop Do-not-warn-about-Tor-version.patch,
    applied upstream.
  - Set SkipVersionCheck=true.
    Thanks to chiiph for implementing this upstream (needs Vidalia 0.2.16+).

  * Internationalization
  - Install all available iceweasel l10n packages.
  - Remove syslinux language choosing menu.
    tails-greeter allows choosing a non-English language.
  - Add fonts for Hebrew, Thai, Khmer, Lao and Korean languages.
  - Add bidi support.
  - Setup text console at profile time.
    Context: Tails runs with text console autologin on.
    These consoles now wait, using a "Press enter to activate this console"
    message, for the user. When they press enter in there, they should have chosen
    their preferred keyboard layout in tails-greeter by now. Then, we run setupcon.
    As a result, the resulting shell is properly localized, and setupcon
    sets the correct keyboard layout, both according to the preferences expressed by
    the user in tails-greeter.
  - Don't use localepurge, don't remove any Scribus translations anymore,
    don't localize environment at live-config time:
    tails-greeter allows us to support many, many more languages.

  * Hardware support
  - Linux 3.2.15-1 (linux-image-3.2.0-2-amd64).
  - Fix low sound level on MacBook5,2.
  - Disable laptop-mode-tools automatic modules. This modules set often
    needs some amount of hardware-specific tweaking to work properly.
    This makes them rather not well suited for a Live system.

  * Software
  - Install GNOME keyring.
    This is needed so that NetworkManager remembers the WEP/WPA secrets
    for the time of a Tails session. Initialize GNOME keyring at user
    creation time.
  - Install usbutils to have the lsusb command.
  - Install the Traverso multitrack audio recorder and editor.

  * Miscellaneous
  - GNOME Terminal: keep 8192 scrollback lines instead of the smallish
    default.
  - Replaced tails-wifi initscript with laptop-mode-tools matching feature.
  - Disable gdomap service.
  - Fetch klibc-utils and libklibc from sid.
    The last initramfs-tools depends on these.
  - Set root password to "root" if debug=root is passed on the
    kernel cmdline. Allow setting root password on kernel cmdline via
    rootpw=. Looks like we implemented this feature twice.
  - Append a space on the kernel command line. This eases manually adding
    more options.
  - Rename sudoers.d snippets to match naming scheme.
    Sudo credentials that shall be unconditionally granted to the Tails
    default user are named zzz_*, to make sure they are applied.
  - WhisperBack: also include /var/log/live-persist and
    /var/lib/gdm3/tails.persistence.
  - Add a wrapper to torify whois.
  - Rework the VirtualBox guest modules building hook to support
    multiple kernels.
  - Consistently wait for nm-applet when waiting for user session to come up.
    Waiting for gnome-panel or notification-daemon worked worse.
  - Don't start the NetworkManager system service via init.
    Some Tails NM hooks need the user to be logged in to run properly.
    That's why tails-greeter starts NetworkManager at PostLogin time.
  - Also lock /bin/echo into memory. For some reason, kexec-load needs it.
  - Pidgin: don't use the OFTC hidden service anymore.
    It proved to be quite unreliable, being sometimes down for days.
  - Do not display storage volumes on Desktop, by disabling
    /apps/nautilus/desktop/volumes_visible GConf entry. Enabling that
    GConf setting avoids displaying the bind-mounted persistent
    directories on the Desktop, and reduces user confusion. It also is
    a first step towards a bigger UI change: GNOME3 does not manage the
    Desktop anymore, so volume icons and other Desktop icons are meant to
    disappear anyway. It implies we'll have to move all Desktop icons
    elsewhere. Let's start this move now: this will smooth the UI change
    Wheezy will carry for our users, by applying some of it progressively.

  * Build system
  - Don't build hybrid ISO images anymore. They boot less reliably on
    a variety of hardware, and are made less useful by us shipping
    a USB installer from now on.
  - Append .conf to live-config configuration filenames:
    live-config >3.0~a36-1 only takes into account files named *.conf
    in there. Accordingly update scripts that source these files.
  - Remove long-obsolete home-refresh script and its configuration.

  * Virtualization support
  - Support Spice and QXL: install the Spice agent from Debian sid,
    install xserver-xorg-video-qxl from squeeze-backports.

 -- Tails developers <amnesia@boum.org>  Tue, 17 Apr 2012 14:54:00 +0200

tails (0.10.2) unstable; urgency=low

  * Iceweasel
  - Update to 10.0.2-1.
  - Disable HTTPS-Everywhere's SSL Observatory (plus first-run pop-up).
  - Revert "FoxyProxy: don't enclose regexps between ^ and $."
    Currently "http://www.i2p2.de" (and everything similar) is captured by
    the I2P filter, which is incorrect. It seems isMultiLine="false" does
    *not* make RE into ^RE$ any longer.
  - Remove file:// from NoScript's exception lists.
    This will fix the JavaScript toggles in the local copy of the documentation.
  - Update AdBlock patterns.

  * Software
  - Upgrade I2P to 0.8.13.
  - Install libvpx0 from sid.
  - Fetch klibc-utils and libklibc from sid.
    The last initramfs-tools depends on these.

  * Hardware support
  - Upgrade Linux kernel to 3.2.7-1.
  - Install firmware-libertas.
    This adds support for wireless network cards with Marvell Libertas
    8xxx chips supported by the libertas_cs, libertas_sdio, libertas_spi,
    libertas_tf_usb, mwl8k and usb8xxx drivers.

  * Miscellaneous
  - Revert "Set time to middle of [valid-after, fresh-until] from consensus."
    This reverts commit 18d23a500b9412b4b0fbe4e38a9398eb1a3eadef.
    With this vmid clocks that are E minutes back in time may cause issues
    (temporary Tor outages) after consensus updates that happen at the
    (60-E):th minute or later during any hour. Full analysis:
    https://mailman.boum.org/pipermail/tails-dev/2012-January/000873.html
  - Add the default user to the vboxsf group.
    This will allow the user to get full access to automounted VirtualBox
    shared folders as they are mounted with guid vboxsf and rwx group
    permissions.

 -- Tails developers <amnesia@boum.org>  Thu, 01 Mar 2012 20:26:21 +0100

tails (0.10.1) unstable; urgency=low

  * Iceweasel
  - Make Startpage the default web search engine. Scroogle does not look
    reliable enough these days.

  * Software
  - Upgrade WhisperBack to 1.5.1 (update link to bug reporting documentation).
  - Update MAT to 0.2.2-2~bpo60+1 (fixes a critical bug in the GUI).

  * Hardware support
  - Upgrade Linux kernel to 3.2.1-2

  * Time synchronization
    Serious rework that should fix most, if not all, of the infamous
    time-sync' related bugs some Tails users have experienced recently.
    - Make htpdate more resilient by using three server pools, and
      allowing some failure ratio.
    - Set time from Tor's unverified-consensus if needed.
    - Set time to middle of [valid-after, fresh-until] from consensus.
    - Many robustness, performance and fingerprinting-resistance improvements.
    - Display time-sync' notification much earlier.

  * Miscellaneous
  - Fix access to "dumb" git:// protocol by using a connect-socks wrapper
    as GIT_PROXY_COMMAND.
  - SSH client: fix access to SSH servers on the Internet by correcting
    Host / ProxyCommand usage.
  - Pidgin: use OFTC hidden service to workaround Tor blocking.
  - Claws Mail: disable draft autosaving.
    When composing PGP encrypted email, drafts are saved back to
    the server in plaintext. This includes both autosaved and manually
    saved drafts.
  - tails-security-check-wrapper: avoid eating all memory when offline.

 -- Tails developers <amnesia@boum.org>  Sat, 28 Jan 2012 10:00:31 +0100

tails (0.10) unstable; urgency=low

  * Tor: upgrade to 0.2.2.35-1.

  * Iceweasel
  - Install Iceweasel 9.0 from the Debian Mozilla team's APT repository.
  - Update Torbutton to 1.4.5.1-1.
  - Support viewing any YouTube video that is available in HTML5 format:
    install xul-ext-greasemonkey and the "Permanently Enable HTML5 on
    YouTube" GreaseMonkey script.
  - Stop using Polipo in Iceweasel. Its SOCKS support was fixed.
  - Install from Debian sid the iceweasel extensions we ship,
    for compatibility with FF9.
  - Use Scroogle (any languages) instead of Scroogle (English only) when
    booted in English. Many users choose English because their own
    language is not supported yet; let's not hide them search results in
    their own language.
  - Install Iceweasel language packs from Debian unstable:
    unfortunately they are not shipped on the mozilla.debian.net repository.
  - Install the NoScript Firefox extension; configure it the same way as
    the TBB does.
  - Disable third-party cookies.
    They can be used to track users, which is bad. Besides, this is what
    TBB has been doing for years.
  - FoxyProxy: allow direct connections to RFC1918 IPs.

  * Do not transparent proxy outgoing Internet connections through Tor.
  - Torify the SSH client using connect-proxy to all IPs but RFC1918 ones.
  - Torify APT using Polipo HTTP.
  - Torify wget in wgetrc.
  - Torify gobby clients using torsocks. It does not support proxies yet.
  - Torify tails-security-check using LWP::UserAgent's SOCKS proxy support.
  - Fix enabling of GNOME's HTTP proxy.

  * Software
  - Upgrade Vidalia to 0.2.15-1+tails1.
    · New upstream release.
    · Do not warn about Tor version.
  - Upgrade MAT to 0.2.2-1~bpo60+1.
  - Upgrade VirtualBox guest software to 4.1.6-dfsg-2~bpo60+1,
    built against the ABI of X.Org backports.
  - Upgrade I2P to 0.8.11 using KillYourTV's Squeeze packages;
    additionally, fix its start script that was broken by the tordate merge.
  - Install unar (The Unarchiver) instead of the non-free unrar.
  - Install Nautilus Wipe instead of custom Nautilus scripts.

  * Hardware support
  - Upgrade Linux kernel to 3.1.6-1.
  - Upgrade to X.Org from squeeze-backports.
  - Install more, and more recent b43 firmwares.
  - Upgrade barry to 0.15-1.2~bpo60+1.

  * Internationalization
  - Add basic language support for Russian, Farsi and Vietnamese.
  - Install some Indic fonts.
  - Install some Russian fonts.
  - Add Alt+Shift shortcut to switch keyboard layout.

  * Miscellaneous
  - Support booting in "Windows XP -like camouflage mode":
    · Install homebrewn local .debs for a Windows XP look-alike Gnome theme.
    · Add the "Windows XP Bliss" desktop wallpaper.
    · Added a script that's sets up Gnome to look like Microsoft Windows XP.
    · Add Windows XP "camouflage" icons for some programs.
    · Make Iceweasel use the IE icon when Windows XP camouflage is enabled.
    · Add special launcher icons for the Windows XP theme so that they're
      not too big.
  - Decrease Florence focus zoom to 1.2.
  - Do not fetch APT translation files. Running apt-get update is heavy enough.
  - Add MSN support thanks to msn-pecan.
  - Add custom SSH client configuration:
    · Prefer strong ciphers and MACs.
    · Enable maximum compression level.
     · Explicitly disable X11 forwarding.
    · Connect as root by default, to prevent fingerprinting when username
      was not specified.
  - Replace flawed FireGPG with a home-made GnuPG encryption applet;
    install a feature-stripped FireGPG that redirects users to
    the documentation, and don't run Seahorse applet anymore.
  - Enable Seahorse's GnuPG agent.
  - Blank screen when lid is closed, rather than shutting down the system.
    The shutdown "feature" has caused data losses for too many people, it seems.
    There are many other ways a Tails system can be shut down in a hurry
    these days.
  - Import Tails signing key into the keyring.
  - Fix bug in the Pidgin nick generation that resulted in the nick
    "XXX_NICK_XXX" once out of twenty.
  - Pre-configure the #tor IRC discussion channel in Pidgin.
  - Fix "technology preview" of bridge support: it was broken by tordate merge.
  - Install dependencies of our USB installer to ease its development.
  - Make vidalia NM hook sleep only if Vidalia is already running.
  - Reintroduce the htpdate notification, telling users when it's safe
    to use Tor Hidden Services.
  - htpdate: omit -f argument to not download full pages.
  - htpdate: write success file even when not within {min,max}adjust.
    Otherwise htpdate will not "succeed" when the time diff is 0 (i.e.
    the clock was already correct) so the success file cannot be used
    as an indicator that the system time now is correct, which arguably
    is its most important purpose.

  * Build system
  - Name built images according to git tag.

 -- Tails developers <tails@boum.org>  Wed, 04 Jan 2012 09:56:38 +0100

tails (0.9) unstable; urgency=low

  * Tor
  - Upgrade to 0.2.2.34 (fixes CVE-2011-2768, CVE-2011-2769).

  * Iceweasel
  - Upgrade to 3.5.16-11 (fixes CVE-2011-3647, CVE-2011-3648, CVE-2011-3650).
  - Upgrade FireGPG to 0.8-1+tails2: notify users that the FireGPG Text
    Editor is the only safe place for performing cryptographic operations,
    and make it impossible to do otherwise. Other ways open up several
    severe attacks through JavaScript (e.g. leaking plaintext when
    decrypting, signing messages written by the attacker).
  - Install Cookie Monster extension instead of CS Lite.
  - Always ask where to save files.
  - Upgrade Torbutton to 1.4.4.1-1, which includes support for the in-browser
    "New identity" feature.

  * Software
  - Install MAT, the metadata anonymisation toolkit.
  - Upgrade TrueCrypt to 7.1.
  - Upgrade WhisperBack to 1.5~rc1 (leads the user by the hand if an error
    occurs while sending the bugreport, proposes to save it after 2 faild
    attempts, numerous bugfixes).
  - Linux: upgrade to linux-image-3.0.0-2-486 (version 3.0.0-6); fixes
    a great number of bugs and security issues.

  * Miscellaneous
  - Fully rework date and time setting system.
  - Remove the htp user firewall exception.
  - Saner keyboard layouts for Arabic and Russian.
  - Use Plymouth text-only splash screen at boot time.
  - Color the init scripts output.
  - Suppress Tor's warning about applications doing their own DNS lookups.
    This is totally safe due to our Tor enforcement.
  - Disable hdparm boot-time service.
    We only want hdparm so that laptop-mode-tools can use it.
  - Run Claws Mail using torify.
    It's not as good as if Claws Mail supported SOCKS proxies itself,
    but still better than relying on the transparent netfilter torification.
  - Install HPLIP and hpcups for better printing support.

  * Erase memory at shutdown
  - Run many sdmem instances at once.
    In hope of erasing more memory until we come up with a proper fix for
    [[bugs/sdmem_does_not_clear_all_memory]].
  - Kill gdm3 instead of using its initscript on brutal shutdown.
  - Use absolute path to eject for more robust memory wipe on boot medium removal.

  * Space savings
  - Exclude kernel and initramfs from being put into the SquashFS.
    Those files are already shipped where they are needed, that is in the ISO
    filesystem. Adapt kexec and memlockd bits.
  - Do not ship the GNOME icon theme cache.
  - Do not ship .pyc files.
  - Do not ship NEWS.Debian.gz files.

  * Build system
  - Re-implement hook that modifies syslinux config to make future
    development easier.

 -- Tails developers <amnesia@boum.org>  Tue, 01 Nov 2011 13:26:38 +0100

tails (0.8.1) unstable; urgency=low

  * Iceweasel
    - Update to 3.5.16-10 (fixes DSA-2313-1).
    - FireGPG: force crypto action results to appear in a new window, otherwise
      JavaScript can steal decrypted plaintext. Advice: always use FireGPG's
      text editor when writing text you want to encrypt. If you write it in a
      textbox the plaintext can be stolen through JavaScript before it is
      encrypted in the same way.
    - Update HTTPS Everywhere extension to 1.0.3-1.
    - Stop using the small version of the Tor check page. The small version
      incorrectly tells Tails users to upgrade their Torbrowser, which has
      confused some users.

  * Software
    - Update Linux to 3.0.0-2 (fixes DSA-2310-1, CVE-2011-2905, CVE-2011-2909,
      CVE-2011-2723, CVE-2011-2699, CVE-2011-1162, CVE-2011-1161).
    - Update usb-modeswitch to 1.1.9-2~bpo60+1 and usb-modeswitch-data to
      20110805-1~bpo60+1 from Debian backports. This adds support for a few
      devices such as Pantech UMW190 CDMA modem.
    - Install libregexp-common-perl 2011041701-3 from Debian unstable. This
      fixes the bug: [[bugs/msva_does_not_use_configured_keyserver]].
    - Install hdparm so the hard drives can be spinned down in order to save
      battery power.
    - Install barry-util for better BlackBerry integration.
    - Debian security upgrades: OpenOffice.org (DSA-2315-1), openjdk-6
      (DSA-2311-1), policykit-1 (DSA-2319-1)

   * Protecting against memory recovery
    - Set more appropriate Linux VM config before wiping memory. These
      parameters should make the wipe process more robust and efficient.

 -- Tails developers <amnesia@boum.org>  Sun, 16 Oct 2011 11:31:18 +0200

tails (0.8) unstable; urgency=low

  * Rebase on the Debian Squeeze 6.0.2.1 point-release.

  * Tor
    - Update to 0.2.2.33-1.
    - Disabled ControlPort in favour of ControlSocket.
    - Add port 6523 (Gobby) to Tor's LongLivedPorts list.

  * I2P
    - Update to 0.8.8.
    - Start script now depends on HTP since I2P breaks if the clock jumps or is
      too skewed during bootstrap.

  * Iceweasel
    - Update to 3.5.16-9 (fixes CVE-2011-2374, CVE-2011-2376, CVE-2011-2365,
      CVE-2011-2373, CVE-2011-2371, CVE-2011-0083, CVE-2011-2363, CVE-2011-0085,
      CVE-2011-2362, CVE-2011-2982, CVE-2011-2981, CVE-2011-2378, CVE-2011-2984,
      CVE-2011-2983).
    - Enable HTTP pipelining (like TBB).
    - Update HTTPS Everywhere extension to 1.0.1-1 from Debian unstable.
    - Suppress FoxyProxy update prompts.
    - Prevent FoxyProxy from "phoning home" after a detected upgrade.
    - Fixed a bunch of buggy regular expressions in FoxyProxy's configuration.
      See [[bugs/exploitable_typo_in_url_regex?]] for details. Note that none of
      these issues are critical due to the transparent proxy.
    - Add DuckDuckGo SSL search engine.

  * Torbutton
    - Update to torbutton 1.4.3-1 from Debian unstable.
    - Don't show Torbutton status in the status bar as it's now displayed in the
      toolbar instead.

  * Pidgin
    - More random looking nicks in pidgin.
    - Add IRC account on chat.wikileaks.de:9999.

  * HTP
    - Upgrade htpdate script (taken from Git 7797fe9) that allows setting wget's
      --dns-timeout option.

  * Software
    - Update Linux to 3.0.0-1. -686 is now deprecated in favour of -486 and
      -686-pae; the world is not ready for -pae yet, so we now ship -486.
    - Update OpenSSL to 0.9.8o-4squeeze2 (fixes CVE-2011-1945 (revoke
      compromised DigiNotar certificates), CVE-2011-1945).
    - Update Vidalia to 0.2.14-1+tails1 custom package.
    - Install accessibility tools:
      - gnome-mag: screen magnifier
      - gnome-orca: text-to-speech
    - Replace the onBoard virtual keyboard with Florence.
    - Install the PiTIVi non-linear audio/video editor.
    - Install ttdnsd.
    - Install tor-arm.
    - Install lzma.

  * Arbitrary DNS queries
    - Tor can not handle all types of DNS queries, so if the Tor resolver fails
      we fallback to ttdnsd. This is now possible with Tor 0.2.2.x, since we
      fixed Tor bug #3369.

  * Hardware support
    - Install ipheth-utils for iPhone tethering.
    - Install xserver-xorg-input-vmmouse (for mouse integration with the host OS
      in VMWare and KVM).
    - Install virtualbox-ose 4.x guest packages from Debian backports.

  * Miscellaneous
    - Switch gpg to use keys.indymedia.org's hidden service, without SSL.
      The keys.indymedia.org SSL certificate is now self-signed. The hidden
      service gives a good enough way to authenticate the server and encrypts
      the connection, and just removes the certificates management issue.
    - The squashfs is now compressed using XZ which reduces the image size quite
      drastically.
    - Remove Windows autorun.bat and autorun.inf. These files did open a static
      copy of our website, which is not accessible any longer.

  * Build system
    - Use the Git branch instead of the Debian version into the built image's
      filename.
    - Allow replacing efficient XZ compression with quicker gzip.
    - Build and install documentation into the chroot (-> filesystem.squashfs).
      Rationale: our static website cannot be copied to a FAT32 filesystem due
      to filenames being too long. This means the documentation cannot be
      browsed offline from outside Tails. However, our installer creates GPT
      hidden partitions, so the doc would not be browseable from outside Tails
      anyway. The only usecase we really break by doing so is browsing the
      documentation while running a non-Tails system, from a Tails CD.

 -- Tails developers <amnesia@boum.org>  Thu, 09 Sep 2011 11:31:18 +0200

tails (0.7.2) unstable; urgency=high

  * Iceweasel
  - Disable Torbutton's external application launch warning.
    ... which advises using Tails. Tails *is* running Tails.
  - FoxyProxy: install from Debian instead of the older one we previously
    shipped.

  * Software
  - haveged: install an official Debian backport instead of a custom backport.
  - unrar: install the version from Debian's non-free repository.
    Users report unrar-free does not work well enough.

 -- Tails developers <amnesia@boum.org>  Sun, 12 Jun 2011 15:34:56 +0200

tails (0.7.1) unstable; urgency=high

  * Vidalia: new 0.2.12-2+tails1 custom package.

  * Iceweasel
  - Don't show Foxyproxy's status / icon in FF statusbar to prevent users
    from accidentaly / unconsciously put their anonymity at risk.
  - "amnesia branding" extension: bump Iceweasel compatibility to 4.0 to ease
    development of future releases.

  * Software
  - Upgrade Linux kernel to Debian's 2.6.32-33: fixes tons of bugs,
    including the infamous missing mouse cursor one. Oh, and it closes
    a few security holes at well.
  - Install unrar-free.
  - Do not install pppoeconf (superseeded by NetworkManager).
  - Upgrade macchanger to Debian testing package to ease development of
    future Tails releases.
  - Debian security upgrades: x11-xserver-utils (DSA-2213-1), isc-dhcp
    (DSA-2216-1), libmodplug (DSA-2226-1), openjdk-6 (DSA-2224-1).

  * Protecting against memory recovery
  - Add Italian translation for tails-kexec. Thanks to Marco A. Calamari.
  - Make it clear what it may mean if the system does not power off
    automatically.
  - Use kexec's --reset-vga option that might fix display corruption issues
    on some hardware.

  * WhisperBack (encrypted bug reporting software)
  - Upgrade WhisperBack to 1.4.1:
    localizes the documentation wiki's URL,
    uses WebKit to display the bug reporting help page,
    now is usable on really small screens.
  - Extract wiki's supported languages at build time, save this
    information to /etc/amnesia/environment, source this file into the
    Live user's environment so that WhisperBack 1.4+ can make good use
    of it.

  * Miscellaneous
  - Fix boot in Chinese.
  - Install mobile-broadband-provider-info for better 3G support.
  - Add back GNOME system icons to menus.
  - tails-security-check: avoid generating double-slashes in the Atom
    feeds URL.
  - Remove "vga=788" boot parameter which breaks the boot on some hardware.
  - Remove now useless "splash" boot parameter.
  - Fix a bunch of i386-isms.
  - Pass the noswap option to the kernel. This does not change actual Tails
    behaviour but prevents users from unnecessarily worrying because of 
    the "Activating swap" boot message.
  - Make use of check.torproject.org's Arabic version.

  * Build system
  - Enable squeeze-backports. It is now ready and will be used soon.
  - Install eatmydata in the chroot.
  - Convert ikiwiki setup files to YAML.

 -- Tails developers <amnesia@boum.org>  Fri, 29 Apr 2011 17:14:53 +0200

tails (0.7) unstable; urgency=low

  * Hardware support
  - Install foomatic-filters-ppds to support more printers.
  - Give the default user the right to manage printers.

  * Software
  - Deinstall unwanted packages newly pulled by recent live-build.
  
 -- Tails developers <amnesia@boum.org>  Wed, 06 Apr 2011 22:58:51 +0200

tails (0.7~rc2) unstable; urgency=low

  ** SNAPSHOT build @824f39248a08f9e190146980fb1eb0e55d483d71 **

  * Rebase on Debian Squeeze 6.0.1 point-release.
  
  * Vidalia: new 0.2.10-3+tails5 custom package..

  * Hardware support
  - Install usb-modeswitch and modemmanager to support mobile broadband
    devices such as 3G USB dongles. Thanks to Marco A. Calamari for the
    suggestion.

  * Misc
  - Website relocated to https://tails.boum.org/ => adapt various places.
  - Configure keyboard layout accordingly to the chosen language for
    Italian and Portuguese.

 -- Tails developers <amnesia@boum.org>  Fri, 25 Mar 2011 15:44:25 +0100

tails (0.7~rc1) UNRELEASED; urgency=low

  ** SNAPSHOT build @98987f111fc097a699b526eeaef46bc75be5290a **

  * Rebase on Debian Squeeze.

  * T(A)ILS has been renamed to Tails.
  
  * Protecting against memory recovery
    New, safer way to wipe memory on shutdown which is now also used when
    the boot media is physically removed.

  * Tor
  - Update to 0.2.1.30-1.

  * Iceweasel
  - Add HTTPS Everywhere 0.9.4 extension.
  - Better preserve Anonymity Set: spoof US English Browser and timezone
    the same way as the Tor Browser Bundle, disable favicons and picture
    iconification.
  - Install AdBlock Plus extension from Debian.
  - Add Tor-related bookmarks.
  - Support FTP, thanks to FoxyProxy.
  - Update AdBlock patterns.
  - Disable geolocation and the offline cache.

  * Software
  - Update Vidalia to 0.2.10-3+tails4.
  - Install gnome-disk-utility (Palimpsest) and Seahorse plugins.
  - Add opt-in i2p support with Iceweasel integration through FoxyProxy.
  - onBoard: fix "really quits when clicking the close window icon" bug.
  - Optionally install TrueCrypt at boot time.
  - Install laptop-mode-tools for better use of battery-powered hardware.
  - Replace xsane with simple-scan which is part of GNOME and way easier
    to use.
  - Upgrade WhisperBack to 1.3.1 (bugfixes, French translation).
  - Install scribus-ng instead of scribus. It is far less buggy in Squeeze.
  
  * Firewall
  - Drop incoming packets by default.
  - Forbid queries to DNS resolvers on the LAN.
  - Set output policy to drop (defense-in-depth).

  * Hardware support
  - Install Atheros and Broadcom wireless firmwares.
  - Install libsane-hpaio and sane-utils, respectively needed for
    multi-function peripherals and some SCSI scanners.

  * live-boot 2.0.15-1+tails1.35f1a14
  - Cherry-pick our fromiso= bugfixes from upstream 3.x branch.

  * Miscellaneous
  - Many tiny user interface improvements.
  - More robust HTP time synchronization wrt. network failures.
    Also, display the logs when the clock synchronization fails.
  - Disable GNOME automatic media mounting and opening to protect against
    a class of attacks that was recently put under the spotlights.
    Also, this feature was breaking the "no trace is left on local
    storage devices unless explicitly asked" part of Tails specification.
  - Make configuration more similar to the Tor Browser Bundle's one.
  - GnuPG: default to stronger digest algorithms.
  - Many more or less proper hacks to get the built image size under 700MB.
  - Compress the initramfs using LZMA for faster boot.

  * Build system
  - Run lb build inside eatmydata fsync-less environment to greatly improve
    build time.

 -- Tails developers <amnesia@boum.org>  Fri, 11 Mar 2011 15:52:19 +0100

tails (0.6.2) unstable; urgency=high

  * Tor: upgrade to 0.2.1.29 (fixes CVE-2011-0427).
  * Software
  - Upgrade Linux kernel, dpkg, libc6, NSS, OpenSSL, libxml2 (fixes various
    security issues).
  - Upgrade Claws Mail to 3.7.6 (new backport).
  - Install Liferea, tcpdump and tcpflow.
  * Seahorse: use hkp:// transport as it does not support hkps://.
  * FireGPG: use hkps:// to connect to the configured keyserver.
  * Build system: take note of the Debian Live tools versions being used
    to make next point-release process faster.
  * APT: don't ship package indices.

 -- T(A)ILS developers <amnesia@boum.org>  Wed, 19 Jan 2011 16:59:43 +0100

tails (0.6.1) unstable; urgency=low

  * Tor: upgrade to 0.1.28 (fixes CVE-2010-1676)
  * Software: upgrade NSS, Xulrunner, glibc (fixes various security issues)
  * FireGPG: use the same keyserver as the one configured in gpg.conf.
  * Seahorse: use same keyserver as in gpg.conf.
  * HTP: display the logs when the clock synchronization fails.
  * Update HTP configuration: www.google.com now redirects to
    encrypted.google.com.
  * Use the light version of the "Are you using Tor?" webpage.
  * Update AdBlock patterns.

 -- T(A)ILS developers <amnesia@boum.org>  Fri, 24 Dec 2010 13:28:29 +0100

tails (0.6) unstable; urgency=low

  * Releasing 0.6.

  * New OpenPGP signing-only key. Details are on the website:
    https://amnesia.boum.org/GnuPG_key/

  * Iceweasel
  - Fixed torbutton has migrated to testing, remove custom package.

  * HTP
  - Query ssl.scroogle.org instead of lists.debian.org.
  - Don't run when the interface that has gone up is the loopback one.

  * Nautilus scripts
  - Add shortcut to securely erase free space in a partition.
  - The nautilus-wipe shortcut user interface is now translatable.

  * Misc
  - Really fix virtualization warning display.
  - More accurate APT pinning.
  - Disable Debian sid APT source again since a fixed live-config has
    migrated to Squeeze since then.

  * live-boot: upgrade to 2.0.8-1+tails1.13926a
  - Sometimes fixes the smem at shutdown bug.
  - Now possible to create a second partition on the USB stick T(A)ILS is
    running from.

  * Hardware support
  - Support RT2860 wireless chipsets by installing firmware-ralink from
    Debian Backports.
  - Install firmware-linux-nonfree from backports.
  - Fix b43 wireless chipsets by having b43-fwcutter extract firmwares at
    build time.

  * Build system
  - Install live-build and live-helper from Squeeze.
  - Update SquashFS sort file.

 -- T(A)ILS developers <amnesia@boum.org>  Wed, 20 Oct 2010 19:53:17 +0200

tails (0.6~rc3) UNRELEASED; urgency=low

  ** SNAPSHOT build @a3ebb6c775d83d1a1448bc917a9f0995df93e44d **

  * Iceweasel
  - Autostart Iceweasel with the GNOME session. This workarounds the
    "Iceweasel first page is not loaded" bug.
  
  * HTP
  - Upgrade htpdate script (taken from Git 7797fe9).

  * Misc
  - Disable ssh-agent auto-starting with X session: gnome-keyring is
    more user-friendly.
  - Fix virtualization warning display.
  - Boot profile hook: write desktop file to /etc/skel.

  * Build system
  - Convert build system to live-build 2.0.1.
  - APT: fetch live-build and live-helper from Debian Live snapshots.
  - Remove dependency on live-build functions in chroot_local-hooks.
    This makes the build environment more robust and less dependent on
    live-build internals.
  - Remove hand-made rcS.d/S41tails-wifi: a hook now does this.
  - Measure time used by the lh build command.
  - Fix boot profile hook.
  - Boot profiling: wait a bit more: the current list does not include
    /usr/sbin/tor.

 -- T(A)ILS developers <amnesia@boum.org>  Sat, 02 Oct 2010 23:06:46 +0200

tails (0.6~rc2) UNRELEASED; urgency=low

  ** SNAPSHOT build @c0ca0760ff577a1e797cdddf0e95c5d62a986ec8 **

  * Iceweasel
  - Refreshed AdBlock patterns (20100926).
  - Set network.dns.disableIPv6 to true (untested yet)
  - Torbutton: install patched 1.2.5-1+tails1 to fix the User-Agent bug,
    disable extensions.torbutton.spoof_english again.

  * Software
  - WhisperBack: upgrade to 1.3~beta3 (main change:  let the user provide
    optional email address and OpenPGP key).
  - Remove mc.
  - Update haveged backport to 0.9-3~amnesia+lenny1.
  - Update live-boot custom packages (2.0.6-1+tails1.6797e8): fixes bugs
    in persistency and smem-on-shutdown.
  - Update custom htpdate script. Taken from commit d778a6094cb3 in our
    custom Git repository:  fixes setting of date/time.

  * Build system
  - Bugfix: failed builds are now (hopefully) detected.
  - Fix permissions on files in /etc/apt/ that are preserved in the image.
  - Install version 2.0~a21-1 of live-build and live-helper in the image.
    We are too late in the release process to upgrade to current Squeeze
    version (2.0~a29-1).

  * Misc
  - Pidgin/OTR: disable the automatic OTR initiation and OTR requirement.

 -- T(A)ILS developers <amnesia@boum.org>  Wed, 29 Sep 2010 19:23:17 +0200

tails (0.6~1.gbpef2878) UNRELEASED; urgency=low

  ** SNAPSHOT build @ef28782a0bf58004397b5fd303f938cc7d11ddaa **

  * Hardware support
  - Use a 2.6.32 kernel: linux-image-2.6.32-bpo.5-686 (2.6.32-23~bpo50+1)
    from backports.org. This should support far more hardware and
    especially a lot of wireless adapters.
  - Add firmware for RTL8192 wireless adapters.
  - Enable power management on all wireless interfaces on boot.

  * Software
  - Install inkscape.
  - Install poedit.
  - Install gfshare and ssss: two complementary implementations
    of Shamir's Secret Sharing.
  - Install tor-geoipdb.
  - Remove dialog, mc and xterm.

  * Iceweasel
  - Set extensions.torbutton.spoof_english to its default true value
    in order to workaround a security issue:
    https://amnesia.boum.org/security/Iceweasel_exposes_a_rare_User-Agent/

  * Monkeysphere
  - Install the Iceweasel extension.
  - Use a hkps:// keyserver.

  * GnuPG
  - Install gnupg from backports.org so that hkps:// is supported.
  - Use a hkps:// keyserver.
  - Proxy traffic via polipo.
  - Prefer up-to-date digests and ciphers.

  * Vidalia: rebased our custom package against 0.2.10.

  * Build system
  - Built images are now named like this:
    tails-i386-lenny-0.5-20100925.iso
  - Use live-helper support for isohybrid options instead of doing the
    conversion ourselves. The default binary image type we build is now
    iso-hybrid.
  - Remove .deb built by m-a after they have been installed.
  - Setup custom GConf settings at build time rather than at boot time.
  - Move $HOME files to /etc/skel and let adduser deal with permissions.
  - Convert to live-boot / live-config / live-build 2.x branches.
  - Replaced our custom live-initramfs with a custom live-boot package;
    included version is 2.0.5-1+tails2.6797e8 from our Git repository:
    git clone git://git.immerda.ch/tails_live-boot.git
  - Install live-config* from the live-snapshots Lenny repository.
    Rationale: live-config binary packages differ depending on the target
    distribution, so that using Squeeze's live-config does not produce
    fully-working Lenny images.
  - Rename custom scripts, packages lists and syslinux menu entries from
    the amnesia-* namespace to the tails-* one.

  * HTP
  - Use (authenticated) HTP instead of NTP.
  - The htpdate script that is used comes from commit 43f5f83c0 in our
    custom repository:  git://git.immerda.ch/tails_htp.git
  - Start Tor and Vidalia only once HTP is done.

  * Misc
  - Fix IPv6 firewall restore file. It was previously not used at all.
  - Use ftp.us.debian.org instead of the buggy GeoIP-powered
    cdn.debian.net.
  - Gedit: don't autocreate backup copies.
  - Build images with syslinux>=4.01 that has better isohybrid support.
  - amnesia-security-check: got rid of the dependency on File::Slurp.
  - Take into account the migration of backports.org to backports.debian.org.
  - Make GnuPG key import errors fatal on boot.
  - Warn the user when T(A)ILS is running inside a virtual machine.
  - DNS cache: forget automapped .onion:s on Tor restart.

  * Documentation: imported Incognito's walkthrough, converted to
    Markdown, started the needed adaptation work.

 -- T(A)ILS developers <amnesia@boum.org>  Sun, 26 Sep 2010 11:06:50 +0200

tails (0.5) unstable; urgency=low

  * The project has merged efforts with Incognito.
    It is now to be called "The (Amnesic) Incognito Live System".
    In short: T(A)ILS.

  * Community
  - Created the amnesia-news mailing-list.
  - Added a forum to the website.
  - Created a chatroom on IRC: #tails on irc.oftc.net

  * Fixed bugs
  - Workaround nasty NetworkManager vs. Tor bug that often
    prevented the system to connect to the Tor network: restart Tor and Vidalia
    when a network interface goes up.
  - onBoard now autodetects the keyboard layout... at least once some
    keys have been pressed.
  - New windows don't open in background anymore, thanks to
    a patched Metacity.
  - Memory wiping at shutdown is now lightning fast, and does not prevent
    the computer to halt anymore.
  - GNOME panel icons are right-aligned again.
  - Fixed permissions on APT config files.
  - Repaired mouse integration when running inside VirtualBox.

  * Iceweasel
  - Torbutton: redirect to Scroogle when presented a Google captcha.
  - Revamped bookmarks
      . moved T(A)ILS own website to the personal toolbar
      . moved webmail links (that are expected to be more than 3 soon)
        to a dedicated folder.
  - Don't show AdBlock Plus icon in the toolbar.
  - Adblock Plus: updated patterns, configured to only update subscriptions
    once a year. Which means never, hopefully, as users do update their
    Live system on a regular basis, don't they?

  * Vidalia: rebased our custom package against 0.2.8.
  
  * Claws Mail
  - Install Claws Mail from backports.org to use the X.509 CA
    certificates provided by Debian.
  - Enable PGP modules with basic configuration:
      . Automatically check signatures.
      . Use gpg-agent to manage passwords.
      . Display warning on start-up if GnuPG doesn't work.
  - Set the IO timeout to 120s (i.e. the double of the default 60s).
  
  * Pidgin
  - Automatically connect to irc.oftc.net with a randomized nickname,
    so as not to advertize the use of T(A)ILS; this nickname is made of:
     . a random firstname picked from the 2000 most registered by the U.S.
       social security administration in the 70s;
     . two random digits.
    Good old irc.indymedia.org is still configured - with same nickname -
    but is not enabled by default anymore.
  - Disabled MSN support, that is far too often affected by security flaws.

  * Build $HOME programmatically
  - Migrated all GConf settings, including the GNOME panel configuration,
    to XML files that are loaded at boot time.
  - Configure iceweasel profile skeleton in /etc/iceweasel.
    A brand new profile is setup from this skeleton once iceweasel is
    started after boot.
      . build sqlite files at build time from plain SQL.
      . FireGPG: hard-code current firegpg version at build time to prevent
        the extension to think it was just updated.
      . stop shipping binary NSS files. These were here only to
        install CaCert's certificate, that is actually shipped by Debian's
        patched libnss.
  
  * Build system
  - Updated Debian Live snapshots APT repository URL.
  - Purge all devel packages at the end of the chroot configuration.
  - Make sure the hook that fixes permissions runs last.
  - Remove unwanted Iceweasel search plugins at build time.
  
  * Misc
  - Added a progress bar for boot time file readahead.
  - Readahead more (~37MB) stuff in foreground at boot time.
  - Make the APT pinning persist in the Live image.
  - localepurge: keep locales for all supported languages,
    don't bother when installing new packages.
  - Removed syslinux help menu: these help pages are either buggy or
    not understandable by non-geeks.
  - Fixed Windows autorun.
  - Disable a few live-initramfs scripts to improve boot time.
  - Firewall: forbid any IPv6 communication with the outside.
  - Virtualization support: install open-vm-tools.
  - WhisperBack: updated to 1.2.1, add a random bug ID to the sent
    mail subject.
  - Prompt for CD removal on shutdown, not for USB device.

  * live-initramfs: new package built from our Git (e2890a04ff) repository.
  - Merged upstream changes up to 1.177.2-1.
  - New noprompt=usb feature.
  - Fix buggy memory wiping and shutdown.
  - Really reboot when asked, rather than shutting down the system.

  * onBoard
  - Upgraded to a new custom, patched package (0.93.0-0ubuntu4~amnesia1).
  - Added an entry in the Applications menu.
  
  * Software
  - Install vim-nox with basic configuration
  - Install pwgen
  - Install monkeysphere and msva-perl
  - Replaced randomsound with haveged as an additional source of entropy.

  * Hardware support
  - Build ralink rt2570 wifi modules.
  - Build rt2860 wifi modules from Squeeze. This supports the RT2860
    wireless adapter, found particularly in the ASUS EeePC model 901
    and above.
  - Build broadcom-sta-source wifi modules.
  - Bugfix: cpufreq modules were not properly added to /etc/modules.
  - Use 800x600 mode on boot rather than 1024x768 for compatibility
    with smaller displays.

 -- amnesia <amnesia@boum.org>  Fri, 30 Apr 2010 16:14:13 +0200

amnesia (0.4.2) unstable; urgency=low

  New release, mainly aimed at fixing live-initramfs security issue
  (Debian bug #568750), with an additional set of small enhancements as
  a bonus.

  * live-initramfs: new custom package built from our own live-initramfs
    Git repository (commit 8b96e5a6cf8abc)
  - based on new 1.173.1-1 upstream release
  - fixed live-media=removable behaviour so that filesystem images found
    on non-removable storage are really never used (Debian bug #568750)

  * Vidalia: bring back our UI customizations (0.2.7-1~lenny+amnesia1)

  * APT: consistently use the GeoIP-powered cdn.debian.net

  * Software: make room so that {alpha, future} Squeeze images fit on
    700MB CD-ROM
  - only install OpenOffice.org's calc, draw, impress, math and writer
    components
  - removed OpenOffice.org's English hyphenation and thesaurus
  - removed hunspell, wonder why it was ever added

  * Boot
  - explicitly disable persistence, better safe than sorry
  - removed compulsory 15s timeout, live-initramfs knows how to wait for
    the Live media to be ready

  * Build system: don't cache rootfs anymore

 -- amnesia <amnesia@boum.org>  Sun, 07 Feb 2010 18:28:16 +0100

amnesia (0.4.1) unstable; urgency=low

  * Brown paper bag bugfix release: have amnesia-security-check use
    entries publication time, rather than update time... else tagging
    a security issue as fixed, after releasing a new version, make this
    issue be announced to every user of this new, fixed version.

 -- amnesia <amnesia@boum.org>  Sat, 06 Feb 2010 03:58:41 +0100

amnesia (0.4) unstable; urgency=low

  * We now only build and ship "Hybrid" ISO images, which can be either
    burnt on CD-ROM or dd'd to a USB stick or hard disk.

  * l10n: we now build and ship multilingual images; initially supported
    (or rather wanna-be-supported) languages are: ar, zh, de, en, fr, it,
    pt, es
  - install Iceweasel's and OpenOffice.org's l10n packages for every
    supported language
  - stop installing localized help for OpenOffice.org, we can't afford it
    for enough languages
  - when possible, Iceweasel's homepage and default search engine are localized
  - added Iceweasel's "any language" Scroogle SSL search engine
  - when the documentation icon is clicked, display the local wiki in
    currently used language, if available
  - the Nautilus wipe script is now translatable
  - added gnome-keyboard-applet to the Gnome panel

  * software
  - replaced Icedove with claws mail, in a bit rough way; see
    https://amnesia.boum.org/todo/replace_icedove_with_claws/ for best
    practices and configuration advices
  - virtual keyboard: install onBoard instead of kvkbd
  - Tor controller: install Vidalia instead of TorK
  - install only chosen parts of Gnome, rather than gnome-desktop-environment
  - do not install xdialog, which is unused and not in Squeeze
  - stop installing grub as it breaks Squeeze builds (see Debian bug #467620)
  - install live-helper from snapshots repository into the Live image

  * Iceweasel
  - do not install the NoScript extension anymore: it is not strictly
    necessary but bloodily annoying

  * Provide WhisperBack 1.2 for anonymous, GnuPG-encrypted bug reporting.
  - added dependency on python-gnutls
  - install the SMTP hidden relay's certificate

  * amnesia-security-check: new program that tells users that the amnesia
    version they are running is affected by security flaws, and which ones
    they are; this program is run at Gnome session startup, after sleeping
    2 minutes to let Tor a chance to initialize.
    Technical details:
  - Perl
  - uses the Desktop Notifications framework
  - fetches the security atom feed from the wiki
  - verifies the server certificate against its known CA
  - tries fetching the localized feed; if it fails, fetch the default
    (English) feed

  * live-initramfs: new custom package built from our own live-initramfs
    Git repository (commit 40e957c4b89099e06421)
  - at shutdown time, ask the user to unplug the CD / USB stick, then run
    smem, wait for it to finish, then attempt to immediately halt

  * build system
  - bumped dependency on live-helper to >= 2.0a6 and adapted our config
  - generate hybrid ISO images by default, when installed syslinux is
    recent enough
  - stop trying to support building several images in a row, it is still
    broken and less needed now that we ship hybrid ISO images
  - scripts/config: specify distribution when initializing defaults
  - updated Debian Live APT repository's signing key

  * PowerPC
  - disable virtualbox packages installing and module building on !i386
    && !amd64, as PowerPC is not a supported guest architecture
  - built and imported tor_0.2.1.20-1~~lenny+1_powerpc.deb

  * Squeeze
  - rough beginnings of a scratch Squeeze branch, currently unsupported
  - install gobby-infinote

  * misc
  - updated GnuPG key with up-to-date signatures
  - more improvements on boot time from CD
  - enhanced the wipe in Nautilus UI (now asks for confirmation and
    reports success or failure)
  - removed the "restart Tor" launcher from the Gnome panel

 -- amnesia <amnesia@boum.org>  Fri, 05 Feb 2010 22:28:04 +0100

amnesia (0.3) unstable; urgency=low

  * software: removed openvpn, added
  - Audacity
  - cups
  - Git
  - Gobby
  - GParted
  - lvm2 (with disabled initscript as it slows-down too much the boot in certain
    circumstances)
  - NetworkManager 0.7 (from backports.org) to support non-DHCP networking
  - ntfsprogs
  - randomsound to enhance the kernel's random pool
  * Tor
  - install the latest stable release from deb.torproject.org
  - ifupdown script now uses SIGHUP signal rather than a whole tor
    restart, so that in the middle of it vidalia won't start it's own
    tor
  - configure Gnome proxy to use Tor
  * iceweasel
  - adblockplus: upgraded to 1.0.2
  - adblockplus: subscribe to US and DE EasyList extensions, updated patterns
  - firegpg is now installed from Debian Squeeze rather than manually; current
    version is then 0.7.10
  - firegpg: use better keyserver ... namely pool.sks-keyservers.net
  - added bookmark to Amnesia's own website
  - use a custom "amnesiabranding" extension to localize the default search
    engine and homepage depending on the current locale
  - updated noscript whitelist
  - disable overriden homepage redirect on iceweasel upgrade
  * pidgin
  - nicer default configuration with verified irc.indymedia.org's SSL cert
  - do not parse incoming messages for formatting
  - hide formatting toolbar
  * hardware compatibility
  - b43-fwcutter
  - beginning of support for the ppc architecture
  - load acpi-cpufreq, cpufreq_ondemand and cpufreq_powersave kernel
    modules
  * live-initramfs: custom, updated package based on upstream's 1.157.4-1, built
    from commit b0a4265f9f30bad945da of amnesia's custom live-initramfs Git
    repository
  - securely erases RAM on shutdown using smem
  - fixes the noprompt bug when running from USB
  - disables local swap partitions usage, wrongly enabled by upstream
  * fully support for running as a guest system in VirtualBox
  - install guest utils and X11 drivers
  - build virtualbox-ose kernel modules at image build time
  * documentation
  - new (translatable) wiki, using ikiwiki, with integrated bugs and todo
    tracking system a static version of the wiki is included in generated
    images and linked from the Desktop
  * build system
  - adapt for live-helper 2.0, and depend on it
  - get amnesia version from debian/changelog
  - include the full version in ISO volume name
  - save .list, .packages and .buildlog
  - scripts/clean: cleanup any created dir in binary_local-includes
  - updated Debian Live snapshot packages repository URL and signing key
  - remove duplicated apt/preferences file, the live-helper bug has been
    fixed
  * l10n: beginning of support for --language=en
  * misc
  - improved boot time on CD by ordering files in the squashfs in the order they
    are used during boot
  - added a amnesia-version script to built images, that outputs the current
    image's version
  - added a amnesia-debug script that prepares a tarball with information that
    could be useful for developpers
  - updated Amnesia GnuPG key to a new 4096R one
  - set time with NTP when a network interface is brought up
  - import amnesia's GnuPG pubkey into the live session user's keyring
  - do not ask DHCP for a specific hostname
  - install localepurge, only keep en, fr, de and es locales, which reduces the
    generated images' size by 100MB
  - added a hook to replace /sbin/swapon with a script that only runs
    /bin/true
  - moved networking hooks responsibility from ifupdown to NetworkManager

 -- amnesia <amnesia@boum.org>  Thu, 26 Nov 2009 11:17:08 +0100

amnesia (0.2) unstable; urgency=low

  * imported /home/amnesia, then:
  - more user-friendly shell, umask 077
  - updated panel, added launcher to restart Tor
  - mv $HOME/bin/* /usr/local/bin/
  - removed metacity sessions
  - removed gstreamer's registry, better keep this dynamically updated
  - rm .qt/qt_plugins_3.3rc, better keep this dynamically updated
  - removed .gnome/gnome-vfs/.trash_entry_cache
  - removed kconf_update log
  - removed and excluded Epiphany configuration (not installed)
  - cleanup .kde
  * iceweasel
  - enable caching in RAM
  - explicitly disable ssl v2, and enable ssl v3 + tls
  - removed prefs for the non-installed webdeveloper
  - removed the SSL Blacklist extension (not so useful, licensing issues)
  - deep profile directory cleanup
  - extensions cleanup: prefer Debian-packaged ones, cleanly reinstalled
    AddBlock Plus and CS Lite to allow upgrading them
  - updated pluginreg.dat and localstore.rdf
  - moved some settings to user.js
  - made cookie/JavaScript whitelists more consistent
  - force httpS on whitelisted sites
  - NoScript: marked google and gmail as untrusted
  - some user interface tweaks, mainly for NoScript
  - FireGPG: disable the buggy auto-detection feature, the link to firegpg's
    homepage in generated pgp messages and the GMail interface (which won't
    work without JavaScript anyway)
  - updated blocklist.xml
  - removed and excluded a bunch of files in the profile directory
  * icedove: clean the profile directory up just like we did for iceweasel
  * software: install msmtp and mutt
  * home-refresh
  - use rsync rather than tar
  * documentation
  - various fixes
  - reviewed pidgin-otr security (see TODO)
  * build system
  - stop calling home-refresh in lh_build
  - include home-refresh in generated images
  - gitignore update
  - fix permissions on local includes at build time
  - updated scripts/{build,clean} wrt. new $HOME handling
  - scripts/{build,config}: stop guessing BASEDIR, we must be run from
    the root of the source directory anyway
  - stop storing /etc/amnesia/version in Git, delete it at clean time
  * release
  - converted Changelog to the Debian format and location, updated
    build scripts accordingly
  - added a README symlink at the root of the source directory
  - basic debian/ directory (not working for building packages yet,
    but at least we can now use git-dch)
  - added debian/gbp.conf with our custom options for git-dch
  - config/amnesia: introduce new $AMNESIA_DEV_* variables to be used
    by developpers' scripts
  - added ./release script: a wrapper around git-dch, git-commit and git-tag

 -- amnesia <amnesia@boum.org>  Tue, 23 Jun 2009 14:42:03 +0200

amnesia (0.1) UNRELEASED; urgency=low

  * Forked Privatix 9.03.15, by Markus Mandalka:
  http://mandalka.name/privatix/index.html.en
  Everything has since been rewritten or so heavily changed that nothing
  remains from the original code... apart of a bunch of Gnome settings.
  * hardware support:
  - install a bunch of non-free wifi firmwares
  - install xsane and add the live user to the scanner group
  - install aircrack-ng
  - install xserver-xorg-video-geode on i386 (eCafe support)
  - install xserver-xorg-video-all
  - install firmware-linux from backports.org
  - install system-config-printer
  - added instructions in README.eCAFE to support the Hercules eCAFE EC-800
    netbook
  * APT:
  - configure pinning to support installing chosen packages from
    squeeze; the APT source for testing is hardcoded in chroot_sources/,
    since there is no way to use $LH_CHROOT_MIRROR in chroot_local-hooks
  - give backports.org priority 200, so that we track upgrades of packages
    installed from there
  * release: include the Changelog and TODO in the generated images,
  in the   /usr/share/doc/amnesia/ directory
  * software: install gnomebaker when building Gnome-based live OS, to
  easily clone myself when running from CD
  * build system
  - build i386 images when the build host is amd64
  - added a version file: /etc/amnesia/version
  - use snapshot live-* packages inside the images
  - setup timezone depending on the chosen build locale
  - rely on standard live-initramfs adduser to do our user setup
    (including sudo vs. Gnome/KDE, etc.)
  - stop "supporting" KDE
  - allow building several images at once
  - migrated most of lh_config invocations to scripts/config
  - append "noprompt" so that halting/rebooting work with splashy
  - moved our own variables to config/amnesia, using the namespace
    $AMNESIA_*
  * iceweasel
  - default search engine is now Scroogle SSL, configured to search pages
    in French language; the English one is also installed
  - never ask to save passwords or forms content
  - configured the torbutton extension to use polipo
  - installed the CACert root certificate
  - installed the SSL Blacklist extension and the blacklist data
  - installed the FireGPG extension
  - installed the CS Lite extension
  - installed the NoScript extension
  - NoScript, CS Lite: replaced the default whitelists with a list of
    trusted, non-commercial Internet Service Providers
  - configure extensions (add to prefs.js):
    user_pref("extensions.torbutton.startup", true);
    user_pref("extensions.torbutton.startup_state", 1);
    user_pref("extensions.torbutton.tor_enabled", true);
    user_pref("noscript.notify.hide", true);
    user_pref("capability.policy.maonoscript.sites", "about:
      about:blank about:certerror about:config about:credits
      about:neterror about:plugins about:privatebrowsing
      about:sessionrestore chrome: resource:");
    user_pref("extensions.firegpg.no_updates", true);
  - install the NoScript plugin from Debian squeeze
  - delete urlclassifier3.sqlite on $HOME refresh: as we disabled
    "safebrowsing", this huge file is of no use
  - torbutton: install newer version from Squeeze
  * linux: removed non-686 kernel flavours when building i386 images
  * compatibility: append "live-media=removable live-media-timeout=15", to
    prevent blindly booting another debian-live installed on the hard disk
  * software: added
  - gnome-app-install
  - iwconfig
  - cryptkeeper: Gnome system tray applet to encrypt files with EncFS
  - kvkbd: virtual keyboard (installed from backports.org)
  - sshfs (and added live user to the fuse group)
  - less, secure-delete, wipe, seahorse, sshfs, ntfs-3g
  - scribus
  * Tor
  - enable the transparent proxy, the DNS resolver, and the control port
  - save authentication cookie to /tmp/control_auth_cookie, so that the
    live user can use Tork and co.
  - autostart Tork with Gnome
  - Tork: installed, disabled most notifications and startup tips
  - added a restart tor hook to if-up.d (used by Network Manager as well),
    so that Tor does work immediately even if the network cable was
    plugged late in/after the boot process
  * $HOME
  - added a nautilus-script to wipe files and directories
  - bash with working completion for the live user
  * polipo: install and configure this HTTP proxy to forward requests
  through Tor
  * DNS: install and configure pdnsd to forward any DNS request through
  the Tor resolver
  * firewall: force every outgoing TCP connection through the Tor
  transparent proxy, discard any outgoing UDP connection
  * misc
  - set syslinux timeout to 4 seconds
  - use splashy for more user-friendly boot/halt sequences

 -- amnesia <amnesia@boum.org>  Sat, 20 Jun 2009 21:09:15 +0200<|MERGE_RESOLUTION|>--- conflicted
+++ resolved
@@ -1,16 +1,14 @@
-<<<<<<< HEAD
 tails (3.13) UNRELEASED; urgency=medium
 
   * Dummy entry for next release.
 
  -- anonym <anonym@riseup.net>  Mon, 21 Jan 2019 12:16:20 +0100
-=======
+
 tails (3.12) UNRELEASED; urgency=medium
 
   * Dummy entry for next release.
 
  -- anonym <anonym@riseup.net>  Mon, 21 Jan 2019 12:05:57 +0100
->>>>>>> d6080d3e
 
 tails (3.12~rc1) unstable; urgency=medium
 
