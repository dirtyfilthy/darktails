<<<<<<< HEAD
tails (1.2) UNRELEASED; urgency=medium

  * Dummy entry for next release.

 -- Tails developers <tails@boum.org>  Mon, 14 Jul 2014 16:15:19 +0200

tails (1.1) UNRELEASED; urgency=medium
=======
tails (1.1) unstable; urgency=medium
>>>>>>> b7ec4d0f

  * Rebase on Debian Wheezy
    - Upgrade literally thousands of packages.
    - Migrate to GNOME3 fallback mode.
    - Install LibreOffice instead of OpenOffice.
    - Remove custom LSB logging: Wheezy has fancy colored init
      logging.

  * Major new features
    - UEFI boot support.
    - Replace the Windows XP camouflage with an experimental Windows 8
      camouflage.
    - Install Linux 3.14.12-1 from Debian unstable.
    - Bring back VirtualBox guest modules, installed from Wheezy
      backports. Full functionality is only available when using the
      32-bit kernel.

  * Security fixes
    - Fix write access to boot medium via udisks (#6172).
    - Don't allow the desktop user to pass arguments to
      tails-upgrade-frontend (Closes: #7410).
    - Make persistent file permissions safer (Closes #7443):
      * Make the content of /etc/skel non-world-readable. Otherwise,
        such files may be copied to /home/amnesia, and in turn to the
        persistent volume, with unsafe permissions. That's no big deal
        in /home/amnesia (that is itself not world-readable), *but*
        the root of the persistent volume has to be world-readable.
      * Have activate_custom_mounts create new directories with safe
        permissions.
      * Set strict permissions on /home/amnesia (Closes: #7463).
      * Fix permissions on persistent directories that were created
        with unsafe permissions (Closes: #7458).
      * Fix files ownership while copying persistence (Closes: #7216).
        The previous instructions to copy the persistent data were
        creating personal files that belong to root. I don't think
        there is a way of preserving the original ownership using
        Nautilus (unless doing a "move" instead of a "copy" but that's
        not what we are trying to do here).
    - Disable FoxyProxy's proxy:// protocol handler (Closes: #7479).
      FoxyProxy adds the proxy:// protocol handler, which can be used
      to configure the proxy via an URI. A malicious web page can
      include (or a malicious exit node can inject) some JavaScript
      code to visit such an URI and disable or otherwise change
      Iceweasel's proxy settings. While using this to disable
      proxying will be dealt with safely by our firewall, this could
      be used to defeat stream isolation, although the user must be
      tricked into accepting the new proxy settings.
    - Upgrade the web browser to 24.7.0esr-0+tails1~bpo70+1
      (Firefox 24.7.0esr + Iceweasel patches + Torbrowser patches).
    - Upgrade to Linux 3.14.12-1 (fixes CVE-2014-4699).
    - Upgrade libav-based packages to 0.8.13-1 (fixes CVE-2014-4609).
    - Upgrade to libxml2 2.8.0+dfsg1-7+wheezy1 (fixes CVE-2014-0191).
    - Upgrade to dbus 1.6.8-1+deb7u3 (fixes CVE-2014-3477,
      CVE-2014-3532 and CVE-2014-3533).

  * Bugfixes
    - Disable GNOME keyring's GnuPG functionality. (Closes: #7330) In
      feature/regular-gnupg-agent, we installed the regular GnuPG
      agent so that it is used instead of GNOME keyring's one. This is
      not enough on Wheezy, so let's disable the starting of the "gpg"
      component of GNOME keyring.
    - Make sure /etc/default/locale exists, with a sensible default
      value (Closes: #7333). Before Tails Greeter's PostLogin script
      are run, /etc/default/locale does not exist on Wheezy. Our
      tails-kexec initscript (and quite a few other scripts we run)
      depends on this file to exist. So, let's make sure it exists,
      with a sensible default value.
    - Create the tails-persistence-setup user with the same UID/GID it
      had on Tails/Squeeze. (Closes: #7343) Else, our various checks
      for safe access rights on persistence.conf fail.
    - Revert back to browsing the offline documentation using Iceweasel
      instead of Yelp (Closes: #7390, #7285).
    - Make the new NetworkManager configuration directory persistent,
      when the old one was, but disable the old one (Closes: #7338).

  * Minor improvements
    - Install seahorse-nautilus, replacing seahorse-plugins (Closes #5516).
    - Install hledger (custom backport, for now): our accountants need this.
    - Install stable Scribus instead of scribus-ng.
    - Install the printer driver for Epson Inkjet that use ESC/P-R.
    - Install the BookletImposer PDF imposition toolkit. It's tiny,
      and really helpful e.g. when producing booklets.
    - Install gtkhash and nautilus-gtkhash (Closes #6763).
    - Import new version of Tor Launcher:
      · Now based on upstream Tor Launcher 0.2.5.4.
      · Tor bug #11772: Proxy Type menu not set correctly
      · Tor bug #11699: Change &amp;#160 to &#160; in network-settings.dtd
      · Correctly handle startup paths that contain dot.
    - Upgrade to Torbutton 1.6.9.0.
    - Avoid shipping python2.6 in addition to python2.7.
    - Don't install Gobby 0.4 anymore. Gobby 0.5 has been available in
      Debian since Squeeze, now is a good time to drop the obsolete
      0.4 implementation.
    - Require a bit less free memory before checking for upgrades with
      Tails Upgrader. The general goal is to avoid displaying "Not
      enough memory available to check for upgrades" too often due to
      over-cautious memory requirements checked in the wrapper.
    - Make Tails Greeter's help window resolution-aware. Previously it
      used a static 800x600 which was problematic on lower resolutions,
      and sub-optimal on higher resolutions. Now it adapts itself
      according to the screen resolution.
    - Whisperback now sanitizes attached logs better with respect to
      DMI data, IPv6 addresses, and serial numbers (Closes #6797,
      #6798, #6804).
    - Integrate the new logo in Tails Installer (Closes #7095)
    - Also install linux-base and linux-compiler-gcc-4.8-x86 from
      sid. This way, we can get rid of our linux-compiler-gcc-4.8-x86
      3.12, and it makes things a bit more consistent.
    - Include the syslinux binary, and its MBR, in the ISO filesystem.
      This in turn allows Tails Installer to use this binary and MBR,
      which is critical for avoiding problems (such as #7345) on
      "Upgrade from ISO".
    - Include syslinux.exe for win32 in utils/win32/ on the ISO
      filesystem (Closes: #7425).
    - Tails Installer:
      * Add consistent margins in GUI.
      * Always reset the target drive's MBR, without asking for
        confirmation, after installing or upgrading.
      * Install the bootloader using the syslinux binary found on the
        target device, once the Live OS has been extracted/copied
        there.
    - Enable double-clicking to pick entries in the language or
      keyboard layout lists in Tails Greeter.
    - Install backport of shared-mime-info 1.3 (Closes: #7079).
    - Make sanity-check prompts closable in Tails Persistence Setup
      (Closes: #7119).
    - Fix quick search in Tails Greeter's Other languages window
      (Closes: #5387).
    - Install systemd. It is not enabled by default, but having it
      around will help doing the migration work.
    - Enable AppArmor on the kernel command-line. This is a no-op
      without the userspace tools and with no profile shipped, but it
      will make it easier to fix this part of the situation.

  * Build system
    - Bump Vagrant builder's memory for RAM builds. Wheezy requires
      more space to build, and the resulting image is larger.
    - Fix Vagrant compatibility issue. Some classes' methods/fields
      have been renamed between Vagrant versions, so we need a simple
      compatibility layer to support all versions. Without this, it's
      not possible to issue e.g. a `build` command to an already
      running (i.e. `vm:up`:ed) Vagrant instance.
    - Move cpu and mem checks to the `build` task. Previously, when
      they were checked in `vm:up` *only* when issued while the VM
      already is up, so these checks weren't run if one issues a
      `build` when the VM is off. Now we'll fail earlier with a more
      informative error message, and it looks like a more logical home
      for them too.
    - Fix buggy memory checks for RAM building. We have to take into
      account which state the Vagrant VM is in for determining *where*
      we check if enough memory is available for a RAM build. If it's
      off, we check the host; if it's on we check the VM. Previously
      we always checked the host, which doesn't make sense when the VM
      is already started.

  * Automated test suite
    - Bump the tester VM's RAM by 256 MiB. There is not enough free
      RAM to run Tails Upgrader with just 1 GiB of RAM after the
      migration to Wheezy.
    - Always adjust OOM and memory overcommit settings. The kernel
      freezes seem to also happen for the amd64 kernel when filling
      the memory.
    - Add option to make Sikuli rety on FindFailed. This makes it
      possible to update manu images for Sikuli in just *one* test
      suite run, by continuously updating outdated pictures as we go.
    - Actually run "Upgrade from ISO" from a USB drive running the old
      version. That's what users do, and is buggy.
    - Automatically test persistent directories permissions (Closes: #7560).
    - Use read-write persistence when testing upgraded USB
      installations.  Otherwise e.g. the permission fixes won't get
      applied, and the subsequent steps testing the permissions will
      fail.
    - Actually check that the ISO's Tails is installed. The step
      "Tails is installed on USB drive $TARGET" only checks that the
      *running* Tails is installed on $TARGET, which obviously fails
      when doing an upgrade from ISO running an old Tails. That it
      worked for the same scenario running the current Tails is just
      coincidental.
    - Use OpenJDK 7 to run our test suite (Closes #7175).
    - Use qemu-system-x86_64 directly, instead of kvm, for running the
      automated test suite (Closes: #7605).

 -- Tails developers <tails@boum.org>  Sun, 20 Jul 2014 23:16:13 +0200

tails (1.0.1) unstable; urgency=medium

  * Security fixes
    - Upgrade the web browser to 24.6.0esr-0+tails1~bpo60+1
      (Firefox 24.6.0esr + Iceweasel patches + Torbrowser patches).
      Also import the Tor Browser profile at commit
      90ba8fbaf6f23494f1a0e38d63153b3b7e65d3d3 from
      ttp/tor-browser-24.6.0esr-3.x-1.
    - Install Linux 3.14 from Debian unstable (fixes CVE-2014-3153 and
      others).
    - Install openssl from Squeeze LTS (fixes CVE-2014-0076,
      CVE-2014-0195, CVE-2014-0221, CVE-2014-3470 and CVE-2014-0224).
    - Install GnuTLS from Squeeze LTS (fixes CVE-2014-3466.).

  * Minor improvements
    - Add Squeeze LTS APT sources. It has been given a low pinning
      priority so explicit pinning must be used to actually install
      anything from it.
    - Upgrade Tor to 0.2.4.22-1~d60.squeeze+1.
    - Upgrade I2P to 0.9.13-1~deb6u+1.

 -- Tails developers <tails@boum.org>  Sun, 08 Jun 2014 19:14:00 +0200

tails (1.0) unstable; urgency=medium

  * Security fixes
    - Upgrade the web browser to 24.5.0esr-0+tails1~bpo60+1
      (Firefox 24.5.0esr + Iceweasel patches + Torbrowser patches).
    - Upgrade Tor to 0.2.4.21-1+tails1~d60.squeeze+1:
      * Based on 0.2.4.21-1~d60.squeeze+1.
      * Backport the fix for Tor bug #11464. It adds client-side blacklists for
        all Tor directory authority keys that was vulnerable to Heartbleed.
        This protects clients in case attackers were able to compromise a
        majority of the authority signing and identity keys.

   * Bugfixes
    - Disable inbound I2P connections. Tails already restricts incoming
      connections, but this change tells I2P about it.
    - Fix link to the system requirements documentation page in the Tails
      Upgrader error shown when too little RAM is available.

  * Minor improvements
    - Upgrade I2P to 0.9.12-2~deb6u+1.
    - Import TorBrowser profile. This was forgotten in Tails 0.23 and even
      though we didn't explicitly set those preferences in that release
      they defaulted to the same values. This future-proofs us in case the
      defaults would ever change.
    - Import new custom version of tor-launcher:
      * Based on upstream Tor Launcher 0.2.5.3.
      * Improve how Tor Launcher handles incomplete translation.
        (Tor bug #11483; more future-proof fix for Tails bug #6885)
      * Remove the bridge settings prompt. (Tor bug #11482; closes Tails
        bug #6934,)
      * Always show bridge help button. (Tor bug #11484)
    - Integrate the new Tails logo into various places:
      * The website
      * The boot splash
      * The "About Tails" dialog

  * Build system
    - Use the stable APT suite when building from the stable Git branch
      (Closes: #7022).

  * Test suite
    - Add test for the #7022 fix.

 -- Tails developers <tails@boum.org>  Sun, 27 Apr 2014 19:34:01 +0200

tails (0.23) unstable; urgency=medium

  * Security fixes
    - Upgrade the web browser to 24.4.0esr-0+tails1~bpo60+1
      (Firefox 24.4.0esr + Iceweasel patches + Torbrowser patches).

  * Major new features
    - Spoof the network interfaces' MAC address by default (Closes: #5421),
      as designed on https://tails.boum.org/contribute/design/MAC_address/.
    - Rework the way to configure how Tor connects to the network
      (bridges, proxy, fascist firewall): add an option to Tails Greeter,
      start Tor Launcher when needed (Closes: #5920, #5343).

  * Bugfixes
    - Additional software: do not crash when persistence is disabled
      (Closes: #6440).
    - Upgrade Pidgin to 2.10.9, that fixes some regressions introduced
      in the 2.10.8 security update (Closes: #6661).
    - Wait for Tor to have fully bootstrapped, plus a bit more time,
      before checking for upgrades (Closes: #6728) and unfixed known
      security issues.
    - Disable the Intel Management Engine Interface driver (Closes: #6460).
      We don't need it in Tails, it might be dangerous, and it causes bugs
      on various hardware such as systems that reboot when asked to shut down
    - Add a launcher for the Tails documentation. This makes it available
      in Windows Camouflage mode (Closes: #5374, #6767).
    - Remove the obsolete wikileaks.de account from Pidgin (Closes: #6807).

  * Minor improvements
    - Upgrade Tor to 0.2.4.21-1~d60.squeeze+1.
    - Upgrade obfsproxy to 0.2.6-2~~squeeze+1.
    - Upgrade I2P to 0.9.11-1deb6u1.
    - Install 64-bit kernel instead of the 686-pae one (Closes: #5456).
      This is a necessary first step towards UEFI boot support.
    - Install Monkeysign (in a not-so-functional shape yet).
    - Disable the autologin text consoles (Closes: #5588). This was one of
      the blockers before a screen saver can be installed
      in a meaningful way (#5684).
    - Don't localize the text consoles anymore: it is broken on Wheezy,
      the intended users can as well use loadkeys, and we now do not have
      to trust setupcon to be safe for being run as root by the desktop user.
    - Make it possible to manually start IBus.
    - Reintroduce the possibility to switch identities in the Tor Browser,
      using a filtering proxy in front of the Tor ControlPort to avoid giving
      full control over Tor to the desktop user (Closes: #6383).
    - Incremental upgrades improvements:
      · Drop the Tails Upgrader launcher, to limit users' confusion
        (Closes: #6513).
      · Lock down sudo credentials a bit.
      · Hide debugging information (Closes: #6505).
      · Include ~/.xsession-errors in WhisperBack bug reports.
        This captures the Tails Upgrader errors and debugging information.
      · Report more precisely why an incremental upgrade cannot be done
        (Closes: #6575).
      · Various user interface and phrasing improvements.
    - Don't install the Cookie Monster browser extension (Closes: #6790).
    - Add a browser bookmark pointing to Tor's Stack Exchange (Closes: #6632).
    - Remove the preconfigured #tor channel from the Pidgin: apparently,
      too many Tails users go ask Tails questions there, without making
      it clear that they are running Tails, hence creating a user-support
      nightmare (Closes: #6679).
    - Use (most of) Tor Browser's mozconfig (Closes: #6474).
    - Rebase the browser on top of iceweasel 24.3.0esr-1, to get
      the certificate authorities added by Debian back (Closes: #6704).
    - Give access to the relevant documentation pages from Tails Greeter.
    - Hide Tails Greeter's password mismatch warning when entry is changed.
    - Persistent Volume Assistant:
      · Take into account our installer is now called Tails Installer.
      · Optimize window height (Closes: #5458).
      · Display device paths in a more user-friendly way (Closes: #5311).

  * Build system
    - Ease updating POT and PO files at release time, and importing translations
      from Transifex (Closes: #6288, #6207).
    - Drop custom poedit backport, install it from squeeze-backports-sloppy.
    - Make ISO and IUK smaller (Closes: #6390, #6425):
      · Exclude more files from being included in the ISO.
      · Remove *.pyc later so that they are not recreated.
      · Truncate log files later so that they are not filled again.
      · At ISO build time, set mtime to the epoch for large files whose content
        generally does not change between releases. This forces rsync
        to compare the actual content of these files, when preparing an IUK,
        instead of blindly adding it to the IUK merely because the mtime
        has changed, while the content is the same.
    - Make local hooks logging consistent.

  * Test suite
    - Migrate from JRuby to native Ruby + rjb.
    - The test suite can now be run on Debian Wheezy + backports.
    - Fix buggy "persistence is not enabled" step (Closes: #5465).
    - Use IPv6 private address as of RFC 4193 for the test suite's virtual
      network. Otherwise dnsmasq from Wheezy complains, as it is not capable
      of handling public IPv6 addresses.
    - Delete volumes after each scenario unless tagged @keep_volumes.
    - Add an anti-test to make sure the memory erasure test works fine.
    - A *lot* of bugfixes, simplifications and robustness improvements.

 -- Tails developers <tails@boum.org>  Tue, 18 Mar 2014 00:58:50 +0100

tails (0.22.1) unstable; urgency=medium

  * Security fixes
    - Upgrade the web browser to 24.3.0esr-0+tails1~bpo60+2
      (Firefox 24.3.0esr + Iceweasel patches + Torbrowser patches).
    - Upgrade NSS to 3.14.5-1~bpo60+1.
    - Upgrade Pidgin to 2.10.8.
    - Workaround browser size fingerprinting issue by using small icons
      in the web browser's navigation toolbar (Closes: #6377).
      We're actually hit by Tor#9268, and this is the best workaround gk
      and I were able to find when discussing this on Tor#10095.

  * Major new features
    - Check for upgrades availability using Tails Upgrader, and propose
      to apply an incremental upgrade whenever possible (Closes: #6014).
      · Run tails-update-frontend at session login time.
      · Have tails-security-check only report unfixed security issues.
      · Greatly improve the Tails Upgrader UI and strings phrasing.
      · Enable startup notification for Tails Upgrader.
    - Install Linux 3.12 (3.12.6-2) from Debian testing. Unfortunately,
      this breaks the memory wipe feature on some hardware (#6460), but
      it fixes quite a few security issues, and improves hardware support.
    - Update the build system to be compatible with Vagrant 1.2 and 1.3,
      in addition to the already supported versions (Closes: #6221).
      Thanks to David Isaac Wolinsky <isaac.wolinsky@gmail.com>.

  * Bugfixes
    - Do not start IBus for languages that don't need it. This fixes
      the keybindings problems introduced in 0.22 (Closes: #6478).
      Thanks to WinterFairy.
    - Disable network.proxy.socks_remote_dns in the Unsafe Browser.
      Bugfix against 0.22 (Closes: #6479).
    - Fetch Tor Browser User-Agent from its own prefs, rather than from
      the obsolete Torbutton ones. Bugfix against 0.22 (Closes: #6477).
    - Upgrade Vagrant basebox to include up-to-date Debian archive keys
      (Closes: #6515, #6527).
    - Do not use a non-working proxy for downloading the Vagrant basebox
      (Closes: #6514).
    - Use IE's icon in Windows camouflage mode.
      Bugfix against 0.22 (Closes: #6536).
    - Support "upgrading" a partial Tails installation (Closes: #6438)
      and fix missing confirmation dialog in Tails Installer (Closes: #6437).
      Thanks to Andres Gomez Ramirez <andres.gomez@cern.ch>.
    - Fix browser homepage in Spanish locales (Closes: #6612).

  * Minor improvements
    - Tor 0.2.4 is stable! Adapt APT sources accordingly.
    - Update Tor Browser to 24.2.0esr-1+tails1, that uses its own NSS
      library instead of the system one.
    - Update Torbutton to 1.6.5.3.
    - Do not start Tor Browser automatically, but notify when Tor is ready.
      Warn the user when they attempt to start Tor Browser before Tor is ready.
    - Import Tor Browser profile at
      3ed5d9511e783deb86835803a6f40e7d5a182a12 from ttp/tor-browser-24.2.0esr-1.
    - Use http.debian.net for Vagrant builds, instead of the mostly broken
      (and soon obsolete) cdn.debian.net.
    - Phrasing and UI improvements in tails-upgrade-frontend.
    - Style and robustness improvements in tails-security-check.
    - Make room for upcoming UEFI support in Tails Installer.

 -- Tails developers <tails@boum.org>  Wed, 29 Jan 2014 15:08:13 +0100

tails (0.22) unstable; urgency=medium

  [Tails developers]
  * Security fixes
    - Upgrade to Iceweasel 24.2.0esr that fixes a few serious security issues.
    - Stop migrating persistence configuration and access rights. Instead,
      disable all persistence configuration files if the mountpoint has wrong
      access rights (Closes: #6413).
    - Upgrade to NSS 3.15.3 that fixes a few serious security issues affecting
      the browser, such as CVE-2013-1741, CVE-2013-5605 and CVE-2013-5606.

  * Major improvements
    - Switch to Iceweasel 24 (Closes: #6370).
      · Resync' (most) Iceweasel prefs with TBB 3.0-beta-1 and get rid
        of many obsolete or default settings.
      · Disable WebRTC (Closes: #6468).
      · Import TorBrowser profile at commit
        51bf06502c46ee6c1f587459e8370aef11a3422d from the tor-browser-24.2.0esr-1
        branch at https://git.torproject.org/tor-browser.git.
    - Switch to Torbutton 1.6.5 (Closes: #6371).
      · Prevent Torbutton from asking users to "upgrade TBB".
      · Use the same Tor SOCKS port as the TBB (9151) for our web browser.
        This should be enough to avoid being affected by Tor#8511.
      · Disable Torbutton 1.6's check for Tor.
        Unfortunately, the new check.torproject.org breaks the remote Tor
        check. We cannot use the local Tor check with the control port. So,
        the shortest and sanest path to fixing the check issue, because the
        remote Tor check is broken" seems to simply disable this check.
        Patch submitted upstream as Tor#10216.
    - Prepare incremental upgrades to be the next default way to upgrade Tails,
      on point-releases at least.

  * Bugfixes
    - Deny X authentication only after Vidalia exits (Closes: #6389).
    - Disable DPMS screen blanking (Closes: #5617).
    - Fix checking of the persistent volume's ACL.
    - Sanitize more IP and MAC addresses in bug reports (Closes: #6391).
    - Do not fail USB upgrade when the "tmp" directory exists on the
      destination device.
    - Tails Installer: list devices with isohybrid Tails installed
      (Closes: #6462).

  * Minor improvements
    - Create a configuration file for additional software if needed
      (Closes: #6436).
    - Translations all over the place.
    - Enable favicons in Iceweasel.
    - Do not propose to make permanent NoScript exceptions.
      In Tails, every such thing is temporary, so better only display the menu
      entry that's about temporarily allowing something.
    - Clearer warning when deleting persistent volume (thanks to Andres Gomez
      Ramirez <andres.gomez@cern.ch> for the patch).
    - Make wording in Tails Installer more consistent.

  [ WinterFairy ]
  * Use IBus instead of SCIM (Closes: #5624, #6206).
    It makes it possible to input passwords in pinentry for at least Japanese,
    Chinese and Korean languages.
  * Add an import-translation script.
    This automates the importation process of completed translations
    from Transifex.
  * Always list optimal keyboard layout in the greeter (Closes: #5741).
  * Fix on-the-fly translation of the greeter in various languages
    (Closes: #5469).

  [ Kytv]
  * Update I2P to 0.9.8.1 (Closes: #6080, #5889).
  * Improve I2P configuration:
    - Disable IPv6 support in a nicer way.
    - Disable i2cp (allows java clients to communicate from outside the JVM). If
      this is unset an exception for port 7654 would need to be added to ferm.
    - Disable "in-network" updates (this is also done in the regular I2P
      packages).
    - Disable the outproxies. Access to the Internet is already routed through
      Tor so these are unnecessary. If end-users have a good reason to go
      through one of the I2P outproxies they can turn them back on.
  * Add a couple of default I2P IRC channels to Pidgin.
  * Allow access to the local 'eepsite' through FoxyProxy.
  * Add firewall exceptions for the standard I2P ports.

 -- Tails developers <tails@boum.org>  Sat, 30 Nov 2013 16:47:18 +0100

tails (0.21) unstable; urgency=low

  * Security fixes
    - Don't grant access to the Tor control port for the desktop user
      (amnesia). Else, an attacker able to run arbitrary code as this user
      could obtain the public IP with a get_info command.
      · Vidalia is now run as a dedicated user.
      · Remove the amnesia user from the debian-tor group.
      · Remove the Vidalia launcher in the Applications menu.
        The Vidalia instance it starts is useless, since it can't connect
        to the Tor control port.
    - Don't allow the desktop user to directly change persistence settings.
      Else, an attacker able to run arbitrary code as this user could
      leverage this feature to gain persistent root access, as long as
      persistence is enabled.
      · Fully rework the persistent filesystem and files ownership
        and permissions.
      · Run the Persistent Volume Assistant as a dedicated user, that is
        granted the relevant udisks and filesystem -level credentials.
      · At persistence activation time, don't trust existing persistence
        configuration files, migrate to the new ownership and permissions,
        migrate every known-safe existing settings and backup what's left.
        Warn the user when not all persistence settings could be migrated.
      · Persistent Volume Assistant uses the new ownership and permissions
        scheme when initializing a new persistent volume, and refuses to
        read persistence.conf if it, or the parent directory, hasn't the
        expected permissions.
      · Make boot medium 'system internal' for udisks with bilibop.
        Once Tails is based on Wheezy, this will further complete the
        protection (see #6172 for details).
    - Update Iceweasel to 17.0.10esr-0+tails2~bpo60+1.
    - Update Torbutton to 1.5.2-2, including a patch cherry-picked from
      upstream to make window resizing closer to what the design says.

  * Major new features
    - Add a persistence preset for printing settings (Closes: #5686).
      Reload CUPS configuration after persistence activation.
    - Support SD card connected through a SDIO host adapter (Closes: #6324).
      · Rebrand Tails USB installer to Tails installer.
      · Display devices brand, model and size in the Installer
        (Closes: #6292).
      · Ask for confirmation before installing Tails onto a device
        (Closes: #6293).
      · Add support for SDIO and MMC block devices to the Tails Installer
        (Closes: #5744) and the Persistent Volume Assistant (Closes: #6325).
      · Arm the udev watchdog when booted from SD (plugged in SDIO) too
        (Closes: #6327).

  * Minor improvements
    - Provide a consistent path to the persistent volume mountpoint
      (Closes: #5854).
    - Add a KeePassX launcher to the top GNOME panel (Closes: #6290).
    - Rework bug reporting workflow: point the desktop launcher to
      the troubleshooting page.
    - Make /home world-readable at build time, regardless of the Git
      working copy permissions. This makes the build process more robust
      against strict umasks.
    - Add signing capabilities to the tails-build script (Closes: #6267).
      This is in turn used to sign ISO images built by our Jenkins setup
      (Closes: #6193).
    - Simplify the ikiwiki setup and make more pages translatable.
    - Exclude the version string in GnuPG's ASCII armored output.
    - Prefer stronger ciphers (AES256,AES192,AES,CAST5) when encrypting
      data with GnuPG.
    - Use the same custom Startpage search URL than the TBB.
      This apparently disables the new broken "family" filter.
    - Update AdBlock Plus patterns.
    - Install Linux from Debian testing.
      (That is, the same version that was shipped in 0.20.1.)

  * Test suite
    - Look for "/tmp/.X11-unix/X${1#:}" too when detecting displays in use.
    - Adapt tests to match the Control Port access security fix:
      · Take into account that the amnesia user isn't part of the debian-tor
        group anymore.
      · Run as root the checks to see if a process is running: this
        is required to see other users' processes.

 -- Tails developers <tails@boum.org>  Sat, 26 Oct 2013 23:42:46 +0200

tails (0.20.1) unstable; urgency=low

  * Major new features
  - Install Tor 0.2.4.17-rc-1~d60.squeeze+1 from the Tor project's repository.
  - Install Iceweasel 17.0.9esr with Torbrowser patches.
  - Install Linux kernel 3.10-3 (version 3.10.11-1) from sid.

  * Bugfixes
  - Remount persistence devices read-only at shutdown/reboot time
    (Closes: #6228).
  - Greeter: display a warning icon on admin password mismatch and on
    persistence unlocking failure. Thanks to Andres Gomez Ramirez
    <andres.gomez@cern.ch> for the fix!
  - Don't torsocksify Pidgin.
    Instead we disable Pidgin's GNOME integration to get the "Global proxy
    configuration", which we set to use Tor. This fixes the I2P IRC account.
  - Additional software: fix typo in notification.
  - Allow installing "Priority: standard" packages that we do not install
    by default: remove them late in the build process instead of assigning
    them a -1 APT pinning level.

  * Minor improvements
  - Update AdBlock Plus patterns.
  - Use more unique ISO file name when building from Jenkins.
  - Additional software: point to the system log on upgrade failure.
  - Set SOCKS5_USER and SOCKS5_PASSWORD in the connect-socks wrapper (used
    by Git). Else, Tor 0.2.4's IsolateSOCKSAuth and connect-proxy
    sometimes play together in some way that makes connect-proxy ask for
    a password to connect to the SocksPort. SOCKS5_USER and
    SOCKS5_PASSWORD are passed through unchanged if they were manually set
    by the user already.
  - Use our custom connect-socks wrapper for SSH. Else, Tor 0.2.4's
    IsolateSOCKSAuth and connect-proxy sometimes play together in some way
    that makes connect-proxy ask for a password to connect to the
    SocksPort. Note that connect-socks uses the default SocksPort too, so
    no change here wrt. our connection isolation design.

  * Localization
  - Import new translations from Transifex.

  * Test suite
  - Fix old ISO checking for consistent error reporting.
  - Remove custom persistence test from manual test suite.
    It was removed for the GUI in t-p-s 0.33.

 -- Tails developers <tails@boum.org>  Sun, 15 Sep 2013 15:49:36 +0200

tails (0.20) unstable; urgency=low

  * Major new features
  - Install Linux kernel 3.10.3-1 from Debian unstable.
  - Iceweasel 17.0.8esr + Torbrowser patches.

  * Bugfixes
  - Prevent Iceweasel from displaying a warning when leaving HTTPS web sites.
  - Make Iceweasel use the correct, localized search engine.
  - Fix Git access to https:// repositories.

  * Minor improvements
  - Install Dasher, a predictive text entry tool.
  - Add a wrapper around TrueCrypt which displays a warning about it soon
    being deprecated in Tails.
  - Remove Pidgin libraries for all protocols but IRC and Jabber/XMPP.
    Many of the other protocols Pidgin support are broken in Tails and
    haven't got any security auditting.
  - Disable the pre-defined Pidgin accounts so they do not auto-connect
    on Pidgin start.
  - Include information about Alsa in WhisperBack reports.
  - Explicitly restrict access to ptrace. While this setting was enabled
    by default in Debian's Linux 3.9.6-1, it will later disabled in 3.9.7-1.
    It's unclear what will happen next, so let's explicitly enable it ourselves.
  - Do not display dialog when a message is sent in Claws Mail.
  - Sync iceweasel preferences with the Torbrowser's.

  * Localization
  - Many translation updates all over the place.
  - Merge all Tails-related POT files into one, and make use of intltoolize
    for better integration with Transifex.

 -- Tails developers <tails@boum.org>  Tue, 30 Jul 2013 14:19:57 +0200

tails (0.19) unstable; urgency=low

  * Major new features
  - Install Linux kernel 3.9.5-1 from Debian unstable.
    Features of particular interest for Tails are the Yama LSM
    (ptrace scope restrictions) and improved hardware support.
    As a corollary, install initramfs-tools from there too.
  - Iceweasel 17.0.7esr + Torbrowser patches.
  - Unblock Bluetooth, Wi-Fi, WWAN and WiMAX; block every other type of
    wireless device. Next steps are described on the
    todo/protect_against_external_bus_memory_forensics ticket.

  * Bugfixes
  - Fix write access to boot medium at the block device level,
    by installing bilibop-udev. Thanks to quidame for his support.
  - tails-greeter l10n-related fixes, thanks to winterfairy:
    · Fix so translations is applied on password mismatch messages.
    · Separate forward and login buttons and make them translatable.
  - Fix link to documentation when no sudo password is set.
  - gpgApplet: partial fix for clipboard emptying after a wrong passphrase
    was entered.
  - Workaround aufs bug in Unsafe Browser script.

  * Minor improvements
  - Drop GNOME proxy settings: we did not find any use of it we were keen
    to support, other than two programs (Seahorse, Pidgin) that are now run
    with torsocks.
  - Format newly created persistent volumes as ext4.
  - GnuPG: don't connect to the keyserver specified by the key owner.
    This feature opens the door to a variety of subtle attacks.
  - GnuPG: locate keys only from local keyrings.
    This is probably the default, but better safe than sorry.
  - Install virt-what from Wheezy.
    The version from Squeeze does not detect at least Parallels for Mac v.8.
  - Upgrade live-boot and live-config to the 3.0.x final version from Wheezy.
    · Remove /live and /lib/live/image compatibility symlinks.
    · Add /live/overlay -> /lib/live/mount/overlay symlink.
      The live-boot changes (commit d2b2a461) brought to fix Debian bug
      #696495 revert some of our previous changes (commit 77dab1cb), and as
      a result, at the time live-persist runs, no tmpfs is mounted on
      /live/overlay, which breaks the aufs mount. So, let's just ensure
      /live/overlay points to a tmpfs.
    · Really disable policykit and sudo live-config hooks.
      ... by making it believe they've already been run.
      This workarounds new live-config's default behavior.

  * Localization
  - Many translation updates all over the place.

  * Test suite
  - Re-enable previously disabled boot device permissions test.

 -- Tails developers <tails@boum.org>  Wed, 26 Jun 2013 12:36:20 +0200

tails (0.18) unstable; urgency=low

  * New features
  - Support obfs3 bridges.
  - Automatically install a custom list of additional packages chosen by
    the user at the beginning of every working session, and upgrade them
    once a network connection is established (technology preview).

  * Iceweasel
  - Upgrade to Iceweasel 17.0.6esr-0+tails1~bpo60+1.
  - Update Torbrowser patches to current maint-2.4 branch (567682b).
  - Isolate DOM storage to first party URI, and enable DOM storage:
    don't set dom.storage.enabled anymore, and set Torbutton's
    disable_domstorage to false.
  - Isolate the image cache per url bar domain.
  - Torbutton 1.5.2, and various prefs hacks to fix breakage:
    · Add .saved version of the Torbutton preferences the TBB also sets.
    · Set TOR_SOCKS_HOST and TOR_SOCKS_PORT.
    · Move some prefs (network.proxy.*, extensions.autoDisableScopes,
      extensions.foxyproxy.last-version) to user.js.
      Else, with Torbutton 1.5.x, these ones are not taken into account.
    · Set network.proxy.socks_version.
      Else we get the meaningless user_pref("network.proxy.socks_version", 9063);
      in prefs.js after the initial startup.
    · Set extensions.foxyproxy.socks_remote_dns to true.
      Else, it overrides the various ways we set network.proxy.socks_remote_dns,
      which in turn makes Torbutton think it should start in non-Tor mode.
    · Also pass the TOR_SOCKS_* environment variables to iceweasel when
      generating the profile: Torbutton behaves differently depending on
      these variables, so we don't want the initial profile generation to be
      done without them. In practice, this has no implication that we could
      see right now, but better safe than sorry.
    · Import all version overrides from the TBB prefs.
      Else, the User-Agent sent in the HTTP headers is fine, but real
      values leak with JavaScript, as demonstrated by ip-check's "Browser
      type" test.
    · Move a bunch of settings to user_pref(), that are not applied otherwise.
      For some, this fixes a regression in 0.18~rc1.
      For other, the  bug was already present in Tails 0.17.2.
  - HTTPS Everywhere 3.2.
  - Update prefs to match the TBB's, fix bugs, and take advantage of the latest
    Torbrowser patches:
    · Increase pipeline randomization.
    · Fix @font-face handling of local() fonts.
      Also disable fallback font rendering.
    · Explicitly disable SPDY v2 and v3.
    · Update http pipelining prefs.
  - Make prefs organization closer to the TBB's:
    · Remove Torbutton prefs that we set at their default value.
    · Import Torbutton preferences from the TBB.
    · Organize iceweasel config files in sections the same way as the TBB.
  - Cleanup prefs:
    · Don't set extensions.torbutton.clear_cookies nor
      extensions.torbutton.saved.share_proxy_settings:
      we don't care about toggling anymore.
    · Don't set extensions.torbutton.saved.download_retention nor
      extensions.torbutton.saved.search_suggest:
      these settings are not used in Torbutton anymore.
  - Update unsafe browser prefs mangling accordingly.
  - Move network.protocol-handler.warn-external.* to user_pref().
    Else they're not applied.
    These prefs are actually ignored by Firefox these days -- the TBB
    design doc reads "They are set still anyway out of respect for the
    dead". Let's go on doing the same.
  - Update extensions.adblockplus.currentVersion.
  - Fetch xul-ext-https-everywhere (3.2-2) and xul-ext-noscript (2.6.6.1-1)
    from Debian unstable. They were uploaded there, and accordingly removed
    from experimental.

  * Bugfixes
  - Linux 3.2.41-2+deb7u2.
  - Fixed swapped filenames of tails-{reboot,shutdown}.desktop.
    Thanks to Mikko Harhanen for the patch.
  - Only add ClientTransportPlugin to torrc when bridge mode is enabled.
    This should bring back support for proxies of type other than obfsproxy.

  * Minor improvements
  - Set kernel.dmesg_restrict=1, and make /proc/<pid>/ invisible
    and restricted for other users. It makes it slightly harder for an attacker
    to gather information that may allow them to escalate privileges.
  - Install gnome-screenshot.
  - Don't disable IPv6 on all network interfaces anymore.
    It turns out the IPv6 leaks we wanted to fix actually don't exist.
  - Add a "About Tails" launcher in the System menu.
  - Install GNOME accessibility themes.
  - Use 'Getting started...' as the homepage for Tails documentation button.
  - Stop relying on the obsolete /live/image compatibility symlink.
  - Disable audio preview in Nautilus.
  - Wheezy was released => Squeeze is now oldstable.
  - Pick Tor from deb.torproject.org regardless of the release name they
    advertise. At some point we needed it, their APT repository still thought
    that stable == Squeeze.
  - Add Wheezy APT sources.
  - Install Linux and related packages from Wheezy.
    Debian sid just got Linux 3.8, and we don't want to switch to a new kernel
    yet.
  - Fetch laptop-mode-tools from Wheezy.
    Wheezy has the version we've been installing in 0.18~rc1,
    while a newer one was uploaded to sid in the meantime.
  - Fetch a few packages from Wheezy instead of unstable.
    Namely: spice-vdagent, libregexp-common-perl, macchanger, service-wrapper,
    libservice-wrapper-java and libservice-wrapper-jni.
    Wheezy has the versions we've been installing for a while, so let's
    avoid having unstable push a newer one to us uselessly at some point.
    Note that at the time of this writing, the versions in sid and in Wheezy
    are the same, so this commit is effectively a no-op as of today: it is
    merely a safeguard for the future.

  * Localization
  - Many translation updates all over the place.

  * Build process
  - Make Vagrant's build-tails script support Jenkins too.

  * Test suite
  - Fix Unsafe Browser test broken by hidepid.

 -- Tails developers <tails@boum.org>  Mon, 13 May 2013 22:17:38 +0200

tails (0.17.2) unstable; urgency=low

  * Iceweasel
  - Upgrade to Iceweasel 17.0.5esr-0+tails2~bpo60+1.
  - Stop displaying obsolete context menu entries ("Open Tor URL" and friends).

  * Hardware support
  - Update Linux to 3.2.41-2

  * Bugfixes
  - Use more reliable OpenPGP keyservers:
    · use the hkps pool in GnuPG (and import their SSL CA)
    · use hkp://pool.sks-keyservers.net in Seahorse (as it does not support
      hkps yet)
  - Keep udisks users (GNOME Disk Utility, tails-persistence-setup, etc.)
    from resetting the system partition's attributes when manipulating the
    partition table. To this end, backport the relevant bugfix from Wheezy
    into parted 2.3-5+tails1. This allowed to remove the sgdisk-based
    workaround in tais-persistence-setup, and to stop installing
    python-parted. All this is a first needed step to fix
    todo/make_system_disk_read-only in a future release.

  * Minor improvements
  - Disable NoScript's HTML5 media click-to-play for better user experience.

  * Localization
  - Tails USB installer: update translations for French, German, Spanish,
    Finnish, Greek, Italian, Latvian, Dutch, Polish and Chinese.
  - Tails Greeter: update translations for Farsi, Chinese, French;
    new translations: Finnish, Norwegian Bokmål, Galician.
  - tails-persistence-setup: update Farsi and Chinese translations;
    import new translations for Finnish and Swedish.
  - WhisperBack: update translations for Arabic, French, German, Greek,
    Spanish, Korean, Polish, Russian. New translations: Finnish, Chinese.

  * Build process
  - Add automated testing framework (Sikuli, Cucumber, libvirt -based)
    with a bunch of tests.

 -- Tails developers <amnesia@boum.org>  Sun, 07 Apr 2013 12:17:26 +0200

tails (0.17.1) unstable; urgency=low

  * Iceweasel
  - Upgrade to Iceweasel 17.0.4esr-0+tails1~bpo60+1.

  * Hardware support
  - Update Linux to 3.2.39-2.
    It includes the drm and agp subsystems from Linux 3.4.29.
  - Don't install xserver-xorg-video-rendition backport.
    xserver-xorg-video-rendition has been removed from squeeze-backports
    due to an upstream tarball mismatch discover when merging backports
    into the main Debian archive, and xserver-xorg-video-all still depends
    on it, so we explicitly install all drivers from -all but -rendition
    as a (hopefully temporary) workaround.

  * Minor improvements
  - Remove Indymedia IRC account, until we ship a version of Pidgin
    with SASL support, that is when Tails is based on Wheezy.

  * Build system
  - Don't ship the wiki's todo and bugs on ISO images.

 -- Tails developers <amnesia@boum.org>  Thu, 21 Mar 2013 18:54:11 +0100

tails (0.17) unstable; urgency=low

  * New features
  - Install the KeePassX password manager, with a configuration and
    documentation that makes it easy to persist the password database.

  * Iceweasel
  - Upgrade to Iceweasel 17.0.3esr-1+tails1~bpo60+1.
  - Install xul-ext-adblock-plus from squeeze-backports.
  - Do not allow listing all available fonts.
    Set browser.display.max_font_attempts and browser.display.max_font_count
    to enable the Torbrowser Limit-the-number-of-fonts-per-document patch.
  - Set default spellchecker dictionary to English (USA),
    and localize it according to locale with our custom branding extension.
  - Disable the add-ons automatic update feature.
  - Make the generated profile world-readable.
  - Remove NoScript click-to-play confirmation.
  - Sync some prefs set by Torbutton, to be ready when it stops setting these.
  - Disable navigation timing.
  - Disable SPDY. It stores state and may have keepalive issues.
  - More aggressive iceweasel HTTP pipelining settings.
  - Enable WebGL (as click-to-play only).
  - Disable network.http.connection-retry-timeout.
  - Disable full path information for plugins.
  - Remove NoScript blocks of WebFonts.
  - Disable DOM storage in Torbutton.
    Since we don't apply the 0026-Isolate-DOM-storage-to-first-party-URI.patch
    Torbrowser patch yet, and still disable DOM storage, we need to tell
    Torbutton not to use it.
  - Synchronize iceweasel's general.useragent.override with TBB based on FF17.
    The User-Agent settings are not kept up-to-date anymore in Torbutton, so
    we have to keep in sync manually with TBB's settings.
  - Remove obsolete APT pining for Torbutton.
    It's not maintained in Debian anymore, so we now fetch it from our own
    APT repository.
  - Fetch FoxyProxy from Debian experimental and libnspr4-0d from
    squeeze-backports, for compatibility with Iceweasel 17.
  - Rebase bookmarks file on top of the default iceweasel 17 one.
  - Explicitly disable AdBlock Plus "correct typos" feature.
    This feature connects to http://urlfixer.org/.
    It is disabled by default in 2.2-1, but let's be careful.

  * Minor improvements
  - Upgrade to live-boot 3.0~b11-1 and live-config 3.0.12-1.
    Accordingly update the 9980-permissions hook, live-persist,
    unsafe-browser and boot-profile.
    Add compatibility symlinks from /live to /lib/live, and from /live/image
    to /lib/live/mount/medium, to ease the transition.
  - Check for errors when sourcing live-boot files, e.g. to detect when
    they have been renamed upstream.
  - Don't add "quiet" to the kernel command-line ourselves.
    Else, it appears twice as live-build's lb_binary_syslinux adds it too.
    Historically, we've been adding it ourselves on top of that because
    lb_binary_yaboot does not add it, but since we gave up the PowerPC support
    attempt, we're now only interested in syslinux, so let's make it easier
    for the general case, e.g. when one wants to remove the "quiet" parameter
    as suggested by our "Tails does not start" debugging documentation.
  - Upgrade I2P to 0.9.4.

  * Bugfixes
  - Many bugfixes brought by the Debian Squeeze 6.0.7 point-release.
  - Use the regular GnuPG agent + pinentry-gtk2 instead of Seahorse
    as a GnuPG agent. This fixes usage of OpenPGP in Claws Mail,
    and brings support for OpenPGP smartcards.
  - Enable I2P hidden mode.
    Else, killing I2P ungracefully is bad for the I2P network.
  - live-persist: move error() function before the first potential usecase.
  - Add missing executable bit on restart-tor and restart-vidalia.
  - Add shutdown and reboot launchers to the menu.
    This workarounds the lack of a shutdown helper applet in camouflage mode.
  - Remove Pidgin's MXit and Sametime support.
    ... at least until CVE-2013-0273, CVE-2013-0272 and CVE-2013-0271 are
    fixed in Debian stable. While we're at it, don't force file removal in
    these "set -e" build scripts: fail hard, instead of silently ignoring
    the fact that files may have moved or disappeared.

  * Hardware support
  - Install recent Intel and AMD microcode from squeeze-backports,
    explicitly excluding the iucode-tool package that's not a good idea
    for Live systems.
  - Install firmware loader for Qualcomm Gobi USB chipsets.
    This is needed to have various mobile broadband chipsets work.
  - Upgrade barry to 0.18.3-5~bpo60+1.
    This much improved new version supports more hardware & ISP,
    and does not display dozens of spurious error messages at boot time.

  * Build system
  - Remove APT local cache (/Var/cache/apt/{,src}pkgcache.bin).

 -- Tails developers <amnesia@boum.org>  Sat, 23 Feb 2013 10:37:57 +0100

tails (0.16) unstable; urgency=low

  * Minor improvements
  - Replace the too-easy-to-misclick shutdown button with a better
    "Shutdown Helper" Gnome applet.
  - Display ~/Persistent in GNOME Places and GtkFileChooser if it is mounted.
  - Set Unsafe Browser's window title to "Unsafe Browser".
  - Install ekeyd to support the EntropyKey.
  - Install font for Sinhala.
  - Update Poedit to 1.5.4.
  - Kill Vidalia when restarting Tor.
    Doing this as early as possible exposes Vidalia's "broken onion" icon
    to users less.
  - Hide the persistence setup launchers in kiosk mode.
  - Add a shell library for Tor functions.
    These are shared among multiple of our scripts.
  - Install dictionaries for supported languages.
    Install hunspell dictionaries when possible,
    fall back on myspell ones else.

  * Bugfixes
  - Disable IPv6 on all network interfaces.
    This is a workaround for the IPv6 link-local multicast leak that was recently
    discovered. Tails has no local service that listens on IPv6, so there should be
    no regression, hopefully, unless one wants to play with OnionCat and VoIP,
    but those of us should know how to workaround this anyway.
  - live-persist: Fix variable mismatch, fixing probe white-list.
    Tails may previously have been able to list GPT partitions labelled
    "TailsData" on hard drives (!) as valid persistence volumes...
  - live-persist: Fix --media option when no devices are attached.
    Earlier, if it was set to e.g. 'removable-usb' and no USB storage was
    connected, $whitelistdev would be empty, which is interpreted like
    all devices are ok by the rest of the code.
  - Fix SCIM in the autostarted web browser: save IM environment variables
    to a file during Desktop session startup, and export them into the
    autostarted browser's environment.
  - Talk of DVD, not of CD, in the shutdown messages.
  - Make tordate work in bridge mode with an incorrect clock.
    When using a bridge Tor reports TLS cert lifetime errors (e.g. when
    the system clock is way off) with severity "info", but when no bridge
    is used the severity is "warn". tordate/20-time.sh depends on grepping
    these error messages, so we termporarily increase Tor's logging
    severity when using bridge mode. If we don't do this tordate will
    sleep forever, leaving Tor in a non-working state.
    · White-list root to use Tor's ControlPort.
    · Add logging for is_clock_way_off().
    · Remove Tor's log before time syncing.
      We depend on grepping stuff from the Tor log (especially for
      tordate/20-time.sh), so deleting it seems like a Good Thing(TM).
    · Stop Tor before messing with its log or data dir.
  - live-persist: limit searched devices the same way as live-boot.
    If no --media argument is specified, use live-boot's
    "(live-media|bootfrom)=removable(|-usb)" argument to limit devices
    searched for a persistent volume.
  - tails-greeter: do not pass media=removable to live-persist.
    Now that we have autodetection with kernel command-line,
    it should not be needed anymore.
  - Start memlockd after configuring it,
    instead of starting it before and restarting it after.
    This avoids running memlockd twice, and prevents other possibly
    surprising race-conditions.
    As a consequence, also have tails-sdmem-on-media-removal start after the
    memlockd service *and* tails-reconfigure-memlockd: to start the watchdog,
    we need memlockd to be properly configured *and* running.

  * iceweasel
  - Set iceweasel homepage to the news section on the Tails website.
    ... using the localized one when possible.
  - Hide the iceweasel add-on bar by default.
    Now that we don't want to ship the Monkeysphere addon anymore,
    that was the only one displayed in there, we can as well hide the whole bar.
  - Don't hide the AdBlock-Plus button in the add-on bar anymore. Now that
    we hide the whole addon bar, we can get rid of this old
    UX improvement.
  - Do not install a placeholder (fake) FireGPG iceweasel extension anymore.
    It was shipped from 0.10 (early 2012) to 0.15 (late November),
    so the migration period should be over now.
  - Don't install xul-ext-monkeysphere anymore.
    The implication of the current keyserver policy are not well
    understood, Monkeysphere is little used in Tails, and we're not sure
    anymore it would be our first bet for the web browser profile with no
    CA. Let's keep the various configuration bits (e.g. FoxyProxy,
    patching MSVA), though, so that advanced users who are used to have
    Monkeysphere in Tails just have to install the package.

  * Build system
  - Install the "standard" task with tasksel for better consistency in the
    Tails ISO images built in various environments.
  - Install p7zip-full. It's a dep by file-roller, but we explicily use it
    elsewhere, and it's better to be safe than sorry.
  - Remove pinning of libvpx0 to sid.
    This package is part of Squeeze, and not from testing/sid.
    We have been shipping the version from Squeeze for a while.
  - Remove config/chroot_local-packages/ from .gitignore.
    The documented way for "external" contributors to add custom packages
    is to put them in chroot_local-packages, and once we pull we import
    any such package into our APT repo and rewrite the
    history appropriately.
    Also, the ability to add packages in there and not see them in "git
    status" makes it very easy to build tainted ISO images with
    non-standard packages, which makes some of us fear can lead to hard to
    debug situations.
  - Make it clearer what can and cannot be done in terms of local packages.

 -- Tails developers <amnesia@boum.org>  Thu, 10 Jan 2013 12:47:42 +0100

tails (0.15) unstable; urgency=low

  * Major new features
  - Persistence for browser bookmarks.
  - Support for obfsproxy bridges.

  * Minor improvements
  - Add the Hangul (Korean) Input Method Engine for SCIM.
  - Add vendor-specific dpkg origin information. This makes dpkg-vendor
    return correct information.
  - Install pcscd and libccid from squeeze-backports. This is needed to
    support, to some extent, some OpenPGP SmartCard readers.
  - Install HPIJS PPD files and the IJS driver (hpijs).
    This adds support for some printers, such as Xerox DocumentCenter400.
  - Optimize fonts display for LCD.
  - Update TrueCrypt to version 7.1a.

  * Bugfixes
  - Do not use pdnsd anymore. It has been orphaned in Debian, has quite
    some bugs in there, and apparently Tor's DNSPort's own caching is
    be good enough.
  - Remove useless iceweasel cookies exceptions. They are useless as
    per-session cookies are allowed.
  - Do not run setupcon on X. This call is only needed on the Linux
    console, no need to annoy the user with a weird "Press enter to
    activate this console" when the open a root shell in a GNOME
    Terminal.
  - Allow the tails-iuk-get-target-file user to connect to the SOCKSPort
    dedicated for Tails-specific software.
  - Fix gpgApplet menu display in Windows camouflage mode.
  - Fix Tor reaching an inactive state if it's restarted in "bridge mode",
    e.g. during the time sync' process.

  * Iceweasel
  - Update iceweasel to 10.0.11esr-1+tails1.
  - User profile is now generated at build time in order to support persistent
    bookmarks.
  - Update HTTPS Everywhere to version 3.0.4.
  - Update NoScript to version 2.6.
  - Fix bookmark to I2P router console.
  - Re-enable Monkeysphere extension to connect to the validation agent.

  * Localization
  - The Tails USB installer, tails-persistence-setup and tails-greeter
    are now translated into Bulgarian.
  - Update Chinese translation for tails-greeter.
  - Update Euskadi translation for WhisperBack.

  * Build system
  - Custom packages are now retrieved from Tails APT repository instead
    of bloating the Git repository.
  - Allow '~' in wiki filenames. This makes it possible to ship
    update-description files for release candidates.
  - Document how to create incremental update kit.
  - Handle release candidates when generating custom APT sources.
  - Remove pinning for xul-ext-adblock-plus.
    It is obsolete since we've added this package to our APT repository.

 -- Tails developers <amnesia@boum.org>  Sun, 25 Nov 2012 12:59:17 +0100

tails (0.14) unstable; urgency=low

  * Major new features
  - Enable Tor stream isolation; several new SocksPorts with
    appropriate Isolate* options have been added for different use
    cases (i.e. applications). All application's have been
    reconfigured to use these new SocksPorts, which should increase
    anonymity by making it more difficulte to correlate traffic from
    different applications or "online identities".
  - The web browser now has the anonymity enhancing patches from the
    TorBrowser applied.
  - gpgApplet can now handle public-key cryptography.
  - Install an additional, PAE-enabled kernel with NX-bit
    support. This kernel is auto-selected when the hardware supports
    it and will:
    * provide executable space protection, preventing certain types of
      buffer overflows from being exploitable.
    * enable more than 4 GiB of system memory.
    * make all processors/cores available, including their
      power-saving functionality.
  - Add a persistence preset for NetworkManager connections.

  * Minor improvements
  - On kexec reboot, make the boot quiet only if debug=wipemem was not
    enabled.
  - Update torproject.org's APT repo key.
  - Update the embedded Tails signing key.
  - Use symlinks instead of duplicating localized searchplugins.
  - Rewrite Tails firewall using ferm. Tails firewall was written in
    very unsophisticated iptables-save/restore format. As more feature
    creeped in, it started to be quite unreadable.
  - Optimize VirtualBox modules build at runtime to avoid installing the
    userspace utils N times.
  - Drop most of Vidalia's configuration. Our custom lines just caused
    trouble (with multiple SocksPorts) and the default works well.
  - Blacklist PC speaker module. On some computers, having the pcspkr
    module loaded means loud beeps at bootup, shutdown and when using
    the console. As it draws useless attention to Tails users, it is
    better to prevent Linux from loading it by default.
  - Remove all addons from the Unsafe Browser. No addons are essential
    for the Unsafe Browser's intent. If anything they will modify the
    network fingerprint compared to a normal Iceweasel install, which
    is undesirable.
  - Prevent some unwanted packages to be installed at all, rather than
    uninstalling them later. This should speed up the build a bit.
  - Add a symlink from /etc/live/config to /etc/live/config.d. This
    makes the system compatible with live-config 3.0.4-1, without
    breaking backward compatibility with various parts of the system
    that use the old path.
  - Do not run unecessary scripts during shutdown sequence, to make
    shutdown faster.
  - Make live-persist deal with persistent ~/.gconf subdirs so that
    any options saved therein actually get persistent.
  - Prevent memlockd unload on shutdown, to make sure that all
    necessary tools for memory wiping are available when the new
    kernel has kexec'd.
  - Patch initscripts headers instead of fiddling with update-rc.d. We
    now let insserv figure out the correct ordering for the services
    during startup and shutdown, i.e. use dependency-based boot
    sequencing.
  - Remove the last absolute path in our isolinux config, which makes
    it easier to migrate from isolinux to syslinux (just rename the
    directory), and hence might make it easier for 3rd party USB
    installers (like the Universal USB Installer) to support Tails.

  * Bugfixes
  - Include `seq` in the ramdisk environment: it is used to wipe more
    memory. This fixes the long-standing bug about Tails not cleaning
    all memory on shutdown.
  - Fix Yelp crashing on internal links
  - Allow amnesia user to use Tor's TransPort. This firewall exception
    is necessary for applications that doesn't have in-built SOCKS
    support and cannot use torsocks. One such example is Claws Mail,
    which uses tsocks since torsocks makes it leak the hostname. This
    exception, together with Tor's automatic .onion mapping makes
    Claws Mail able to use hidden service mail providers again.
  - Force threads locking support in Python DBus binding. Without this
    liveusb-creator doesn't work with a PAE-enabled kernel.
  - Fix localized search plugins for 'es' and 'pt'
  - Fix live-boot's readahead, which caused an unnecessary pause
    during boot.
  - Factorize GCC wanted / available version numbers in VirtualBox
    modules building hook. This, incidentally, fixes a bug caused by
    duplication and not updating all instances.
  - Fix tordate vs. Tor 0.2.3.x. Since 0.2.3.x Tor doesn't download a
    consensus for clocks that are more than 30 days in the past or 2
    days in the future (see commits f4c1fa2 and 87622e4 in Tor's git
    repo). For such clock skews we set the time to the Tor authority's
    cert's valid-after date to ensure that a consensus can be
    downloaded.

  * Tor
  - Update to version 0.2.3.24-rc-1~~squeeze+1, a new major
    version. It's not a stable release, but we have been assured by
    the Tor developers that this is the right move.
  - Stop setting custom value for the Tor LongLivedPorts
    setting. Gobby's port was upstreamed in Tor 0.2.3.x.

  * Iceweasel
  - Update to 10.0.10esr-1+tails1, which has all the anonymity enhancing
    patches from the TorBrowser applied.
  - Install iceweasel from our own repo, http://deb.tails.boum.org.
  - Fix Iceweasel's file associations. No more should you be suggested
    to open a PDF in the GIMP.

  * htpdate
  - Use curl instead of wget, and add a --proxy option passed through
    to curl.
  - Remove the --fullrequest option, we don't need it anymore.
  - Remove --dns-timeout option, we don't need it anymore.
  - Change --proxy handling to support Debian Squeeze's curl.
  - Clarify what happens if --proxy is not used.
  - Compute the median of the diffs more correctly.

  * Hardware support
  - Update Linux to 3.2.32-1.

  * Software
  - Update vidalia to 0.2.20-1+tails1.
  - Update bundled WhisperBack package to 1.6.2:
    * Raise the socket library timeout to 120 seconds
    * Use smtplib's timeout parameter
    * Fix error output when calling send a 2nd time
  - Update liveusb-creator to 3.11.6-3.
  - Update i2p to 0.9.2.
  - Update tails-persistence-setup to 0.20-1, which should make it
    possible to install Tails on large (>= 32 GiB) USB drives.
  - Install console-setup and keyboard-configuration from unstable
    (required by new initramfs-tools).
  - Update tails-greeter to 0.7.3:
    * Import pt_BR translation.
    * Let langpanel usable during option selection stage
    * Print less debugging messages by default
    (below are changes in tails-greeter 0.7.2:)
    * Use correct test operators.
    * Generate language codes of available locales at package build
      time.
    * Read list of language codes from where we have saved it at
      package build time.
    * Drop tails-lang-helper, not used anymore.
    * Do not compile locales at login time anymore. Tails now ships
      locales-all.
  - Import live-config{,-sysvinit} 3.0.8-1. live-config >= 3.0.9-1
    has basically nothing useful for us, and it migrates to new paths
    brought by live-boot 3.0~b7, which we're not ready for yet (see:
    todo/newer_live-boot).

  * Localization
  - Fix Tails specific Iceweasel localization for pt-BR
  - Add Japanese input system: scim-anthy.
  - whisperback is now also translated into German, Hebrew, Hungarian,
    Italian and Korean.
  - tails-persistence-setup is now also translated into Arabic.
  - tails-greeter is now also translated into Arabic, Hebrew, Basque,
    Hungarian, Italian and Chinese.

  * Build system
  - Catch more errors in during build time:
    - Ensure that all local hooks start with 'set -e'.
    - Fail hard if adduser fails in local hooks.
    - Fail hard if 'rm' fails in local hooks.
  - vagrant: Ensure we have the set of Perl packages needed by our
    Ikiwiki
  - vagrant: Configure live-build to ship with ftp.us.debian.org.
    Using cdn.debian.net leads to bad interactions with Tor.
  - vagrant: Don't use gzip compression when building from a tag, i.e.
    a release.
  - vagrant: Optionally use bootstrap stage cache for faster builds
    via the 'cache' build option.
  - vagrant: Make sure release builds are clean, i.e. they don't use
    any potentially dangerous build options.
  - vagrant: Disable live-build package caching. This build system is
    meant to use an external caching proxy, so live-build's cache just
    wastes RAM (for in-memory builds) or disk space.
  - vagrant: use aufs magic instead of copying source into tmpfs.
    This reduces the amount of RAM required for building Tails in.
  - vagrant: Allow in-memory builds when a VM with enough memory is
    already started.

 -- Tails developers <amnesia@boum.org>  Sat, 10 Nov 2012 12:34:56 +0000

tails (0.13) unstable; urgency=low

  * Major new features
  - Use white-list/principle of least privelege approach for local services.
    Only users that need a certain local (i.e. hosted on loopback) service
    (according to our use cases) are granted access to it by our firewall;
    all other users are denied access.
  - Ship a first version of the incremental update system. Updates are not
    currently triggered automatically, but this will allow tests to be done
    on larger scales.

  * Minor improvements
  - Enable four workspaces in the Windows XP camouflage. This allows
    users to quickly switch to a more innocent looking workspace in case
    they are working on sensitive data and attract unwanted attention.
    The workspace switcher applet isn't there, though, since there's no
    such thing in Windows XP, so switching is only possible via keyboard
    shortcuts.
  - Ship with precompiled locales instead of generating them upon login.
  - Add support for wireless regulation.
  - Use color for Git output, not intended for machine consumption,
    written to the terminal.
  - Have ttdnsd use OpenDNS. Using Google's DNS servers was very
    glitchy, and rarely succeeded when it should. It can probably be
    attributed to Google's DNS, which is known to take issue with Tor
    exits.
  - Upgrade WhisperBack to 1.6, with many UI improvements and new translations.
  - Include GDM logs and dmidecode informations in the reports.
  - Allow to modify language and layout in the "Advanced options" screen
    of the greeter.
  - GnuPG: bump cert-digest-algo to SHA512.
  - Update torproject.org's APT repo key.

  * Bugfixes
  - Make Claws Mail save local/POP emails in its dot-directory. The
    default is to save them at ~/Mail, which isn't included in our
    current Claws Mail persistence preset.
  - Fix the System Monitor applet.
  - Remove broken ttdnsd from the default DNS resolution loop.
  - Hide the 'TailsData' partition in desktop applications.
  - Ship unrar-free again, so that the GNOME archive manager knows about
    it.
  - Ship with an empty whitelist for Noscript.
  - Disable FoxyProxy's advertisement on proxy error page.
  - Fix slow browsing experience for offline documentation.
  - Raise the socket timeout to 120 seconds in WhisperBack.
  - Enable the ikiwiki trail plugin for the locally built wiki too.

  * Iceweasel
  - Upgrade iceweasel to 10.0.6esr-1 (Extended Support Release) and install it
    and its dependencies from squeeze-backports.

  * Hardware support
  - Upgrade Linux to 3.2.23-1.

  * Software
  - Update tor to version 0.2.2.39.
  - Update Iceweasel to version 10.0.7esr-2.
  - Update i2p to version 0.9.1.

  * Build system
  - vagrant: Install Ikiwiki from Debian unstable. The 'mirrorlist'
    patches have finally been merged in upstream Ikiwiki. So instead of
    building Ikiwiki by hand, we can now install the package directly
    from Debian unstable.
  - Do not build the ikiwiki forum on the bundled static website copy.

 -- Tails developers <amnesia@boum.org>  Mon, 17 Sep 2012 15:19:25 +0200

tails (0.12.1) unstable; urgency=low

  This is a brown paper bag release to fix two major problems introduced in
  Tails 0.12.

  * Iceweasel
  - Upgrade Torbutton to 1.4.6.
  - Upgrade AdBlock Plus to 2.1.
  - Update AdBlock Plus patterns.

  * Hardware support
  - Upgrade Linux to 3.2.21-3 (linux-image-3.2.0-3-486).

  * Software
  - Install MAT from Debian backports, drop custom package.
  - Install python-pdfrw to re-add PDF support to the MAT.
  - Upgrade tails-greeter to 0.7.1, which fixes the race condition that
    broke administration password and locale settings on some systems.

  * Boot
  - Remove the Tails specific plymouth theme. The theme interfers heavily with
    the boot process on some hardware.

 -- Tails developers <amnesia@boum.org>  Mon, 17 Sep 2012 13:06:03 +0200

tails (0.12) unstable; urgency=low

  * Major new features
  - Add the Unsafe Web Browser, which has direct access to the Internet and
    can be used to login to captive portals.
  - The (previously experimental, now deemed stable) Windows camouflage can now
    be enabled via a check box in Tails greeter.

  * Tor
  - Upgrade to 0.2.2.37-1~~squeeze+1.

  * Iceweasel
  - Upgrade iceweasel to 10.0.5esr-1 (Extended Support Release) and install it
    and its dependencies from squeeze-backports.
  - Add a bookmark for the offline Tails documentation.
  - Update AdBlock patterns.

  * Persistence
  - Allow using larger USB drives by increasing the mkfs timeout to 10 minutes.
  - Tell the user what's going on when the Tails boot device cannot be found.

  * Hardware support
  - Upgrade Linux to 3.2.20-1 (linux-image-3.2.0-2-amd64).

  * Software
  - Install rfkill.
  - Install torsocks. Note that this makes `torify' use `torsocks' instead of
    `tsocks'. The `tsocks' binary is dropped to avoid problems, but remaining
    files (the library) are kept since ttdnsd depends on them.
  - Fetch live-config-sysvinit from sid so that it matches live-config version.
  - Update virtualbox backports to 4.1.10-dfsg-1~bpo60+1.
  - Install pciutils (needed by virtualbox-guest-utils).
  - Install mousetweaks. This is needed to use the mouse accessibility settings
    in System -> Preferences -> Mouse -> Accessibility.
  - Install the "hardlink" files deduplicator.
  - Do not install cryptkeeper anymore. See todo/remove_cryptkeeper for reason.
    Users of cryptkeeper are encouraged to install cryptkeeper via `apt-get
    update; apt-get install --yes cryptkeeper`, open their volume and move
    their to Tails' built-in persistence instead, as a one-time migration.
  - Upgrade I2P to version 0.9.
  - Don't install GParted. GNOME Disk Utility has been on par with GParted
    since Squeeze was released.
  - Upgrade live-boot to 3.0~a27-1+tails2~1.gbp319fe6.
  - Upgrade live-config to 3.0~a39-1 and install it from Debian experimental.
  - Upgrade tails-greeter to 0.7.
  - Upgrade tails-persistence-setup to 0.17-1.
  - Install libyaml-libyaml-perl.
  - Upgrade MAT, the metadata anonymisation toolkit, 0.3.2-1~bpo60+1.
  - Fetch python-pdfrw from backports, drop custom package.

  * Internationalization
  - The Tails website and documentation now has a (partial) Portuguese
    translation.

  * Build system
  - Tails can now be built without using a HTTP proxy.
  - Tails can now easily be built by using Vagrant. See the updated
    contribute/build page for instructions.

  * Boot
  - Remove obsolete noswap boot parameter. live-boot now handles swap on an
    opt-in basis.
  - The squashfs.sort files generated with boot-profile should now be ok which
    makes the generate images boot noticeably faster on optical media. See
    bugs/weird_squashfs.sort_entries for more information.
  - Set Tails specific syslinux and plymouth themes.
  - Add NVidia KMS video drivers to the initrd in order to show our shiny new
    plymouth theme on more systems.

 -- Tails developers <amnesia@boum.org>  Mon, 11 Jun 2012 13:37:00 +0200

tails (0.11) unstable; urgency=low

  * Major new features
  - Do not grant the desktop user root credentials by default.
  - A graphical boot menu (tails-greeter 0.6.3) allows choosing among
    many languages, and setting an optional sudoer password.
  - Support opt-in targeted persistence
    · tails-persistence-setup 0.14-1
    · live-boot 3.0~a25-1+tails1~5.gbp48d06c
    · live-config 3.0~a35-1
  - USB installer: liveusb-creator 3.11.6-1

  * iceweasel
  - Install iceweasel 10.0.4esr-1 (Extended Support Release).
    Let's stop tracking a too fast moving target.
    Debian Wheezy will ship ESR versions.
  - Install needed dependencies from squeeze-backports.
  - Search plugins:
    · Remove bing.
      bing appeared due to our upgrading iceweasel.
      Removing it makes things consistent with the way they have been
      until now, that is: let's keep only the general search engines
      we've been asked to add, plus Google, and a few specialized ones.
    · Replace Debian-provided DuckDuckGo search plugin with the "HTML SSL"
      one, version 20110219. This is the non-JavaScript, SSL, POST flavour.
    · Add ixquick.com.
    · Install localized search engines in the correct place.
      No need to copy them around at boot time anymore.
    · Remove Scroogle. RIP.
  - Enable TLS false start, like the TBB does since December.
  - Adblock Plus: don't count and save filter hits, supress first run dialog.
  - Install neither the GreaseMonkey add-on, nor any GreaseMonkey script.
    YouTube's HTML5 opt-in program is over.
    HTML5 video support is now autodetected and used.

  * Vidalia
  - Upgrade to 0.2.17-1+tails1: drop Do-not-warn-about-Tor-version.patch,
    applied upstream.
  - Set SkipVersionCheck=true.
    Thanks to chiiph for implementing this upstream (needs Vidalia 0.2.16+).

  * Internationalization
  - Install all available iceweasel l10n packages.
  - Remove syslinux language choosing menu.
    tails-greeter allows choosing a non-English language.
  - Add fonts for Hebrew, Thai, Khmer, Lao and Korean languages.
  - Add bidi support.
  - Setup text console at profile time.
    Context: Tails runs with text console autologin on.
    These consoles now wait, using a "Press enter to activate this console"
    message, for the user. When they press enter in there, they should have chosen
    their preferred keyboard layout in tails-greeter by now. Then, we run setupcon.
    As a result, the resulting shell is properly localized, and setupcon
    sets the correct keyboard layout, both according to the preferences expressed by
    the user in tails-greeter.
  - Don't use localepurge, don't remove any Scribus translations anymore,
    don't localize environment at live-config time:
    tails-greeter allows us to support many, many more languages.

  * Hardware support
  - Linux 3.2.15-1 (linux-image-3.2.0-2-amd64).
  - Fix low sound level on MacBook5,2.
  - Disable laptop-mode-tools automatic modules. This modules set often
    needs some amount of hardware-specific tweaking to work properly.
    This makes them rather not well suited for a Live system.

  * Software
  - Install GNOME keyring.
    This is needed so that NetworkManager remembers the WEP/WPA secrets
    for the time of a Tails session. Initialize GNOME keyring at user
    creation time.
  - Install usbutils to have the lsusb command.
  - Install the Traverso multitrack audio recorder and editor.

  * Miscellaneous
  - GNOME Terminal: keep 8192 scrollback lines instead of the smallish
    default.
  - Replaced tails-wifi initscript with laptop-mode-tools matching feature.
  - Disable gdomap service.
  - Fetch klibc-utils and libklibc from sid.
    The last initramfs-tools depends on these.
  - Set root password to "root" if debug=root is passed on the
    kernel cmdline. Allow setting root password on kernel cmdline via
    rootpw=. Looks like we implemented this feature twice.
  - Append a space on the kernel command line. This eases manually adding
    more options.
  - Rename sudoers.d snippets to match naming scheme.
    Sudo credentials that shall be unconditionally granted to the Tails
    default user are named zzz_*, to make sure they are applied.
  - WhisperBack: also include /var/log/live-persist and
    /var/lib/gdm3/tails.persistence.
  - Add a wrapper to torify whois.
  - Rework the VirtualBox guest modules building hook to support
    multiple kernels.
  - Consistently wait for nm-applet when waiting for user session to come up.
    Waiting for gnome-panel or notification-daemon worked worse.
  - Don't start the NetworkManager system service via init.
    Some Tails NM hooks need the user to be logged in to run properly.
    That's why tails-greeter starts NetworkManager at PostLogin time.
  - Also lock /bin/echo into memory. For some reason, kexec-load needs it.
  - Pidgin: don't use the OFTC hidden service anymore.
    It proved to be quite unreliable, being sometimes down for days.
  - Do not display storage volumes on Desktop, by disabling
    /apps/nautilus/desktop/volumes_visible GConf entry. Enabling that
    GConf setting avoids displaying the bind-mounted persistent
    directories on the Desktop, and reduces user confusion. It also is
    a first step towards a bigger UI change: GNOME3 does not manage the
    Desktop anymore, so volume icons and other Desktop icons are meant to
    disappear anyway. It implies we'll have to move all Desktop icons
    elsewhere. Let's start this move now: this will smooth the UI change
    Wheezy will carry for our users, by applying some of it progressively.

  * Build system
  - Don't build hybrid ISO images anymore. They boot less reliably on
    a variety of hardware, and are made less useful by us shipping
    a USB installer from now on.
  - Append .conf to live-config configuration filenames:
    live-config >3.0~a36-1 only takes into account files named *.conf
    in there. Accordingly update scripts that source these files.
  - Remove long-obsolete home-refresh script and its configuration.

  * Virtualization support
  - Support Spice and QXL: install the Spice agent from Debian sid,
    install xserver-xorg-video-qxl from squeeze-backports.

 -- Tails developers <amnesia@boum.org>  Tue, 17 Apr 2012 14:54:00 +0200

tails (0.10.2) unstable; urgency=low

  * Iceweasel
  - Update to 10.0.2-1.
  - Disable HTTPS-Everywhere's SSL Observatory (plus first-run pop-up).
  - Revert "FoxyProxy: don't enclose regexps between ^ and $."
    Currently "http://www.i2p2.de" (and everything similar) is captured by
    the I2P filter, which is incorrect. It seems isMultiLine="false" does
    *not* make RE into ^RE$ any longer.
  - Remove file:// from NoScript's exception lists.
    This will fix the JavaScript toggles in the local copy of the documentation.
  - Update AdBlock patterns.

  * Software
  - Upgrade I2P to 0.8.13.
  - Install libvpx0 from sid.
  - Fetch klibc-utils and libklibc from sid.
    The last initramfs-tools depends on these.

  * Hardware support
  - Upgrade Linux kernel to 3.2.7-1.
  - Install firmware-libertas.
    This adds support for wireless network cards with Marvell Libertas
    8xxx chips supported by the libertas_cs, libertas_sdio, libertas_spi,
    libertas_tf_usb, mwl8k and usb8xxx drivers.

  * Miscellaneous
  - Revert "Set time to middle of [valid-after, fresh-until] from consensus."
    This reverts commit 18d23a500b9412b4b0fbe4e38a9398eb1a3eadef.
    With this vmid clocks that are E minutes back in time may cause issues
    (temporary Tor outages) after consensus updates that happen at the
    (60-E):th minute or later during any hour. Full analysis:
    https://mailman.boum.org/pipermail/tails-dev/2012-January/000873.html
  - Add the default user to the vboxsf group.
    This will allow the user to get full access to automounted VirtualBox
    shared folders as they are mounted with guid vboxsf and rwx group
    permissions.

 -- Tails developers <amnesia@boum.org>  Thu, 01 Mar 2012 20:26:21 +0100

tails (0.10.1) unstable; urgency=low

  * Iceweasel
  - Make Startpage the default web search engine. Scroogle does not look
    reliable enough these days.

  * Software
  - Upgrade WhisperBack to 1.5.1 (update link to bug reporting documentation).
  - Update MAT to 0.2.2-2~bpo60+1 (fixes a critical bug in the GUI).

  * Hardware support
  - Upgrade Linux kernel to 3.2.1-2

  * Time synchronization
    Serious rework that should fix most, if not all, of the infamous
    time-sync' related bugs some Tails users have experienced recently.
    - Make htpdate more resilient by using three server pools, and
      allowing some failure ratio.
    - Set time from Tor's unverified-consensus if needed.
    - Set time to middle of [valid-after, fresh-until] from consensus.
    - Many robustness, performance and fingerprinting-resistance improvements.
    - Display time-sync' notification much earlier.

  * Miscellaneous
  - Fix access to "dumb" git:// protocol by using a connect-socks wrapper
    as GIT_PROXY_COMMAND.
  - SSH client: fix access to SSH servers on the Internet by correcting
    Host / ProxyCommand usage.
  - Pidgin: use OFTC hidden service to workaround Tor blocking.
  - Claws Mail: disable draft autosaving.
    When composing PGP encrypted email, drafts are saved back to
    the server in plaintext. This includes both autosaved and manually
    saved drafts.
  - tails-security-check-wrapper: avoid eating all memory when offline.

 -- Tails developers <amnesia@boum.org>  Sat, 28 Jan 2012 10:00:31 +0100

tails (0.10) unstable; urgency=low

  * Tor: upgrade to 0.2.2.35-1.

  * Iceweasel
  - Install Iceweasel 9.0 from the Debian Mozilla team's APT repository.
  - Update Torbutton to 1.4.5.1-1.
  - Support viewing any YouTube video that is available in HTML5 format:
    install xul-ext-greasemonkey and the "Permanently Enable HTML5 on
    YouTube" GreaseMonkey script.
  - Stop using Polipo in Iceweasel. Its SOCKS support was fixed.
  - Install from Debian sid the iceweasel extensions we ship,
    for compatibility with FF9.
  - Use Scroogle (any languages) instead of Scroogle (English only) when
    booted in English. Many users choose English because their own
    language is not supported yet; let's not hide them search results in
    their own language.
  - Install Iceweasel language packs from Debian unstable:
    unfortunately they are not shipped on the mozilla.debian.net repository.
  - Install the NoScript Firefox extension; configure it the same way as
    the TBB does.
  - Disable third-party cookies.
    They can be used to track users, which is bad. Besides, this is what
    TBB has been doing for years.
  - FoxyProxy: allow direct connections to RFC1918 IPs.

  * Do not transparent proxy outgoing Internet connections through Tor.
  - Torify the SSH client using connect-proxy to all IPs but RFC1918 ones.
  - Torify APT using Polipo HTTP.
  - Torify wget in wgetrc.
  - Torify gobby clients using torsocks. It does not support proxies yet.
  - Torify tails-security-check using LWP::UserAgent's SOCKS proxy support.
  - Fix enabling of GNOME's HTTP proxy.

  * Software
  - Upgrade Vidalia to 0.2.15-1+tails1.
    · New upstream release.
    · Do not warn about Tor version.
  - Upgrade MAT to 0.2.2-1~bpo60+1.
  - Upgrade VirtualBox guest software to 4.1.6-dfsg-2~bpo60+1,
    built against the ABI of X.Org backports.
  - Upgrade I2P to 0.8.11 using KillYourTV's Squeeze packages;
    additionally, fix its start script that was broken by the tordate merge.
  - Install unar (The Unarchiver) instead of the non-free unrar.
  - Install Nautilus Wipe instead of custom Nautilus scripts.

  * Hardware support
  - Upgrade Linux kernel to 3.1.6-1.
  - Upgrade to X.Org from squeeze-backports.
  - Install more, and more recent b43 firmwares.
  - Upgrade barry to 0.15-1.2~bpo60+1.

  * Internationalization
  - Add basic language support for Russian, Farsi and Vietnamese.
  - Install some Indic fonts.
  - Install some Russian fonts.
  - Add Alt+Shift shortcut to switch keyboard layout.

  * Miscellaneous
  - Support booting in "Windows XP -like camouflage mode":
    · Install homebrewn local .debs for a Windows XP look-alike Gnome theme.
    · Add the "Windows XP Bliss" desktop wallpaper.
    · Added a script that's sets up Gnome to look like Microsoft Windows XP.
    · Add Windows XP "camouflage" icons for some programs.
    · Make Iceweasel use the IE icon when Windows XP camouflage is enabled.
    · Add special launcher icons for the Windows XP theme so that they're
      not too big.
  - Decrease Florence focus zoom to 1.2.
  - Do not fetch APT translation files. Running apt-get update is heavy enough.
  - Add MSN support thanks to msn-pecan.
  - Add custom SSH client configuration:
    · Prefer strong ciphers and MACs.
    · Enable maximum compression level.
     · Explicitly disable X11 forwarding.
    · Connect as root by default, to prevent fingerprinting when username
      was not specified.
  - Replace flawed FireGPG with a home-made GnuPG encryption applet;
    install a feature-stripped FireGPG that redirects users to
    the documentation, and don't run Seahorse applet anymore.
  - Enable Seahorse's GnuPG agent.
  - Blank screen when lid is closed, rather than shutting down the system.
    The shutdown "feature" has caused data losses for too many people, it seems.
    There are many other ways a Tails system can be shut down in a hurry
    these days.
  - Import Tails signing key into the keyring.
  - Fix bug in the Pidgin nick generation that resulted in the nick
    "XXX_NICK_XXX" once out of twenty.
  - Pre-configure the #tor IRC discussion channel in Pidgin.
  - Fix "technology preview" of bridge support: it was broken by tordate merge.
  - Install dependencies of our USB installer to ease its development.
  - Make vidalia NM hook sleep only if Vidalia is already running.
  - Reintroduce the htpdate notification, telling users when it's safe
    to use Tor Hidden Services.
  - htpdate: omit -f argument to not download full pages.
  - htpdate: write success file even when not within {min,max}adjust.
    Otherwise htpdate will not "succeed" when the time diff is 0 (i.e.
    the clock was already correct) so the success file cannot be used
    as an indicator that the system time now is correct, which arguably
    is its most important purpose.

  * Build system
  - Name built images according to git tag.

 -- Tails developers <tails@boum.org>  Wed, 04 Jan 2012 09:56:38 +0100

tails (0.9) unstable; urgency=low

  * Tor
  - Upgrade to 0.2.2.34 (fixes CVE-2011-2768, CVE-2011-2769).

  * Iceweasel
  - Upgrade to 3.5.16-11 (fixes CVE-2011-3647, CVE-2011-3648, CVE-2011-3650).
  - Upgrade FireGPG to 0.8-1+tails2: notify users that the FireGPG Text
    Editor is the only safe place for performing cryptographic operations,
    and make it impossible to do otherwise. Other ways open up several
    severe attacks through JavaScript (e.g. leaking plaintext when
    decrypting, signing messages written by the attacker).
  - Install Cookie Monster extension instead of CS Lite.
  - Always ask where to save files.
  - Upgrade Torbutton to 1.4.4.1-1, which includes support for the in-browser
    "New identity" feature.

  * Software
  - Install MAT, the metadata anonymisation toolkit.
  - Upgrade TrueCrypt to 7.1.
  - Upgrade WhisperBack to 1.5~rc1 (leads the user by the hand if an error
    occurs while sending the bugreport, proposes to save it after 2 faild
    attempts, numerous bugfixes).
  - Linux: upgrade to linux-image-3.0.0-2-486 (version 3.0.0-6); fixes
    a great number of bugs and security issues.

  * Miscellaneous
  - Fully rework date and time setting system.
  - Remove the htp user firewall exception.
  - Saner keyboard layouts for Arabic and Russian.
  - Use Plymouth text-only splash screen at boot time.
  - Color the init scripts output.
  - Suppress Tor's warning about applications doing their own DNS lookups.
    This is totally safe due to our Tor enforcement.
  - Disable hdparm boot-time service.
    We only want hdparm so that laptop-mode-tools can use it.
  - Run Claws Mail using torify.
    It's not as good as if Claws Mail supported SOCKS proxies itself,
    but still better than relying on the transparent netfilter torification.
  - Install HPLIP and hpcups for better printing support.

  * Erase memory at shutdown
  - Run many sdmem instances at once.
    In hope of erasing more memory until we come up with a proper fix for
    [[bugs/sdmem_does_not_clear_all_memory]].
  - Kill gdm3 instead of using its initscript on brutal shutdown.
  - Use absolute path to eject for more robust memory wipe on boot medium removal.

  * Space savings
  - Exclude kernel and initramfs from being put into the SquashFS.
    Those files are already shipped where they are needed, that is in the ISO
    filesystem. Adapt kexec and memlockd bits.
  - Do not ship the GNOME icon theme cache.
  - Do not ship .pyc files.
  - Do not ship NEWS.Debian.gz files.

  * Build system
  - Re-implement hook that modifies syslinux config to make future
    development easier.

 -- Tails developers <amnesia@boum.org>  Tue, 01 Nov 2011 13:26:38 +0100

tails (0.8.1) unstable; urgency=low

  * Iceweasel
    - Update to 3.5.16-10 (fixes DSA-2313-1).
    - FireGPG: force crypto action results to appear in a new window, otherwise
      JavaScript can steal decrypted plaintext. Advice: always use FireGPG's
      text editor when writing text you want to encrypt. If you write it in a
      textbox the plaintext can be stolen through JavaScript before it is
      encrypted in the same way.
    - Update HTTPS Everywhere extension to 1.0.3-1.
    - Stop using the small version of the Tor check page. The small version
      incorrectly tells Tails users to upgrade their Torbrowser, which has
      confused some users.

  * Software
    - Update Linux to 3.0.0-2 (fixes DSA-2310-1, CVE-2011-2905, CVE-2011-2909,
      CVE-2011-2723, CVE-2011-2699, CVE-2011-1162, CVE-2011-1161).
    - Update usb-modeswitch to 1.1.9-2~bpo60+1 and usb-modeswitch-data to
      20110805-1~bpo60+1 from Debian backports. This adds support for a few
      devices such as Pantech UMW190 CDMA modem.
    - Install libregexp-common-perl 2011041701-3 from Debian unstable. This
      fixes the bug: [[bugs/msva_does_not_use_configured_keyserver]].
    - Install hdparm so the hard drives can be spinned down in order to save
      battery power.
    - Install barry-util for better BlackBerry integration.
    - Debian security upgrades: OpenOffice.org (DSA-2315-1), openjdk-6
      (DSA-2311-1), policykit-1 (DSA-2319-1)

   * Protecting against memory recovery
    - Set more appropriate Linux VM config before wiping memory. These
      parameters should make the wipe process more robust and efficient.

 -- Tails developers <amnesia@boum.org>  Sun, 16 Oct 2011 11:31:18 +0200

tails (0.8) unstable; urgency=low

  * Rebase on the Debian Squeeze 6.0.2.1 point-release.

  * Tor
    - Update to 0.2.2.33-1.
    - Disabled ControlPort in favour of ControlSocket.
    - Add port 6523 (Gobby) to Tor's LongLivedPorts list.

  * I2P
    - Update to 0.8.8.
    - Start script now depends on HTP since I2P breaks if the clock jumps or is
      too skewed during bootstrap.

  * Iceweasel
    - Update to 3.5.16-9 (fixes CVE-2011-2374, CVE-2011-2376, CVE-2011-2365,
      CVE-2011-2373, CVE-2011-2371, CVE-2011-0083, CVE-2011-2363, CVE-2011-0085,
      CVE-2011-2362, CVE-2011-2982, CVE-2011-2981, CVE-2011-2378, CVE-2011-2984,
      CVE-2011-2983).
    - Enable HTTP pipelining (like TBB).
    - Update HTTPS Everywhere extension to 1.0.1-1 from Debian unstable.
    - Suppress FoxyProxy update prompts.
    - Prevent FoxyProxy from "phoning home" after a detected upgrade.
    - Fixed a bunch of buggy regular expressions in FoxyProxy's configuration.
      See [[bugs/exploitable_typo_in_url_regex?]] for details. Note that none of
      these issues are critical due to the transparent proxy.
    - Add DuckDuckGo SSL search engine.

  * Torbutton
    - Update to torbutton 1.4.3-1 from Debian unstable.
    - Don't show Torbutton status in the status bar as it's now displayed in the
      toolbar instead.

  * Pidgin
    - More random looking nicks in pidgin.
    - Add IRC account on chat.wikileaks.de:9999.

  * HTP
    - Upgrade htpdate script (taken from Git 7797fe9) that allows setting wget's
      --dns-timeout option.

  * Software
    - Update Linux to 3.0.0-1. -686 is now deprecated in favour of -486 and
      -686-pae; the world is not ready for -pae yet, so we now ship -486.
    - Update OpenSSL to 0.9.8o-4squeeze2 (fixes CVE-2011-1945 (revoke
      compromised DigiNotar certificates), CVE-2011-1945).
    - Update Vidalia to 0.2.14-1+tails1 custom package.
    - Install accessibility tools:
      - gnome-mag: screen magnifier
      - gnome-orca: text-to-speech
    - Replace the onBoard virtual keyboard with Florence.
    - Install the PiTIVi non-linear audio/video editor.
    - Install ttdnsd.
    - Install tor-arm.
    - Install lzma.

  * Arbitrary DNS queries
    - Tor can not handle all types of DNS queries, so if the Tor resolver fails
      we fallback to ttdnsd. This is now possible with Tor 0.2.2.x, since we
      fixed Tor bug #3369.

  * Hardware support
    - Install ipheth-utils for iPhone tethering.
    - Install xserver-xorg-input-vmmouse (for mouse integration with the host OS
      in VMWare and KVM).
    - Install virtualbox-ose 4.x guest packages from Debian backports.

  * Miscellaneous
    - Switch gpg to use keys.indymedia.org's hidden service, without SSL.
      The keys.indymedia.org SSL certificate is now self-signed. The hidden
      service gives a good enough way to authenticate the server and encrypts
      the connection, and just removes the certificates management issue.
    - The squashfs is now compressed using XZ which reduces the image size quite
      drastically.
    - Remove Windows autorun.bat and autorun.inf. These files did open a static
      copy of our website, which is not accessible any longer.

  * Build system
    - Use the Git branch instead of the Debian version into the built image's
      filename.
    - Allow replacing efficient XZ compression with quicker gzip.
    - Build and install documentation into the chroot (-> filesystem.squashfs).
      Rationale: our static website cannot be copied to a FAT32 filesystem due
      to filenames being too long. This means the documentation cannot be
      browsed offline from outside Tails. However, our installer creates GPT
      hidden partitions, so the doc would not be browseable from outside Tails
      anyway. The only usecase we really break by doing so is browsing the
      documentation while running a non-Tails system, from a Tails CD.

 -- Tails developers <amnesia@boum.org>  Thu, 09 Sep 2011 11:31:18 +0200

tails (0.7.2) unstable; urgency=high

  * Iceweasel
  - Disable Torbutton's external application launch warning.
    ... which advises using Tails. Tails *is* running Tails.
  - FoxyProxy: install from Debian instead of the older one we previously
    shipped.

  * Software
  - haveged: install an official Debian backport instead of a custom backport.
  - unrar: install the version from Debian's non-free repository.
    Users report unrar-free does not work well enough.

 -- Tails developers <amnesia@boum.org>  Sun, 12 Jun 2011 15:34:56 +0200

tails (0.7.1) unstable; urgency=high

  * Vidalia: new 0.2.12-2+tails1 custom package.

  * Iceweasel
  - Don't show Foxyproxy's status / icon in FF statusbar to prevent users
    from accidentaly / unconsciously put their anonymity at risk.
  - "amnesia branding" extension: bump Iceweasel compatibility to 4.0 to ease
    development of future releases.

  * Software
  - Upgrade Linux kernel to Debian's 2.6.32-33: fixes tons of bugs,
    including the infamous missing mouse cursor one. Oh, and it closes
    a few security holes at well.
  - Install unrar-free.
  - Do not install pppoeconf (superseeded by NetworkManager).
  - Upgrade macchanger to Debian testing package to ease development of
    future Tails releases.
  - Debian security upgrades: x11-xserver-utils (DSA-2213-1), isc-dhcp
    (DSA-2216-1), libmodplug (DSA-2226-1), openjdk-6 (DSA-2224-1).

  * Protecting against memory recovery
  - Add Italian translation for tails-kexec. Thanks to Marco A. Calamari.
  - Make it clear what it may mean if the system does not power off
    automatically.
  - Use kexec's --reset-vga option that might fix display corruption issues
    on some hardware.

  * WhisperBack (encrypted bug reporting software)
  - Upgrade WhisperBack to 1.4.1:
    localizes the documentation wiki's URL,
    uses WebKit to display the bug reporting help page,
    now is usable on really small screens.
  - Extract wiki's supported languages at build time, save this
    information to /etc/amnesia/environment, source this file into the
    Live user's environment so that WhisperBack 1.4+ can make good use
    of it.

  * Miscellaneous
  - Fix boot in Chinese.
  - Install mobile-broadband-provider-info for better 3G support.
  - Add back GNOME system icons to menus.
  - tails-security-check: avoid generating double-slashes in the Atom
    feeds URL.
  - Remove "vga=788" boot parameter which breaks the boot on some hardware.
  - Remove now useless "splash" boot parameter.
  - Fix a bunch of i386-isms.
  - Pass the noswap option to the kernel. This does not change actual Tails
    behaviour but prevents users from unnecessarily worrying because of 
    the "Activating swap" boot message.
  - Make use of check.torproject.org's Arabic version.

  * Build system
  - Enable squeeze-backports. It is now ready and will be used soon.
  - Install eatmydata in the chroot.
  - Convert ikiwiki setup files to YAML.

 -- Tails developers <amnesia@boum.org>  Fri, 29 Apr 2011 17:14:53 +0200

tails (0.7) unstable; urgency=low

  * Hardware support
  - Install foomatic-filters-ppds to support more printers.
  - Give the default user the right to manage printers.

  * Software
  - Deinstall unwanted packages newly pulled by recent live-build.
  
 -- Tails developers <amnesia@boum.org>  Wed, 06 Apr 2011 22:58:51 +0200

tails (0.7~rc2) unstable; urgency=low

  ** SNAPSHOT build @824f39248a08f9e190146980fb1eb0e55d483d71 **

  * Rebase on Debian Squeeze 6.0.1 point-release.
  
  * Vidalia: new 0.2.10-3+tails5 custom package..

  * Hardware support
  - Install usb-modeswitch and modemmanager to support mobile broadband
    devices such as 3G USB dongles. Thanks to Marco A. Calamari for the
    suggestion.

  * Misc
  - Website relocated to https://tails.boum.org/ => adapt various places.
  - Configure keyboard layout accordingly to the chosen language for
    Italian and Portuguese.

 -- Tails developers <amnesia@boum.org>  Fri, 25 Mar 2011 15:44:25 +0100

tails (0.7~rc1) UNRELEASED; urgency=low

  ** SNAPSHOT build @98987f111fc097a699b526eeaef46bc75be5290a **

  * Rebase on Debian Squeeze.

  * T(A)ILS has been renamed to Tails.
  
  * Protecting against memory recovery
    New, safer way to wipe memory on shutdown which is now also used when
    the boot media is physically removed.

  * Tor
  - Update to 0.2.1.30-1.

  * Iceweasel
  - Add HTTPS Everywhere 0.9.4 extension.
  - Better preserve Anonymity Set: spoof US English Browser and timezone
    the same way as the Tor Browser Bundle, disable favicons and picture
    iconification.
  - Install AdBlock Plus extension from Debian.
  - Add Tor-related bookmarks.
  - Support FTP, thanks to FoxyProxy.
  - Update AdBlock patterns.
  - Disable geolocation and the offline cache.

  * Software
  - Update Vidalia to 0.2.10-3+tails4.
  - Install gnome-disk-utility (Palimpsest) and Seahorse plugins.
  - Add opt-in i2p support with Iceweasel integration through FoxyProxy.
  - onBoard: fix "really quits when clicking the close window icon" bug.
  - Optionally install TrueCrypt at boot time.
  - Install laptop-mode-tools for better use of battery-powered hardware.
  - Replace xsane with simple-scan which is part of GNOME and way easier
    to use.
  - Upgrade WhisperBack to 1.3.1 (bugfixes, French translation).
  - Install scribus-ng instead of scribus. It is far less buggy in Squeeze.
  
  * Firewall
  - Drop incoming packets by default.
  - Forbid queries to DNS resolvers on the LAN.
  - Set output policy to drop (defense-in-depth).

  * Hardware support
  - Install Atheros and Broadcom wireless firmwares.
  - Install libsane-hpaio and sane-utils, respectively needed for
    multi-function peripherals and some SCSI scanners.

  * live-boot 2.0.15-1+tails1.35f1a14
  - Cherry-pick our fromiso= bugfixes from upstream 3.x branch.

  * Miscellaneous
  - Many tiny user interface improvements.
  - More robust HTP time synchronization wrt. network failures.
    Also, display the logs when the clock synchronization fails.
  - Disable GNOME automatic media mounting and opening to protect against
    a class of attacks that was recently put under the spotlights.
    Also, this feature was breaking the "no trace is left on local
    storage devices unless explicitly asked" part of Tails specification.
  - Make configuration more similar to the Tor Browser Bundle's one.
  - GnuPG: default to stronger digest algorithms.
  - Many more or less proper hacks to get the built image size under 700MB.
  - Compress the initramfs using LZMA for faster boot.

  * Build system
  - Run lb build inside eatmydata fsync-less environment to greatly improve
    build time.

 -- Tails developers <amnesia@boum.org>  Fri, 11 Mar 2011 15:52:19 +0100

tails (0.6.2) unstable; urgency=high

  * Tor: upgrade to 0.2.1.29 (fixes CVE-2011-0427).
  * Software
  - Upgrade Linux kernel, dpkg, libc6, NSS, OpenSSL, libxml2 (fixes various
    security issues).
  - Upgrade Claws Mail to 3.7.6 (new backport).
  - Install Liferea, tcpdump and tcpflow.
  * Seahorse: use hkp:// transport as it does not support hkps://.
  * FireGPG: use hkps:// to connect to the configured keyserver.
  * Build system: take note of the Debian Live tools versions being used
    to make next point-release process faster.
  * APT: don't ship package indices.

 -- T(A)ILS developers <amnesia@boum.org>  Wed, 19 Jan 2011 16:59:43 +0100

tails (0.6.1) unstable; urgency=low

  * Tor: upgrade to 0.1.28 (fixes CVE-2010-1676)
  * Software: upgrade NSS, Xulrunner, glibc (fixes various security issues)
  * FireGPG: use the same keyserver as the one configured in gpg.conf.
  * Seahorse: use same keyserver as in gpg.conf.
  * HTP: display the logs when the clock synchronization fails.
  * Update HTP configuration: www.google.com now redirects to
    encrypted.google.com.
  * Use the light version of the "Are you using Tor?" webpage.
  * Update AdBlock patterns.

 -- T(A)ILS developers <amnesia@boum.org>  Fri, 24 Dec 2010 13:28:29 +0100

tails (0.6) unstable; urgency=low

  * Releasing 0.6.

  * New OpenPGP signing-only key. Details are on the website:
    https://amnesia.boum.org/GnuPG_key/

  * Iceweasel
  - Fixed torbutton has migrated to testing, remove custom package.

  * HTP
  - Query ssl.scroogle.org instead of lists.debian.org.
  - Don't run when the interface that has gone up is the loopback one.

  * Nautilus scripts
  - Add shortcut to securely erase free space in a partition.
  - The nautilus-wipe shortcut user interface is now translatable.

  * Misc
  - Really fix virtualization warning display.
  - More accurate APT pinning.
  - Disable Debian sid APT source again since a fixed live-config has
    migrated to Squeeze since then.

  * live-boot: upgrade to 2.0.8-1+tails1.13926a
  - Sometimes fixes the smem at shutdown bug.
  - Now possible to create a second partition on the USB stick T(A)ILS is
    running from.

  * Hardware support
  - Support RT2860 wireless chipsets by installing firmware-ralink from
    Debian Backports.
  - Install firmware-linux-nonfree from backports.
  - Fix b43 wireless chipsets by having b43-fwcutter extract firmwares at
    build time.

  * Build system
  - Install live-build and live-helper from Squeeze.
  - Update SquashFS sort file.

 -- T(A)ILS developers <amnesia@boum.org>  Wed, 20 Oct 2010 19:53:17 +0200

tails (0.6~rc3) UNRELEASED; urgency=low

  ** SNAPSHOT build @a3ebb6c775d83d1a1448bc917a9f0995df93e44d **

  * Iceweasel
  - Autostart Iceweasel with the GNOME session. This workarounds the
    "Iceweasel first page is not loaded" bug.
  
  * HTP
  - Upgrade htpdate script (taken from Git 7797fe9).

  * Misc
  - Disable ssh-agent auto-starting with X session: gnome-keyring is
    more user-friendly.
  - Fix virtualization warning display.
  - Boot profile hook: write desktop file to /etc/skel.

  * Build system
  - Convert build system to live-build 2.0.1.
  - APT: fetch live-build and live-helper from Debian Live snapshots.
  - Remove dependency on live-build functions in chroot_local-hooks.
    This makes the build environment more robust and less dependent on
    live-build internals.
  - Remove hand-made rcS.d/S41tails-wifi: a hook now does this.
  - Measure time used by the lh build command.
  - Fix boot profile hook.
  - Boot profiling: wait a bit more: the current list does not include
    /usr/sbin/tor.

 -- T(A)ILS developers <amnesia@boum.org>  Sat, 02 Oct 2010 23:06:46 +0200

tails (0.6~rc2) UNRELEASED; urgency=low

  ** SNAPSHOT build @c0ca0760ff577a1e797cdddf0e95c5d62a986ec8 **

  * Iceweasel
  - Refreshed AdBlock patterns (20100926).
  - Set network.dns.disableIPv6 to true (untested yet)
  - Torbutton: install patched 1.2.5-1+tails1 to fix the User-Agent bug,
    disable extensions.torbutton.spoof_english again.

  * Software
  - WhisperBack: upgrade to 1.3~beta3 (main change:  let the user provide
    optional email address and OpenPGP key).
  - Remove mc.
  - Update haveged backport to 0.9-3~amnesia+lenny1.
  - Update live-boot custom packages (2.0.6-1+tails1.6797e8): fixes bugs
    in persistency and smem-on-shutdown.
  - Update custom htpdate script. Taken from commit d778a6094cb3 in our
    custom Git repository:  fixes setting of date/time.

  * Build system
  - Bugfix: failed builds are now (hopefully) detected.
  - Fix permissions on files in /etc/apt/ that are preserved in the image.
  - Install version 2.0~a21-1 of live-build and live-helper in the image.
    We are too late in the release process to upgrade to current Squeeze
    version (2.0~a29-1).

  * Misc
  - Pidgin/OTR: disable the automatic OTR initiation and OTR requirement.

 -- T(A)ILS developers <amnesia@boum.org>  Wed, 29 Sep 2010 19:23:17 +0200

tails (0.6~1.gbpef2878) UNRELEASED; urgency=low

  ** SNAPSHOT build @ef28782a0bf58004397b5fd303f938cc7d11ddaa **

  * Hardware support
  - Use a 2.6.32 kernel: linux-image-2.6.32-bpo.5-686 (2.6.32-23~bpo50+1)
    from backports.org. This should support far more hardware and
    especially a lot of wireless adapters.
  - Add firmware for RTL8192 wireless adapters.
  - Enable power management on all wireless interfaces on boot.

  * Software
  - Install inkscape.
  - Install poedit.
  - Install gfshare and ssss: two complementary implementations
    of Shamir's Secret Sharing.
  - Install tor-geoipdb.
  - Remove dialog, mc and xterm.

  * Iceweasel
  - Set extensions.torbutton.spoof_english to its default true value
    in order to workaround a security issue:
    https://amnesia.boum.org/security/Iceweasel_exposes_a_rare_User-Agent/

  * Monkeysphere
  - Install the Iceweasel extension.
  - Use a hkps:// keyserver.

  * GnuPG
  - Install gnupg from backports.org so that hkps:// is supported.
  - Use a hkps:// keyserver.
  - Proxy traffic via polipo.
  - Prefer up-to-date digests and ciphers.

  * Vidalia: rebased our custom package against 0.2.10.

  * Build system
  - Built images are now named like this:
    tails-i386-lenny-0.5-20100925.iso
  - Use live-helper support for isohybrid options instead of doing the
    conversion ourselves. The default binary image type we build is now
    iso-hybrid.
  - Remove .deb built by m-a after they have been installed.
  - Setup custom GConf settings at build time rather than at boot time.
  - Move $HOME files to /etc/skel and let adduser deal with permissions.
  - Convert to live-boot / live-config / live-build 2.x branches.
  - Replaced our custom live-initramfs with a custom live-boot package;
    included version is 2.0.5-1+tails2.6797e8 from our Git repository:
    git clone git://git.immerda.ch/tails_live-boot.git
  - Install live-config* from the live-snapshots Lenny repository.
    Rationale: live-config binary packages differ depending on the target
    distribution, so that using Squeeze's live-config does not produce
    fully-working Lenny images.
  - Rename custom scripts, packages lists and syslinux menu entries from
    the amnesia-* namespace to the tails-* one.

  * HTP
  - Use (authenticated) HTP instead of NTP.
  - The htpdate script that is used comes from commit 43f5f83c0 in our
    custom repository:  git://git.immerda.ch/tails_htp.git
  - Start Tor and Vidalia only once HTP is done.

  * Misc
  - Fix IPv6 firewall restore file. It was previously not used at all.
  - Use ftp.us.debian.org instead of the buggy GeoIP-powered
    cdn.debian.net.
  - Gedit: don't autocreate backup copies.
  - Build images with syslinux>=4.01 that has better isohybrid support.
  - amnesia-security-check: got rid of the dependency on File::Slurp.
  - Take into account the migration of backports.org to backports.debian.org.
  - Make GnuPG key import errors fatal on boot.
  - Warn the user when T(A)ILS is running inside a virtual machine.
  - DNS cache: forget automapped .onion:s on Tor restart.

  * Documentation: imported Incognito's walkthrough, converted to
    Markdown, started the needed adaptation work.

 -- T(A)ILS developers <amnesia@boum.org>  Sun, 26 Sep 2010 11:06:50 +0200

tails (0.5) unstable; urgency=low

  * The project has merged efforts with Incognito.
    It is now to be called "The (Amnesic) Incognito Live System".
    In short: T(A)ILS.

  * Community
  - Created the amnesia-news mailing-list.
  - Added a forum to the website.
  - Created a chatroom on IRC: #tails on irc.oftc.net

  * Fixed bugs
  - Workaround nasty NetworkManager vs. Tor bug that often
    prevented the system to connect to the Tor network: restart Tor and Vidalia
    when a network interface goes up.
  - onBoard now autodetects the keyboard layout... at least once some
    keys have been pressed.
  - New windows don't open in background anymore, thanks to
    a patched Metacity.
  - Memory wiping at shutdown is now lightning fast, and does not prevent
    the computer to halt anymore.
  - GNOME panel icons are right-aligned again.
  - Fixed permissions on APT config files.
  - Repaired mouse integration when running inside VirtualBox.

  * Iceweasel
  - Torbutton: redirect to Scroogle when presented a Google captcha.
  - Revamped bookmarks
      . moved T(A)ILS own website to the personal toolbar
      . moved webmail links (that are expected to be more than 3 soon)
        to a dedicated folder.
  - Don't show AdBlock Plus icon in the toolbar.
  - Adblock Plus: updated patterns, configured to only update subscriptions
    once a year. Which means never, hopefully, as users do update their
    Live system on a regular basis, don't they?

  * Vidalia: rebased our custom package against 0.2.8.
  
  * Claws Mail
  - Install Claws Mail from backports.org to use the X.509 CA
    certificates provided by Debian.
  - Enable PGP modules with basic configuration:
      . Automatically check signatures.
      . Use gpg-agent to manage passwords.
      . Display warning on start-up if GnuPG doesn't work.
  - Set the IO timeout to 120s (i.e. the double of the default 60s).
  
  * Pidgin
  - Automatically connect to irc.oftc.net with a randomized nickname,
    so as not to advertize the use of T(A)ILS; this nickname is made of:
     . a random firstname picked from the 2000 most registered by the U.S.
       social security administration in the 70s;
     . two random digits.
    Good old irc.indymedia.org is still configured - with same nickname -
    but is not enabled by default anymore.
  - Disabled MSN support, that is far too often affected by security flaws.

  * Build $HOME programmatically
  - Migrated all GConf settings, including the GNOME panel configuration,
    to XML files that are loaded at boot time.
  - Configure iceweasel profile skeleton in /etc/iceweasel.
    A brand new profile is setup from this skeleton once iceweasel is
    started after boot.
      . build sqlite files at build time from plain SQL.
      . FireGPG: hard-code current firegpg version at build time to prevent
        the extension to think it was just updated.
      . stop shipping binary NSS files. These were here only to
        install CaCert's certificate, that is actually shipped by Debian's
        patched libnss.
  
  * Build system
  - Updated Debian Live snapshots APT repository URL.
  - Purge all devel packages at the end of the chroot configuration.
  - Make sure the hook that fixes permissions runs last.
  - Remove unwanted Iceweasel search plugins at build time.
  
  * Misc
  - Added a progress bar for boot time file readahead.
  - Readahead more (~37MB) stuff in foreground at boot time.
  - Make the APT pinning persist in the Live image.
  - localepurge: keep locales for all supported languages,
    don't bother when installing new packages.
  - Removed syslinux help menu: these help pages are either buggy or
    not understandable by non-geeks.
  - Fixed Windows autorun.
  - Disable a few live-initramfs scripts to improve boot time.
  - Firewall: forbid any IPv6 communication with the outside.
  - Virtualization support: install open-vm-tools.
  - WhisperBack: updated to 1.2.1, add a random bug ID to the sent
    mail subject.
  - Prompt for CD removal on shutdown, not for USB device.

  * live-initramfs: new package built from our Git (e2890a04ff) repository.
  - Merged upstream changes up to 1.177.2-1.
  - New noprompt=usb feature.
  - Fix buggy memory wiping and shutdown.
  - Really reboot when asked, rather than shutting down the system.

  * onBoard
  - Upgraded to a new custom, patched package (0.93.0-0ubuntu4~amnesia1).
  - Added an entry in the Applications menu.
  
  * Software
  - Install vim-nox with basic configuration
  - Install pwgen
  - Install monkeysphere and msva-perl
  - Replaced randomsound with haveged as an additional source of entropy.

  * Hardware support
  - Build ralink rt2570 wifi modules.
  - Build rt2860 wifi modules from Squeeze. This supports the RT2860
    wireless adapter, found particularly in the ASUS EeePC model 901
    and above.
  - Build broadcom-sta-source wifi modules.
  - Bugfix: cpufreq modules were not properly added to /etc/modules.
  - Use 800x600 mode on boot rather than 1024x768 for compatibility
    with smaller displays.

 -- amnesia <amnesia@boum.org>  Fri, 30 Apr 2010 16:14:13 +0200

amnesia (0.4.2) unstable; urgency=low

  New release, mainly aimed at fixing live-initramfs security issue
  (Debian bug #568750), with an additional set of small enhancements as
  a bonus.

  * live-initramfs: new custom package built from our own live-initramfs
    Git repository (commit 8b96e5a6cf8abc)
  - based on new 1.173.1-1 upstream release
  - fixed live-media=removable behaviour so that filesystem images found
    on non-removable storage are really never used (Debian bug #568750)

  * Vidalia: bring back our UI customizations (0.2.7-1~lenny+amnesia1)

  * APT: consistently use the GeoIP-powered cdn.debian.net

  * Software: make room so that {alpha, future} Squeeze images fit on
    700MB CD-ROM
  - only install OpenOffice.org's calc, draw, impress, math and writer
    components
  - removed OpenOffice.org's English hyphenation and thesaurus
  - removed hunspell, wonder why it was ever added

  * Boot
  - explicitly disable persistence, better safe than sorry
  - removed compulsory 15s timeout, live-initramfs knows how to wait for
    the Live media to be ready

  * Build system: don't cache rootfs anymore

 -- amnesia <amnesia@boum.org>  Sun, 07 Feb 2010 18:28:16 +0100

amnesia (0.4.1) unstable; urgency=low

  * Brown paper bag bugfix release: have amnesia-security-check use
    entries publication time, rather than update time... else tagging
    a security issue as fixed, after releasing a new version, make this
    issue be announced to every user of this new, fixed version.

 -- amnesia <amnesia@boum.org>  Sat, 06 Feb 2010 03:58:41 +0100

amnesia (0.4) unstable; urgency=low

  * We now only build and ship "Hybrid" ISO images, which can be either
    burnt on CD-ROM or dd'd to a USB stick or hard disk.

  * l10n: we now build and ship multilingual images; initially supported
    (or rather wanna-be-supported) languages are: ar, zh, de, en, fr, it,
    pt, es
  - install Iceweasel's and OpenOffice.org's l10n packages for every
    supported language
  - stop installing localized help for OpenOffice.org, we can't afford it
    for enough languages
  - when possible, Iceweasel's homepage and default search engine are localized
  - added Iceweasel's "any language" Scroogle SSL search engine
  - when the documentation icon is clicked, display the local wiki in
    currently used language, if available
  - the Nautilus wipe script is now translatable
  - added gnome-keyboard-applet to the Gnome panel

  * software
  - replaced Icedove with claws mail, in a bit rough way; see
    https://amnesia.boum.org/todo/replace_icedove_with_claws/ for best
    practices and configuration advices
  - virtual keyboard: install onBoard instead of kvkbd
  - Tor controller: install Vidalia instead of TorK
  - install only chosen parts of Gnome, rather than gnome-desktop-environment
  - do not install xdialog, which is unused and not in Squeeze
  - stop installing grub as it breaks Squeeze builds (see Debian bug #467620)
  - install live-helper from snapshots repository into the Live image

  * Iceweasel
  - do not install the NoScript extension anymore: it is not strictly
    necessary but bloodily annoying

  * Provide WhisperBack 1.2 for anonymous, GnuPG-encrypted bug reporting.
  - added dependency on python-gnutls
  - install the SMTP hidden relay's certificate

  * amnesia-security-check: new program that tells users that the amnesia
    version they are running is affected by security flaws, and which ones
    they are; this program is run at Gnome session startup, after sleeping
    2 minutes to let Tor a chance to initialize.
    Technical details:
  - Perl
  - uses the Desktop Notifications framework
  - fetches the security atom feed from the wiki
  - verifies the server certificate against its known CA
  - tries fetching the localized feed; if it fails, fetch the default
    (English) feed

  * live-initramfs: new custom package built from our own live-initramfs
    Git repository (commit 40e957c4b89099e06421)
  - at shutdown time, ask the user to unplug the CD / USB stick, then run
    smem, wait for it to finish, then attempt to immediately halt

  * build system
  - bumped dependency on live-helper to >= 2.0a6 and adapted our config
  - generate hybrid ISO images by default, when installed syslinux is
    recent enough
  - stop trying to support building several images in a row, it is still
    broken and less needed now that we ship hybrid ISO images
  - scripts/config: specify distribution when initializing defaults
  - updated Debian Live APT repository's signing key

  * PowerPC
  - disable virtualbox packages installing and module building on !i386
    && !amd64, as PowerPC is not a supported guest architecture
  - built and imported tor_0.2.1.20-1~~lenny+1_powerpc.deb

  * Squeeze
  - rough beginnings of a scratch Squeeze branch, currently unsupported
  - install gobby-infinote

  * misc
  - updated GnuPG key with up-to-date signatures
  - more improvements on boot time from CD
  - enhanced the wipe in Nautilus UI (now asks for confirmation and
    reports success or failure)
  - removed the "restart Tor" launcher from the Gnome panel

 -- amnesia <amnesia@boum.org>  Fri, 05 Feb 2010 22:28:04 +0100

amnesia (0.3) unstable; urgency=low

  * software: removed openvpn, added
  - Audacity
  - cups
  - Git
  - Gobby
  - GParted
  - lvm2 (with disabled initscript as it slows-down too much the boot in certain
    circumstances)
  - NetworkManager 0.7 (from backports.org) to support non-DHCP networking
  - ntfsprogs
  - randomsound to enhance the kernel's random pool
  * Tor
  - install the latest stable release from deb.torproject.org
  - ifupdown script now uses SIGHUP signal rather than a whole tor
    restart, so that in the middle of it vidalia won't start it's own
    tor
  - configure Gnome proxy to use Tor
  * iceweasel
  - adblockplus: upgraded to 1.0.2
  - adblockplus: subscribe to US and DE EasyList extensions, updated patterns
  - firegpg is now installed from Debian Squeeze rather than manually; current
    version is then 0.7.10
  - firegpg: use better keyserver ... namely pool.sks-keyservers.net
  - added bookmark to Amnesia's own website
  - use a custom "amnesiabranding" extension to localize the default search
    engine and homepage depending on the current locale
  - updated noscript whitelist
  - disable overriden homepage redirect on iceweasel upgrade
  * pidgin
  - nicer default configuration with verified irc.indymedia.org's SSL cert
  - do not parse incoming messages for formatting
  - hide formatting toolbar
  * hardware compatibility
  - b43-fwcutter
  - beginning of support for the ppc architecture
  - load acpi-cpufreq, cpufreq_ondemand and cpufreq_powersave kernel
    modules
  * live-initramfs: custom, updated package based on upstream's 1.157.4-1, built
    from commit b0a4265f9f30bad945da of amnesia's custom live-initramfs Git
    repository
  - securely erases RAM on shutdown using smem
  - fixes the noprompt bug when running from USB
  - disables local swap partitions usage, wrongly enabled by upstream
  * fully support for running as a guest system in VirtualBox
  - install guest utils and X11 drivers
  - build virtualbox-ose kernel modules at image build time
  * documentation
  - new (translatable) wiki, using ikiwiki, with integrated bugs and todo
    tracking system a static version of the wiki is included in generated
    images and linked from the Desktop
  * build system
  - adapt for live-helper 2.0, and depend on it
  - get amnesia version from debian/changelog
  - include the full version in ISO volume name
  - save .list, .packages and .buildlog
  - scripts/clean: cleanup any created dir in binary_local-includes
  - updated Debian Live snapshot packages repository URL and signing key
  - remove duplicated apt/preferences file, the live-helper bug has been
    fixed
  * l10n: beginning of support for --language=en
  * misc
  - improved boot time on CD by ordering files in the squashfs in the order they
    are used during boot
  - added a amnesia-version script to built images, that outputs the current
    image's version
  - added a amnesia-debug script that prepares a tarball with information that
    could be useful for developpers
  - updated Amnesia GnuPG key to a new 4096R one
  - set time with NTP when a network interface is brought up
  - import amnesia's GnuPG pubkey into the live session user's keyring
  - do not ask DHCP for a specific hostname
  - install localepurge, only keep en, fr, de and es locales, which reduces the
    generated images' size by 100MB
  - added a hook to replace /sbin/swapon with a script that only runs
    /bin/true
  - moved networking hooks responsibility from ifupdown to NetworkManager

 -- amnesia <amnesia@boum.org>  Thu, 26 Nov 2009 11:17:08 +0100

amnesia (0.2) unstable; urgency=low

  * imported /home/amnesia, then:
  - more user-friendly shell, umask 077
  - updated panel, added launcher to restart Tor
  - mv $HOME/bin/* /usr/local/bin/
  - removed metacity sessions
  - removed gstreamer's registry, better keep this dynamically updated
  - rm .qt/qt_plugins_3.3rc, better keep this dynamically updated
  - removed .gnome/gnome-vfs/.trash_entry_cache
  - removed kconf_update log
  - removed and excluded Epiphany configuration (not installed)
  - cleanup .kde
  * iceweasel
  - enable caching in RAM
  - explicitly disable ssl v2, and enable ssl v3 + tls
  - removed prefs for the non-installed webdeveloper
  - removed the SSL Blacklist extension (not so useful, licensing issues)
  - deep profile directory cleanup
  - extensions cleanup: prefer Debian-packaged ones, cleanly reinstalled
    AddBlock Plus and CS Lite to allow upgrading them
  - updated pluginreg.dat and localstore.rdf
  - moved some settings to user.js
  - made cookie/JavaScript whitelists more consistent
  - force httpS on whitelisted sites
  - NoScript: marked google and gmail as untrusted
  - some user interface tweaks, mainly for NoScript
  - FireGPG: disable the buggy auto-detection feature, the link to firegpg's
    homepage in generated pgp messages and the GMail interface (which won't
    work without JavaScript anyway)
  - updated blocklist.xml
  - removed and excluded a bunch of files in the profile directory
  * icedove: clean the profile directory up just like we did for iceweasel
  * software: install msmtp and mutt
  * home-refresh
  - use rsync rather than tar
  * documentation
  - various fixes
  - reviewed pidgin-otr security (see TODO)
  * build system
  - stop calling home-refresh in lh_build
  - include home-refresh in generated images
  - gitignore update
  - fix permissions on local includes at build time
  - updated scripts/{build,clean} wrt. new $HOME handling
  - scripts/{build,config}: stop guessing BASEDIR, we must be run from
    the root of the source directory anyway
  - stop storing /etc/amnesia/version in Git, delete it at clean time
  * release
  - converted Changelog to the Debian format and location, updated
    build scripts accordingly
  - added a README symlink at the root of the source directory
  - basic debian/ directory (not working for building packages yet,
    but at least we can now use git-dch)
  - added debian/gbp.conf with our custom options for git-dch
  - config/amnesia: introduce new $AMNESIA_DEV_* variables to be used
    by developpers' scripts
  - added ./release script: a wrapper around git-dch, git-commit and git-tag

 -- amnesia <amnesia@boum.org>  Tue, 23 Jun 2009 14:42:03 +0200

amnesia (0.1) UNRELEASED; urgency=low

  * Forked Privatix 9.03.15, by Markus Mandalka:
  http://mandalka.name/privatix/index.html.en
  Everything has since been rewritten or so heavily changed that nothing
  remains from the original code... apart of a bunch of Gnome settings.
  * hardware support:
  - install a bunch of non-free wifi firmwares
  - install xsane and add the live user to the scanner group
  - install aircrack-ng
  - install xserver-xorg-video-geode on i386 (eCafe support)
  - install xserver-xorg-video-all
  - install firmware-linux from backports.org
  - install system-config-printer
  - added instructions in README.eCAFE to support the Hercules eCAFE EC-800
    netbook
  * APT:
  - configure pinning to support installing chosen packages from
    squeeze; the APT source for testing is hardcoded in chroot_sources/,
    since there is no way to use $LH_CHROOT_MIRROR in chroot_local-hooks
  - give backports.org priority 200, so that we track upgrades of packages
    installed from there
  * release: include the Changelog and TODO in the generated images,
  in the   /usr/share/doc/amnesia/ directory
  * software: install gnomebaker when building Gnome-based live OS, to
  easily clone myself when running from CD
  * build system
  - build i386 images when the build host is amd64
  - added a version file: /etc/amnesia/version
  - use snapshot live-* packages inside the images
  - setup timezone depending on the chosen build locale
  - rely on standard live-initramfs adduser to do our user setup
    (including sudo vs. Gnome/KDE, etc.)
  - stop "supporting" KDE
  - allow building several images at once
  - migrated most of lh_config invocations to scripts/config
  - append "noprompt" so that halting/rebooting work with splashy
  - moved our own variables to config/amnesia, using the namespace
    $AMNESIA_*
  * iceweasel
  - default search engine is now Scroogle SSL, configured to search pages
    in French language; the English one is also installed
  - never ask to save passwords or forms content
  - configured the torbutton extension to use polipo
  - installed the CACert root certificate
  - installed the SSL Blacklist extension and the blacklist data
  - installed the FireGPG extension
  - installed the CS Lite extension
  - installed the NoScript extension
  - NoScript, CS Lite: replaced the default whitelists with a list of
    trusted, non-commercial Internet Service Providers
  - configure extensions (add to prefs.js):
    user_pref("extensions.torbutton.startup", true);
    user_pref("extensions.torbutton.startup_state", 1);
    user_pref("extensions.torbutton.tor_enabled", true);
    user_pref("noscript.notify.hide", true);
    user_pref("capability.policy.maonoscript.sites", "about:
      about:blank about:certerror about:config about:credits
      about:neterror about:plugins about:privatebrowsing
      about:sessionrestore chrome: resource:");
    user_pref("extensions.firegpg.no_updates", true);
  - install the NoScript plugin from Debian squeeze
  - delete urlclassifier3.sqlite on $HOME refresh: as we disabled
    "safebrowsing", this huge file is of no use
  - torbutton: install newer version from Squeeze
  * linux: removed non-686 kernel flavours when building i386 images
  * compatibility: append "live-media=removable live-media-timeout=15", to
    prevent blindly booting another debian-live installed on the hard disk
  * software: added
  - gnome-app-install
  - iwconfig
  - cryptkeeper: Gnome system tray applet to encrypt files with EncFS
  - kvkbd: virtual keyboard (installed from backports.org)
  - sshfs (and added live user to the fuse group)
  - less, secure-delete, wipe, seahorse, sshfs, ntfs-3g
  - scribus
  * Tor
  - enable the transparent proxy, the DNS resolver, and the control port
  - save authentication cookie to /tmp/control_auth_cookie, so that the
    live user can use Tork and co.
  - autostart Tork with Gnome
  - Tork: installed, disabled most notifications and startup tips
  - added a restart tor hook to if-up.d (used by Network Manager as well),
    so that Tor does work immediately even if the network cable was
    plugged late in/after the boot process
  * $HOME
  - added a nautilus-script to wipe files and directories
  - bash with working completion for the live user
  * polipo: install and configure this HTTP proxy to forward requests
  through Tor
  * DNS: install and configure pdnsd to forward any DNS request through
  the Tor resolver
  * firewall: force every outgoing TCP connection through the Tor
  transparent proxy, discard any outgoing UDP connection
  * misc
  - set syslinux timeout to 4 seconds
  - use splashy for more user-friendly boot/halt sequences

 -- amnesia <amnesia@boum.org>  Sat, 20 Jun 2009 21:09:15 +0200<|MERGE_RESOLUTION|>--- conflicted
+++ resolved
@@ -1,14 +1,10 @@
-<<<<<<< HEAD
 tails (1.2) UNRELEASED; urgency=medium
 
   * Dummy entry for next release.
 
  -- Tails developers <tails@boum.org>  Mon, 14 Jul 2014 16:15:19 +0200
 
-tails (1.1) UNRELEASED; urgency=medium
-=======
 tails (1.1) unstable; urgency=medium
->>>>>>> b7ec4d0f
 
   * Rebase on Debian Wheezy
     - Upgrade literally thousands of packages.
