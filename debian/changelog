<<<<<<< HEAD
tails (4.11) UNRELEASED; urgency=medium

  * Dummy entry for next release.

 -- Tails developers <tails@boum.org>  Fri, 27 Mar 2020 18:59:04 +0100
=======
tails (4.9) UNRELEASED; urgency=medium

  * Dummy entry for next release.

 -- anonym <anonym@riseup.net>  Wed, 01 Jul 2020 11:05:21 +0200

tails (4.8) unstable; urgency=medium

  * Major changes
    - Welcome Screen: after a large refactoring we now can persist
      settings (See: #17136)! Currently it is limited to the newly
      added option that controls whether the Unsafe Browser is allowed
      to start (#17085). In the next major release we'll support all
      options.

  * Security fixes
    - Allow to disable the Unsafe Browser in the Welcome Screen
      (Closes: #17085). The Unsafe Browser can be used by exploits to
      deanonymize the Tails user (for details, see: #15635).
    - Upgrade Tor Browser to 9.5.1-build2 (Closes: 17782).
    - Thunderbird:
      * Upgrade to Thunderbird 68.9.0 (DSA-4702).
      * Disable unsafe MX automatic configuration method (Closes:
        #17277).
      * Disable unsafe MS Exchange automatic configuration method
        (Closes: #17654).
    - Upgrade Linux kernel to linux-image-5.6.0-2 at 5.6.14-2 (Closes:
      #17611, #17620; DSA-4698, DSA-4699).
    - Upgrade gnutls28-based packages to 3.6.7-4+deb10u4 (DSA-4697).
    - Upgrade intel-microcode to 3.20200609.2~deb10u1 (DSA-4701).
    
  * Bugfixes
    - Trigger emergency shutdown on resume when the boot device was
      removed while suspended (Closes: #16787).
    - Thunderbird: make searching in messages (Find bar and Find in
      This Message) work again (Closes: #17328).
    - Ensure Mac Spoofing Panic messages will be correctly displayed
      (Closes: #17779). udev may close child processes when a process
      associated with a rule (/etc/udev/rules) terminates so we wait
      for those processes before exiting.
    - Wrap `seahorse-tool --import` so it is handled by `gpg --import`
      (Closes: #17183). This makes importing binary keys via GNOME
      Files integration possible again.

  * Minor improvements and updates
    - Upgrade to tor 0.4.3.5-1 (Closes: #17741).
    - Upgrade LibreOffice to 1:6.1.5-3+deb10u6.
    - Upgrade VirtualBox guest modules to 6.1.10-dfsg-1.
    - Append Unsafe Browser setting to WhisperBack debug info.

  * Build system
    - Upgrade snapshot of the Debian archive to 2020061003, including
      the 10.4 point release of Debian Buster (Closes: #17620).
    - Tor Browser AppArmor profile: update patch to apply on top of
      0.3.2-11 (Closes: #17612)
    - Thunderbird AppArmor profile: update patch to apply on top of
      68.9.0 (Closes: #17769).

  * Test suite
    - Establish a coding standards baseline on our Ruby code base
      using Rubocop (Closes: #17646). This *MASSIVE* change includes
      mainly stylistic fixes and linting but also a few bug fixes,
      some dead code removal and code simplifications/refactorings,
      spelling fixes, improved gherkin and even removal the of
      a few duplicated tests and merging of very similar tests.
    - Improve robustness of navigating the GRUB menu in UEFI mode, and
      consequently drop the @fragile tag on the UEFI boot scenario
      (Closes: #13459).
    - Allow configuring the number of vCPUs given to TailsToaster.
      Based on work done by kytv (♥) on #6729. On powerful hardware
      with many CPUs, Tails boots much faster with >2 vCPUs given to
      TailsToaster.
    - Disable desktop size and clipboard interference between the host
      system and the system under test when using --view.
    - Ensure we run post_snapshot_restore_hook every time it's needed.
    - Fix running with XDG_SESSION_TYPE unset (Closes: #17596).
    - Always test the localized start up page of the Unsafe Browser.
    - Add --keep-chutney option to keep Chutney data, but no
      snapshots, between runs.
    - Revert "Test suite: disable tests about notifications in case of
      MAC spoofing failure (refs: #10774)"
    - Verify that the Unsafe Browser is disabled by default.
    - Test suite: fix --image-bumping-mode.

 -- Tails developers <tails@boum.org>  Mon, 29 Jun 2020 16:02:18 +0200
>>>>>>> e4c50c3c

tails (4.7) unstable; urgency=medium

  * Security fixes
    - Upgrade Tor Browser to 9.5-build2 (Closes: #17710).
    - Upgrade APT to 1.8.2.1 (DSA-4685).
    - Upgrade BIND to 1:9.11.5.P4+dfsg-5.1+deb10u1 (DSA-4689).
    - Upgrade WebKitGTK to 2.28.2-2~deb10u1 (DSA-4681).
    - Upgrade Thunderbird to 1:68.8.0-1~deb10u1 (DSA-4683).

  * Bugfixes
    - Improve Additional Software reliability (Closes: #17278): disable
      periodic APT operations entirely, adjust timeouts, force data
      synchronization, preserve file ownership.
    - Make memory erasure feature compatible with overlayfs (Closes: #15146).
    - Adjust various documentation for the new GitLab-based hosting.

  * Minor improvements and updates
    - Fix title of unlock-veracrypt-volume error dialog in case of incorrect
      password (Closes: #17668).
    - Clean up confusing torrc (Closes: #17706).

  * Build system
    - IUK creation: don't use extreme compression options for the outer
      SquashFS container refs.
    - IUK creation: add support for building several IUKs in parallel locally
      (Closes: #17657).
    - IUK verification: add support for fetching IUKs built in parallel on
      Jenkins (Closes: #17658).
    - Release process: generate UDFs on the alpha channel for previous
      non-final releases (Closes: #17614).
    - Remove aufs-based IUK generation code and doc (Closes: #17489).

  * Test suite
    - Adjust for augmented timeouts in Additional Software.
    - Adjust locale lookup to check several directories.
    - Speed up 'I fill a ... MiB file' step by 1000%.
    - Keep latest test suite screenshot (Closes: #17621).
    - Fix test suite breaking when the user connects to the VM via virt-viewer
      (Closes: #17623).
    - Adjust reference images and titles following the migration to GitLab
      (Closes: #17718, 17719).

 -- Tails developers <tails@boum.org>  Mon, 01 Jun 2020 18:31:41 +0200

tails (4.6) unstable; urgency=medium

  * Security fixes
    - Upgrade Tor Browser to 9.0.10-build2 (Closes: #17660).
    - Upgrade Thunderbird to 1:68.7.0-1~deb10u1 (MFSA-2020-14, DSA-4656).
    - Upgrade Git to 1:2.11.0-3+deb9u3 (DSA-4657, DSA-4659).
    - Upgrade Node.js to 10.19.0~dfsg1-1 (DSA-4669).
    - Upgrade OpenLDAP to 2.4.47+dfsg-3+deb10u2 (DSA-4666).
    - Upgrade OpenSSL to 1.1.1d-0+deb10u3 (DSA-4661).
    - Upgrade ReportLab to 3.5.13-1+deb10u1 (DSA-4663).
    - Upgrade WebKitGTK to 2.26.4-1~deb10u3 (DSA-4658).

  * Bugfixes
    - Switch Japanese input method from Anthy to Mozc (Closes: #16719).
    - Install the libu2f-udev package, for U2F device support.
    - Update our list of 'Favorites' applications (Closes: #16990).

  * Build system
    - lint_po: support locales with "@" in their name, such as ru@petr1708
      (Closes: #17554).
    - perl5lib: declare missing test dependencies (Closes: #17591).
    - iuk: declare missing test dependencies (Closes: #17592).
    - Upgrade to po4a 0.55 for Tails images and Vagrant box (Closes: #17005).

  * Test suite
    - Print disk usage information when the test suite fails with “No
      space left” errors.
    - Ensure no zombie processes are left around, by cleaning subprocesses
      correctly (Closes: #17551).
    - Prevent webrick from becoming a zombie process.
    - Avoid test suite getting stuck due to a zero timeout.
    - Fix obsoletion warnings (Closes: #17552).
    - Add root check and --allow-non-root option (Closes: #17613). Let's
      make it clear running the test suite requires root privileges in
      the general case.

 -- Tails developers <tails@boum.org>  Mon, 04 May 2020 18:43:38 +0200

tails (4.5) unstable; urgency=medium

  * Security fixes
    - Upgrade Tor Browser to 9.0.9-build1 (Closes: #17594).
    - Upgrade BlueZ to 5.50-1.2~deb10u1 (DSA-4647).
    - Upgrade GnuTLS to 3.6.7-4+deb10u3 (DSA-4652).

 -- Tails developers <tails@boum.org>  Mon, 06 Apr 2020 21:51:05 +0200

tails (4.5~rc1) unstable; urgency=medium

  * Major changes
    - Migrate from aufs to overlayfs (Closes: #8415). This change touches
      many components which won't all be listed individually, but some
      highlights are listed below:
      ⋅ Adjust the build system to stop building the aufs kernel module.
      ⋅ Switch the kernel command line from union=aufs to union=overlayfs.
      ⋅ Adjust AppArmor profiles (Closes: #9045, #12112).
      . Adapt chroot-browsers (Closes: #12105).
      ⋅ Drop the aufs Git submodule.
      ⋅ Make memory erasure feature compatible with overlayfs
        (Closes: #15146).
      ⋅ Make Upgrader support and also generate overlayfs-based IUKs by
       default (Closes: #9373).
    - Use GRUB with Secure Boot support for x86_64 (Closes: #6560, #15806).
      This is also a large change, touching many components:
      ⋅ Install grub from bullseye.
      ⋅ Introduce a custom grub configuration file.
      ⋅ Use a custom background image.
      ⋅ Mimick Debian Installer's efi-image build script to handle all
        details in binary local hooks.
      ⋅ Add SYSLINUX in the syslinux bootloader menu, to make it easier to
        troubleshoot GRUB vs. syslinux issues (Closes: #17538).
      ⋅ Upgrader: Adjust to also handle files in EFI/debian when dealing
        with file removals.
      ⋅ Adjust test suite.
    - Migrate test suite from Sikuli to a combination of OpenCV (image
      matching), xdotool (mouse interaction), plus libvirt's send-key
      (keyboard interaction) (Closes: #15460). This is another major
      changes, allowing the test suite to run on Buster-based systems,
      touching various areas of the test suite, among which:
      ⋅ Add workaround for the Greeter when restoring snapshot.
      ⋅ Fix dependencies for Buster.
      ⋅ Replace some Sikuli-based options with some OpenCV-based ones
        (e.g. --retry-find → --image-bumping-mode).
      ⋅ Handle non-English keyboards.
      ⋅ Fix --capture on Buster and above.
      ⋅ Deal with Buster having migrated from avconv to ffmpeg.

  * Security fixes
    - Upgrade ICU to 63.1-6+deb10u1 (DSA-4646).

  * Minor improvements and updates
    - Refactor tails-documentation (Closes: #16903).

  * Build system
    - Freeze APT snapshots for 4.5~rc1.
    - Rakefile: always disable website caching when building from a tag
      (Closes: #17513).
    - Rakefile: fix recommended permissions (libvirt needs +r to share the
      source tree with the Vagrant box).
    - Import persistence-setup.git from its own repository into tails.git
      (Closes: #17526, #6487).
    - IUK: ensure rsync runtime dependency is installed.

  * Test suite
    - Adjust for the aufs → overlayfs migration (Closes: #12106, #17440,
      #17451).
    - run_test_suite: don't print usage on error.
    - run_test_suite: --view/--vnc-server-only are only supported on x11.
    - Optimize checking if file is empty.
    - Speed up some test failures to avoid resource starvation.
    - Check for tcplay dependency.
    - Increase chances chutney starts after unclean shutdown.
    - Make chutney log what it is doing.
    - Make opening Thunderbird's Extensions tab more robust.

 -- Tails developers <tails@boum.org>  Thu, 26 Mar 2020 22:51:35 +0100

tails (4.4.1) unstable; urgency=medium

  * Security fixes
    - Upgrade Tor Browser to 9.0.7-build1 (Closes: #17539).
    - Upgrade tor to 0.4.2.7 (Closes: #17531).
    - Upgrade Thunderbird to 1:68.6.0-1~deb10u1 (MFSA-2020-10, DSA-4642).
    - Upgrade WebKitGTK to 2.26.4-1~deb10u2 (DSA-4641).

  * Build system
    - lint_po: avoid race conditions when checking PO files (Closes: #17359).

 -- Tails developers <tails@boum.org>  Sun, 22 Mar 2020 20:27:47 +0100

tails (4.4) unstable; urgency=medium

  * Security fixes
    - Upgrade Tor Browser to 9.0.6-build2 (MFSA-2020-09).
    - Upgrade Linux kernel to linux-image-5.4.0-4, currently at 5.4.19-1
      (Closes: #17477).
    - Upgrade Thunderbird to 68.5.0-1~deb10u1 (MFSA-2020-07, Closes: #17481).
    - Upgrade cURL to 7.64.0-4+deb10u1 (DSA-4633).
    - Upgrade evince to 3.30.2-3+deb10u1 (DSA-4624).
    - Upgrade Pillow to 5.4.1-2+deb10u1 (DSA-4631).
    - Upgrade ppp to 2.4.7-2+4.1+deb10u1 (DSA-4632).
    - Upgrade WebKitGTK to 2.26.4-1~deb10u1 (DSA-4627).

  * Bugfixes
    - Fix missing firmware for RTL8822BE/RTL8822CE (See: #17323). Use the
      tails-workarounds provided firmwares until the firmware-realtek
      package is updated with the patch by Sjoerd Simons (Debian#935969).
      Note: This might not be sufficient to support those cards.

  * Minor improvements and updates
    - Upgrade dogtail to 0.9.11-6.
    - Upgrade virtualbox to 6.1.4-dfsg-1.

  * Build system
    - Vagrant build box: disable mitigation features for CPU
      vulnerabilities (Closes: #17386). Given the kind of things we do in
      our Vagrant build box, it seems very unlikely that vulnerabilities
      such as Spectre and Meltdown can be exploited in there.  Let's
      reclaim some of the performance cost of the corresponding mitigation
      features.
    - Enable website caching by default, with a way option to disable it
      (Closes: #17439).
    - Key the website cache on debian/changelog too (Closes: #17511).
    - Update APT snapshot of the Debian archive to 2020030101.
    - Add support for the tails-workarounds submodule.

 -- Tails developers <tails@boum.org>  Wed, 11 Mar 2020 10:59:10 +0100

tails (4.3) unstable; urgency=medium

  * Security fixes
    - Upgrade Tor Browser to 9.0.5-build2 (Closes: #17469).
    - Update Linux kernel to linux-image-5.4.0-3-amd64, currently at
      5.4.13-1 (Closes: #17443).
    - Upgrade Thunderbird to 1:68.4.1-1~deb10u1
    - Upgrade WebKitGTK to 2.26.3-1~deb10u1 (DSA-4610).

  * Bugfixes
    - live-persist: don't backup empty configuration files (Closes:
      #17112). In some cases, the previous code would overwrite a
      non-empty backup file with an empty one, making it harder to
      recover from the already painful #10976.
    - create-usb-image-from-iso: Run syslinux within proper chroot
      (Closes: #17179). Previously we ran syslinux from the host,
      which can lead to bugs if its versions differs from the one
      inside the chroot (which is what Tails will use later). Thanks
      to Johan Blåbäck for the patch!
    - Tails Upgrader: Fix progress bar not pulsating and hide useless
      OK button (Closes: #16603).

  * Minor improvements and updates
    - Upgrade tor to 0.4.2.6 (Closes: #17059).
    - Install the trezor package, which adds a command-line (only)
      tool for managing Trezor devices (Closes: #17463). Thanks to
      Pavol Rusnak for the patch!
    - As a consequence of the Linux kernel upgrade we also:
      * Upgrade aufs to 5.4.3 20200127.
      * Install VirtualBox guest tools and kernel modules from sid.

  * Build system
    - Upgrade snapshot of the Debian archive to 2020020302, including
      the 10.3 point release of Debian Buster (Closes: #17458).
    - Add opt-in caching of the wiki (Closes: #15342).
    - Use mksquashfs' -no-exports option even when the fastcomp build
      option is set. "fastcomp" is supposed to only tweak SquashFS
      compression settings, but so far it was also disabling the
      -no-exports option that we set for our release builds.
    - Drop a bunch of packages installed for ikiwiki for various
      (obsoloete) resons:
      * libfile-chdir-perl, libyaml-perl and libxml-simple-perl which
        was needed back when we built our own ikiwiki from Git…  a
        looong time ago.
      * libtext-multimarkdown-perl used multimarkdown ikiwiki which
        its doubtful we ever will use.
      * libhtml-scrubber-perl, libhtml-template-perl,
        libhtml-parser-perl, libyaml-libyaml-perl and liburi-perl
        which are already installed as ikiwiki dependencies.
    - Install libimage-magick-perl instead of the perlmagick
      transitional package.
    - Don't install obsolete dependencies whois and eatmydata.
    - Consistently validate individual build options as we parse them.
      This is consistent with how we handled "fastcomp" already. Only
      compatibility checks between multiple build options really need
      to happen later, once we've parsed all build options.
    - Remove 5 years old transition code
    - Fully provision the Vagrant box every time it starts, and
      partially re-provision it for every build.
    - Behave correctly when disabling a previously set "offline" or
      "vmproxy+extproxy" build option.  Previously, setting one of
      these build options *once* would taint the Vagrant box forever
      with the resulting apt-cacher-ng configuration.
    - Shrink the apt-cacher-ng cache after a successful build too
      (Closes: #17288).
    - Set up infrastructure to retrieve log file from the VM even on
      build failure (Closes: #7749).
    - Always build from a fresh Git clone.
    - Set the permissions that Vagrant needs inside the source tree
      (Closes: #11411, #16607, #17289).

  * Test suite
    - Remove Seahorse key synchronization scenarios. These 2 scenarios
      never pass due to #17169, so currently:
      * They don't teach us anything new → no benefit.
      * Every time a developer looks at test suite results,
        they need to filter out this known problem, which takes time
        and trains us to ignore problems.

 -- Tails developers <tails@boum.org>  Mon, 10 Feb 2020 14:08:59 +0100

tails (4.2.2) unstable; urgency=medium

  * Major changes
    - Upgrade Tor Browser to 9.0.4-build1 (MFSA-2020-03)

  * Bugfixes
    - Avoid the Upgrader proposing to upgrade to the version
      that's already running (Closes: #17425)
    - Avoid 2 minutes delay while rebooting after applying an automatic
      upgrade (Closes: #17026)
    - Make Thunderbird support TLS 1.3 (Closes: #17333)

  * Build system
    - IUK generation: don't make all files in the SquashFS diff
      owned by root, otherwise an upgraded system cannot start
      (Closes: #17422)

 -- Tails developers <tails@boum.org>  Mon, 13 Jan 2020 09:21:51 +0000

tails (4.2) unstable; urgency=medium

  * Major changes
    - Switch to a redesigned upgrade system (Closes: #15281), which:
      - removes the need for manual upgrades caused by lack of disk space
        on the Tails device
      - uses less RAM
    - Bump snapshot of the Debian archive to 2019122802

  * Security fixes
    - Upgrade Tor Browser to 9.0.3 (Closes: #17402)
    - Upgrade Linux to 5.3.15-1 (Closes: #17332)
      and upgrade the aufs module to 5.3-20191223
    - Upgrade Thunderbird to 1:68.3.0-2~deb10u1
    - Upgrade libsasl2 to 2.1.27+dfsg-1+deb10u1
    - Upgrade python3-ecdsa to 0.13-3+deb10u1

  * Bugfixes
    - KeePassXC:
      - Open ~/Persistent/keepassx.kdbx by default again (Closes: #17212)
      - Open the database specified by the user on the command-line, if any
      - Fix database renaming prompt
    - Upgrader:
      - Ensure debugging info lands in the Journal before we refer to it
      - Catch more download errors
    - Upgrade amd64-microcode to 3.20191218.1, which removes firmware
      updates that cause issues

  * Minor improvements and updates
    - Add metadata analysis tools used by SecureDrop (Closes: #17178)
    - Refresh the signing key before checking for available upgrades
      (Closes: #15279)
    - Port the Upgrader and perl5lib to a set of dependencies that are
      faster and have a lower memory footprint (Closes: #17152)
    - Ensure IUKs don't include files of our website if their content
      has not changed (refs: #15290)
    - Zero heap memory at allocation time and at free time (Closes: #17236)

  * Build system
    - Import the Upgrader and perl5lib codebases into tails.git
      (part of #7036)
    - lint_po: ignore pre-existing rply cache file that can cause
      trouble if it's corrupted (Closes: #17359)
    - Move generate-languages-list to auto/scripts
    - import-translations: work around the lack of usable branches
      in Tor's translation.git (Closes: #17279)
    - Build released IUKs on Jenkins and verify that they match
      those built locally by the Release Manager (Closes: #15287)
    - Don't download every localized Tor Browser tarball: instead,
      use the new tarball that includes every langpacks (Closes: #17400)

  * Test suite
    - Adapt for the "one single SquashFS diff" upgrade scheme
    - Chutney: update to upstream 33cbff7fc73aa51a785197c5f4afa5a91d81de9c
      (Closes: #16792)
    - Fix tagging of Chutney exit relays and bridge authorities
    - Tag Chutney clients as such
    - Wait for all Chutney nodes to have bootstrapped before assuming
      the simulated Tor network is ready
    - Don't try to save tor control sockets as artifacts
    - Add a crude script to generate IUKs for our test suite

 -- Tails developers <tails@boum.org>  Mon, 06 Jan 2020 16:25:22 +0000

tails (4.1.1) unstable; urgency=medium

  * Bugfixes
    - Drop all network drivers from the initramfs to shrink its size
      drastically. Going over the 32 MiB mark might be the reason why so
      many Apple machines can't boot 4.1 while they could boot 4.0
      (Closes: #17320).
    - Only allow up to (but excluding) 32 MiB for initramfs accordingly.

  * Minor improvements and updates
    - Fix escape sequence in tails-gdm-failed-to-start.service, to avoid a
      warning message (Closes: #17166).

 -- Tails developers <tails@boum.org>  Sun, 15 Dec 2019 23:51:25 +0100

tails (4.1) unstable; urgency=medium

  * Major changes
    - Upgrade Tor Browser to 9.0.2-build2, based on Firefox ESR 68.3
      (MFSA-2019-37).
    - Upgrade Thunderbird to 68.2.2 (Closes: #16771, #17220, #17222, #17267).
    - Upgrade Enigmail to 2:2.1.3+ds1-4~deb10u2 accordingly.

  * Security fixes
    - Upgrade Linux to 5.3.9-2 from sid (Closes: #17124).
    - Disable unprivileged userfaultfd syscall (Closes: #17196).
    - Upgrade file to 1:5.35-4+deb10u1 (DSA-4550-1).
    - Upgrade FriBidi to 1.0.5-3.1+deb10u1 (DSA-4561-1).
    - Upgrade Ghostscript to 9.27~dfsg-2+deb10u3 (DSA-4569-1)
    - Upgrade Intel microcode to 3.20191112.1~deb10u1 (DSA-4565-1,
      CVE-2019-0117).
    - Upgrade libarchive to 3.3.3-4+deb10u1 (DSA-4557-1).
    - Upgrade libvpx to 1.7.0-3+deb10u1 (DSA-4578-1).
    - Upgrade libxslt to 1.1.32-2.2~deb10u1 (CVE-2019-18197).
    - Upgrade ncurses to 6.1+20181013-2+deb10u2 (CVE-2019-17594,
      CVE-2019-17595).
    - Upgrade Python 2.7 to 2.7.16-2+deb10u1 (CVE-2018-20852,
      CVE-2019-10160, CVE-2019-16056, CVE-2019-16935, CVE-2019-9740,
      CVE-2019-9947).
    - Upgrade Qt to 5.11.3+dfsg1-1+deb10u1 (DSA-4556-1).
    - Upgrade tcpdump to 4.9.3-1~deb10u1 (DSA-4547-1).
    - Upgrade WebKitGTK to 2.26.2-1~deb10+1 (DSA-4558-1, DSA-4563-1).

  * Bugfixes
    - Remove TorBirdy (Closes: #17219, #17269).
    - Use keys.openpgp.org's Onion service as the default keyserver
      (Closes: #12689, #14770).
    - Fix ordering of GTK bookmarks setup vs. Tor Browser directories
      creation (Closes: #17206).
    - Bring back the "Show Passphrase" button in the Greeter
      (Closes: #17177).
    - Bring back "Open in Terminal" entry in the GNOME Files context menu
      (Closes: #17186).
    - Revert "Browsers: disable the Quantum Bar." (Closes: #17143).
    - Revert "Hide all Tor connection-related settings in
      about:preferences in all browsers" (Closes: #17214).
    - Wait until Tor has bootstrapped before we try to upgrade Additional
      Software (Closes: #17203).
    - Fix the "GDM failed to start" splash screen functionality
      (Closes: #17200).

  * Minor improvements and updates
    - htpdate: stop sending User-Agent that fakes Tor Browser
      (Closes: #12023).
    - HTP: replace encrypted.google.com with www.google.com.
    - Remove signal handler from Greeter UI file (Closes: #17240).
    - Upgrade AMD microcode to 3.20191021.1.
    - Upgrade fonts-noto-cjk to 1:20170601+repack1-3+deb10u1
      (Debian#907999).

  * Build system
    - Update Vagrant box to Buster (Closes: #16868).
    - Adjust to timedatectl's output on Buster.
    - Adjust to Buster's debootstrap.
    - Vagrant: ensure the chroot has a /proc filesystem while running
      postinstall.sh
    - Vagrant: install po4a from Stretch in the basebox.
    - build-tails: wait for NTP to be disabled before setting the desired
      date.
    - Bump APT snapshot of the Debian archive to 2019111801, including the
      10.2 point release of Buster (Closes: #17124, #17021).
    - Install virtualbox 6.0.12-dfsg-1 from our custom APT repository
      (Closes: #17161).

  * Test suite
    - Ensure we don't break tests by opening the Applications menu in
      post_vm_start_hook (Closes: #17164).
    - Improve GnuPG testing (Closes: #12689):
      · Switch to using sajolida's key.
      · Start adjusting for keys.openpgp.org.
      · Make the "GnuPG's dirmngr uses the configured keyserver" step
        actually test what it is meant to.
      · Make error strings better reflect what failure they are about.
      · Ensure dirmngr uses IPv4 since our CI runs on an IPv4-only
        infrastructure.
    - Ensure dirmngr picks up the changes we make to its configuration.
    - Switch backend keyservers (Closes: #14770).
    - Don't leave redir(1) processes behind (Closes: #14948).
    - Update image for Buster (Closes: #14770).
    - Update fragility status of Seahorse scenarios.
    - Avoid multiple instances of tcpdump writing to the same file,
      resulting in an unparsable network capture (Closes: #17102).
    - Update for Thunderbird 68 (Closes: #17269).

  * Documentation:
    - Remove or adapt mentions to Tails Installer as only installation
      method (Closes: #17204).
    - Add a warning about which Tails to run rsync from (Closes: #17197).

 -- Tails developers <tails@boum.org>  Mon, 02 Dec 2019 22:23:35 +0100

tails (4.0) unstable; urgency=medium

  * Major changes
    - Upgrade Tor Browser to 9.0-build2, based on Firefox ESR 68.2.

  * Security fixes
    - Upgrade IBus to 1.5.19-4+deb10u1.0tails1 (Closes: #17144)
    - Upgrade sudo to 1.8.27-1+deb10u1

  * Bugfixes
    - Fix regressions brought by the integration of Tor Browser 9.0:
      · Fix non-English spellchecking (Closes: #17150)
      · Unsafe Browser: don't enable private browsing mode, don't display
        Tor Browser icons, hide the new "New identity" toolbar button
        (Closes: #17142)
      · Hide all Tor connection-related settings in about:preferences
        (Closes: #17157)
    - Fix Stealth Onion services in OnionShare (Closes: #17162)
    - Upgrade OpenSSL to 1.1.1d-0+deb10u2

  * Minor improvements and updates
    - Don't include the locales package (Closes: #17132)
    - Update htpdate's User-Agent to match Tor Browser 9.0's

  * Test suite
    - Only partially fill memory for userspace processes (Closes: #17104)
    - Drop the "Unsafe Browser has no proxy configured" step, that's hard
      to update and adds little value
    - Various updates for Tor Browser 9.0 final
    - Make the "SSH is using the default SocksPort" scenario more robust
      (Closes: #17163)

 -- Tails developers <tails@boum.org>  Mon, 21 Oct 2019 10:24:56 +0000

tails (4.0~rc1) unstable; urgency=medium

  * Major changes
    - Update Tor Browser to 9.0a7, based on Firefox ESR 68 (#16356).
    - Include a working version of Electrum: 3.3.8-0.1 (Closes: #16421).
      Accordingly:
      · Remove the obsolete "coin_chooser: Privacy" option (Closes: #15483).
      · Disable the update check (Closes: #15483).
    - Curate the list of languages in Tails Greeter (Closes: #16095).
      Only include languages which meet one of these conditions:
      · Have a PO file in tails.git (i.e. have at least one translated
        and reviewed string)
      · Are on our list of tier-1 supported languages.
    - Update Linux to 5.3.2-1~exp1 from Debian experimental (Closes: #17117).
    - Bump APT snapshots of the 'debian' and 'torproject' archives
      to 2019100904. This includes the update to the Buster 10.1
      point-release.

  * Security fixes
    - Drop NoScript customization that makes our web fingerprint diverge
      from Tor Browser's (related to #5362).
    - Enable Buster security APT sources (Closes: #17119).
    - Upgrade CUPS to 2.2.10-6+deb10u1 (CVE-2019-8696, CVE-2019-8675,
      and more security fixes).
    - Update GnuPG to 2.2.12-1+deb10u1, which mitigates the certificates
      flooding attack.
    - Update e2fsprogs to 1.44.5-1+deb10u2 (DSA-4535-1).
    - Update ghostscript to 9.27~dfsg-2+deb10u2 (DSA-4518-1, DSA-4499-1).
    - Update WebKitGTK to 2.24.4-1~deb10u1 (DSA-4515-1).
    - Update Pango to 1.42.4-7~deb10u1 (DSA-4496-1).
    - Update ffmpeg to 7:4.1.4-1~deb10u1 (DSA-4502-1).
    - Update expat to 2.2.6-2+deb10u1 (DSA-4530-1).
    - Update GLib to 2.58.3-2+deb10u1 (CVE-2019-13012).
    - Update libmariadb3 to 1:10.3.17-0+deb10u1 (various vulnerabilities).
    - Update NSS to 2:3.42.1-1+deb10u1 (CVE-2019-11719, CVE-2019-11727,
      CVE-2019-11729).
    - Update LibreOffice to 1:6.1.5-3+deb10u4 (DSA-4519-1, DSA-4501-1,
      DSA-4483-1, and CVE-2019-9848).
    - Update Samba to 2:4.9.5+dfsg-5+deb10u1 (DSA-4513-1).
    - Update OpenSSL to 1.1.1d-0+deb10u1 (DSA-4539-1).
    - Update libxslt to 1.1.32-2.1~deb10u1 (CVE-2019-11068, CVE-2019-13117,
      CVE-2019-13118).
    - Update zeromq3 to 4.3.1-4+deb10u1 (DSA-4477-1).
    - Update patch to 2.7.6-3+deb10u1 (DSA-4489-1).
    - Update Thunderbird to 1:60.9.0-1~deb10u1 (DSA-4523-1, DSA-4482-1).
    - Update wpasupplicant to 2:2.7+git20190128+0c1e29f-6+deb10u1 (DSA-4538-1).

  * Bugfixes
    - Ensure that tor-has-bootstrapped systemd units are stopped
      if tor@default.service stops; replace the tor-has-bootstrapped
      script with a tor_has_bootstrapped() function that checks the status
      of tails-tor-has-bootstrapped.target (Closes: #16664).
    - Fix MIME info data build reproducibility (Closes: #17023).
    - Fix missing GNOME bookmarks, by adding them earlier in the session
      login process (Closes: #17030).
    - Increase left dock width in GIMP's sessionrc (Closes: #16807).
    - Use hardware defaults for the touchpad click method (Closes: #17045).
    - Fix image thumbnails in GNOME Files (Closes: #17062).
    - Use the "intel" X.Org driver for Intel Iris Plus Graphics 640
      (Closes: #17060).
    - Fix sdhci-pci support.
    - Honor the "Formats" settings chosen in the Greeter (Closes: #16806).
    - Fix administration password not being applied in some cases
      (Closes: #13447).
    - Fix Greeter settings being applied when clicking "Cancel"
      (Closes: #17087).
    - Fix bridge information not always shown when the user selects
      bridge mode in the Greeter.
    - Fix path in whisperback's debugging info (Closes: #17109).
    - Fix Tor Browser functionality that was broken when it was started
      by clicking a link in Thunderbird (Closes: #17105).
    - Fix WhisperBack that was broken due to an expired X.509 certificate:
      stop using TLS (we already have end-to-end encryption via OpenPGP,
      plus end-to-end encryption and remote peer authentication via
      Tor hidden services). Also, switch to a v3 Onion service (Closes #17110).
    - Install Stretch's po4a (0.47-2) from our custom APT repository:
      the upgrade to Buster's version will need more work and coordination
      (Closes: #17127).
    - Fix hiding of the Add-ons manager in the Unsafe Browser hamburger menu.
      Regression introduced when we upgraded to Tor Browser based on Firefox
      ESR 60.
    - Mention USB images as a valid installation technique when trying
      to create a persistent volume on a device that can't have one
      (Closes: #17025).

  * Minor improvements and updates
    - Add iPhone USB tethering support (Closes: #16180).
    - Install Enigmail from Buster (Closes: #16978).
    - Disable GDM debug logs (Closes: #17011).
    - Hide less common keyboard layouts in the Greeter (Closes: #17084).
    - Major refactoring and cleanup of Tails Greeter (Closes: #17098).
    - Use a localized page for the Greeter help window, if available
      (Closes: #17101).
    - Separate Chinese into simplified and traditional scripts
      in the Greeter (Closes: #16094).
    - Allow the user to show the passphrase they're typing when creating
      a new persistent volume (Closes: #15102).
    - When saving persistence.conf or its backup, also run sync(1)
      on its parent directory (might help fix #10976).
    - Improve Tails Installer wording (Closes: #15564).
    - Update tor to 0.4.1.6-1~d10.buster+1.
    - Update VirtualBox guest drivers and tools to 6.0.12-dfsg-1.

  * Build system
    - SquashFS sort file: remove more noise.
    - Improve lint_po's UX (refs: #16864).
    - Import our pythonlib, previously included as a submodule (Closes: #16935).
    - Use a consistent, standard Python packages directory (Closes: #17082).

  * Test suite
    - Make various steps more robust:
      · "all notifications are disappeared" (Closes: #17012)
      · "Additional Software is correctly configured for package"
      · "I unlock and mount this VeraCrypt file container
        with Unlock VeraCrypt Volumes"
      · "I open the Unsafe Browser proxy settings dialog"
      · starting apps via the GNOME Activities Overview (Closes: #13469)
      · "I start the Tor Browser in offline mode"
    - Handle Guestfs::Error exceptions.
    - Provide guidance to fix problematic situation.
    - Update various reference images for Buster.
    - Don't attempt to find fuzzy matches with Sikuli unless fuzzy image
      matching is enabled (Closes: #17029).
    - Dogtail'ify all interactions with gedit (Closes: #17028).
    - New test: ensure that no experimental APT suite is enabled
      for deb.torproject.org (Closes: #16931).
    - Remove dead IRC-related code and dependencies.
    - Take into account that Evince and Tor Browser's print-to-file dialogs
      are rendered in a subtly different manner.
    - Drop fragile tag for actual Tails bugs (#17007).
    - Drop compatibility code for Cucumber < 2.4.0 (Closes: #17083).
    - Fix regression in the Persistent browser bookmarks scenario
      (Closes: #17125).

 -- Tails developers <tails@boum.org>  Thu, 10 Oct 2019 11:23:53 +0000

tails (4.0~beta2) unstable; urgency=medium

  * All changes included in Tails 3.16, see the corresponding changelog entry.

  * Major changes
    - Upgrade tor to 0.4.1.5 (Closes: #16986).

  * Security fixes
    - Upgrade the Linux kernel to 5.2.0-2 (Closes: #16942).
      This mitigates the Spectre v1 swapgs vulnerability (CVE-2019-1125).
      Accordingly, aufs to aufs5.2 20190805.
    - Install enigmail from Bullseye (Closes: #16738).
      This fixes CVE-2019-12269.

  * Bugfixes
    - tails-unblock-network: only sleep until all-net-blacklist.conf is gone,
      instead of unconditionally delaying the login process for 5 seconds
      (Closes: #16805).
    - Terminate GDM's GNOME session after the amnesia user logs in,
      to free 200-300 MiB of memory (Closes: #12092).
      Temporarily enable GDM debug logs so we get enough information to fix
      any issue this might cause.
    - Make our KeePassXC wrapper translatable (Closes: #16952).
    - Adjust boot-time backports APT pinning for Buster.
    - Ensure we don't install unwanted packages even if they become
      "Priority: standard" again (Closes: #16949).
    - Move some GNOME apps to different menu categories (Closes: #16981).
    - Update HTP pools: replace boum.org (invalid certificate) with puscii.nl,
      replace www.myspace.com with myspace.com (the former redirects to
      the latter).
    - AppArmor: allow OnionShare to open URLs with Tor Browser (Closes: #16914).
    - Make file transfers with Spice reliable.

  * Minor improvements and updates
    - Greeter: improve formatting of printed exceptions.
    - Use the same icon for Tails Documentation in the Applications menu
      as on te Desktop (Closes: #16800).
    - Drop migration path from GnuPG persistent configuration created
      in the Tails 2.x era.
    - Remove various hacks that we don't need on Buster anymore.
    - Stop installing libcaribou-gtk3-module (Closes: #16757).
    - Stop installing python-cairo: mat2 does not use it anymore.
    - tails-unblock-network: have udev reload the databases it uses.
      This should avoid our fix for #16805 introducing regressions.

  * Build system
    - Bump APT snapshot of the 'debian' and 'torproject' archives
      to 2019090202.
    - Import the Greeter codebase into tails.git (Closes: #16912).
    - Explicitly install gnome-shell to make the set of installed packages
      more deterministic (related to #16947).
    - Don't try to follow symlinks when normalizing timestamps on source files.
    - Add missing "set -u" to build-time hook.
    - Use consistent method to extract translatable strings from Glade files.
    - Create gdm-tails related files from the original GNOME files
      (Closes: #12551).
    - Stop installing libimage-exiftool-perl explicitly: mat2 depends on it
      already.
    - Rakefile: disable compression when retrieving artifacts via scp.
      This makes this build step faster on systems that have SSH compression
      enabled by default.
    - import-translations: use tails-misc_release for tails.git's PO files
      (i.e. the Tails part of #16774).
    - Use squashfs-tools from sid (Closes: #16637).
    - Lower VM_MEMORY_BASE to 1536M.
    - Remove unneeded package cleanup (Closes: #16950).

  * Test suite
    - New scenario: installing with GNOME Disks from a USB image
      (Closes: #16004).
    - New scenarios: VeraCrypt PIM support (Closes: #15946).
    - Revert timeout bump that's not needed anymore.
    - Add a showing method on Dogtail objects.
    - VeraCrypt: ensure the temporary keyfile file is not garbage collected
      while we still need it.
    - Remote shell: print traceback to stderr so we can see it.
    - Install Dogtail from Bullseye and run it with Python 3 (Closes: #16976).
      This gives us UTF-8 support. Accordingly, drop anonym's "showingOnly"
      patch that was merged upstream, and port some test suite code to Dogtail,
      which we could not do before it got UTF-8 support.
    - Dogtail'ify some steps.
    - Make "^the Tor Browser shows the "([^"]+)" error$" step more robust
      (Closes: #11592.
    - Make the "the support documentation page opens in Tor Browser" step more
      robust (Closes: #15321)
    - Remove a bunch of obsolete @fragile tags, update the reasons why
      the remaining ones are fragile, and add some missing @fragile tags.
    - Drop useless code based on wrong assumptions (refs: #13470).
    - Make the "I set an administration password" step more robust.

 -- Tails developers <tails@boum.org>  Mon, 02 Sep 2019 19:55:24 +0000

tails (4.0~beta1) unstable; urgency=medium

  * Major changes
    - Upgrade to a snapshot of Debian 10 (Buster) from 2018-08-06.

  * Removed features
    - Remove scribus completely (refs: 16290).
    - Remove LibreOffice Math (#16911).

  * Bugfixes
    - Fix Electrum wrapper's persistence check (Closes: #16821).
    - Remove pre-generated Pidgin accounts (Closes: #16744).
    - Hide the security level button in the unsafe browser (Closes:
      #16735).
    - Only hide unlocked TailsData partitions from the boot device
      (Closes: #16789).

  * Minor improvements and updates
    - Remove KeePassX and replace it with KeePassXC (Closes:
      #15297). As KeePassX was used around for a longer time, we don't
      need automatic upgrading cappability from old KeePass file
      format (Tails 2 times). The user can still import those old
      files, if they want to access it.
    - Ship a pre-compiled AppArmor policy to make boot faster (Closes:
      #16138).
    - Change the splash screen for Tails 4.0 (#16837). Add SVG source
      while we're at it!
    - Remove our predefined bookmarks and ship default upstream Tor
      Browser bookmarks instead (Closes: #15895).
    - Install bolt for improved Thunderbolt support (Closes: #5463).
    - Don't display the Home launcher on the desktop (Closes: #16799).
      Since the switch to the desktop-icons GNOME Shell extension, the
      nicer XDG-blah name ("Home" in English, translated in many
      languages) is not used to label this launcher anymore: instead,
      the name of the directory is displayed, in this case: "amnesia",
      which makes no sense to our users. Our other options to fix that
      are more costly and we've decided a while ago, when I proposed
      to remove the desktop icons, to keep them until they were too
      expensive to support. So this one goes: we have the Places menu
      already.
    - Add Files to favorite apps (Closes: #16799). This gives another
      entry point to the home folder, which partially mitigates any UX
      regression that might be caused by the previous changelog entry.
    - Explicitly install imagemagick. We ship it on purpose (see
      [[contribute/meetings/201707]]).
    - MAT:
      * Drop obsolete optional MAT dependencies it isn't using any
        more.
      * Stop explicitly installing MAT dependencies. The package
        depends on those so we don't need to pull them ourselves.
    - Move translations from root-terminal.desktop.in into own PO
      files (Closes: #15335).
    - Drop obsolete live-boot patch: the bug it workarounds only
      happens with CONFIG_AUFS_DEBUG enabled. We disable
      CONFIG_AUFS_DEBUG in config/chroot_local-hooks/13-aufs and the
      Debian package did it as well (Refs: Debian#886329).
    - Rename /usr/share/amnesia to /usr/share/tails.
    - Drop APT pinning for non-existing live.debian.net, that we
      haven't used since 2010.
    - Don't install the cryptsetup initramfs integration and startup
      scripts (Closes: #16264). We probably only need the binaries.
      Not installing the initramfs integration will get rid of some
      noise
    - Don't install full-blown cryptsetup, take 2 (refs: #15690). We've
      stopped installing it (#16264) but this branch independently
      reintroduced it.
    - Disable live-tools.service (Closes: #16324). This service is only
      useful to display the "Please remove the live-medium, close the
      tray (if any) and press ENTER to continue:" prompt on shutdown,
      that we don't want to display in Tails: shutdown and memory
      erasure should not require a confirmation once the user has
      triggered it. In Stretch this code was broken and we were
      relying on this. But the Buster upgrade of this code has
      repaired it, so I sometimes see that prompt. This might also
      explain some issues such as #16312.
    - AppArmor: allow cups-brf, driverless, and gutenprint53+usb
      printer backends (Closes: #15030). Technically, cups-brf and
      driverless are not third-party and should be confined more
      strictly with "ixr", under the cupsd profile. But I don't know
      how to to test these backends and confining them more strictly
      may break them.  Anyway, that's an upstream matter: the purpose
      of our Tails-specific patch is to replace the third party
      backends /usr/lib/cups/backend/* catch all rule, that doesn't
      work for us, and not to keep the list of backends which come
      with CUPS up-to-date.
    - Make export_gnome_env() exit early if gnome-shell isn't running.
      Without this e.g. the automated test suite, which will call
      export_gnome_env() before gnome-shell is running, will have its
      journal polluted with errors about this. This is not the first
      time I see this and get worried and waste minutes investigating,
      so let's just fix it.

  * Build system
    - Bump VM_MEMORY_BASE to 2048M. With the previous 1024M setting,
      the squashfs preparation gets OOM-killed.
    - Limit the memory used by mksquashfs to 512M (Closes: #16177). By
      default mksquashfs will use 25% of the physical memory. So when
      we use the "ram" build option, build in a VM with 13GB of RAM,
      of which up to 12G is supposed to be used by the build tmpfs,
      mksquashfs will try using 13/4 = 3.25G of memory. And then it
      will get reaped by the OOM killer more or less occasionally
      depending on how much space is really used in the build tmpfs
      and how much memory the rest of the system is using. So let's
      limit the memory used by mksquashfs to 50% of the memory we
      allocate to the build VM, excluding the part of it that we
      expect tmpfs data to fill. In passing, the fact mksquashfs does
      not get killed every time suggests that our current
      BUILD_SPACE_REQUIREMENT value exceeds the real needs of a build:
      a value around 10 or 11G should be enough. But that will be for
      another commit.
    - Use xz with default settings to compress non-release SquashFS
      (refs: #16177). squashfs-tools 1:4.3-11, used to build
      feature/buster, does not consistently honor the value passed to
      -mem: the xz compressor does but at least the gzip and lzo ones
      don't. This makes the build often fail because mksquashfs gets
      reaped by the OOM-killer. Our only other option is currently to
      bump the build VM memory a lot, which is going to be painful on
      developers' systems and might not be an option on Jenkins. So
      let's fall back to xz with default settings (not the crazy slow
      but efficient we use at release time) when building non-release
      images.
    - Rename the "gzipcomp" build option to "fastcomp". What matters
      in the "user" interface is not the exact algorithm that's used,
      it's the fact it's supposed to be faster than the compression
      settings we use to build releases. We may have to changes these
      fast(er) settings occasionally, possibly to use a non-gzip
      algorithm. So let's keep supporting "gzipcomp" for backward
      compatibility but stop documenting it. Instead, support and
      document "fastcomp".
    - Add the vmproxy+extproxy build option. When enabled, use the
      vmproxy but configure it to in turn use the exproxy set via the
      http_proxy environment variable.
    - Support the case when we don't ship a custom AppArmor feature
      set. Let's keep this sanity check for the times when we do ship
      a custom feature set, but building an ISO without a custom one
      should remain supported. (Closes: #15149)
    - Don't remove packages whose deinstallation removes most of the
      system; don't explicitly remove packages that are taken care of
      by "apt-get autoremove" already. On Buster, removing dpkg-dev
      or make deinstalls python3, gnome-shell and more.
    - Install all "Priority: standard" packages via an explicit
      packages list instead of via --tasks (Closes: #15690). This will
      make it easier to remove some of these packages from the list of
      those that should be installed in the first place, as opposed to
      letting them be installed by tasksel only to uninstall them
      later. I've seeded tails-000-standard.list with the output of:
      tasksel --task-packages standard | sort … run on a clean Buster
      system. Also:
       * live-build forcibly translates --packages-lists="standard"
         into "tasksel install standard", so to make this change
         effective we also need to switch to "--packages-lists
         minimal" or "--packages-lists none". The former has
         problematic side-effects so let's use the latter.
       * Add to tails-common.list some of the packages that were
         previously installed automatically, e.g. via live-build's
         lists/standard → lists/minimal.

  * Test suite
    - Tons of tiny updates for the Stretch → Buster transition, mainly
      updated reference images, but also a few other trivial changes
      (e.g. close with Alt+F4 instead of menu, or vice versa) due to
      changes in applications.
    - Drop test case about migrating from a Jessie-area persistent
      volume. If our code happens to support Tails 2.x → 4.x upgrades
      without going through 3.x, fine. But let's not spend cycles in
      our CI to guarantee this.
    - Revert "Test suite: add backward compatibility with redir <
      3.0." We don't support running the test suite on Jessie anymore.
    - Adjust dhclient listening address for Buster.
    - Bump timeout for poweroff from 3 to 10 minutes (Refs: #16312).
    - Adjust dogtail patterns for gobby test (Closes: #16335). With the
      gobby upgrade from 0.5.0 to 0.6.0 pre-series, the case changed a
      little for a menu item and the window it leads to.
    - Update key shortcut to close seahorse's Preferences window
      (Closes: #16341). The “Close” button is gone from the
      Preferences window in the buster version of the seahorse
      package, making it impossible to close that window. Switch to
      sending ESC instead of Alt-C.
    - Update MAT test case for MAT2 (Closes: #16623).
    - Add debug logging for when we call Sikuli. When following a
      (debug) log live (through `--format debug`) I find this change
      useful to know what is going on *right now* since Sikuli only
      reports what it has done after it is done.
    - Be more careful when finding ASP notifications. For some reason
      both the label and button has a "weird" invisible (despite
      `showingOnly`) twin located just below the Applications
      menu. So let's make some extra effort to actually find the real
      notification, and then look for the label and button among its
      children.
    - Remove obsolete method. Display::take_screenshot() hasn't
      existed for years.
    - Remove workaround "Desktop icons are sometimes not shown" (Refs:
      #13461)
    - Wait longer between search steps in the GNOME Overview. On
      jenkins.lizard — which was under high load at that time — I've
      seen failures while starting GNOME Terminal from the Overview,
      where:
       - The debug log claims we did type "c", waited 1 second, then
         typed "ommandline", then slept another 1 second, then pressed
         Enter. I.e. just as the code says.
       - The video shows that GNOME Shell did pick up "c", which
         selected the first search result ("Configure Persistent
         Volume"), but then there's no trace of typing "ommandline".
         So I suspect that "ommandline" was lost because GNOME Shell
         was still busy, somehow. Let's sleep a bit longer before
         these steps, to give GNOME Shell a better chance to recover
         and notice keyboard input.
    - Log exceptions thrown in generated (i.e. snapshot) steps (Refs:
      #16747). Hopefully this will help us track down these elusive
      exceptions.
    - Extend waiting time for additional software to be installed.
    - Sometimes we need more more time to load a page over tor.
    - Remove useless TailsUpgraderApplyingUpgrade.png. The "progress
      prompt" it was used for just flashes by and can easily be
      missed. There is no reason at all to wait for it since the only
      two final outcomes are success or failure, which we already look
      for.
    - debug_log() when we save/restore snapshots. These actions can
      take a long time (especially saving snapshots on a system under
      load) and can make it appear like if the test suite has gotten
      stuck for those following the debug log.
    - Don't rely on mtimes from Debian packages we download, to
      indicate which one has the biggest version (Closes: #16819).
      These mtimes are copied from the HTTP server where APT downloads
      packages from, which contradicts our assumption that the newest
      file must be the one with the biggest version. Instead we use ls
      to sort by version number, to pick the biggest version.
    - Only send TAB every second to get the syslinux kernel
      command-line (Closes: #16820). Our syslinux has a timeout of 5s so
      sending TAB every second should be enough to guarantee we do
      open the kernel command line. As anonym reported, "the spammer
      makes the splash show for significantly longer: I've seen >10x,
      so the boot splash never managed to appear, which is worrying".
    - Drop workaround to make the TAB spammer compatible with the UEFI
      firmware (Closes: #16820). As reported by anonym on #16820, and
      confirmed by my testing, pressing TAB doesn't seem to open the
      UEFI configuration, so the very reason why we had this
      workaround is gone.

  * Adjustments for Debian 10 (Buster) with no or very little user-visible impact
    - Adjust APT sources and pinning for Buster.
    - Refresh and unfuzzy patches for Buster.
    - Pass --ellipsize to zenity (refs: #16286). This fixes dialog
      width and height on Buster.
    - Update expected /etc/passwd and /etc/group for Buster.
    - Display TopIcons systray on the left of the system menu (Refs:
      #14796).
    - Remove apparmor-adjust-freedesktop-abstraction.diff patch,
      merged upstream in apparmor. The
      9d8b6f4dbd8a04470490ae2bfd52044906abd7f6 commit (first appeared
      upstream in apparmor v2.13.1) implements this change in a
      generic way.
    - Adjust hook to the fact the Dovecot AppArmor profiles are not
      shipped in /etc anymore.
    - Import iuk.git's feature/buster branch at commit 919335e
      (Closes: #16286).
    - Enable desktop-icons gnome-shell extension (Closes: #16283).
    - Add autostart script to have gnome-shell trust desktop icons
      (Closes: #16283). Various conditions must be met for gnome-shell
      to make desktop icons launchable, including file
      permissions. But the GIO metadata::trusted setting is also
      needed, and can apparently only be set from an opened session,
      so let's set the right things with an autostart script.
    - Drop code that sets the cursor to "WATCH" (hourglass) after
      logging in (Closes: #16305) This fixes "GDM's GNOME Shell floods
      the Journal with XFIXES/cursor issues on Buster" by importing
      the relevant bits of greeter:feature/buster's commit abad17b6.
    - Remove 8 development packages that are not part of Tails 3.11 so
      we probably don't need to ship them in Tails 4.0 either (Closes:
      #16272).
    - Completely get rid of Qt4 (Closes: #15182).
    - SSH client: remove obsolete CompressionLevel setting (Closes:
      #16320).
    - Removing /usr/share/live/config/xserver-xorg/intel.ids (Closes:
      #14991). Let's hope the graphics hardware issues we fixed via
      that file is fixed no.
    - Adjust Onion Grater and AppArmor configuration for OnionShare
      1.3 (Closes: #16306).
    - Have OnionShare 1.3 connect to the system Tor via Onion Grater
      for the control port (Closes: #16306). By default, OnionShare
      1.3 will start its own tor process, which can't possibly work on
      Tails.
    - Don't install binutils-* (Closes: #16272). It wasn't in Tails 3.x
      and we have no reason to ship it in 4.0.
    - Install mat2 instead of the transitional mat package.
    - Don't suspend automatically (Closes: #16624)
    - tails-additional-software: Adjust arguments to
      tails-persistence-setup (Closes: #16622). It seems like the perl
      library which previously nicely handled the tps command-line
      arguments now doesn't support taking dashes instead of
      underscores anymore.
    - Start tails-unblock-network in a blocking way (Closes: #16620)
      This reverts commit 59e99c51f15ab9e756e287acb03b4d3a91ca1dd2 in
      greeter.git. NetworkManager starting at the same time as GNOME
      Shell makes things racy: the Wi-Fi password prompt is sometimes
      not displayed (unreproduce on Debian Buster Live).
    - Patch ibus to fix an issue that prevented the on-screen keyboard
      from displaying in Tails Greeter (Closes: #16291).
    - oniongrater: give onioncircuits empty STATUS_SERVER events.
      Connection to STATUS_SERVER events is required by stem 1.7
      connect() function, but we actually don't need them, so let's
      suppress them (Closes: #16626).
    - Fix GNOME bookmarks file for Buster (Closes: #16629).
    - Build VeraCrypt packages with our patches applied for Buster
      (Closes: #16634).
    - Avoid new "render" group stealing a GID we have already
      statically allocated to another group (Closes: #16649) With the
      systemd 241-1~bpo9+1 → 241-3~bpo9+1 upgrade, udev.postinst now
      creates a "render" system group, which shifts GIDs and makes our
      devel branch FTBFS.
    - update-acng-config: add support for 4.x and 5.x, drop 2.x. We
      won't build 2.x releases anymore but we'll start building 4.x
      from this branch soon.
    - Restore Plymouth theme to "text" (Closes: #16743). The default
      theme in Buster ("futureprototype") is Debian-branded and thus
      unsuitable for Tails. Let's revert to the one we use in Tails
      3.x.
    - Stop installing caribou and libcaribou*: they're not used by
      GNOME Shell in Buster anymore (Closes: #16628)
    - Allow read access to /etc/machine-id in the AppArmor profile for
      Thunderbird (Closes: #16756). It breaks access to the D-Bus
      service where the GNOME on-screen keyboard listens on Buster.
    - Fix screen locker not working in Buster (Closes: #16763).
    - Hide lstopo in the Applications menu (Closes: #16797). It's
      pulled as a dependency by aircrack-ng but is probably not useful
      to the vast majority of Tails users.
    - Hide nm-connection-editor in the Applications menu (Closes:
      #16798). We still need the network-manager-gnome package that
      installs this .desktop file (for details, see
      commit:40290be3651eaa6f08346231aef80eddd8b33c64), but there's no
      reason to expose it directly to users.
    - TorStatus: call our custom destructor to avoid a use-after-free
      crashing GNOME Shell (Closes: #16791). It was ported to an ES6
      class in the process.
    - Copy dmidecode to initramfs (Closes: #16857). On Buster,
      partprobe complains if dmidecode is missing. It's not clear what
      the consequences are, at least it doesn't cause partprobe to
      exit with an error status code - but it's cheap to just copy
      dmidecode to the initramfs.
    - Adjust path for webext-ublock-origin 1.19.0+dfsg-2 (Closes:
      #16858).
    - Update Tor Browser AppArmor profile to take into account new
      uBlock installation path (Closes: #16858).
    - Disable the uBlock logger sidebar. This  brings back
      the hack we had before we removed it in #16206. Without this,
      the uBlock logger sidebar is displayed.
    - Reintroduce the same APT pinning as we use in 3.x for uBlock.
      Granted, the version from Buster should probably be sufficient
      right now, but it probably won't be once Tor Browser gets
      updated to a future major Firefox ESR. And in the meantime,
      this pinning discrepancy between devel and feature/buster makes
      it harder to maintain our patch against
      /usr/share/webext/ublock-origin/js/background.js.
    - Drop obsolete libdesktop-notify-perl patches: they were merged
      upstream.
    - Use X.Org in amnesia's GNOME session (Closes: #12213). Since a
      few months gdm3 defaults to Wayland in Debian testing/sid, just
      like upstream. But we're not ready yet.
    - Adjust Greeter's gdm-tails.session for Buster (Closes:
      #12551). This should ultimately be applied in greeter.git, but
      let's deal with it as a patch for now to avoid having to
      maintain two parallel branches of the Greeter.
    - Patch udisks2 and libblockdev and fix Tails Installer to repair
      USB boot on Buster (Closes: #14809).
    - Install gnome-user-docs directly instead of the gnome-user-guide
      transitional package.
    - Install the "crypto" libblockdev plugin (Closes: #14816). It's
      needed by recent udisks to do crypto operations.
    - Use ConditionUser=1000 instead of manually testing the output of
      `id -u' in some of our systemd services.
    - Have debootstrap install gnupg when setting up the chroot.
      Otherwise the build fails after debootstrap has done its job and
      live-build tries to use apt-key.
    - Don't try to install the obsolete gnome-search-tool package.
      It's been removed from testing/sid by its maintainers:
      https://bugs.debian.org/885975
    - Don't try to retrieve syslinux.exe from the syslinux source
      package. Since syslinux 3:6.03+dfsg1-1 this file is (rightfully)
      not included anymore in the Debian source package.  This commit
      is meant to fix the feature/buster ISO build. We of course need
      to find a proper solution, which is what #15178 is about.
    - Drop our pinned AppArmor feature set (Closes: #15149). On current
      Buster the AppArmor package pins to the Linux 4.14.13-1 feature
      set and I expect it'll keep pinning something that should work
      with the policy shipped in Buster.
    - Drop Stretch-specific workaround. This essentially workarounds
      4f8b50afb10a1ce1faf7645971bc020d2eb5d7dd,
      3e2d8a6a025b86f8191d125783ad507c57171bad and
      d56633a3089e5b177e07c2888442745557772f42.
    - Disable the usr.bin.man AppArmor profile. On Buster it breaks
      apparmor.service due to "profile has merged rule with
      conflicting x modifiers" that's most likely caused by the "/**
      mrixwlk" rule vs. our tweaks for aufs support.
    - Import files (from gksu 2.0.2-9+b1) needed for the Root Terminal
      into Git instead of fetching the package and extracting them at
      build time.
    - Use orca's current package name instead of pre-Buster
      transitional one.
    - Stop explicitly installing gstreamer1.0-pulseaudio. This was
      needed on Jessie due to Debian#852870 which was fixed in
      Stretch.
    - Drop adwaita-qt4: it was removed from Debian sid and won't be in
      Buster.
    - Disable man-db.timer on Buster (Closes: #16631)
    - Fix invalid seq range in update-acng-config so we geberate proper
      rules for Tails 4.x and 5.x.

 -- Tails developers <tails@boum.org>  Wed, 07 Aug 2019 20:30:15 +0200

tails (3.16) unstable; urgency=medium

  * Major changes
    - Upgrade Tor Browser to 8.5.5 (Closes: #16692).

  * Security fixes
    - Install Linux kernel from the Buster security repository (Closes: #16970).
      The new Spectre v1 swapgs variant (CVE-2019-1125), which was fixed
      in sid via 5.2.x, which is a too big change for the Tails 3.16 bugfix
      release. Let's instead track Buster (+ security) for the time being.
    - Upgrade LibreOffice to 1:5.2.7-1+deb9u10 (DSA-4483-1, DSA-4501-1).
    - Upgrade Thunderbird to 60.8 (DSA-4482-1).
    - Upgrade Ghostscript to 9.26a~dfsg-0+deb9u4 (DSA-4499-1).
    - Upgrade Patch to 2.7.5-1+deb9u2 (DSA-4489-1).
    - Upgrade nghttp2 library to 1.18.1-1+deb9u1 (DSA-4511-1).

  * Bugfixes
    - Additional software: Improve/fix support for translations (Closes: #16601).
    - Rework the implementation for hiding TailsData partitions (Closes: #16789).
    - Adjust how tordate determines whether the clock is in a valid range,
      fixing issues with obfs4 (Closes: #16972).

  * Minor improvements and updates
    - Ship default upstream Tor Browser bookmarks, and remove our predefined
      bookmarks (Closes: #15895).
    - Hide the security level button in the unsafe browser (Closes: #16735).
    - Remove pre-generated Pidgin accounts (Closes: #16744).
    - Remove LibreOffice Math (Closes: #16911).
    - Website: Make sandbox page translatable (Closes: #16873).
    - Website: Only scrub HTML on blueprints (Closes: #16901).
    - Website: Point history & diff URLs to Salsa.

  * Build system
    - Bump APT snapshot of the torproject archive to 2019073103, and drop
      tor-experimental-0.4.0.x-stretch reference (Closes: #16883).
    - Bump APT snapshot of the Debian archive to 2019080801 to get fixed
      firmware packages from sid instead of sticking to those from
      stretch-backports (Closes: #16728).
    - Enable the buster APT repository and install some packages from there:
      hunspell-id, hunspell-tr, and fonts-noto-* (See: #16728).
    - Refresh patch for webext-ublock-origin 1.19.0+dfsg-2, and adjust Tor
      Browser AppArmor profile accordingly (Closes: #16858).
    - Refresh Tor Browser AppArmor profile patch for torbrowser-launcher
      0.3.2-1 (Closes: #16941).

  * Test suite
    - Ignore RARP packets, since PacketFu cannot parse them (Closes: #16825).
    - Adjust both locale handling and reference pictures for the Unsafe
      Browser homepage (Closes: #17004).
    - Fix "Watching a WebM video over HTTPS" scenario on Jenkins
      (Closes: #10442).
    - Tag "Watching a WebM video" as fragile.
    - Make @check_tor_leaks more verbose (See: #10442).
    - Remove broken Electrum scenario since Electrum support is currently
      missing (Closes: #16421).

 -- Tails developers <tails@boum.org>  Tue, 03 Sep 2019 20:30:14 +0200

tails (3.15) unstable; urgency=medium

  * Major changes
    - Upgrade Tor Browser to 8.5.4 (Closes: #16691).
    - Upgrade Thunderbird to 60.7.2 (Closes: #16834).

  * Security fixes
    - Upgrade Expat to 2.2.0-2+deb9u2 (DSA-4472-1).
    - Upgrade OpenSSL 1.0 to 1.0.2s-1~deb9u1 (DSA-4475-1).
    - Upgrade OpenSSL to 1.1.0k-1~deb9u1 (DSA-4475-1).
    - Upgrade Vim to 2:8.0.0197-4+deb9u3 (DSA-4467-1).

  * Bugfixes
    - Recompute CHS values for the hybrid MBR after first-boot
      repartitioning (Closes: #16389). Some legacy BIOS systems won't boot
      otherwise.
    - Strip debug symbols from the aufs kernel module smaller (refs: #16818).
      The primary target was getting the initramfs down under 32MB, hoping
      to repair boot of feature/buster on MacBookPro 8,1. In any cases,
      the user experience should be improved due to a faster boot for
      every user, and a shortened “black screen” duration (between the
      bootloader and the Plymouth splash screen).

  * Minor improvements and updates
    - Make “Unlock VeraCrypt Volumes” show an error message if locking
      fails (Closes: #15794).
    - Add support for booting Tails from a read only sdcard (fromiso),
      through Heads, allowing for measured boot on some tamper-evident
      hardware (https://github.com/osresearch/heads/issues/581).

  * Build system
    - Patch Thunderbird packages from Debian when building Tails images
      (Closes: #6156).
    - Improve tooling to maintain and update PO files (Closes: #15403),
      rewriting some tools and moving code to the jenkins-tools submodule.
    - Implement preliminary steps needed to make the ikiwiki PO plugin
      able to update PO files for languages that are disabled on the
      website (refs: #15355).

 -- Tails developers <tails@boum.org>  Tue, 09 Jul 2019 02:50:09 +0200

tails (3.14.2) unstable; urgency=medium

  * Security fixes
    - Upgrade Tor Browser to 8.5.3 (Closes: #16835).

  * Bugfixes
    - tails-screen-locker: Don't use dim-label style class
      (Closes: #16802).

 -- Tails developers <tails@boum.org>  Sun, 23 Jun 2019 11:52:49 +0200

tails (3.14.1) unstable; urgency=medium

  * Security fixes
    - Upgrade Tor Browser to 8.5.2-build1 (Closes: #16824).
    - Upgrade Thunderbird to 60.7.0 (Closes: #16742).
    - Upgraded Linux to 4.19.37-4 (Closes: #16823).

  * Bugfixes
    - Only probe for partitions on the boot device when setting up
      TailsData. Without arguments partprobe will scan all devices,
      and if it encounters a device it doesn't support (e.g. fake
      raid-0 arrays) it will return non-zero, thus aborting Tails'
      partitioning script, resulting in an unbootable install
      (Details: #16389).

  * Minor improvements and updates
    - Upgrade tor to 0.4.0.5-1~d90.stretch+1, the first stable
      candidate in the 0.4.0.x series (Closes: #16687).
    - Completely disable IPv6 except for the loopback interface. We
      attempt to completely block it on the netfilter level but we
      have seen ICMPv6 "leaks" any way (related to Router
      Solicitation, see: #16148) so let's just disable it. We keep
      enabled on the loopback interface since some services depends on
      ::1 being up.
    - create-usb-image-from-iso: Use syslinux from chroot. We used the
      syslinux from the vagrant box before, which caused issues with
      when building Tails/Buster with a Stretch vagrant box and then
      cloning the image via Tails Installer with syslinux from Buster
      (Closes: #16748).
    - Set Tor Browser's homepage to https://tails.boum.org/home/testing/
      if building anything but a stable release. This page explains the
      dangers of using a non-stable release. (Closes: #12003)

  * Build system
    - auto/{build,config}:
      * consistently use fatal() to error out, and prefix its message
        with "E: " to help distinguish them from the noise produced by
        tools we call etc.
      * Similarly, also prefix informational message with "I: ".
      * drop support for GnuPG 1.x.
      * clone more build output to the log file.
      * Drop obsolete check for syslinux version. This version
        requirement is satisfied by Jessie and it is doubtful Tails
        would build in anything older.
      * auto/build: drop a few checks for conditions that are already
        satisfied in the supported build environments.
    - Revert "Build system: try to be smart again by fetching only the
      refs we need." This optimization overrides the trick we have on
      Jenkins (set_origin_base_branch_head in
      jenkins-jobs:macros/builders.yaml),
      that ensures that a reproducibly_build_Tails_ISO_* job builds
      from the commit used by the first build. (Closes: #16730)

  * Test suite
    - Fix mistake with execute() vs spawn() when starting the upgrader.
    - Don't filter during pcap capture, instead let's just apply the
      same filtering when we are inspecting the pcap files. This way
      any pcap file saved on failure will include the full capture,
      and not just the packets sent by the system under testing, which
      sometimes makes it hard to understand what is going on.
    - Also include the content of /var/log/tor/log in $scenario.tor
      when tor failed to bootstrap (refs: #16793)
    - Don't flood the debug logger with tor@default's journal
      contents.
    - Power off system under testing after scenario. Until now we have
      relied on either one of the generated "snapshot restore" steps
      or the "[Given] a computer" step to implicitly stop the old VM
      when we move on to a new scenario. That meant the old VM was
      still running during the new scenarios @Before@ hooks. If the
      new scenario is tagged @check_tor_leaks that means we start its
      sniffer while the old VM is still running, possibly sending
      packets that then affect the new scenario. That would explain
      some myserious "Unexpected connections were made" failures we
      have seen (Closes: #11521).
    - Only accept IP(v6)/ARP during DHCP check.

 -- Tails developers <tails@boum.org>  Wed, 19 Jun 2019 15:29:07 +0200

tails (3.14) unstable; urgency=medium

  * Security fixes
    - Upgrade Linux to 4.19.0-5 from sid (Closes: #16708).
    - Enable all available mitigations for the Microarchitectural Data
      Sampling (MDS) attacks and disable SMT on vulnerable CPUs
      (Closes: #16720).
    - Upgrade Tor Browser to 8.5 (Closes: #16337, #16706).

  * Bugfixes
    - Install Electrum 3.2.3-1 from our custom APT repository (Closes: #16708).
      The version in sid now displays a warning and exits, while 3.2.3-1 is
      still usable, in the rare cases when it manages to connect to the
      network, despite being affected by problematic phishing attacks which
      will only be solved once the package in Debian is updated to a newer
      upstream version.

  * Build system
    - Bump APT snapshot of the 'debian' archive to 2019051601, needed for
      the MDS mitigations.
    - Don't install the firmware-linux and firmware-linux-nonfree
      metapackages, as packages they pulled are already listed explicitly
      and one might run into version-related issues (Closes: #16708).

  * Minor improvements and updates
    - Remove some packages from the Tails image as their use is not
      widespread while consuming space for everyone. They can still be
      installed and upgraded through Additional Software (Closes: #15291).
      This includes: monkeysphere and msva-perl, gobby, hopenpgp-tools,
      keyringer, libgfshare-bin, monkeysign, paperkey, pitivi,
      pdf-redact-tools, pwgen, traverso, and ssss.
    - Fix missing translations in the Greeter (Closes: #13438).
    - Fix missing newline in unlock-veracrypt-volumes (Closes: #16696).
    - Port fillram to Python 3 (Closes: #15845).
    - Enable localization for new locales introduced in Tor Browser 8.5
      (Closes: #16637).
    - Re-introduce TopIcons GNOME Shell extension (Closes: #16709).
    - Improve internationalization of the Unlock VeraCrypt Volumes
      component (Closes: #16602).

  * Test suite
     - Make tails-security-check's SOCKS port test work when there's a live
       security advisory (Closes: #16701).
     - Make terminology more consistent.

 -- Tails developers <tails@boum.org>  Mon, 20 May 2019 18:52:04 +0200

tails (3.13.2) unstable; urgency=medium

  * Major changes
    - Replace all locale-specific fonts and standard X.Org fonts with
      the Noto fonts collection (Closes: #9956).
    - Install localization support packages for all tier-1 supported languages,
      and only those (Closes: #15807). Current tier-1 supported languages are:
      Arabic, German, English, Spanish, Farsi, French, Italian, Portuguese
      (Brazil), Russian, Turkish, Simplified Chinese, Hindi, Indonesian.
    - Disable the TopIcons GNOME Shell extension (Closes: #16608).
      This extension causes crashes (#11188), does not work on Wayland
      (#8309, #12213) so long-term, we need to remove it anyway.
      In order to learn how much our users rely on this extension and
      on OpenPGP Applet, let's disable this extension for one Tails release.
      While TopIcons is disabled (by default):
      · Users can still use OpenPGP Applet via the system tray in the bottom
        left corner of the desktop.
      · Users who do need TopIcons for other reasons can enable it again
        with 1 command line.

  * Security fixes
    - Upgrade Tor Browser to 8.0.9 (Closes: #16694).
    - Upgrade to Debian Stretch 9.9 (Closes: #16670).
    - Upgrade Thunderbird to 60.6.1 (Closes: #16641).

  * Bugfixes
    - Fix Thunderbird account setup wizard (Closes: #16573).
    - Display poweroff and reboot buttons even when locked (Closes: #15640).
    - Disable emergency shutdown during suspend (Closes: #11729).
    - Provide feedback while starting Onion Circuits (Closes: #16350).
    - Associate .key files with Seahorse (Closes: #15213).
      This partially fixes importing OpenPGP keys from GNOME Files.
    - Don't show spurious notification about "TailsData" while setting
      up a persistent volume (Closes: #16632).

  * Minor improvements and updates
    - Add a suspend button to status-menu-helper (Closes: #14556).
    - status-menu-helper: clean up and refactor.
    - Drop CSS hacks for the uBlock log window (Closes: #16206).
    - Polish 04-change-gids-and-uids code style (Closes: #16322).
    - Create persistence.conf backup in a more robust manner (Closes: #16568).
    - Make the WhisperBack .desktop file translatable in Transifex
      (Closes: #6486).

  * Build system
    - Don't fail the build if Tor Browser supports new locales that we don't ship
      a spellchecking dictionary for (#15807).
    - Fix apt-cacher-ng cache shrinking (Closes: #16020).
    - Remove obsolete usr.bin.onioncircuits AppArmor profile (Closes: #12170).
      All Tails current branches now install onioncircuits 0.6-0.0tails1,
      which ships a more current AppArmor profile than the one we
      have in our own Git tree.
    - Install Electrum from sid (Closes: #16642).
    - Avoid new "render" group stealing a GID we have already statically
      allocated to another group (Closes: #16649).

  * Test suite
    - Disable tests about notifications in case of MAC spoofing failure:
      we have a well-known bug here and these tests do nothing but confirm
      it again and again, which brings no value and has a cost (#10774).
    - Clarify what WebM scenarios are fragile (#10442).
    - Avoid zombies by waiting for killed child processes to exit (#14948).

 -- Tails developers <tails@boum.org>  Sun, 05 May 2019 19:32:22 +0000

tails (3.13.1) unstable; urgency=medium

  * Security fixes
    - Upgrade Tor Browser to 8.0.8 (Closes: #16606, MFSA-2019-10).
    - Upgrade NTFS-3G to 1:2016.2.22AR.1+dfsg-1+deb9u1 (DSA-4413-1).

 -- Tails developers <tails@boum.org>  Fri, 22 Mar 2019 20:54:03 +0000

tails (3.13) unstable; urgency=medium

  * Major changes
    - Upgrade Linux to 4.19.28-1 (Closes: #16390, #16469, #16552).
    - Upgrade Tor Browser to 8.0.7 (Closes: #16559).
    - Upgrade Thunderbird to 65.1.0 (Closes: #16422).

  * Security fixes
    - Upgrade LDB to 2:1.1.27-1+deb9u1 (DSA-4397-1).
    - Upgrade OpenJPEG to 2.1.2-1.1+deb9u3 (DSA-4405-1).
    - Upgrade OpenSSL 1.0 to 1.0.2r-1~deb9u1 (DSA-4400-1).
    - Upgrade OpenSSH to 1:7.4p1-10+deb9u6 (DSA-4387-2).

  * Bugfixes
    - Upgrade tor to 0.3.5.8-1~d90.stretch+1 (Closes: #16348).
    - Ensure Additional Software doesn't try to download packages that are
      in persistent cache (Closes: #15957).
    - Improve chances of recovering a lost persistence configuration
      (Closes: #10976).
    - Tor Launcher: add langpacks to enable localization again
      (Closes: #16338).
    - Migrate away from buggy Chinese input method: switch from ibus-pinyin
      to ibus-libpinyin + ibus-chewing (Closes: #11292).
    - Fix crash in Whisperback when additional persistent APT repositories
      are configured (Closes: #16563).
    - Give visual feedback while starting Whisperback (Closes: #16333).

  * Minor improvements and updates
    - Add feedback when opening VeraCrypt Mounter (Closes: #16334).
    - Improve consistency in Additional Software's accessibility
      (Closes: #16110).
    - Fix missing accessibility support when opening a browser from a
      notification (Closes: #16475).
    - Refresh ublock-origin patch to apply cleanly on top of 1.18.4+dfsg-1
      (Closes: #16451)
    - Upgrade intel-microcode to 3.20180807a.2~deb9u1.
      Fixes CVE-2018-3615, CVE-2018-3620, CVE-2018-3646, CVE-2018-3639,
      CVE-2018-3640, CVE-2017-5753, CVE-2017-5754.

  * Build system
    - Lower memory requirements when building Tails by limiting the memory
      used by mksquashfs to 512M (Closes: #16177).
    - Remove obsolete check on Thunderbird addons (Closes: #16045).
    - Update Tails' APT GnuPG key expiration (Closes: #16420).
    - Optimize Git operations (share resources, fetch only the needed
      objects).
    - Clone submodules from the host's local repositories (Closes: #16476).
    - Drop useless manual initramfs update (Closes: #16452).
    - Add a sanity check on the size of the initramfs (Closes: #16452).

  * Test suite
    - Add automated tests for Additional Software GUI (Closes: #14576,
      #14596).
    - Add automated tests on the backup persistence configuration
      (Closes: #16461).
    - Adjust test for Thunderbird 60.5.1 (Closes: #16555).

 -- Tails developers <tails@boum.org>  Mon, 18 Mar 2019 23:40:50 +0100

tails (3.12.1) unstable; urgency=medium

  * Security fixes
    - Upgrade Tor Browser to 8.0.6 (MFSA-2019-05; Closes: #16437).
    - Upgrade LibreOffice to 1:5.2.7-1+deb9u5 (DSA-4381).
    - Upgrade cURL to 7.52.1-5+deb9u9 (DSA-4386).
    - Upgrade Qt 5 to 5.7.1+dfsg-3+deb9u1 (DSA-4374).
    - Upgrade OpenSSH to 1:7.4p1-10+deb9u5 (DSA-4387).

 -- Tails developers <tails@boum.org>  Tue, 12 Feb 2019 21:25:14 +0100

tails (3.12) unstable; urgency=medium

  * Major changes
    - Make the USB image the main supported way to install Tails (refs: #15292).
      On first boot, grow the system partition to a size that's a factor
      of the size of the boot medium and randomize GUIDs (Closes: #15319).
    - Upgrade Linux to 4.19, version 4.19.13-1 (Closes: #16073, #16224).
      Fixes CVE-2018-19985, CVE-2018-19406, CVE-2018-16862, CVE-2018-18397,
      CVE-2018-18397, CVE-2018-18397, CVE-2018-18397, CVE-2018-19824,
      CVE-2018-14625.
    - Remove Liferea (Closes: #11082, #15776).
    - Upgrade to the Debian Stretch 9.6 point-release.

  * Security fixes
    - Upgrade Tor Browser to 8.0.5 (MFSA-2019-02; Closes: #16388).
    - Upgrade Thunderbird to 60.4.0 (DSA-4362-1; Closes: #16261).
    - Upgrade OpenSSL to 1.0.2q-1~deb9u1 (DSA-4355-1).
    - Upgrade libarchive to 3.2.2-2+deb9u1 (DSA-4360-1).
    - Upgrade GnuTLS to 3.5.8-5+deb9u4 (CVE-2018-10844, CVE-2018-10845).
    - Upgrade libgd3 to 2.2.4-2+deb9u3 (CVE-2018-1000222, CVE-2018-5711).
    - Upgrade libmspack to 0.5-1+deb9u3 (CVE-2018-18584, CVE-2018-18585).
    - Upgrade libopenmpt to 0.2.7386~beta20.3-3+deb9u3 (CVE-2018-10017).
    - Upgrade libx11 to 2:1.6.4-3+deb9u1 (CVE-2018-14598, CVE-2018-14599,
      CVE-2018-14600).
    - Upgrade libxcursor to 1:1.1.14-1+deb9u2 (CVE-2015-9262).
    - Upgrade NetworkManager to 1.6.2-3+deb9u2+0.tails1 (CVE-2018-15688).
    - Upgrade wpa to 2:2.4-1+deb9u2 (CVE-2018-14526).
    - Upgrade zeromq3 to 4.2.1-4+deb9u1 (CVE-2019-6250).
    - Upgrade APT to 1.4.9 (DSA-4371-1).
    - Upgrade GhostScript to 9.26a~dfsg-0+deb9u1 (DSA-4372-1).

  * Bugfixes
    - Fix Totem's access to the Internet when it's started from the Applications
      menu.
    - Rename HTP pools to avoid confusion (Closes: #15428).
    - Fix memory erasure on shutdown with systemd v239+, by mounting
      a dedicated tmpfs on /run/initramfs instead of trying to remount /run
      with the "exec" option (Closes: #16097).
    - Make the KeePassX wrapper dialog translatable.
    - Fix detection of first Thunderbird run.

  * Minor improvements and updates
    - Upgrade tor to 0.3.4.9-1~d90.stretch+1.
    - Upgrade Mesa to 18.2.6-1~bpo9+1, libdrm to 2.4.95-1~bpo9+1,
      and libglvnd to 1.1.0-1~bpo9+1.
    - Upgrade firmware-linux and firmware-nonfree to 20190114-1.
    - Upgrade amd64-microcode to 3.20181128.1.
    - Upgrade intel-microcode to 3.20180807a.2~bpo9+1.
    - Remove the boot readahead feature (Closes: #15915).
      In most supported use cases, it did not improve boot time anymore,
      or even increases it.
    - Require TLS 1.2 in our Upgrader and tails-security-check (Closes: 11815).
    - Enable O_CREAT restriction in /tmp directories for FIFOs and regular
      files (Closes: #16072).
    - Upgrade systemd to 240-4~bpo9+0tails1 (Closes: #16352).
      Fixes CVE-2018-16864, CVE-2018-16865, and CVE-2018-16866.
    - Upgrade Enigmail to 2.0.8-5~deb9u1 (Closes: #15657).
    - Upgrade Torbirdy to 0.2.6-1~bpo9+1 (Closes: #15661).
    - Modify Torbirdy configuration in a way that's easier to maintain.
    - Tell the user they need to use sudo when they attempt to use su
      (Closes: #15583).

  * Build system
    - Make the build of the USB image reproducible (Closes: #15985).
    - Allow specifying which set of APT snapshots shall be used during
      the build, with the APT_SNAPSHOTS_SERIALS build option (Closes: #15107).
    - Fix more GIDs and display more information when changing UIDs or GIDs
      fails (Closes: #16036).
    - Remove obsolete patches, refresh remaining ones to apply on top
      of currently installed packages version.
    - Disable irrelevant recurring jobs in Vagrant build box (refs: #16177)
      that increase the chance of FTBFS due to mksquashfs being reaped
      by the OOM killer.
    - Adjust for recent GnuPG error'ing out when it has no controlling terminal.

  * Test suite
    - Adjust test suite for USB image:
      - Add tests that exercise behavior on first boot from a device
        installed using the USB image (Closes: #16003).
      - Drop tests for use cases we don't support anymore with the introduction
        of the USB image (refs: #16004).
      - Adjust remaining tests to focus on main supported use cases,
        i.e. Tails installed from a USB image (refs: #16004.
    - In scenarios where we simulate MAC spoofing failure, test safety-critical
      properties even if the desktop notification is buggy (refs: #10774).
    - Update expected title for our Redmine (Closes: #16237).
    - Update expected image for OpenPGP key search.

 -- Tails developers <tails@boum.org>  Mon, 28 Jan 2019 13:26:26 +0100

tails (3.11) unstable; urgency=medium

  * Security fixes
    - Upgrade Tor Browser to 8.0.4-build2 (Closes: #16193).
    - Upgrade Thunderbird to 60.3.0-1~deb9u1.0tails1 (Closes: #16118).
    - Thunderbird: unconditionally disable Autocrypt, as it is not safe in
      its current state (See: #15923, Closes: #16186).
    - Upgrade Linux to 4.18.20 and aufs to 4.18.11+-20181119
      (Closes: #16145).
    - Upgrade cURL to 7.52.1-5+deb9u8 (DSA-4331).
    - Upgrade Ghostscript to 9.26~dfsg-0+deb9u1 (DSA-4336, DSA-4346).
    - Upgrade Perl to 5.24.1-3+deb9u5 (DSA-4347).
    - Upgrade Policykit to 0.105-18+deb9u1 (DSA-4350).
    - Upgrade Samba to 2:4.5.12+dfsg-2+deb9u4 (DSA-4345).
    - Upgrade OpenSSL to 1.1.0j-1~deb9u1 (DSA-4348).
    - Upgrade libtiff to 4.0.8-2+deb9u4 (DSA-4349).

  * Bugfixes
    - Tails Upgrader:
      · Improve support for incremental upgrades to avoid issues with
        partially applied upgrades (Closes: #14754).
      · Add a prompt after the IUK has been downloaded so the user can
        control when the network will be disabled; previously this was
        done without users having a say, possibly leading to confusion and
        lost work (Closes: #15282).
    - Thunderbird: always set locale according to environment (Closes: #16113).

  * Minor improvements and updates
    - Remove packages which were needed for getTorBrowserUserAgent
      (Closes: #16024).
    - Fix persistence configuration window opening on full screen
      (Closes: #15894).
    - Time sync: don't temporarily increase tor's log level when using
      bridges/PTs (Closes: #15743).
    - Warn about non-free software depending on the host operating system
      and/or virtualization stack (Closes: #16195).

  * Build system
    - Create USB image after building the ISO, and include it in build
      artifacts (Closes: #15984, #15985, #15990).
    - Release process: adapt to IDF v2 (Closes: #16171).

  * Test suite
    - Add new Using "VeraCrypt encrypted volumes" feature, with scenarios
      split into two parts: "Unlock VeraCrypt Volumes" and "GNOME Disks"
      (Closes: #14469, #14471, #15238, #15239).
    - Reintroduce "Clock is one day in the future in bridge mode" test
      (Closes: #15743).
    - Make starting apps via GNOME Activities Overview more robust
      (Closes: #13469).
    - Check for "Upgrading the system" and adjust to "Upgrade successfully
      downloaded" new UI (See: #14754, #15282).

 -- Tails developers <tails@boum.org>  Mon, 10 Dec 2018 20:37:06 +0100

tails (3.10.1) unstable; urgency=medium

  * Declare that Enigmail is compatible with Thunderbird 60.*.

 -- Tails developers <tails@boum.org>  Tue, 23 Oct 2018 01:30:00 +0200

tails (3.10) unstable; urgency=medium

  * Security fixes
    - Harden sudo config to avoid potential future privilege escalation
      (Closes: #15829).
    - Upgrade Linux to 4.18 and aufs to 4.18-20181008 (Closes: #15936).
    - Upgrade the snapshot of the Debian archive to 2018100901 accordingly.
    - Upgrade Tor Browser to 8.0.3-build1 (Closes: #16067).
    - Upgrade Thunderbird to 60.2.1 (Closes: #16037).

  * Bugfixes
    - Fix installation of mesa/stretch-backports by installing libwayland*
      from stretch-backports (Closes: #15846).
    - Tor Browser AppArmor profile patch: update to apply cleanly on top
      of torbrowser-launcher 0.2.9-5.
    - Additional Software: fix issues spotted during the code review
      (Closes: #15838).
    - Additional Software: make sure to offer persistence only for newly
      installed packages, avoiding inconsistency (Closes: #15983).
    - Improve button labels in confirmation dialogs of the Tails installer
      (Closes: #11501).
    - Hardcode User Agent in htpdate.user-agent (Closes: #15912), as the
      Tor Browser doesn't expose it anymore.
    - Fix encoding-related crashes in Tails Installer (Closes: #15166).
    - Set the Firefox preferences to spoof English, to avoid leaking
      information about locale settings (Closes: #16029).
    - VeraCrypt: Hide PIM entries in GNOME Shell and Disks, since a newer
      cryptsetup would be needed (Closes: #16031).
    - VeraCrypt: Fix support for multiple encryption, by iterating over
      all children in the device-mapper tree (Closes: #15967).
    - Update translations.

  * Minor improvements and updates
    - Add dmsetup and losetup output in WhisperBack reports to help debug
      VeraCrypt-related issues (Closes: #15966).
    - Let AppArmor allow access to /usr/local/share/mime, reducing noise
      in logs due to many DENIED entries (Closes: #15965).
    - Use proper stem.connection module in onion-grater instead of trying
      to read the auth cookie manually: that's fragile and breaks some use
      cases (e.g. custom auth cookie).
    - Unlock VeraCrypt Volumes: Improve internationalization support.

  * Test suite
    - Ensure the test suite doesn't break when changing the headline of
      /home (Closes: #12156).
    - Update test suite for updated button labels in confirmation dialogs
      of the Tails installer (Closes: #11501).

 -- Tails developers <tails@boum.org>  Tue, 23 Oct 2018 01:30:00 +0200

tails (3.9.1) unstable; urgency=medium

  * Security fixes
    - Upgrade Tor Browser to 8.0.2, based on Firefox 60.2.1 (Closes: #16017).
    - Upgrade Thunderbird to 60.0-3~deb9u1.0tails2 (Closes: #15959). Also
      imported the same security fixes that caused Tor Browser 8.0.2.
    - Upgrade curl to 7.52.1-5+deb9u7 (DSA-4286).
    - Upgrade Ghostscript to 9.20~dfsg-3.2+deb9u5 (DSA-4294).
    - Upgrade libarchive-zip-perl to 1.59-1+deb9u1 (DSA-4300).
    - Upgrade libkpathsea6 to 2016.20160513.41080.dfsg-2+deb9u1 (DSA-4299).
    - Upgrade LittleCMS 2, aka. liblcms2-2, to 2.8-4+deb9u1 (DSA-4284).
    - Upgrade Python 2.7 to 2.7.13-2+deb9u3 (DSA-4306).
    - Upgrade Python 3.5 to 3.5.3-1+deb9u1 (DSA-4307).

  * Bugfixes
    - Make Thunderbird translated in non-English locales via
      intl.locale.requested, which works correctly since 60.0-3
      (Closes: #15942).
    - Totem: backport AppArmor profile fix to allow opening the help
      (Closes: #15841)
    - Remove mutt, that was accidentally installed in 3.9 (Closes: #15904).
    - Fix VeraCrypt volumes not being opened in GNOME Files (Closes: #15954).
    - Fix displaying the "General" section in the Tor Browser preferences
      (Closes: #15917).
    - Fix APT pinning at Tails runtime for our custom APT repository
      and for Debian backports (Closes: #15837, #15973).

  * Minor improvements and updates
    - Upgrade tor to 0.3.4.8-1~d90.stretch+1 (Closes: #15889).

 -- Tails developers <tails@boum.org>  Wed, 03 Oct 2018 12:12:33 +0200

tails (3.9) unstable; urgency=medium

  * Major changes
    - Upgrade Tor Browser to 8.0 (Closes: #15803, #15907).
      Notable user-visible changes and relevant details:
      · Adjust to the fact Tor Browser 8.0a10 replaces firefox with a wrapper.
      · Don't use the bundled copy of libstdc++.so.6, ours is recent enough.
      · Drop obsolete Torbutton prefs (Closes: #15706).
      · Switch back to 128px icons (Closes: #15081).
      · AppArmor profile: take into account new Firefox binary path.
    - Upgrade Thunderbird to 60.0 (Closes: #15792).
      Notable user-visible changes and relevant details:
      · AppArmor profile: patch to avoid conflicting x modifiers for ps(1).
    - Upgrade tor to 0.3.4.7-rc (Closes: #15772).

  * Security fixes
    - Upgrade Linux to 4.17.17-1 and intel-microcode to 3.20180807a.1
      This fixes CVE-2018-3620 aka. Foreshadow aka. L1 Terminal Fault
      (Closes: #15796).
    - Upgrade OpenSSH to 1:7.4p1-10+deb9u4 (DSA-4280).

  * Bugfixes
    - Fix Totem on Intel graphics cards by inlining the backported mesa
      and dri-enumerate abstractions into its AppArmor profile: they are needed
      with recent Mesa and libdrm (Closes: #15821). Regression introduced
      in 3.9~rc1.
    - Fix unlocking "hidden" TrueCrypt/VeraCrypt volumes via GNOME Shell
      (Closes: #15843).
    - Fix confusing error message when unlocking TrueCrypt/VeraCrypt volumes
      (Closes: #15733).
    - Revert to Stretch's X.Org nouveau video driver (Closes: #15833).
      It seems that the regression brought by the upgraded one
      is worse than the improvements reported after our call for testing.
      Regression introduced in 3.9~rc1.
    - Use the intel X.Org driver for Intel Corporation UHD Graphics 620.
    - Fix regressions introduced in 3.9~rc1 in/by Additional Software Packages:
      · Don't break new empty persistence configuration files creation when
        permissions are incorrect (Closes: #15802).
      · Fix UX when the user has specified a distribution or version
        for a given package in their live-additional-software.conf
        (Closes: #15822).
      · Don't show installation notifications on upgrade (Closes: #15879).
    - Make more Additional Software Packages strings translatable in the
      configuration dialog and PolicyKit messages.

  * Minor improvements and updates
    - Upgrade firmware-nonfree to 20180825-1.
    - Update the deb.torproject.org APT repository signing key.
    - Unlock VeraCrypt Volumes: add disclaimer (Closes: #15849).

  * Test suite
    - Update Thunderbird test suite for 60.0 (Closes: #15791).
    - Fix various robustness issues.
    - Make the Chutney nodes use a higher V3AuthVotingInterval to make client
      bootstrap more robust (Closes: #15799).
    - Update the Tor Launcher binary path.
    - Adjust to the fact "New Circuit for this Site" is now in the site
      information and not under the Torbutton anymore.
    - Delete unused images.

 -- Tails developers <tails@boum.org>  Tue, 04 Sep 2018 12:15:43 +0000

tails (3.9~rc1) unstable; urgency=medium

  * Major changes
    - Integrate the Additional Software Packages feature into the desktop
      and revamp the interface of "Configure Persistent Volume".
    - Support TrueCrypt/VeraCrypt encrypted volumes on the desktop.
    - Upgrade Tor Browser to 8.0a9, based on Firefox 60 ESR (Closes: #15023).
      Notable user-visible changes and relevant details:
      · Drop search engine customization and stick to Tor Browser's defaults.
      · Upgrade uBlock Origin to its WebExtension version and now rely
        on the filter lists shipped in the Debian package.
      · Tweak the number of web content processes to work better with 2 GiB
        of RAM (Closes: #15716).
      · Revamp how we're handling our custom prefs, drop obsolete ones,
        reduce our delta with pristine Tor Browser.
    - Upgrade Thunderbird to 60.0b10 (Closes: #15091). Notable details:
      · Install Torbirdy 0.2.5 from stretch-backports and drop our patches
        that were merged upstream.
      · Enable the optional part of the fixes for EFAIL (Closes: #15602).
    - Upgrade Linux to 4.17 (Closes: #15763).
    - Upgrade tor to 0.3.4.6-rc (Closes: #15770).
    - Upgrade to Debian Stretch 9.5.

  * Security fixes
    - Upgrade CUPS to 2.2.1-8+deb9u2 (DSA-4243).
    - Upgrade Exiv2 to 0.25-3.1+deb9u1 (DSA-4238).
    - Upgrade FUSE to 2.9.7-1+deb9u1 (DSA-4257).
    - Upgrade GDM to 3.22.3-3+deb9u2 (DSA-4270).
    - Upgrade libsoup to 2.56.0-2+deb9u2 (DSA-4241).
    - Upgrade Imagemagick to 8:6.9.7.4+dfsg-11+deb9u5 (DSA-4245).
    - Upgrade ffmpeg to 7:3.2.12-1~deb9u1 (DSA-4258, DSA-4249).
    - Upgrade libmspack to 0.5-1+deb9u2 (DSA-4260).
    - Upgrade Samba to 2:4.5.12+dfsg-2+deb9u3 (DSA-4271).
    - Upgrade the Apache XML Security for C++ library to 1.7.3-4+deb9u1
      (DSA-4265).

  * Bugfixes
    - Don't display the Enigmail configuration wizard in every Tails session
      (Closes: #15693, #15746). Fix against Tails 3.8.
    - Make the torstatus GNOME Shell extension actually translatable
      (Closes: #15715). Fix against the first Tails release that included
      this extension.
    - Drop Icedove → Thunderbird migration code which started causing trouble.
    - Tails Installer:
      · Link to upgrade documentation when upgrading (Closes: #7904).
      · Show the reinstall option only when the device is big enough to make
        a full reinstallation (Closes: #14810).
      · Make the main window fit in a 600px-high screen (Closes: #14849).
      · Show the correct device size in the reinstall confirmation dialog
        (Closes: #15590).
    - Tails Greeter: don't display file:/// URLs to users (Closes: #15582).

  * Minor improvements and updates
    - Install Mesa and libdrm* from stretch-backports and upgrade the Nouveau
      X.Org video driver to 1.0.15. This improves support for some graphics
      cards such as NVIDIA Pascal series (Closes: #14910)
    - htpdate: improve diagnostics output when the date header can't be fetched.
    - Onion Grater: support named AppArmor profiles.
    - Update Onion Grater's config for new Tor Browser AppArmor profile name.
    - Enable e10s in the Unsafe Browser.
    - Delete all search plugins for the Unsafe Browser (Closes: #15708).
    - Display a deprecation warning when starting Liferea (#11082).
    - Upgrade VirtualBox guest modules to 5.2.16-dfsg-3~bpo9+2.
    - Use Tor Browser for browsing the documentation even when offline
      (Closes: #15720).
    - Provide feedback while Tor Browser, "Tails documentation"
      or "Report an error" are starting (Closes: #15101).
    - WhisperBack: remove the right pane (Closes: #7180).
    - tails-debugging-info: return machine-readable, structured data.
      Adjust WhisperBack accordingly (Closes: #8514). This paves the way
      towards more usable bug reports (#8722).
    - Port lots of our Perl code to more lightweight libraries.
      This decreases the amount of memory used by the persistence
      configuration interface.
    - Do not hide applications that require an admin password (Closes: #11013).
    - Try unlocking every persistent volume when multiple ones are
      available (Closes: #15653).
    - Upgrade Electrum to 3.1.3-1~bpo9+1.
    - Upgrade most firmware to 20180518-1.
    - Upgrade Intel microcode to 3.20180703.2~bpo9+1.
    - Upgrade AMD microcode to 3.20180524.1.

  * Build system
    - Drop AppArmor feature set pinning: this is now done in Debian Stretch
      (Closes: #15341).
    - Remove the now unused deb.torproject.org sid APT source (Closes: #15638).
    - Install OnionShare from our custom APT repo instead of from sid.
      We've mistakenly tracked sid for a while and it has become a problem,
      so stick to the version that works for us until Tails 4.0.
    - Fix building the ISO on zfs by dropping the cache=none setting for
      vmproxy's storage (Closes: #14404).
    - Update the Vagrant basebox for any change under vagrant/.
      Previously, some relevant changes were not effective until something under
      vagrant/definitions/tails-builder/ was changed.
    - Make intltool ignore .py files: `intltool-update --maintain` seems to be
      buggy with .py files.
    - Refresh our CUPS AppArmor profile patch to apply on 2.2.1-8+deb9u2.
    - Make it more obvious that the .orig file check is fatal (Closes: #15727).
    - Delete baseboxes once they're 6 months old instead of 4.
      This is more in line with the delay between our major releases these days.
    - Rename /usr/share/amnesia to /usr/share/tails. It was about time.
    - Abort the build if /etc/{passwd,group} has changed (Closes: #15419).
      Such changes can break Tails after an automatic upgrade was applied
      so let's detect it ASAP. Consequently, ensure a few GIDs — that wanted
      to play musical chairs — are the same as in Tails 3.8 (Closes: #15695).
    - Don't fail the build if the APT lists don't include any package
      whose name matches ^geoclue.

  * Test suite
    - Adjust to the new tails-persistence-setup API.
    - Update the Tor Browser's AppArmor profile name.
    - Re-enable the "I can print the current page […]" test.
    - Update tests wrt. the fact tails-upgrade-frontend-wrapper was ported
      to Python (Closes: #15379).
    - Make a test more robust by waiting for the page to have loaded.
    - Adjust to the fact the WhisperBack debugging info is now configured
      in a machine-readable file.
    - Remove test for tails-debugging-info, that has been a no-op for a while.
    - Adjust for Tor Browser 8.
    - Make the "I open the address" step more robust and accordingly
      stop marking the tests that use it in the Unsafe Browser
      as fragile (refs: #14771).
    - De-duplicate a number of images of standard GTK+ 3 widgets.
    - Make the audio and WebM tests more robust.
    - Make the "I start the Tor Browser in offline mode" step more robust.
    - Make the "AppArmor has (not )? denied" step more robust.
    - Don't try and use XVFB_PID if it's not set (Closes: #15730).
    - Adjust Pidgin test to use a certificate that's still in Debian
      (Closes: #15762).
    - Use a hopefully more reliable public GnuPG key and make tests
      more robust against new subkeys being added (Closes: #15771).
    - Stop hard-coding the list of RTL Tor Browser locales.
    - Fix the "Unsafe Browser can be used in all languages supported in Tails"
      test for locales that have a translated homepage (Closes: #11711).
    - Take into account that apt(8) won't return when run in the remote shell
      with the ASP hooks enabled.

 -- Tails developers <tails@boum.org>  Thu, 16 Aug 2018 18:37:47 +0000

tails (3.8) unstable; urgency=medium

  * Security fixes
    - Upgrade Tor Browser to 7.5.6 (MFSA 2018-17; Closes: #15683).
    - Upgrade Enigmail to 2.0.7 (partly fixes #15602 aka. EFAIL).
    - Upgrade libgcrypt to 1.7.6-2+deb9u3 (DSA-4231-1).
    - Upgrade perl to 5.24.1-3+deb9u4 (DSA-4226-1).

  * Bugfixes
    - Thunderbird: fix importing public OpenPGP keys from email attachments
      (Closes: #15610).
    - Make the Unsafe Browser home page translatable again (Closes: #15461).

  * Minor improvements
    - Don't display the "Know your rights" message on Thunderbird first run.
    - Move Thunderbird's default userChrome.css to /etc/thunderbird, just like
      we do for Tor Browser, for easier upgrade handling.

 -- Tails developers <tails@boum.org>  Mon, 25 Jun 2018 09:59:22 +0000

tails (3.7.1) unstable; urgency=medium

  * Security fixes
    - Upgrade Tor Browser to 7.5.5 (MFSA 2018-14; closes: #15643).
    - Upgrade Thunderbird to 52.8.0 (DSA-4209-1; Closes: #15607).
      - Partially fixes EFAIL.
      - Fixes importing OpenPGP keys from keyservers with Enigmail.
      - Accordingly refresh our Thunderbird AppArmor profile patch.
    - Upgrade cURL to 7.52.1-5+deb9u6 (DSA-4202-1).
    - Upgrade GnuPG (modern) 2.1.18-8~deb9u2 (DSA-4222-1).
    - Upgrade GnuPG (legacy) to 1.4.21-4+deb9u1 (DSA-4223-1).
    - Upgrade Git to 1:2.11.0-3+deb9u3 (DSA-4212-1).
    - Upgrade PackageKit to 1.1.5-2+deb9u1 (DSA-4207-1).
    - Upgrade procps to 2:3.3.12-3+deb9u1 (DSA-4208-1).
    - Upgrade wavpack to 5.0.0-2+deb9u2 (DSA-4197-1).
    - Upgrade wget to 1.18-5+deb9u2 (DSA-4195-1).
    - Upgrade xdg-utils to 1.1.1-1+deb9u1 (DSA-4211-1).

  * Bugfixes
    - Fix setting a screen locker password with non-ASCII characters
      (Closes: #15636).
    - WhisperBack:
      - Rename the WhisperBack launcher to "WhisperBack Error Reporting"
        so that users have a better chance to understand what it does
        (Closes: #6432)
      - Ensure debugging info in Whisperback reports don't contain email
        signature markers so that email clients forward it in full
        (Closes: #15468).
      - Wrap text written by the user to 70 chars (Closes: #11689).

  * Minor improvements
    - The "Tails documentation" desktop launcher now opens /doc instead of
      the aging /getting_started that confused people during user testing
      (Closes: #15575).

  * Test suite
    - Update to match "Tails documentation" behaviour change.

 -- Tails developers <tails@boum.org>  Sat, 09 Jun 2018 19:53:51 +0000

tails (3.7) unstable; urgency=medium

  * Security fixes
    - Upgrade Tor Browser to 7.5.4 (MFSA 2018-12, Closes: #15588).
    - Upgrade OpenSSL to 1.1.0f-3+deb9u2 (DSA-4157).
    - Upgrade Perl to 5.24.1-3+deb9u3 (DSA-4172).
    - Upgrade Libre Office to 1:5.2.7-1+deb9u4 (DSA-4178).
    - Upgrade libmad to 0.15.1b-8+deb9u1 (DSA-4192).

  * Bugfixes
    - Enable the removal of OpenPGP keyblock in Whisperback (closes: #7797).
    - Show the logo in Whisperback's About menu (closes: #13198).
    - Use the same font in all the Whisperback report (Closes: #11272).
    - Update tails-bugs@tails.boum OpenPGP key (Closes: #15534).

  * Minor improvements
    - Stop installing python-qt4 and python-trezor (Closes: #15391).
    - Make WhisperBack easier to find in the GNOME Overview (Closes: #13299).

 -- Tails developers <tails@boum.org>  Tue, 08 May 2018 01:47:22 +0200

tails (3.6.2) unstable; urgency=medium

  * Security fixes
    - Upgrade Tor Browser to 7.5.3 (MFSA 2018-10, Closes: #15459).
    - Upgrade Thunderbird to 1:52.7.0-1~deb9u1.0tails1 (DSA-4155,
      Closes: #15471).
    - Upgrade libicu to 57.1-6+deb9u2 (DSA-4150).
    - Upgrade intel-microcode to 3.20180312.1~bpo9+1. Implements
      IBRS/IBPB/STIPB support, Spectre-v2 mitigation for: Sandybridge,
      Ivy Bridge, Haswell, Broadwell, Skylake, Kaby Lake, Coffee Lake
      (Closes: #15173).

  * Bugfixes
    - Tor Browser AppArmor profile:
     * Grant the main Firefox process access to machine-id: needed for
       IBus support (Closes: #15437).
     * Allow access to extensions installed by the user such as Tails
       Verification (Closes: #15434).
    - Remove packages needed to support Video Acceleration API
      (VA-API) because they breaks opening GNOME Settings and Totem in
      Tails 3.6 on some computers (only NVIDIA for now but perhaps
      other hardware is affected). (Closes: #15433, #15449)
    - Upgrade Linux to 4.15.11-1 and bump the aufs submodule (Closes:
      #15456, #15457).
    - tails-documentation script:
      * open translated documentation page in Tor Browser when online
        (Closes: #15371).
      * use documented syntax for os.execv (Refs: #15332)
      * re-add support for passing a HTML anchor as the second
        argument.
    - Fix issue where the tails-persistence-setup user's guid would be
      changed when it was the uid that was intended (Closes: #15422).

 -- Tails developers <tails@boum.org>  Thu, 29 Mar 2018 17:49:42 +0200

tails (3.6.1) unstable; urgency=medium

  * Security fixes
    - Upgrade Tor Browser to 7.5.2 (MFSA 2018-08 i.e. CVE-2018-5146).
    - Upgrade libvorbis to 1.3.5-4+deb9u2 (DSA 4140-1 aka. CVE-2018-5146).
    - Upgrade curl to 7.52.1-5+deb9u5 (DSA 4136-1).
    - Upgrade samba to 2:4.5.12+dfsg-2+deb9u2 (DSA 4135-1).

  * Bugfixes
    - Fix ISO build reproducibility (Closes: #15400)
    - Disable Selfrando: Tor Browser upstream currently enables it only
      in non-release builds
      (https://trac.torproject.org/projects/tor/ticket/24912#comment:8).

 -- Tails developers <tails@boum.org>  Fri, 16 Mar 2018 22:42:00 +0000

tails (3.6) unstable; urgency=medium

  * Major changes
    - Upgrade Tor Browser to 7.5.1.
    - Upgrade Tor to 0.3.2.10. (Closes: #15158)
    - Add ability to lock the screen. (Closes: #5684)
    - Add initial support for Meek bridges. (Closes: #8243)
    - Upgrade to Thunderbird 52.6.0. (Closes: #15298)
    - Enable Thunderbird AppArmor profile. (Closes: 11973)
    - Upgrade Linux to 4.15.0-1. (Closes: #15309).
    - Upgrade systemd to 237.
    - Upgrade Electrum to 3.0.6. (Closes: #15022)
    - Upgrade the base system to the Debian Stretch 9.4 point-release
      (Closes: #15341)
    - Port a few shell scripts to Python thanks to GoodCrypto. (Closes: #11198)

  * Security fixes
    - Upgrade Intel processor microcode firmware. (Closes: #15173).
    - Upgrade poppler to 0.48.0-2+deb9u1. (CVE-2017-14929, CVE-2017-1000456)
    - Upgrade tiff to 4.0.8-2+deb9u2 (CVE-2017-9935, CVE-2017-11335,
      CVE-2017-12944, CVE-2017-13726, CVE-2017-13727, CVE-2017-18013)
    - Upgrade ffmpeg to 7:3.2.10-1~deb9u1. (CVE-2017-17081)
    - Upgrade libtasn1-6 to 4.10-1.1+deb9u1. (CVE-2017-10790, CVE-2018-6003)
    - Upgrade Libre Office to 1:5.2.7-1+deb9u2. (CVE-2018-6871)
    - Upgrade libvorbis to 1.3.5-4+deb9u1. (CVE-2017-14632, CVE-2017-14633)
    - Upgrade gcc to 6.3.0-18+deb9u1.
    - Upgrade util-linux to 2.29.2-1+deb9u1. (CVE-2018-7738)
    - Upgrade isc-dhcp to 4.3.5-3+deb9u1 (CVE-2017-3144, CVE-2018-5732,
      CVE-2018-5733)

  * Minor improvements
    - Avoid noisy warning at boot time by creating tails-upgrade-frontend's
      trusted GnuPG homedir with stricter permissions, then making it looser.
      (Closes: #7037)
    - Drop (broken) Thunderbird dedicated SocksPort. (Closes: #12460)
    - Drop customized update-ca-certificates.service. (Closes: #14756)
    - Update AppArmor cupsd profile. (Closes: #15029)
    - Improve UX when GDM does not start. (Closes: #14521)
    - Install packages needed to support Video Acceleration API.
      (Closes: #14580)
    - Upgrade aufs-dkms for Linux 4.15. (Closes: #15132).
    - Ship pdf-redact-tools, thanks to dachary <loic@dachary.org>.
      (Closes: #15052)
    - Additional Software Packages: convert to python3 and PEP-8.
      (Closes: #15198)
    - Additional Software Packages: do not check for updates every time the
      network gets reconnected. (Closes: #9819)
    - Revert to xorg-xserver from Stretch. (Closes: #15232)
    - Open Tails documentation in Tor Browser when online. (Closes: #15332)
    - Disable Enigmail's Memory Hole feature. (Closes: #15201)
    - Persistence Setup: stop depending on Synaptic. (Closes: #15263)

  * Bugfixes
    - Additional Software Packages: fix the "incomplete online upgrade
      process" bug in offline mode (Closes: #14570)
    - Additional Software Packages: do not block Desktop opening.
      (Closes: #9059)
    - Install OpenPGP Applet 1.1. (Closes: #6398).
    - Repair rng-tools using a real start-stop-daemon program.
      (Closes: #15344)
    - Tails installer: fix bug with unicode status messages. (Closes: #15254)

  * Build system
    - Abort if tails-custom-apt-sources failed.
    - Abort the ISO build when DKMS modules are not built. (Closes: #14789).
    - Improve how we track dependencies in build hooks. (Closes: #14818)
    - Fix (potential) rare race condition during build.
    - Ensure the SquashFS has /etc/hostname properly configured.
      (Closes: #15322)
    - Bump builder VM's RAM. (Closes: #15310)

  * Test suite
    - Log the list of systemd jobs when systemctl is-system-running fails.
      (Closes: #14772).
    - Allow more time for 'systemctl is-system-running' to succeed.
    - Only support SikuliX, not Sikuli.
    - Disable SPICE clipboard sharing.
    - Don't flood the debug logger with the journal contents.
    - Rescue exception.
    - Enter a name into the Thunderbird account configuration.
      (Closes: #11256)
    - Fix the "I do not see ..." step's case. (Closes: #14929)
    - Mark scenarios that use the "The Report an Error launcher will…" step
      as fragile (Closes: #15321)
    - Test that Tor Browser opens docs when online. (Closes: #15332)
    - Adapt test after warning moved to after Unsafe Browser verification
      dialog. (Closes: #8775)
    - Dogtailify electrum.feature.
    - Add additional software packages feature. (Closes: #14572)
    - Disable test that is broken due to a Tor Browser bug. (refs: #15336)

 -- Tails developers <tails@boum.org>  Mon, 12 Mar 2018 21:28:29 +0100

tails (3.5) unstable; urgency=medium

  * Security fixes
    - Upgrade amd64-microcode to 3.20171205.1, for the mitigation
      against Spectre (CVE-2017-5715) (Closes: #15148).
    - Upgrade Tor Browser to 7.5-build3 (Closes:  #15197).
    - Upgrade Thunderbird to 1:52.5.2-2~deb9u1.0tails1 (Closes: #15033)
    - Upgrade gdk-pixbuf to 2.36.5-2+deb9u2.0tails1 (Closes: #15177).
    - Upgrade bind9 to 1:9.10.3.dfsg.P4-12.3+deb9u4.
    - Upgrade libxml2 to 2.9.4+dfsg1-2.2+deb9u2.

  * Minor improvements
    - Upgrade Linux to 4.14.13, which is the first kernel that has the
      "[x86] microcode/AMD: Add support for fam17h microcode loading"
      commit, that's needed to load the AMD fam17h microcode for
      mitigating the Spectre vulnerability (CVE-2017-5715).

  * Bugfixes
    - Drop Claws Mail persistence setting migration. Whenever
      persistent Claws Mail setting is enabled, this creates an empty
      ~/.icedove/ directory, that prevents Thunderbird from starting
      (Closes: #12734).
    - Don't prevent the GNOME Applications button from opening its menu if
      time syncing resulted in a shift back in time (Closes: #14250).
    - Tails Installer: when cloning Tails to another USB drive, check
      if the target device has enough space *before* any destructive
      actions are made (Closes: #14622).
    - Tor Browser: make "Print to file" work again, for all locales
      (Closes: #13403, #15024).

  * Build system
    - Fix option passed to cmp: -q is not supported but --quiet is.
      Spotted on feature/buster that's the first branch that exercises
      this code, but there's no reason to fix it only there.

  * Test suite
    - Adapt tests for Tor Launcher 0.2.14.3, i.e. the one shipped with
      Tor Browser 7.5 in Tails 3.5 (Closes: #15064).
    - Add support for creating arbitrarily sized partitions.
    - Add a "Try cloning Tails to a too small partition" scenario
      (regression test for #14622).

 -- Tails developers <tails@boum.org>  Tue, 23 Jan 2018 00:57:58 +0100

tails (3.4) unstable; urgency=medium

  * Security fixes
    - Install Linux 4.14.0-3 from sid (Closes: #14976). This enables
      the kernel-side mitigations for Meltdown.
    - Upgrade curl to 7.52.1-5+deb9u3.
    - Upgrade enigmail to 2:1.9.9-1~deb9u1.
    - Upgrade gimp to 2.8.18-1+deb9u1.
    - Upgrade imagemagick to 8:6.9.7.4+dfsg-11+deb9u4.
    - Upgrade libav (ffmpeg) to 7:3.2.9-1~deb9u1.
    - Upgrade libxcursor to 1:1.1.14-1+deb9u1.
    - Upgrade libxml-libxml-perl to 2.0128+dfsg-1+deb9u1.
    - Upgrade poppler to 0.48.0-2+deb9u1.
    - Upgrade rsync to 3.1.2-1 3.1.2-1+deb9u1.
    - Upgrade samba to 2:4.5.12+dfsg-2+deb9u1.
    - Upgrade sensible-utils to 0.0.9+deb9u1.
    - Upgrade tor to 0.3.1.9-1~d90.stretch+1.

  * Minor improvements
    - Display TopIcons systray on the left of the system menu. This
      fixes #14796 (on Buster, it is displayed in the middle of the
      screen, on the left of the clock) and an annoying UX problem we
      have on Stretch: OpenPGP applet is in the middle of icons that
      share the exact same (modern, GNOME Shell-like) behaviour, which
      is disturbing when opening one of the modern menus and moving
      the mouse left/right to the others, because in the middle one
      icon won't react as expected, and the nice blue bottom border
      continuity is broken.
    - Use the "intel" X.Org driver for integrated graphics in Intel
      i5-7300HQ (Closes: #14990).
    - Enable HashKnownHosts in the OpenSSH client (Closes: #14995).
      Debian enables HashKnownHosts by default via /etc/ssh/ssh_config
      for good reasons, let's not revert to the upstream default.
    - Pin the AppArmor feature set to the Stretch's kernel one. Linux
      4.14 brings new AppArmor mediation features and the policy
      shipped in Stretch may not be ready for it. So let's disable
      these new features to avoid breaking stuff: it's too hard to
      check if all the policy for apps we ship (and that users install
      themselves) has the right rules to cope with these new mediation
      features.

  * Bugfixes
    - Don't delete downloaded debs after install (Closes: #10958).
    - Install xul-ext-ublock-origin from sid to make the dashboard
      work again(Closes: #14993). Thanks to cacahuatl
      <cacahuatl@autistici.org> for the patch!
    - Additional software feature: use debconf priority critical to
      prevent failure when installing packages otherwise requiring
      manual configuration (Closes: #6038)
    - Don't include anything under /lib/live/mount/medium/ in the
      readahead list (Closes: #14964). This fixes the boot time
      regression introduced in Tails 3.3.

  * Build system
    - Display a more helpful error message when the 'origin' remote
      does not point to the official Tails Git repository. This task
      calls git_base_branch_head() which relies on the fact 'origin'
      points to our official repo.
    - Vagrant: never build the wiki early. This has caused several
      issues throughout the years, the lastest instance being the
      reopening of #14933. (Closes: #14933)
    - Install libelf-dev during the time we need it for building DKMS modules.
    - Make the DKMS build hook verbose, and display DKMS modules build
      logs on failure. This hook is a recurring cause of headaches,
      let's simplify debugging.
    - Remove obsolete duplicate build of the virtualbox-guest DKMS
      module.

  * Test suite
    - Log the list of systemd jobs when systemctl is-system-running
      fails (Closes: #14772). Listing the units is not enough: in most
      cases I've seen, is-system-running returns "starting" which
      means the job queue is not empty, and to debug that we need the
      list of jobs.
    - Only support SikuliX; drop support for Sikuli.
    - Disable SPICE clipboard sharing in the guest. It could only mess
      things up, and in fact has confused me by suddenly setting my
      *host's* clipboard to "ATTACK AT DAWN"... :)
    - Decode Base64.decode64 return value appropriately; it returns
      strings encoded in ASCII-8bit.
    - Don't flood the debug logger with the journal contents.
    - Handle case where $vm is undefined during an extremely early
      scenario failure.
    - Allow more time for 'systemctl is-system-running' to
      succeed. (Refs: #14772)
    - Make Sikuli attempt to find replacements on FindFailed by
      employing fuzz, or "lowering the similarity factor". The
      replacements (if found) are saved among the artifacts, and
      serves as potential drop-in-replacements for outdated
      images. The main use case for this is when the font
      configuration in Tails changes, which normally invalidates a
      large part of our images given that our default high similarity
      factor. We also add the `--fuzzy-image-matching` where the
      replacements are used in case of FindFailed, so the tests can
      proceed beyond the first FindFailed. The idea is that a full
      test suite run will produce replacements for potentially *all*
      outdated images.
    - Fix our findAny() vs findfailed_hook. For findAny() it might be
      expected that some images won't be found, so we shouldn't use
      our findfailed_hook, which is about dealing with the situation
      where images need to be updated.
    - Make sure Pidgin's D-Bus policy changes are applied (Closes:
      #15007). Without the HUP there's a race that we sometimes lose.
    - Nump the Unsafe Browser's start page image (Closes: #15006).
    - Hot-plug a 'pcnet' network device instead of 'virtio' on Sid,
      since the latter is not detected on Sid (Closes: #14819).

 -- Tails developers <tails@boum.org>  Mon, 08 Jan 2018 16:57:07 +0100

tails (3.3) unstable; urgency=medium

  * Major changes
    - Upgrade the base system to the Debian Stretch 9.2 point-release
      which gives us tons of bugfixes (Closes: #14714).
    - Install Linux 4.13.0-1 (Closes: #14789).

  * Security fixes
    - Upgrade Thunderbird to 52.4.0 (Closes: #14963).
    - Upgrade Tor Browser to 7.0.10 (Closes: #14940).
    - Upgrade gdk-pixbuf to 2.36.5-2+deb9u1.0tails1 (Closes: #14729).

  * Minor improvements
    - Upgrade to Tor 0.3.1.8-2~d90.stretch+1, a new stable Tor series.
    - tails-documentation: rewrite in Python + use WebKit for display
      instead of the Tor Browser. Since Tor Browser 7.0.8 rendering of
      local pages (like our docs) fail (#14962) so this is probably a
      temporary workaround of that.
    - Replace the Unsafe Browser's warning pages with static,
      pure-HTML versions. This is truly a *temporary* workaround for
      #14962.
    - Update deb.tails.boum.org APT repo key (Closes: #14927)
    - Refresh Tor Browser AppArmor profile patch to apply on top of
      torbrowser-launcher 0.2.8-4's (Closes: #14923).
    - Drop obsolete manual enabling of AppArmor on the kernel
      command-line: it's now enabled by default, so the (Tails -
      Debian) delta gets smaller. :)

  * Bugfixes
    - Install Tails Installer 5.0.2. Fixes:
      * Most notably, fix an issue preventing Tails Installer from
        installing to drives containing a non-Tails partition that
        (obviously) has affected a lot of users. (Closes: #14755).
      * Fix an issue that made the resulting installations unbootable
        if Tails Installer was using a too recent udisks2, e.g. the
        one currently in Debian Sid (Closes: #14809).
      * Code clean-ups (Closes: #14721, #14722, #14723).
    - Fix UEFI boot for USB sticks installed with Universal USB
      Installer (Closes: #8992).
    - Force Tor Browser and Thunderbird to enable accessibility
      support even if no a11y feature is enabled in GNOME yet (Closes:
      #14752, #9260).
    - Mark our custom Desktop launchers as trusted (Closes: #14793,
      Refs: 14584).
    - Add a systemd --user target for bits of GNOME
      EarlyInitialization managed by systemd, and make the keyboard
      layout configuration as part of it. This fixes an issue where
      the layout chosen in the Greeter sometimes wasn't applied in the
      GNOME session (Closes: #12543).

  * Build system
    - auto/{build,clean,config}: run with `set -eu`.
    - Add script to sanity check the website. Currently it ensures all
      blog posts and security advisories have valid Ikiwiki 'meta
      date' directives, since we depend on it for reproducibility.
      Also make passing this sanity check a pre-condition for building
      the website (Closes: #12726, #14767).
    - Abort the ISO build when DKMS modules were not built.
    - Take into account where DKMS modules get installed nowadays.
    - auto/build: normalize file timestamps in wiki/src before
      building. The copy of the website included in the ISO image has
      "Posted" timestamps that apparently match when we cloned the Git
      repository, which affects reproducibility. (Closes: #14933).
    - Fix reproducibility of builds of topic branches that lag behind
      their base branch with the mergebasebranch build option enabled.
      Two otherwise identical merge commits done at different times
      get different IDs, and we happen to embed in the ISO the ID of
      the commit we're building from. (Closes: #14946)

  * Test suite
    - Bump timeout for "I can save the current page as", otherwise the
      "The Tor Browser directory is usable" scenario fails randomly
      when the system is under load.
    - New scenario: installing Tails to an eligible drive with an
      existing filesystem. This is a regression test for #14755.
    - New scenario: re-installing over an existing Tails installation.

 -- Tails developers <tails@boum.org>  Tue, 14 Nov 2017 04:53:27 +0100

tails (3.2) unstable; urgency=medium

  * Major changes
    - Upgrade Linux packages to the Debian kernel 4.12.0-2, based on
      mainline Linux 4.12.12 (Closes: #11831, #12732, #14673).

  * Security fixes
    - Upgrade Tor Browser to 7.0.6-build3 (Closes: #14696).
    - Upgrade to Thunderbird 52.3.0 (Closes: #12639).
    - Deny access to Pidgin's D-Bus service (Closes: #14612). That D-Bus
      interface is dangerous because it allows _any_ application running
      as `amnesia' that has access to the session bus to extract
      basically any information from Pidgin and to reconfigure it:
      https://developer.pidgin.im/wiki/DbusHowto
    - Block loading of Bluetooth kernel modules (Closes: #14655) and
      block Bluetooth devices with rfkill (Closes: #14655).
    - Add localhost.localdomain to the hosts file to prevent loopback
      leaks to Tor circuits (Closes: #13574). Thanks to tailshark for
      the patch!

  * Minor improvements
    - Upgrade to Tails Installer 5.0.1 (Closes: #8859, #8860, #12707). This
      version gets rid of the splash screen, detects when Tails is already
      installed on the target device (and then proposes to upgrade),
      and generally improves the UX. It also increases the Tails partition
      size and refuses to install to devices smaller than 8 GB.
    - Deprecate Thunderbird's preferences/0000tails.js (Closes: #12680).
    - Install the BookletImposer PDF imposition toolkit (Closes: #12686).
    - Tor Browser:
      * Fallback to ~/Tor Browser for uploads (Closes: #8917).
      * Silence some common operations that always are denied and
        otherwise would spam the journal (Closes: #14606)
    - Shell library: remove now unused functions (Closes: #12685).
    - Add pppoe to the installed packages (Closes #13463). Thanks to geb
      for the patch!
    - Replace syslinux:i386 with syslinux:amd64 in the ISO9660
      filesystem (Closes: #13513).
    - htpdate: fix date header regexp (Closes: #10495). It seems that
      some servers (sometimes) do not send their headers with first
      letter uppercased, hence a lot of failures to find the date in it.
    - Install aufs-dkms from Debian unstable (Closes: #12732).
    - Install vim-tiny instead of vim-nox (Closes: #12687). On Stretch,
      vim-nox started pulling ruby and rake in the ISO. I think vim-tiny
      would be good enough, and would save a few MiB in the ISO. Those
      who use vim more intensively and want another flavour of vim are
      likely to need persistence anyway, and can thus install a more
      featureful vim with the additional software packages feature.
    - Remove gksu and its and gconf's dependencies (Closes: #12738). We
      use pkexec instead of gksudo. gksu is unmaintained, buggy
      (e.g. #12000), and it is the only reason we ship GConf, which we
      want to remove. The other removals are:
      * libgnomevfs2-extra, which was previously used for SSH/FTP support in
        Nautilus, but isn't needed for that any more.
      * libgnome2-bin which provides gnome-open, which isn't required by
        any application in Tails (as far as we know).
      * Configurations and scripts that become obsolete because of these
        removals.
    - Refresh torbrowser-AppArmor-profile.patch to apply cleanly on top
      of torbrowser-launcher 0.2.8-1 (Closes: #14602).
    - Switch from Florence to GNOME's on-screen keyboard (Closes: #8281)
      and incidentally improve accessibility in GTK+ 2.0 and Qt
      applications. This drops Florence and the corresponding GNOME
      Shell extension.
    - Make ./HACKING.mdwn a symlink again (Closes: #13600).
    - Implement refresh-translations --force .
    - Rework how we handle the individual POT files of our applications.
      Comparing the new temporary POT files we generate with the
      temporary POT files we generated last time (if ever, and if we
      did, for which branch?) is not relevant; these POT files are only
      used for merging into a new tails.pot and *that* one is relevant
      to diff against the old tails.pot.
    - Update the Tails signing key. (Closes: #11747)
    - Reproducibility:
      * Ensure reproducible permissions for /etc/hostname (Closes:
        #13623).
      * Patch desktop-file-utils to make its mimeinfo.cache reproducible
        (Closes: #13439).
      * Patch glib2.0 to make its giomodule.cache reproducible (Closes:
        #13441).
      * Patch gdk-pixbuf to make its loaders.cache reproducible (Closes:
        #13442).
      * Patch gtk2.0 and gtk3.0 to make their immodules.cache
        reproducible (Closes: #13440).
      * Remove GCconf: it is a source of non-determinism in the
        filesystem (element order in /var/lib/gconf/defaults/%gconf-tree-*.xml)
        which made Tails unreproducible.
      * Ignore comment updates in POT files, which was a source of
        non-determinism and therefore prevented Tails from being
        reproducible (Closes: #12641).
    - Kernel hardening:
      * Increase mmap randomization to the maximum supported value
        (Closes: #11840). This improves ASLR effectiveness, and makes
        address-space fragmentation a bit worse.
      * Stop explicitly enabling kaslr: it's enabled by default in
        Debian, and this kernel parameter is not supported anymore.
      * Disable kexec, to make our attack surface a bit smaller.

  * Bugfixes
    - Start Nautilus silently in the background when run as root
      (Closes: #12034). Otherwise, after closing Nautilus one gets the
      prompt back only after 5-15 seconds, which confuses users and makes
      our doc more complicated than it should.
    - Ensure pinentry-gtk2 run by Seahorse has the correct $DISPLAY set
      (Closes: #12733).

  * Build system
    - build-manifest-extra-packages.yml: remove squashfs-tools version
      we don't use anymore (Closes: #12684). Apparently our
      apt-get/debootstrap wrapper tricks are enough to detect the
      version of squashfs-tools we actually install and use.
    - Merge base branch earlier, i.e. in auto/config instead of
      auto/build (Closes: #14459). Previously, a given build from a topic
      branch would mix inconsistent versions of things.
    - Fail builds started before SOURCE_DATE_EPOCH (Closes:
      #12352). Such builds would not be reproducible, and this is an
      assumption (a reasonable one!) that we do all over the place, so
      let's fail early. While we're at it, let's fail if
      SOURCE_DATE_EPOCH is not set as well. Actually we would fail any
      way if that was the case when reaching our
      99-zzzzzz_reproducible-builds-post-processing build hook, but
      let's fail early.

  * Test suite
    - Test the GNOME Root Terminal.
    - Take into account that Tails Installer 5.0.1 refuses to install
      Tails to devices smaller than 8 GiB. It'll still allow *upgrading*
      such sticks though.
    - Use 7200 MiB virtual USB drives when we really mean 8 GiB. In the
      real world, USB sticks labeled "8 GB" can be much smaller, so
      Tails Installer will accept anything that's at least 7200 MiB.
      This commit makes us exercise something closer to what happens in
      the real world, and incidentally it'll save storage space on our
      isotesters and improve test suite performance a bit. :)
    - Have unclutter poll every 0.1s instead of continuously. On current
      sid, virt-viewer eats a full CPU and doesn't do its job when
      "unclutter -idle 0" is running.
    - Adapt tests for Tails Installer 5.0.1.
    - Workaround Pidgin's DBus interface being blocked since we actually
      depend on it for some tests.
    - Test that Pidgin's DBus interface is blocked.
    - Save more data on test suite failures (Refs: #13541):
      * When Tor fails to bootstrap, save Tor logs and chutney nodes
        data.
      * When Htpdate fails to synchronize the clock, save its logs.
      * Always save the systemd journal on failure.
    - When testing emergency shutdown, wait longer for Tails to tell
      us it has finished wiping the memory. The goal here is to help
      us understand whether (Refs: #13462) is a bug in the emergency
      shutdown feature or in our test suite.
    - Restart nautilus-desktop if Desktop icons are not visible
      (Closes: #13461).
    - Test suite: fix assert_raise() when using ruby-test-unit >=
      3.2.5 (Closes: #14654). ruby-test-unit 3.2.5 added native Java
      exception support for JRuby. The fact we defined the :Java
      constant was enough to trigger that JRuby-specific code, which
      failed.
    - Test suite: take into account that click-to-play is not required
      anymore for WebM videos in Tor Browser (Closes: #14586).

 -- Tails developers <tails@boum.org>  Mon, 25 Sep 2017 22:23:01 +0200

tails (3.1) unstable; urgency=medium

  * Security fixes
    - Upgrade Tor Browser to 7.0.4-build1 (Closes: #13577).
    - Upgrade Linux to 4.9.30-2+deb9u3.
    - Upgrade libtiff to 4.0.8-2+deb9u1.
    - Upgrade bind9 to 1:9.10.3.dfsg.P4-12.3+deb9u2.
    - Upgrate evince to 3.22.1-3+deb9u1.
    - Upgrade imagemagick 8:6.9.7.4+dfsg-11+deb9u1.
    - Ensure Thunderbird cleans its temporary directory. (Closes: #13340).

  * Minor improvements
    - Patch gconf to produce reproducible XML output (refs: #12738). This is
      the temporary solution for #12738 in Tails 3.1 which will be reverted
      (and fixed permanently by removing gconf) in Tails 3.2.
    - Apply Debian bts patch to cracklib to produce reproducible dictionnaries
      (Closes: #12909).
    - Upgrade to Debian 9.1 (Closes: #13178).

  * Bugfixes
    - Replace faulty URL in htpdate neutral pool (Closes: #13472).
    - Keep installing a version of Enigmail compatible with Thunderbird 45.x
      (Closes: #13530).
    - Fix the time syncing and Tor notifications translations (Closes: #13437).

  * Build system
    - Upgrade the Vagrant basebox for building ISO images to Stretch
      (Closes: #11738).
    - Fix on-disk build by bumping Vagrant build VM memory to 768M
      (Closes: #13480).
    - Fix rescue build option by exporting TAILS_BUILD_FAILURE_RESCUE
      (Closes: #13476).

  * Test suite
    - mark gnome screenshot scenario as fragile (refs: #13458)
    - mark UEFI scenario as fragile (refs: #13459).

 -- Tails developers <tails@boum.org>  Sat, 05 Aug 2017 15:25:51 +0200

tails (3.0.1) unstable; urgency=medium

  * Security fixes
    - Upgrade tor to 0.3.0.9-1~d90.stretch+1 (Closes: #13253).
    - Upgrade Linux to 4.9.30-2+deb9u2.
    - Upgrade libc to 2.24-11+deb9u1.
    - Upgrade libexpat1 to 2.2.0-2+deb9u1.
    - Upgrade libgcrypt20 to 1.7.6-2+deb9u1.
    - Upgrade libgnutls30 to 3.5.8-5+deb9u1.
    - Enable Debian security APT sources (Closes: #12309).

  * Minor improvements
    - Use a higher resolution image in Tails persistence setup
      (Closes: #12510).

  * Bugfixes
    - Forcibly set $SSH_AUTH_SOCK before starting GNOME
      Shell. Apparently, due to a race condition, GNOME keyring
      sometimes fails to tell the session manager about the correct
      SSH_AUTH_SOCK, and thus GNOME Terminal hasn't this variable set
      and any ssh process started in there won't use the (perfectly
      working) SSH agent (Closes: #12481).
    - Fix issue that made Tails Installer rejects working USB drives,
      pretending they're not "removable" (Closes: #12696).
    - Make behavior of the power button and lid close actions in the Greeter
      consistent with the regular GNOME session (Closes: #13000).

  * Build system
    - Track the latest debian-security archive for the corresponding
      APT sources, and not for the unrelated jessie-updates (Closes:
      #12829).
    - Print APT sources used in the build VM, to help debugging issues
      such as #12829.

 -- Tails developers <tails@boum.org>  Tue, 04 Jul 2017 15:59:18 +0200

tails (3.0) unstable; urgency=medium

  * Major changes
    - Upgrade Tor Browser to 7.0.1 (Closes: #12635, #12657).
    - Upgrade to a new snapshot of the Debian and Torproject
      APT repositories: respectively 2017060904 and 2017060903
      (Closes: #12609).

  * Minor improvements
    - Tor Browser: enable Electrolysis (e10s), i.e. render content in a separate
      child process, which will allow to improve performance and security
      further along the road. This required us to drop our branding add-on
      and re-implement its functionality in our Tor Browser wrapper
      (Closes: #12569).
    - Clean obsolete cached packages when using the Additional Software Packages
      feature (Closes: #12400).
    - Improve KeePassX database migration handling (Closes: #12375).
    - Upgrade OnionShare to 0.9.2, from Debian sid as it has been removed
      from Stretch (Closes: #12610).
    - Upgrade Tor to 0.3.0.8 (Closes: #12656).
    - Drop obsolete bilibop patch, that was applied in 0.5.2.1.
    - Include disk space usage information in the WhisperBack bug reports.
    - Reorder technical details in WhisperBack bug reports in way that makes
      more sense when reading them.
    - Convert lc.py to Python 3.
    - Simplify some Python code thanks to subprocess.check_ouput.
    - Set the initial keyboard focus on the "Start Tails" button
      in Tails Greeter (Closes: #12509).
    - Convert Tails Greeter's Debian packaging to current best practices.

  * Bugfixes
    - Fix persistent Thunderbird configuration migration when there is
      a mimeTypes.rdf, that doesn't contain any associations to "icedove"
      or "/usr/bin/iceweasel" (Closes: #12580).
    - Fix persistent browser bookmarks, by generating them from an sqlite dump
      (Closes: #12568).
    - Use the "intel" X.Org driver for Intel Atom/Celeron/Pentium Processor
      x5-E8000/J3xxx/N3xxx Integrated Graphics Controller.
    - `exec' from our Thunderbird wrapper so it doesn't remain running.
    - Tails Installer: don't allow installing on non-removable drives
      (Closes: #10731).
    - Fetch the torbrowser-launcher sources from Debian sid:
      it's been removed from Debian testing.
      Refresh torbrowser-AppArmor-profile.patch accordingly.
    - Unsafe Browser: remove the search bar, that's currently buggy
      and its presence only encourages unsupported usage (Closes: #12573).
    - Unsafe Browser: disable searching in the address bar. It can result
      in leaking hostnames and credentials to the default search
      engine operator (Closes: #12540).
    - Make our omni.ja modifications reproducible (Closes: #12620).
    - Generate the fontconfig cache in a reproducible manner (Closes: #12567).
    - Don't include torrents/rss.html in the ISO. It's not generated
      in a deterministic manner and is worthless in the ISO (Closes: #12619).
    - Improve the language → default keyboard layout mapping
      in Tails Greeter (Closes: #12547).
    - Don't close Tails Greeter's main window when Alt-F4 is pressed
      (Closes: #12462).

  * Test suite
    - Run emergency_shutdown.feature after usb_*.feature, to reduce disk
      space requirements (Closes: #12565).
    - Deal with server messages in Pidgin.
    - Improve Pidgin connectivity check robustness.
    - Flag the Synaptic test as fragile (i.e. #12586).
    - Optimization: only test once that Tails, booted on DVD, eventually
      shuts down after wiping memory.
    - Move tests about the shutdown applet to a dedicated feature,
      as they have nothing to do with Tails' "emergency" shutdown feature.
    - Adapt the network connectivity check to Stretch, and improve it to check
      both link and IP connectivity (Closes: #12602).
    - Apply a fix from upstream Git to mutter, to fix some of its interactions
      with dogtail (Closes: #11718).
    - Mark "Scenario: Watching a WebM video" as fragile (i.e. #10442).

  * Build system
    - Set create_box -e, to make the vagrant box generation a bit more robust.
      (Closes: #12578).
    - Install kernel from backports and Tails build deps before performing
      APT upgrade, to avoid useless bandwidth usage (Closes: #12529).
    - Update submodules after merging the base branch (Closes: #12556).
    - Rakefile: fix date comparison in basebox:clean_old (Closes: #12575).
    - Rakefile: have basebox:clean_old delete baseboxes more than 4 months old
      (refs: #12576).
    - Also check for fuzzy patches' .orig files at the end of our build hooks,
      so we detect any fuzzy patches applied by hooks (Closes: #12617).
    - Remove .orig files for patches we allow to be fuzzy.
    - Don't pre-build the wiki when mergebasebranch is enabled.
      When pre-building the wiki, we modify the PO files which results in a
      conflict from the base branch merge in case it modifies the same
      files, which breaks the build (Closes: #12611).
    - Rakefile: add a task that removes all tails-builder-* libvirt volumes
      (Closes: #12599).

 -- Tails developers <tails@boum.org>  Sat, 10 Jun 2017 14:39:10 +0000

tails (3.0~rc1) unstable; urgency=medium

  * Major changes
    - Install Thunderbird 1:45.8.0-3+tails2 and handle the Icedove → Thunderbird
      migration, including wrt. persistent data (Closes: #11712, #12242).
      This package also has the patch from
      https://bugzilla.mozilla.org/show_bug.cgi?id=1281959 applied,
      to ease future integration of the Thunderbird AppArmor profile.
      Also, drop the Claws → Icedove migration path.
    - Upgrade to a new snapshot of the Debian and Torproject
      APT repositories: 2017051803 (Closes: #12554).
    - Upgrade Linux packages to the Debian kernel 4.9.0-3, based on
      mainline Linux 4.9.25.
    - Replace the kexec-based memory erasure feature with the Linux kernel's
      memory poisoning (Closes: #12354, #12428). The kexec-based implementation
      was not reliable enough and provided a poor UX. Instead, we now return
      to the initramfs on shutdown and unmount all filesystems there, so their
      content and corresponding caches are erased.
    - Upgrade Tor Browser to 7.0a4 based on Firefox 52.1.1esr (Closes:
      #12115, #12464):
      * Unfortunately e10s (multi-process Firefox) is disabled (#12569).
      * Unfortunately persistent bookmarks created for the first time
        in Tails 3.0~rc1 is broken (#12568).
      * Adds exceptions for the extensions Tails installs on top of
        the vanilla Tor Browser (Closes: #11419).
    - Upgrade tor to 0.3.0.7-1 (Closes: #12485) and log both to the
      usual file and the journal (Closes: #12412).
    - Merge the code that makes Tails almost build reproducibly (Refs:
      #5630); we still have issues with the fontconfig cache (Refs:
      #12567).

  * Minor improvements
    - Add a HACKING document for new code contributors (Closes:
      #12164).
    - Rename tor-controlport-filter to onion-grater (Closes: #12394)
      and import patches killing the delta against Whonix version
      (Closes: #12173).
    - Improve onion-grater; thanks to Joy SN <joysn1980@yahoo.com>
      for the original patches (Closes: #12173):
      · add --listen-interface
      · make stdout/stderr unbuffered to ensure Python exceptions are logged
      · use yaml.safe_load()
    - Improve KeePassX database migration handling (refs: #12375).
    - Electrum: set coin selection strategy to 'Privacy' (Closes: #12177).
    - Allow Onion Circuits to access /proc/pid/status.
    - Make gdm-shell-tails.desktop more similar to the one shipped
      in gnome-shell 3.22.3-3 (refs: #12364).
    - Greeter: have the help window point to updated documentation,
      use WebKit2 instead of the deprecated WebKit, and hide the sidebar
      and banner.
    - Use exec to start KeePassX, i.e. avoid leaving the wrapper running.

  * Bugfixes
    - Install xserver-xorg-legacy, to fix support for various graphics
      adapters that still don't work with rootless X.Org (Closes: #12542).
    - Use the "intel" X.Org driver for Intel Q35 and Intel Atom
      D4xx/D5xx/N4xx/N5xx graphics controllers (refs: #12219).
    - Give UEFI bootloaders upper-case filenames (Closes: #12511).
      Some UEFI firmware, such as the one in the ThinkPad X220, only recognize
      them if they have an upper-case name.
    - KeePassX: enable "Automatically save after each change" again,
      like we did in Tails 2.x (fixes a regression introduced
      in 3.0~beta3).
    - Install packages needed by the "Test speakers" functionality
      (Closes: #12549).
    - Fix automatic upgrades when one is already applied (Closed:
      #12501).
    - When generating the network device blacklist, also blacklist
      network drivers from the staging directory (Closes: #12362).
    - htpdate pool: replace www.sarava.org with leap.se. The former
      has been down for a while and it's not clear when it's going to
      be stable again. The latter should be reliable.

  * Test suite
    - Check that dirmngr used the configured keyserver (Closes: #12371).
    - Sanity check that Chutney starts all nodes in the network.
    - Disable the Sandbox option for all nodes, until Tor#21943
      is fixed (Closes: #12512).
    - Wait for the desktop icons to be displayed in the "Tails desktop is ready"
      step. Let's not try interacting with the desktop earlier.
    - Add tests for memory erasure on "normal" shutdown (refs: #12428).
    - Add tests for memory erasure on "emergency" shutdown, and run some
      with network enabled (refs: #12354).
    - Have eject_cdrom run eject(1) like it used to do in the past.
      Otherwise the machine is immediately halted and we cannot test
      whether memory has been erased.
    - Pass mount_USB_drive structured data instead of free-form text.
    - Test that MAC spoofing and "Disable network" works for
      hotplugged networking devices (Refs: #12362).

  * Build system
    - Generate the Vagrant base box locally as part of the build process,
      instead of downloading it: one less binary blob as input in the build
      process (refs: #12409).
    - Use Vagrant for builds on Jenkins too (Closes: #11972).
    - Tell build script to be more verbose.
    - Respect the 'ARTIFACTS' environment variable if set.
    - Add a second disk to handle the apt-cacher-ng cache, and store
      the corresponding logs in there (Closes: #11979).
    - Use APT snapshots in Vagrant build VMs, create/use a basebox that matches
      the branch/tag/commit being tested, and provision a new VM for each build
      (Closes: #11980, #11981).
    - Ship all build dependencies in the Vagrant basebox, to save some
      time when building ISOs.
    - Make basebox generation compatible with both GnuPG 1.x and 2.x.
    - Set LC_ALL=C, mostly to suppress some warnings.
    - Support forcing VM cleanup before/after build.
    - Add tasks for cleaning up old or all base boxes (refs: #12409).
    - Add build option useful for debugging build failures.
    - Remove obsolete build options.
    - Make auto/scripts/utils.sh more reusable, use it in Rakefile,
      auto/build and setup-tails-builder.
    - Add an option controlling whether to merge the base branch.
    - Add "rake test" target and import logics from puppet-tails'
      wrap_test_suite script.
    - Build Tails as a release simply when HEAD is tagged, i.e. we do not
      require building from a detached head any more.
    - Sanity check compression choice when building a release.
    - Use the host's resolv.conf when building the Vagrant base box.
      Since systemd-networkd is used to manage resolv.conf inside the base box,
      and it hasn't been initialized yet (we are not booting it, just chrooting
      into it) DNS is broken otherwise.
    - Release process: "release" a new base box when freezing.
    - Chown/scp artifacts with a single command to limit overhead and warnings
      noise caused by repeated SSH calls.
    - Add a build options to use a custom CPU model, and custom
      machine type, for reproducibility testing (refs: #12345).
    - Add support for installing Tor Browser nightly builds.

 -- Tails developers <tails@boum.org>  Sat, 20 May 2017 16:48:45 +0200

tails (3.0~beta4) unstable; urgency=medium

  * Major changes
    - All changes brought by Tails 2.12.
    - Upgrade to a new snapshot of the Debian and Torproject
      APT repositories (2017041704).

  * Security improvements
    - Enable the buddy page allocator free poisoning (Closes: #12089).
    - Enable slub/slab allocator free poisoning (Closes: #12090).
    - Create IUKs (automatic upgrades) in a reproducible manner
      (Closes: #11974).

  * Minor improvements
    - Firewall: forbid the _apt user to talk to DNS ports. APT works very well
      without DNS access since we only have Onion APT sources, so let's silence
      the logs.
    - Replace Pidgin's "systray" icon with the guifications plugin
      (Closes: #11741). We're trying to remove as much as we can from
      the set of icons managed by TopIcons extension flavours, in the hope
      it's enough to cancel the problems we've seen with them (#10576, #11737).
    - Disable apt-daily.timer, that can only cause problems in our context
      (Closes: #12390).
    - Do not let pppd-dns manage /etc/resolv.conf (Closes: #12401).
    - Ensure rootless X.Org can access /dev/fb0 when started by GDM.
    - Include the amdgpu module in the initramfs (refs: #12218).
    - Tails Greeter: don't mention 'firewall' anymore (#12382).
    - Tails Greeter: avoid the popover menu for Formats being cut,
      in most cases (Closes: #12249).
    - Tails Greeter: disable the screensaver (Closes: #12370).
    - Tails Greeter: fix behavior when pressing Enter in the language selection
      menu (Closes: #12359).

  * Bugfixes
    - Install speech-dispatcher-espeak-ng to fix the Orca screen reader
      (Closes: #12389).
    - Install xserver-xorg-video-intel and use it on a few graphics adapters
      that are not supported correctly by the modesetting driver (refs: #12219).
      More PCI IDs will be added as new affected hardware is reported.

  * Test suite
    - Run on a Q35 2.8 machine (Closes: #11605).
    - Deprecate xtightvncviewer in favor of tigervnc-viewer.
    - Test the Unsafe Browser in 3 random supported languages, not all.
      This should be enough to identify most future regressions in this area,
      and will be much faster than testing them all.
    - Pidgin tests: switch to an image that doesn't depend on the
      topic of tails@conference.riseup.net.
    - Fix a problematic use of try_for.
    - Fix VM.select_virtual_desktop() and VM.do_focus().
    - Random Gherkin improvements.
    - Fix a focus issue for GNOME Terminal vs. Tails Installer.
    - Adjust to kernel memory poisoning being enabled, which breaks the way
      we used to test memory erasure (refs: #12354):
      · Drop "no memory erasure" and "memory erasure" tests, that can't work
        anymore.
      · Test erasure of memory freed by a killed userspace process.
      · Test that memory poisoning applies to unmounted tmpfs.
      · Test that memory poisoning applies to read and write cache
        for unmounted vfat and LUKS-encrypted ext4.
      · Run erase_memory a bit later, it requires less disk space nowadays.

 -- Tails developers <tails@boum.org>  Tue, 18 Apr 2017 13:01:25 +0000

tails (2.12) unstable; urgency=medium

  * Major changes
    - Completely remove I2P. :( We have decided to remove I2P (see
      #11276) due to our failure of finding someone interested in
      maintaining it in Tails (Closes: #12263).
    - Upgrade the Linux kernel to 4.9.13-1~bpo8+1 (Closes: #12122).

  * Security fixes
    - Upgrade Tor Browser to 6.5.2 based on Firefox 45.9. (Closes:
      #12444)
    - Mount a dedicated filesystem on /var/tmp, to mitigate the
      hardlinks permissions open by the user-tmp abstraction. See
      https://labs.riseup.net/code/issues/9949#note-23 for details
      (Closes: #12125).
    - Protect against CVE-2017-2636 by disabling the n-hdlc kernel
      module (Closes: #12315).
    - Ensure /etc/resolv.conf is owned by root:root in the SquashFS.
      lb_chroot_resolv will "cp -a" it from the source tree, so it
      inherits its ownership from the whoever cloned the Git
      repository. This has two problems. First, this results in unsafe
      permissions on this file (e.g. a Vagrant build results in the
      'amnesia' user having write access to it).
    - Upgrade libjasper1 to 1.900.1-debian1-2.4+deb8u3
    - Upgrade gstreamer and its plugins to 1.4.4-2+deb8u1.
    - Upgrade eject to 2.1.5+deb1+cvs20081104-13.1+deb8u1.
    - Upgrade imagemagick to 8:6.8.9.9-5+deb8u8.
    - Upgrade pidgin to 2.11.0-0+deb8u2.
    - Upgrade samba to 2:4.2.14+dfsg-0+deb8u5.


  * Minor improvements
    - Don't add the live user to the "audio" group. This should not be
      needed on a modern Linux desktop system anymore (Closes:
      #12209).
    - Install virtualbox-* 5.1.14-dfsg-3~bpo8+1 from our custom APT
      repository (Closes: #12307).
    - Install virtualbox-guest-* from sid. The version currently in
      jessie-backports is not compatible with Linux 4.9, and there's
      basically no chance that it gets updated (the maintainer asked
      for them to be *removed* from jessie-backports) (Closes:
      #12298).
    - Pull ttdnsd from our custom APT repository. It's gone from the
      TorProject one. We removed ttdnsd on feature/stretch already, so
      we'll need to pull it from our custom APT repository only for
      the next 3 months.
    - Clean up libdvd-pkg build files, again.  This cleanup operation
      was mistakenly removed in commit c4e8744 (Closes: #11273).
    - Install gnome-sound-recorder (Closes #10950). Thanks to Austin
      English <austinenglish@gmail.com> for the patch!
    - Stop restarting tor if bootstrapping stalls. It seems tor might
      have fixed the issues we used (see: #10238, #9516) to experience
      with the bootstrap process stalling and requiring a restart to
      kickstart it (Closes: #12411).
    - tor.sh: communicate via the UNIX socket instead of TCP port.
      This makes the library usable when run inside systemd units that
      have `PrivateNetwork=yes` set.
    - Get tor's bootstrap progress via GETINFO instead of log
      grep:ing.
    - Upgrade tor to 0.2.9.10-1~d80.jessie+1

  * Bugfixes
    - mirror-pool-dispatcher: bump maximum expected mirrors.json size
      to 32 KiB. This fixes an error where Tails Upgrader would
      complain with "cannot choose a download server" (Closes:
      #11735).

  * Build system
    - Retry curl and APT operations up to 20 times to make the ISO
      build more robust wrt. unreliable Internet connectivity. Thanks
      to Arnaud <arnaud@preev.io> for the patch!
    - Install ikiwiki from jessie-backports, instead of our patched
      one. Our changes were merged in 3.20161219, and jessie-backports
      now has 3.20170111~bpo8+1 (Closes: #12051).
    - Fix FTBFS when installing a .deb via config/chroot_local-packages
      by being more flexible when matching local packages in the apt
      list file (Closes: #12374). Thanks to Arnaud <arnaud@preev.io>
      for the patch!
    - auto/build: support Stretch's GnuPG v2 keyring filename.

  * Test suite
    - Try possible fix for #11508. IPv6Packet:s' source is accessed by
      `.ipv6_saddr`, not `ip_saddr` (that's for IPv4Packet). So, let's
      just try and see which one of the two each packet has, because
      one of them must be there! Also, given that UDPPacket can be
      either IPv4 or IPv6 it seems safest to try to parse each packet
      as IPv6Packet first -- that way we keep looking at transport
      layer protocols for IPv4 only, and treat everything IPv6 as the
      same, which makes sense, since we should block all IPv6, so
      everything should be treated the same at all times.
    - Changes due to #12411:
      * Raise special exception for Tor bootstrap failures.
      * Remove obsolete debug logging now that we don't log anything
        interesting for `restart-tor` any more.

 -- Tails developers <tails@boum.org>  Tue, 18 Apr 2017 17:41:46 +0200

tails (3.0~beta3) unstable; urgency=medium

  * Major new features and changes
    - Make the "Formats" settings in Tails Greeter take effect (Closes: #12079,
      new feature that was broken since it was introduced in 3.0~alpha1).
    - Upgrade to a new snapshot of the Debian and Torproject
      APT repositories (2017031702).

  * Removed features
    - Stop including I2P: we decided (#11276) to remove I2P, due to our failure
      at finding someone to maintain it in Tails (Closes: #12263).

  * Security fixes
    - Upgrade MAT to 0.6.1-4: fixes silent failure of the Nautilus
      contextual menu extension.
    - Ensure /etc/resolv.conf is owned by root:root in the SquashFS
      (Closes: #12343).
    - Protect against CVE-2017-2636 by disabling the n-hdlc kernel module
      (Closes: #12315).

  * Minor improvements
    - Reintroduce the X11 guest utilities for VirtualBox (regression
      introduced in 3.0~beta2).
    - Upgrade X.Org server and the modesetting driver (hopefully helps
      fixing #12219).
    - Automate the migration from KeePassX databases generated on Tails 2.x
      to the format required by KeePassX 2.0.x (Closes: #10956, #12369).
    - Add keyboard shortcuts in Tails Greeter (Closes: #12186, #12063).
    - Install dbus-user-session (regression introduced in 3.0~beta2).
    - Manage temporary directories in a declarative way (tmpfiles.d).
    - Replace references to the /var/run compatibility symlink
      with the canonical /run.
    - Update our Torbirdy patchset to the latest one sent upstream.
    - Install mesa-utils, so that Qt 5 can detect whether software based
      rendering is needed.
    - Have Tails Greeter honor the "debug" kernel command-line option,
      for easier debugging (Closes: #12373).
    - Refactor Tails Greeter to reduce code duplication (Closes: #12247).

  * Bugfixes
    - Fix sizing of zenity dialogs (Closes: #12313, regression introduced
      in 3.0~alpha1).
    - Fix confusing, spurious error messages in command-line applications
      wrapped with torsocks:
      · Ship a /etc/mailname file with content "localhost".
        Otherwise something (Git? libc6?) tries to resolve the "amnesia" host
        name, which fails, and a confusing error message is displayed
        (Closes: #12205, regression introduced in 3.0~alpha1).
      · Have torsocks allow UDP connections to the loopback interface,
        with AllowOutboundLocalhost 2 (Closes: #11736).

  * Test suite
    - Improve debugging info logging for PacketFu parsing issues,
      and implement a plausible fix (refs: #11508).
    - Try to make "double-click on desktop launcher" more reliable.
    - Fix selection of ISO in Tails Installer.
    - Re-enable the GnuPG tests that require a keyserver, pointing them
      to an Onion service we run on Chutney, that redirects all TCP traffic
      to a real, clearnet keyserver (Closes: #12211).
    - Implement a workaround for checking the configured keyserver in GnuPG,
      until a better fix is implemented (refs: #12371).
    - Fix the "Report an Error launcher" scenario in German.

  * Build system
    - Retry curl and APT operations up to 20 times to make the ISO build
      more robust wrt. unreliable Internet connectivity.
      Thanks to Arnaud <arnaud@preev.io> for the patch!
    - Install ikiwiki from jessie-backports, instead of our patched one
      (Closes: #12051).
    - Clean up libdvd-pkg build files, again (Closes: #11273).
    - Rakefile: fix TAILS_OFFLINE_BUILD exported variable name.
    - Adjust apt-mirror to support branches based on feature/stretch
      that don't use frozen APT snapshots.

 -- Tails developers <tails@boum.org>  Sun, 19 Mar 2017 15:10:28 +0100

tails (3.0~beta2) unstable; urgency=medium

  * All changes brought by Tails 2.11, except:
    - the test suite changes, that are not all compatible with this branch;
    - the "Tails 3.0 will require a 64-bit processor" notification:
      this advance warning is not useful on a release series
      that's 64-bit only.

  * Major new features and changes
    - Upgrade to a new snapshot of the Debian APT repositories (2017030802),
      and of the Torproject ones (2017030801).
    - Upgrade Linux to 4.9.0-2 (version 4.9.13-1).

  * Minor improvements
    - Improve GNOME Shell Window List styling. (Closes: #12233)

  * Bugfixes
    - Make it possible to start graphical applications in the Root Terminal.
      (part of #12000)

  * Test suite
    - Improve robustness when dealing with notifications. (Closes: #11464)
    - Bump timeout when waiting for 'Tor is ready' notification.
    - Fix the incremental upgrade test.
    - Drop a few obsolete test cases, update a number of images.
    - Adapt firewall leak test to new DHCP source IP address.
    - Adjust Seahorse and Enigmail tests to the keyserver that is now used.

 -- Tails developers <tails@boum.org>  Wed, 08 Mar 2017 16:29:44 +0000

tails (2.11) unstable; urgency=medium

  * Security fixes
    - Upgrade Tor Browser to 6.5.1 based on Firefox 45.8. (Closes:
      #12283)
    - Fix CVE-2017-6074 (local root privilege escalation) by disabling
      the 'dccp' module. (Closes: #12280)
    - Disable kernel modules for some uncommon network protocol. These
      are the ones recommended by CIS. (Part of: #6457)
    - Disable modules we blacklist for security reasons. Blacklisted
      (via `blacklist MODULENAME`) modules are only blocked from being
      loaded during the boot process, but are still loadable with an
      explicit `modprobe MODULENAME`, and (worse!) via kernel module
      auto-loading.
    - Upgrade linux-image-4.8.0-0.bpo.2-686-unsigned to 4.8.15-2~bpo8+2.
    - Upgrade bind9 to 1:9.9.5.dfsg-9+deb8u10.
    - Upgrade imagemagick to 8:6.8.9.9-5+deb8u7.
    - Upgrade libevent-2.0-5 to 2.0.21-stable-2+deb8u1.
    - Upgrade libgd3 to 2.1.0-5+deb8u9.
    - Upgrade libjasper1 to 1.900.1-debian1-2.4+deb8u2.
    - Upgrade liblcms2-2 to 2.6-3+deb8u1.
    - Upgrade libxpm4 to 1:3.5.12-0+deb8u1.
    - Upgrade login to 1:4.2-3+deb8u3.
    - Upgrade ntfs-3g to 1:2014.2.15AR.2-1+deb8u3.
    - Upgrade openjdk-7-jre to 7u121-2.6.8-2~deb8u1.
    - Upgrade openssl to 1.0.1t-1+deb8u6.
    - Upgrade tcpdump to 4.9.0-1~deb8u1.
    - Upgrade vim to 2:7.4.488-7+deb8u2.
    - Upgrade libreoffice to 1:4.3.3-2+deb8u6.

  * Minor improvements
    - import-translations: also import PO files for French from
      Transifex. The translation team for French switched to Transifex
      even for our custom programs:
      https://mailman.boum.org/pipermail/tails-l10n/2016-November/004312.html
    - Notify the user, if running on a 32-bit processor, that it won't
      be supported in Tails 3.0 anymore. (Closes: #12193)
    - Notify I2P users that I2P will be removed in Tails
      2.12. (Closes: #12271)

  * Bugfixes
    - Disable -proposed-updates at boot time. If a Debian point
      release happens right after a freeze but we have decided to
      enable it before the freeze to get (at least most of) it, then
      we get in the situation where -proposed-updates is enabled in
      the final release, which we don't want. We only want it enabled
      at build time. (Closes: #12169)
    - Ferm: Use the variable when referring to the Live user. The
      firewall will fail to start during early boot otherwise since
      the "amnesia" user hasn't been created yet. (Closes: #12208)
    - Tor Browser: Don't show offline warning when opening local
      documentation. (Closes: #12269)
    - tails-virt-notify-user: use the tails-documentation helper to
      improve UX when one is not connected to Tor yet, and display
      localized doc when available.
    - Fix rare issue causing automatic upgrades to not apply properly
      (Closes: #8449, and hopefully #11839 as well):
      * Allow the tails-install-iuk user to run "/usr/bin/nocache
        /bin/cp *" as root.
      * Install tails-iuk 2.8, which will use nocache for various file
        operations, and sync writes to the installation medium.
    - Install Linux 4.8.15 to prevent GNOME from freezing with Intel
      GM965/GL960 Integrated Graphics. (Closes: #12217, but fixes tons
      of other small bugs)

  * Build system
    - Add 'offline' option, making it possible to build Tails offline
      (if all needed resources are present in your cache). (Closes:
      #12272)

  * Test suite
    - Encapsulate exec_helper's class to not "pollute" the global
      namespace with all our helpers. This is an example of how we can
      work towards #9030.
    - Extend remote shell with *safe* file operations. Now we can
      read/write/append *any* characters without worrying that it will
      do crazy things by being passed through the shell, as was the
      case before.  This commit also:
      * adds some better reporting of errors happening on the server
        side by communicating back the exception thrown.
      * removes the `user` parameter from the VM.file_* methods. They
        were not used, any way, and simply do not feel like they
        fit. I think the only reason we had it initially was because
        it was implemented via the command interface, where a user
        concept makes a lot of sense.
    - debug_log() Dogtail script content on failure.
    - Add a very precise timestamp to each debug_log().
    - Make robust_notification_wait() ensure the applet is closed. In
      robust_notification_wait() when we close the notification
      applet, other windows may change position, creating a racy
      situation for any immediately following action aimed at one such
      window. (Closes: #10381)
    - Fix I2P's Pidgin test. The initial conversation (that determines
      the title of the conversation window) is now made by a different
      IRC service than before.
    - Use lossless compression for the VNC viewer with --view.
      Otherwise the VNC viewer is not a good place to extract test
      suite images from, at least with xtigervncviewer.
    - Add optional pause() notification feature to the test suite. It
      will run a user-configurable arbitrary shell command when
      pause() is called, e.g. on failure when --interactive-debugging
      is used. This is pretty useful when multitasking with long test
      suite runs, so you immediately are notified when a test fails
      (or when you reached a temporary pause() breakpoint).  (Closes:
      #12175)
    - Add the possibility to run Python code in a persistent session
      in the remote shell and use this for Dogtail to significantly
      improve its performance by saving state and reusing it between
      commands. This changes the semantics of the creation of Dogtail
      objects. Previously they just created the code that then would
      be run once an actionable method was called (.wait, .click etc),
      but now it works like in Python, that Dogtail will try to find
      the graphical element upon object creation. (Closes: #12059)
    - Test that we don't ship any -proposed-updates APT sources.
      (Closes: #12169)
    - Make force_new_tor_circuit() respect NEWNYM rate limiting.
    - Add retry magic for lost click when opening Tails' documentation
      from the desktop launcher. (Closes: #12131)

 -- Tails developers <tails@boum.org>  Mon, 06 Mar 2017 17:14:52 +0100

tails (3.0~beta1) experimental; urgency=medium

  * All changes brought by Tails 2.7.1, 2.9.1 and 2.10.

  * Major new features and changes
    - Redesigned Tails Greeter.
    - Upgrade to a new snapshot (2017013002) of the Debian and Torproject
      APT repositories.
    - Upgrade Linux to 4.9.0-1.

  * Security fixes
    - Reject packets sent on the LAN to the NetBIOS name service
      (Closes: #11944).
    - Seahorse: use the Tor OnionBalance hidden service pool,
      which provides transport encryption and authentication of the keyserver.

  * Minor improvements
    - Include adwaita-qt* and enable it by default, so that Qt applications
      integrate nicely into a GNOME environment (Closes: #11790).
    - Add support for the TREZOR hardware wallet in Electrum (Closes: #10964).
    - AppArmor: allow all programs to read /etc/tor/torsocks.conf via
      abstractions/base, to ease maintenance.
    - Don't (try to) bind the Power button to the shutdown action
      (Closes: #12004).
    - Enable natural scrolling (Closes: #11969).
    - Update uBlock Origin patterns + settings file.
    - live-persist: remove Squeeze → Wheezy migration code.
    - Update pre-existing persistent GnuPG configuration on login
      (Closes: #12201).
    - Upgrader: use the alpha channel when the next version will be an
      alpha, beta, or RC. This will allow users of 3.0~betaN to upgrade to
      the next beta or RC, without having to type any command-line
      (Closes: #12206).

  * Bugfixes
    - Fix "upgrade from ISO" when run from a 32-bit system,
      such as Tails 2.x (Closes: #11873).
    - Fix ability to read videos over HTTPS with Totem (Closes: #11963).
    - Re-introduce default directories in $HOME, which fixes
      Spice file transfers (Closes: #11968).
    - Re-enable tap-to-click (Closes: #11993).
    - Lower systemd's DefaultTimeoutStopSec, to get rid of a long delay
      before memory wiping starts. This also prevents shutdown from ever
      being blocked by any buggy service that takes a while to stop
      (Closes: #12061).
    - Drop Jessie APT sources.
    - Re-add VirtualBox DKMS modules.
    - Fix GnuPG communication with keyservers, by using the Tor OnionBalance
      hidden service pool (Closes: #12202).
    - Fix Enigmail communication with keyservers, by teaching Torbirdy
      not to break it (Closes: #11948):
      · Patch Torbirdy to allow not breaking keyserver communication when
        using GnuPG v2.1+, and to use a better default keyserver.
      · Torbirdy: enable the new behaviour made possible by the aforementioned
        patch (extensions.enigmail.already_torified).
      · Torbirdy: drop our custom keyserver configuration, since the
        aforementioned patch makes it the default.

  * Removed features
    - Don't install gnome-system-log anymore (Closes: #12133).
      It's deprecated in GNOME, and mostly useless anyway as it's not
      Journal-aware. It's replacement (gnome-logs) is not usable
      enough in the context of Tails, and most users who can read logs
      should manage to do it with journalctl, so don't install it either.
    - Drop multiarch handling: Tails 3.0 will be amd64-only (Closes: #11961).

  * Build system
    - Disable eatmydata usage and caching: in current Stretch, debootstrap fails
      if we use eatmydata + the operation mode picked by live-build when caching
      is enabled (Closes: #12052).
    - Bump disk space (and memory for in-RAM builds) requirements.
    - Follow replacement of python-reportbug with python3-reportbug.
    - Don't try to deinstall packages that are unknown on Stretch.
    - Move AppArmor aliases to a dedicated file, and include it.
      This will avoid maintaining these settings as a patch.
    - Don't attempt to remove the usr.bin.chromium-browser AppArmor profile:
      it's not shipped in Debian anymore.

  * Test suite
    - Add optional pause() notification (Closes: #12175).
    - Make the remote shell's file operations robust (Closes: #11887).
    - Update a number of test cases for Stretch, sometimes by converting
      them to Dogtail.
    - Drop usage and tests of read-only persistence.
      We won't have this option anymore, and it's not even sure we'll
      reintroduce it (Refs: #12093, Closes: #12055).
    - Adjust CONFIGURED_KEYSERVER_HOSTNAME to match current settings.
    - Test suite: clean up disks between features.

  * Adjustments for Debian 9 (Stretch) with no or very little user-visible impact
    - Adjust dpkg-divert path: it has moved.
    - Replace xfonts-wqy with fonts-wqy-microhei + fonts-wqy-zenhei.
      The former was removed from Debian testing, and the latter are recommended
      by task-chinese-s-desktop and task-chinese-t-desktop.
    - Install virtualbox* from sid.
      It was removed from testing due to https://bugs.debian.org/794466.
    - Drop deprecated settings from org/gnome/settings-daemon/plugins/power.
    - Update settings name in org/gnome/desktop/peripherals/touchpad, and drop
      deprecated ones.
    - Adjust to changed Liferea's .desktop filename.
    - Also torify Liferea when started via its (new) D-Bus service.
    - Install hunspell-pt-br instead of hunspell-pt-pt.
      Tor Browser 6.5 moved from pt-PT to pt-BR, which is fine vs
      spellcheckers in Jessie since its hunspell-pt provides both -pt and
      -br, but in Stretch they are separate packages.
    - AppArmor: adjust usr.sbin.cupsd profile so it loads successfully
      (Closes: #12116).
    - Migrate from netstat to ss.
    - Update extensions.enigmail.configuredVersion.
    - Remove the jessie-proposed-updates APT sources.

 -- Tails developers <tails@boum.org>  Wed, 01 Feb 2017 19:23:03 +0000

tails (2.10) unstable; urgency=medium

  * Major new features and changes
    - Upgrade the Linux kernel to 4.8.0-0.bpo.2 (Closes: #11886).
    - Install OnionShare from jessie-backports. Also install
      python3-stem from jessie-backports to allow the use of ephemeral
      onion services (Closes: #7870).
    - Completely rewrite tor-controlport-filter. Now we can safely
      support OnionShare, Tor Browser's per-tab circuit view and
      similar.
      * Port to python3.
      * Handle multiple sessions simultaneously.
      * Separate data (filters) from code.
      * Use python3-stem to allow our filter to be a lot more
        oblivious of the control language (Closes: #6788).
      * Allow restricting STREAM events to only those generated by the
        subscribed client application.
      * Allow rewriting commands and responses arbitrarily.
      * Make tor-controlport-filter reusable for others by e.g. making
        it possible to pass the listen port, and Tor control
        cookie/socket paths as arguments (Closes: #6742). We hear
        Whonix plan to use it! :)
    - Upgrade Tor to 0.2.9.9-1~d80.jessie+1, the new stable series
      (Closes: #12012).

  * Security fixes
    - Upgrade Tor Browser to 6.5 based on Firefox 45.7 (Closes: #12159)
    - Upgrade Icedove to 1:45.6.0-1~deb8u1+tail1s.
    - Upgrade bind9-packages to 1:9.9.5.dfsg-9+deb8u9.
    - Upgrade pcscd to 1.8.13-1+deb8u1.
    - Upgrade libgd3 to 2.1.0-5+deb8u8.
    - Upgrade libxml2 to 2.9.1+dfsg1-5+deb8u4.
    - Upgrade tor to 0.2.9.9-1~d80.jessie+1.
    - Upgrade samba-libs to 2:4.2.14+dfsg-0+deb8u2.

  * Minor improvements
    - Enable and use the Debian Jessie proposed-updates APT
      repository, anticipating on the Jessie 8.7 point-release
      (Closes: #12124).
    - Enable the per-tab circuit view in Tor Browser (Closes: #9365).
    - Change syslinux menu entries from "Live" to "Tails" (Closes:
      #11975). Also replace the confusing "failsafe" wording with
      "Troubleshooting Mode" (Closes: #11365).
    - Make OnionCircuits use the filtered control port (Closes:
      #9001).
    - Make  tor-launcher use the filtered control port.
    - Run OnionCircuits directly as the Live user, instead of a
      separate user. This will make it compatible with the Orca screen
      reader (Closes: #11197).
    - Run tor-controlport-filter on port 9051, and the unfiltered one
      on 9052. This simplifies client configurations and assumptions
      made in many applications that use Tor's ControlPort. It's the
      exception that we connect to the unfiltered version, so this
      seems like the more sane approach.
    - Remove tor-arm (Nyx) (Closes: #9811).
    - Remove AddTrust_External_Root.pem from our website CA bundle. We
      now only use Let's Encrypt (Closes: #11811).
    - Configure APT to use Debian's Onion services instead of the
      clearnet ones (Closes: #11556).
    - Replaced AdBlock Plus with uBlock Origin (Closes: #9833). This
      incidentally also makes our filter lists lighter by
      de-duplicating common patterns among the EasyList filters
      (Closes: #6908). Thanks to spriver for this first major code
      contribution!
    - Install OpenPGP Applet 1.0 (and libgtk3-simplelist-perl) from
      Jessie backports (Closes: #11899).
    - Add support for exFAT (Closes: #9659).
    - Disable unprivileged BPF. Since upgrading to kernel 4.6,
      unprivileged users can use the bpf() syscall, which is a
      security concern, even with JIT disabled. So we disable that.
      This feature wasn't available before Linux 4.6, so disabling it
      should not cause any regressions (Closes: #11827).
    - Add and enable AppArmor profiles for OnionCircuits and OnoinShare.
    - Raise the maximum number of loop devices to 32 (Closes: #12065).
    - Drop kernel.dmesg_restrict customization: it's enabled by
      default since 4.8.4-1~exp1 (Closes: #11886).
    - Upgrade Electrum to 2.7.9-1.
    - Make the Electrum proxy configuration apply after upgrading to
      2.7.9-1. These changes incidentally makes Electrum behave nicer:
      users will now not be presented the network configuration part
      of the setup wizard -- a server will be picked randomly, and
      Electrum will auto-connect. The automated test suite is adjusted
      accordingly (Closes: #12140).
    - Remove unused Browser profile seed file localstore.rdf which was
      made obsolete in Firefox 34.
    - Tor Browser: switch from pt-PT to pt-BR langpack. The upstream
      Tor Browser did this in version 6.5 (Refs: #12159).

  * Bugfixes
    - Tails Greeter:
      * use gdm-password instead of gdm-autologin, to fix switching to
        the VT where the desktop session lives on Stretch (Closes:
        #11694)
      * Fix more options scrolledwindow size in Stretch (Closes:
        #11919)
    - Tails Installer: remove unused code warning about missing
      extlinux in Tails Installer (Closes: #11196).
    - Update APT pinning to cover all binary packages built from
      src:mesa so we ensure installing mesa from jessie-backports
      (Closes: #11853).
    - Install xserver-xorg-video-amdgpu. This should help supporting
      newer AMD graphics adapters. (Closes #11850)
    - Fix firewall startup during early boot, by referring to the
      "amnesia" user via its UID (Closes: #7018).
    - Include all amd64-microcodes.
    - refresh-translations: ignore
      config/chroot_local-includes/usr/share/doc/tails/website/.
      Otherwise, if the website has been built already, PO tools
      complain that there are files with translatable strings in
      there, which are not listed in POTFILES.in.
    - Make uBlock Origin's button appear on first run. Otherwise it
      will only appear on browser runs after the first one. This bug
      also affected Adblock Plus (Closes: #12145).

  * Build system
    - Be more careful when unmounting the tmpfs used as workspace
      during builds, fixing an issue that made Jenkins' ISO builders
      prone to failures (Closes: #12009).
    - Upgrade the Vagrant basebox to 20170105. The only big change is
      that we now install the backported kernel in the builder VM, to
      make building possible on Debian Sid (Closes: #12081).
    - Ensure the VirtualBox guest DKMS modules are built for the
      kernel we want them for. In some situations, depending on the
      version of the running kernel, the modules would not be built
      for the 686 kernel, which is the one that needs the VirtualBox
      guest modules.  This commit ensures the VirtualBox guest modules
      are built and installed regardless of the how the build
      environment looks like (Closes: #12139).

  * Test suite
    - Replace the filesystem shares support with a helper for easily
      sharing files from the host to the guest using virtual disks
      (Closes: #5571).
    - Do not test sending email when testing POP3. We cannot clean
      that email up (easily) since when we use POP3 deletions won't
      affect the remote inbox, only our local one, resulting in the
      quota being reached eventually (Closes: #12006).
    - Have APT tests configure APT to use non-onion sources. Our test
      suite uses Chutney to create a virtual, private Tor network, and
      thus doesn't support connections to Onion services running in
      the real Tor network (Refs: #11556).
    - Allow connections to Tor's control port during stream isolation
      tests, but only for those applications where we expect that.
    - Fix Electrum tests after upgrading to 2.7.9-1.
    - Make encryption.feature pass for Tails 2.10~rc1.
    - Adapt tests after the Donation campaign was disabled (Refs:
      #12134).
    - Fix 'The "Tails documentation" link on the Desktop works'
      scenario. The TailsOfflineDocHomepage.png image doesn't match
      what we see any more (I have no clue why), so let's use Dogtail
      and solve this once and for all, hopefully.
    - Work around Tails freezing during memory wiping. These
      workarounds should be reverted once #11786 is fixed
      properly. (Refs: #10776, #11786)
    - Support both xtigervncviewer and xtightvncviewer for --view.
      xtightvncviewer is a transitional package in Sid, which depends
      on tigervnc-viewer (which ships xtigervncviewer), so by keeping
      the dep and supporting both binaries, --view will work on both
      Sid and Jessie (Closes: #12129).
    - Test suite: bump image after upgrading to Tor Browser 6.5 (Refs:
      #12159).
    - Add debugging info for when PacketFu misbehaves, and be more
      careful when to save pcap artifacts (Refs: #11508).

 -- Tails developers <tails@boum.org>  Mon, 23 Jan 2017 11:38:37 +0100

tails (2.9.1) unstable; urgency=medium

  * Security fixes
    - Upgrade Tor Browser to 6.0.8 based on Firefox 45.6. If you pay
      close attention you'll see that we import -build1 but there was
      a -build2. The only change is Tor Button 1.9.5.13 which makes
      some changes to the donation campaign banner in `about:tor`,
      which we safely can skip. (Closes: #12028)
    - Upgrade Icedove to 45.5.1-1~deb8u1+tails1. (Closes: #12029)
    - Upgrade APT-related packages to 1.0.9.8.4.

  * Minor improvements
    - Switch to DuckDuckGo as the default search engine in the tor
      Browser. This is what Tor Browser has, and Disconnect.me (the
      previous default) has been re-directing to DDG for some time,
      which has been confusing users. In addition, we localize the DDG
      user interface for the locales with availablelangpacks. (Closes:
      #11913)
    - Improve the display name for the Wikipedia search plugin.
    - Enable contrib and non-free for our own APT repos.
    - Upgrade Tor to 0.2.8.10. (Closes: #12015)
    - Upgrade obfs4proxy to 0.0.7-1~tpo1.

  * Bugfixes
    - AppArmor Totem profile: add permissions needed to avoid warning
      on startup. (Closes: #11984)
    - Upgrade the VirtualBox Guest additions and modules to version
      5.1.8. This should prevent Xorg from crashing unless the video
      memory for the VMs are significantly bumped. (Closes: #11965)
      Users will still have to enable I/O APIC due to a bug in Linux.
    - Drop unwanted search plugins from the Tor Browser langpacks.
      Otherwise they are only removed from English locales. Note that
      the langpacks contain copies of the English plugins, not
      localized versions, so we actually lose nothing.

  * Test suite
    - Add support for SikuliX, which recently hit Debian Unstable,
      while still supporting Sikuli for Jessie users. (Closes: #11991)
    - Fix some instances where we were trying to use the mouse outside
      of the Sikuli screen.
    - Use "TorBirdy" instead of "amnesia branding" as the "anchor"
      addon.  I.e. the addon that we use to find the other ones. The
      "amnesia branding" addon has been removed, so we must use
      something else. (Fixup: #11906)
    - Dogtailify "the support documentation page opens in Tor Browser"
      step. We previously relied on Sikuli, and the image was made
      outdated thanks to our donation campaign. No more! (Closes:
      #11911)
    - Resolve dl.amnesia.boum.org instead of picking a static address.
      Just hours after updating the dustri.org IP address, its web
      server went down => test suite failures. Let's make this test as
      robust as actually downloading the Tails ISO image -- if that
      fails, we probably have more serious problems on our hands than
      a failing test suite. (Closes: #11960)
    - Switch MAT scenario from testing PDFs to PNGs. Also add
      anti-test and test using using a tool *different* from MAT, the
      tool being tested here. (Closes: #11901)

 -- Tails Developers <tails@boum.org>  Wed, 14 Dec 2016 13:19:16 +0100

tails (2.7.1) unstable; urgency=medium

  * Security fixes
    - Upgrade Tor Browser to 6.0.7 (build3) based on Firefox 45.5.1.
    - Upgrade gstreamer0.10-based packages to 0.10.31-3+nmu4+deb8u2.
    - Upgrade imagemagick-based packages to 8:6.8.9.9-5+deb8u6.
    - Upgrade libicu52 to 52.1-8+deb8u4.
    - Upgrade vim-based packages to 2:7.4.488-7+deb8u1.

  * Minor improvements
    - Reserve 64 MiB for the kernel and 128 MiB for privileged
      processes before the memory is wiped. We hope that this might
      help (but not solve, sadly) some crashes experienced while
      wiping the memory.

  * Build system
    - Make the wiki shipped inside Tails build deterministically
      (Closes: #11966):
      * Enable ikiwiki's "deterministic" option, and require it when
        building.
      * Use our custom backport of discount (2.2.1-1~bpo8+1~0.tails1),
        to fix reproducibility issues (Debian#782315). This can be
        dropped once our ISO builders use Stretch.
      * Install ikiwiki from our builder-jessie APT suite, to make the
        pagestats plugin output deterministic.
    - refresh-translations: don't update PO files unless something
      other than POT-Creation-Date was changed. (Closes: #11967)
    - Fix Vagrant's is_release? check. Per auto/build, we consider it
      a release when we build from detached head, and HEAD is tagged.
    - Enforce `cleanall` when building a release. I.e. don't allow the
      user supplied options to override this behaviour. This is
      important since Vagrant caches wiki builds, and we do not want
      leftovers from a previous builds ending up in a release. Also,
      this is required for making Tails images build reproducibly.
    - Make the build system's `cleanall` option really clean
      everything.  At the moment it doesn't clean the cached wiki
      build (which basically was its only job).
    - import-package: support contrib and non-free sections.

  * Test suite
    - Wait a bit between opening the shutdown applet menu, and
      clicking one of its widgets. (Closes: #11616).
    - Adapt Icedove test after removing the amnesia branding add-on.
      (Closes: #11906)
    - Replace --pause-on-fail with --interactive-debugging. It does
      the same thing, but also offers an interactive Ruby shell, via
      pry, with the Cucumber world context.

 -- Tails developers <tails@boum.org>  Wed, 30 Nov 2016 17:27:37 +0100

tails (3.0~alpha1) experimental; urgency=medium

  * Major new features and changes
    - Upgrade to a snapshot of Debian 9 (Stretch) from 2016-11-15.
    - Switch userpace from 32-bit to 64-bit (Closes: #8183), and accordingly:
      · Memory erasure: drop the "one instance of sdmem per 2 GiB of RAM" tweak,
        that is not needed on x86-64.
      · Display a "sorry!" message when trying to boot on a 32-bit BIOS system
        (refs: #11638).
    - Switch GNOME Shell to its default black theme (Closes: #11789).

  * Minor improvements
    - Install the cirrus and modesetting X.Org drivers (Closes: #10962).
    - Install the 'amdgpu' driver for the AMD Radeon cards (refs: #11850).
    - Stop disabling kernel modesetting for QXL (refs: #11518).
    - Replace TopIcons with gnome-shell-extension-top-icons-plus.
      The former causes plenty of trouble and is apparently abandoned
      upstream. The latter is actively maintained upstream, and packaged
      in Debian. (refs: #10576)
    - Use torsocks to torify Git, and drop tsocks entirely. tsocks has been
      unmaintained for years in Debian, and was removed from testing
      for a while (Closes: #10955).
    - Replace Florence's "systray" icon with the Florence Indicator GNOME Shell
      extension (refs: #8312). And then, don't automatically start Florence:
      the Florence Indicator GNOME Shell extension will start it the first time
      one tries to display it. This should save a tiny bit of RAM.
    - Harden AppArmor Totem profiles.
    - Switch to the Debian-packaged aufs kernel module (Closes: #11829).
    - Configure the firewall to not allow root to connect to Tor at all,
      which is possible now that APT uses a dedicated user for network
      operations.
    - Fix firewall startup during early boot, by referring to the "amnesia"
      user via its UID (refs: #7018).
    - Install hunspell dictionaries instead of myspell ones, for a few more
      languages: Spanish, Italian, Portuguese and Russian. Only Farsi keeps
      using a myspell dictionary for now.

  * Removed features
    - Stop installing BookletImposer PDF imposition toolkit.
      It's unmaintained upstream and thus won't be part of Debian Stretch.
    - Stop installing ekeyd:  it's unmaintained, very rarely used, poorly
      designed (dedicated daemon), and security sensitive (Closes: #7687).
    - Stop shipping ttdnsd. It was only useful for developers and power-users
      who can install it themselves as needed. It's been unmaintained upstream
      for many years. It's very buggy so we had to remove it from the DNS
      resolution loop years ago. It's not in Debian. And it's one of the only
      two bits of Tails that still relied on tsocks, that is RC-buggy,
      unmaintained in Debian, and not in Stretch at the moment. So it has
      become clear that the cost of keeping ttdnsd now outweighs the benefits
      it brought (refs: #10959).

  * Build system
    - Bump disk space (and memory for in-RAM builds) requirements.
    - Support new live-config configuration directory naming, again and again.
    - Use the lowest compression level for the SquashFS when compressing it
      with gzip. This makes our development builds faster, and the resulting
      ISO image only a little bit bigger (Closes: #9788).
    - Configure initramfs compression later, to make the build faster.

  * Test suite
    - Various refactoring while we were at it.
    - Port tests to Dogtail: installation, upgrade, notification detection,
      Synaptic, Gobby, and some of Tor Browser.
    - Workaround GNOME Shell being buggy for Dogtail (refs: #11718).
    - Update a bunch of test suite images for Stretch.
    - Mark created disk as temporary when we don't need to keep it around.
    - Simplify adding NetworkManager connections, and rely more on the defaults.
      Not providing the complete configuration file makes us test something
      closer to what happens when a user adds a Wi-Fi connection themselves.
    - Adjust the minimum allowed memory pattern coverage before wiping.
    - Always sync the time from the host when restoring from a snapshot.
      Previously we wouldn't do it when the network was plugged but Tor wasn't
      running, which can cause issues if we *then* start Tor since the time
      may be off.
    - Adjust to the fact that we now support running as a 64-bit guest
      in VirtualBox, and simplify code since we now include a 64-bit userland.
    - Improve how we restart Tor/I2P after restoring from a snapshot.
    - Adjust PolicyKit tests for Stretch.
    - Work around Tails stopping on shut down due to #11730.
      This should be reverted once #11730 is fixed properly.
    - Update the screenshot scenario.
    - Fix pcap file saving on MAC spoofing failure (Closes: #11698).
    - Test that notifications are actually shown.
    - Drop obsolete workaround for Florence sometimes not being hidden
      on startup (#11398).
    - Avoid remote shell deadlock.
    - Install at-spi2-core from Debian Sid.
      With the current version in Stretch, at-spi-bus-launcher crashes on
      start, breaking parts of GNOME's accessibility, and Dogtail.
      For details, see https://bugs.debian.org/840618.
    - Check that the MAC address is spoofed for manually added persistent
      NetworkManager connections created on Jessie and Stretch (refs: #11931).
    - Use nc.traditional in tests that rely on its behaviour.
    - Adjust expected notification text to cope with #11941.

  * Adjustments for Debian 9 (Stretch) with no or very little user-visible impact
    - Adjust APT sources and pinning for Stretch.
    - Don't install gnome-media, which is not part of testing/sid anymore.
      We already install the only bits it was providing or depending on.
    - Don't install gnome-themes: it's gone in Stretch.
    - Stop installing GStreamer 0.10 explicitly: it won't be in Stretch,
      and some bits are gone already.
    - Refresh and unfuzzy patches for Stretch. Replace some of them with
      programmatic patching, as patches break the build whenever
      they become fuzzy.
    - Drop start_AppArmor_earlier.diff: on Stretch, AppArmor starts much earlier
      already.
    - Accept iceweasel-l10n-* that don't provide any search engine:
      on Stretch, at least iceweasel-l10n-ar_1%3a43.0.4-1_all.deb doesn't.
    - Stop deleting 75-persistent-net-generator.rules: obsolete in Stretch.
      It was removed in systemd (220-7).
    - Tell live-boot we're still using aufs: recent live-boot defaults
      to overlayfs, which we don't use yet.
    - Don't remove imagemagick in 11-localize_browser: cups-filters depends on it
      (Closes: #10960).
    - Explicitly install bc: needed by our 2010-pidgin live-config hook.
    - Remove gcc-4.9-base and gcc-5 via a chroot hook, taking into account
      that GCC 5 is the default on Stretch.
    - Switch to openjdk-8-jre: openjdk-7-jre is not in Stretch anymore.
    - gcalctool was renamed to gnome-calculator.
    - Don't try to delete non-existing AppArmor profile for ntpd: it was moved
      to the ntp package in Stretch.
    - Build DKMS modules with GCC 5: Stretch hasn't 4.8 anymore.
    - Don't try to reload or disable an initscript that we don't patch,
      and that doesn't exist anymore.
    - Support the case when /usr/src/libdvd-pkg does not exist.
      Apparently this can happen on Stretch.
    - Adjust to the move of /etc/gnome/defaults.list in Stretch
      (Closes: #11440).
    - Stop installing xserver-xorg-input-vmmouse. It's obsolete and conflicts
      with recent kernels: https://bugs.debian.org/831420
    - Install open-vm-tools from sid: it's been removed from testing.
    - Install the gobby package, instead of the (now gone) transitional
      gobby-0.5 one.
    - apparmor-adjust-tor-profile.diff: drop bits that are useless, and
      prevent Tor from starting, on Stretch.
    - Tor Daemon Status: declare compatibility with GNOME Shell 3.20.
    - Shutdown helper: declare compatibility with GNOME Shell 3.20.
    - Drop 43-adjust_path_to_ibus-unikey_binaries hook: it was a workaround
      for a bug (Debian#714932) that was fixed.
    - Use netcat-openbsd instead of connect-proxy for torifying SSH.
      connect-proxy seems barely maintained in Debian and was removed from
      testing due to https://bugs.debian.org/830423.
    - Don't disable gdomap service: we don't include it anymore.
      unar in Jessie depended on gnustep-base-runtime (that ships gdomap),
      but this is not the case in Stretch anymore.
    - Install system-config-printer-common instead of system-config-printer,
      and drop customization that were needed only for the latter:
      system-config-printer (1.5.7-2) extracts into a new -common package
      the bits needed by gnome-control-center (Closes: #11505).
    - Adjust haveged AppArmor profile to work with Linux 4.x on Stretch.
    - cupsd AppArmor profile: update list of backends, and add aufs-specific
      tweak that Stretch needs (refs: #11699).
    - Revert to GNOME's default font antialiasing/hinting.
      We fixed on rgba/slight when converting some manual fontconfig stuff
      to GNOME's layer on top of it, but at least from a fresh Stretch
      install (2016-08-24) we got grayscale/slight. It could be that some
      auto-detection is involved, so the values would be different depending
      on the actual hardware. Any way, let's try to decrease our delta here.
    - Adjust haveged arguments customization for Stretch (Closes: 11522).
    - Display the date in the desktop top bar, as we did in Jessie and older.
      (Closes: #11696)
    - Drop patch to keep haveged, saned, spice-vdagent and laptop-mode running
      on shutdown. These patches are no-ops on Stretch, where these services
      have native systemd unit files. It's not worth porting these patches:
      saned is socket-activated so in most cases it does not have to be shut
      down, and we expect that the other ones can be stopped pretty quickly.
      Let's bring back this kind of optimization if, and only if, we identify
      an actual problem to fix in this area :)
    - Don't delete downloaded debs after install: apt(8) >= 1.2~exp1 deletes
      them by default, which is not nice for users who use it to preseed
      their persistent APT cache. (Closes: #10958)
    - Hide "OpenJDK Java 8 Policy Tool" from the Applications menu.
    - Don't ship GCC 6: we don't ship compilers in Tails usually.
    - Don't ship gcc-5-base: on Stretch we ship gcc-6-base instead.
    - Don't start shipping libdvdcss2-dbgsym nor paxctld.
    - Adjust default web browser customization: GNOME in Debian now defaults
      to Firefox ESR (refs: #11440).
    - Install libreoffice-gtk3: on Stretch this is needed to have Gtk+ 3 widgets
      and a Gtk/GNOMEish print dialog.
    - Explicitly install gtk2-engines-pixbuf, as it's not pulled automatically
      on Stretch, and it's needed to theme GTK+ 2 applications in a nice way
      (Closes: #11715).
    - AppArmor gnome abstraction: allow reading /etc/xdg/*-mimeapps.list
      (refs: #11440).
    - Drop obsolete disabling of GNOME Keyring's GnuPG agent feature.
      That feature was removed upstream.
    - Explicitly select pinentry-gtk2 as our preferred pinentry program.
      On Stretch, gnome-keyring depends on pinentry-gnome3, and then that one
      is selected by default. It does not feel worth it to introduce a hackish
      solution such as a fake pinentry-gnome3 package, so let's ignore it and
      just make sure we are using the pinentry program we prefer
      (Closes: #11713).
    - Drop keep_memlockd_on_shutdown.diff: it's been a no-op since Tails 2.0
      (Closes: #11708).
    - Drop custom NetworkManager plugin configuration: these tweaks are not
      needed on Stretch anymore.
    - Disable new style network interface naming scheme.
      It has little value for a live system, so let's stick to what we are
      used to, and avoid having to adjust code/config/test suite
      (Closes: #11721).
    - Drop obsolete NM configuration wrt. sending hostname in DHCP requests
      (Closes: #11720).
    - Update APT pinning to cover all binary packages built from src:mesa
      (refs: #11853).
    - Don't try to install gnupg-curl: it doesn't exist anymore in Stretch.
    - Install seahorse-nautilus from sid. It's been removed from testing.
    - Drop workaround for Debian bug #645466, that was fixed in 2014
      (Closes: #11534).
    - Allow the "_apt" user to use Tor: in Stretch, APT network operations
      are performed with the "_apt" user and not root.
    - Make sure that 'localhost' points to the IPv4 loopback address.
    - Make desktop launchers executable (Closes: #11927).
    - Disable Wayland usage in GDM (Closes: #11923).
    - Fix AppArmor profile for gst-plugin-scanner (Closes: #11928).
    - Change Nautilus' default zoom level to 'small' (Closes: #11716).
      The icons in GNOME Files and on the desktop are too huge otherwise. With
      this new setting, they are similar in size to what we had in Jessie.
    - Fix broken symlink preventing Enigmail from being enabled.
    - Configure NetworkManager to not touch MAC addresses (refs: #11931).
      Its default behaviour on Debian Stretch is to reset the MAC address to the
      permanent one, and we did not make up our mind yet wrt. replacing
      our custom MAC spoofing system with NM's own one (refs: #11293).
    - Patch NetworkManager so that it does not leak the hostname in DHCP
      requests (Closes: #11720).
    - Deal with the fact that the NetworkManager dispatcher scripts are now
      sometimes called with an empty first argument (Closes: #11938).
    - Upgrade to GnuPG 2.1.15-9, and accordingly:
      · Remove the CA certificate for sks-keyservers.net, that we installed
        in the system-wide CAs directory: it is now included in the dirmngr
        package. Stop trusting it for non-GnuPG operations.
      · Make dirmngr use the sks-keyservers.net CA certificate from Debian.
      · Move keyserver proxy configuration to dirmngr.conf, and drop the
        keyserver-options that are obsolete or now the default.

 -- intrigeri <intrigeri@boum.org>  Thu, 17 Nov 2016 16:19:21 +0000

tails (2.7) unstable; urgency=medium

  * Security fixes
    - Upgrade to Linux 4.7. (Closes: #11885, #11818)
    - Upgrade to Tor 0.2.8.9. (Closes: #11832, #11891)
    - Upgrade Tor Browser to 6.0.6 based on Firefox 45.5. (Closes: #11910)
    - Upgrade Icedove to 1:45.4.0-1~deb8u1+tails1. (Closes: #11854,
      #11860)
    - Upgrade imagemagick to 8:6.8.9.9-5+deb8u5.
    - Upgrade openssl to 1.0.1t-1+deb8u5.
    - Upgrade libarchive to 3.1.2-11+deb8u3.
    - Upgrade bind9 to 1:9.9.5.dfsg-9+deb8u8.
    - Upgrade libav to 6:11.8-1~deb8u1.
    - Upgrade ghostscript to 9.06~dfsg-2+deb8u3.
    - Upgrade c-ares to 1.10.0-2+deb8u1.
    - Upgrade nspr to 2:4.12-1+debu8u1.
    - Upgrade nss to 2:3.26-1+debu8u1.
    - Upgrade tar to 1.27.1-2+deb8u1.
    - Upgrade curl to 7.38.0-4+deb8u5.
    - Upgrade libgd3 to 2.1.0-5+deb8u7.
    - Upgrade opendjk-7 to 7u111-2.6.7-2~deb8u1.
    - Upgrade mat to 0.5.2-3+deb8u1.
    - Upgrade libxslt to 1.1.28-2+deb8u2.
    - Upgrade pillow to 2.6.1-2+deb8u3.

  * Minor improvements
    - Ship Let's encrypt intermediate certificate to prepare the
      the next certificate renewal of our website. Also unify the
      way our upgrades and security checkers verify this SSL
      certificate using our dedicated perl lib code. (Closes: #11810)

  * Bugfixes
    - Fix multiarch support in Synaptic. (Closes: #11820)
    - Set default spelling language to en_US in Icedove. (Closes: #11037)

  * Build system
    - Disable debootstrap merged-usr option. (Closes: #11903)

  * Test suite
    - Add test for incremental upgrades. (Closes: #6309)
    - Add tests for Icedove. (Closes: #6304)
    - Decrease timeout to Tails Greeter to speed up testing of branches
      where it is broken. (Closes: #11449)
    - Add a ID field to the remote shell responses to filter out
      unrelated ones. (Closes: #11846)
    - Reliabily wait for the Greeter PostLogin script. (Closes: #5666)
    - Reliabily type the kernel command line in the prompt at the boot
      menu to ensure the remote shell is started. (Closes: #10777)
    - Remove DVDROM device when not used, to workaround QEMU/Libvirt
      compatibility issue. (Closes: #11874)

 -- Tails developers <tails@boum.org>  Sun, 13 Nov 2016 14:46:04 +0100

tails (2.6) unstable; urgency=medium

  * Major new features and changes
    - Install Tor 0.2.8.7. (Closes: #11351)
    - Enable kASLR in the Linux kernel. (Closes: #11281)
    - Upgrade Icedove to 1:45.2.0-1~deb8u1+tails1: (Closes: #11714)
      · Drop auto-fetched configurations using Oauth2.  They do not
        work together with Torbirdy since it disables needed
        functionality (like JavaScript and cookies) in the embedded
        browser. This should make auto-configuration work for GMail
        again, for instance.  (Closes: ##11536)
      · Pin Icedove to be installed from our APT repo. Debian's
        Icedove packages still do not have our secure Icedove
        autoconfig wizard patches applied, so installing them would be
        a serious security regression. (Closes: #11613)
      · Add missing icedove-l10n-* packages to our custom APT
        repository (Closes: #11550)
    - Upgrade to Linux 4.6: (Closes: #10298)
      · Install the 686 kernel flavour instead of the obsolete 586
        one.
      · APT, dpkg: add amd64 architecture. The amd64 kernel flavour is
        not built anymore for the i386 architecture, so we need to use
        multiarch now.
      · Build and install the out-of-tree aufs4 module. (Closes: #10298)
      · Disable kernel modesetting for QXL: it's not compatible with
        Jessie's QXL X.Org driver.

  * Security fixes
    - Hopefully fixed an issue which would sometimes make the Greeter
      ignore the "disable networking" or "bridge mode"
      options. (Closes: #11593)

  * Minor improvements
    - Install firmware-intel-sound and firmware-ti-connectivity.  This
      adds support for some sound cards and Wi-Fi adapters.  (Closes:
      #11502)
    - Install OpenPGP Applet from Debian. (Closes: #10190)
    - Port the "About Tails" dialog to python3.
    - Run our initramfs memory erasure hook earlier (Closes:
      #10733). The goal here is to:
      · save a few seconds on shutdown (it might matter especially for
        the emergency one);
      · work in a less heavily multitasking / event-driven
        environment, for more robust operation.
    - Install rngd, and make rng-tools initscript return success when
      it can't find any hardware RNG device. Most Tails systems around
      probably have no such device, and we don't want systemd to
      believe they failed to boot properly. (Closes: #5650)
    - Don't force using the vboxvideo X.Org driver. According to our
      tests, this forced setting is:
       · harmful: it breaks X startup when the vboxvideo *kernel*
         driver is loaded;
       · useless: X.Org now autodetects the vboxvideo X.Org driver and
         uses it when running in VirtualBox and the vboxvideo kernel
         is not present.
    - Port boot-profile to python3 (Closes: #10083). Thanks to
      heartsucker <heartsucker@autistici.org> for the patch!
    - Include /proc/cmdline and the content of persistent APT sources
      in WhisperBack bug reports. (Closes: #11675, #11635)
    - Disable non-free APT sources at boot time. (Closes: #10130)
    - Have a dedicated page for the homepage of Tor Browser in
      Tails. (Closes: # 11725)
    - Only build the VirtualBox kernel modules for the 32-bit kernel.
      It's both hard and useless to build it for 64-bit in the current
      state of things, as long as we're shipping a 32-bit userspace.
      Also, install virtualbox-* from jessie-backports, since the
      version in Jessie is not compatible with Linux 4.x.

  * Build system
    - Don't install+remove dpatch during the build. It's not been
      needed in this hook for ages.
    - Bump BUILD_SPACE_REQUIREMENT: at least one of us needed that to
      build feature/10298-linux-4.x-aufs with the gzipcomp option.

  * Test suite
    - Send Tails Installer's debug log to the Cucumber debug log on
      failure. This is meant to debug #10720 since I can't
      reproduce it locally.
    - Give the system under testing 2 vCPUs. (Closes: #6729)
    - Split scenarios from checks.feature. (Closes: #5707)
    - Add retry-logic to the Synaptic tests. (Closes: #10412, #10441,
      #10991)
    - Run usb_upgrade.feature earlier, when there is enough free disk
      space left. (Closes: #11582)
    - Use more recent virtual hardware in the system under test,
      i.e. USB 3.0 (nec-xhci) on a pc-i440fx-2.5 machine. Switching
      USB controllers has helped with problems we see on Jenkins when
      booting from USB (#11588). Also, there are chances that more
      recent virtual hardware sees more testing these days, so it
      sounds potentially useful to "upgrade".
    - Add support for Cucumber 2.4. (Closes: #11690)
    - Always write {pretty,debug} logs and JSON output to the artifact
      directory.
    - Disable info level logging on Chutney nodes to save disk
      space. For our network all these add up to > 1 GiB and we didn't
      take this into account when budgeting RAM to the isotesters on
      Jenkins.

 -- Tails developers <tails@boum.org>  Tue, 20 Sep 2016 04:16:33 +0200

tails (2.5) unstable; urgency=medium

  * Major new features and changes
    - Upgrade Icedove to 1:45.1.0-1~deb8u1+tails2. (Closes: #11530)
      · Fix long delay causing bad UX in the autoconfig wizard,
        when it does not manage to guess proper settings on some domains.
        (Closes: #11486)
      · Better support sending email through some ISPs, such as Riseup.
        (Closes: #10933)
      · Fix spurious error message when creating an account and providing
        its password. (Closes: #11550)

  * Security fixes
    - Upgrade Tor Browser to 6.0.3 based on Firefox 45.3. (Closes: #11611)
    - Upgrade GIMP to 2.8.14-1+deb8u1.
    - Upgrade libav to 6:11.7-1~deb8u1.
    - Upgrade expat to 2.1.0-6+deb8u3.
    - Upgrade libgd3 to 2.1.0-5+deb8u6.
    - Upgrade libmodule-build-perl to 0.421000-2+deb8u1.
    - Upgrade perl to 5.20.2-3+deb8u6.
    - Upgrade Pidgin to 2.11.0-0+deb8u1.
    - Upgrade LibreOffice to 1:4.3.3-2+deb8u5.
    - Upgrade libxslt1.1 to 1.1.28-2+deb8u1.
    - Upgrade Linux to 3.16.7-ckt25-2+deb8u3.
    - Upgrade OpenSSH to 1:6.7p1-5+deb8u3.
    - Upgrade p7zip to 9.20.1~dfsg.1-4.1+deb8u2.

  * Minor improvements
    - htpdate: replace obsolete and unreliable URIs in HTP pools, and decrease
      timeout for HTTP operations for more robust time synchronization.
      (Closes: #11577)
    - Hide settings panel for the Online Accounts component of GNOME,
      that we don't support. (Closes: #11545)
    - Vastly improve graphics performance in KVM guest with QXL driver.
      (Closes: #11500)
    - Fix graphics artifacts in Tor Browser in KVM guest with QXL driver.
      (Closes: #11489)

  * Build system
    - Wrap Pidgin in a more maintainable way. (Closes: #11567)

  * Test suite
    - Add a test scenario for the persistence "dotfiles" feature.
      (Closes: #10840)
    - Improve robustness of most APT, Git, SFTP and SSH scenarios,
      enough to enable them on Jenkins. (Closes: #10444, #10496, #10498)
    - Improve robustness of checking for persistence partition. (Closes: #11558)
    - Treat Tails booting from /dev/sda as OK, to support all cases
      including a weird one caused by hybrid ISO images. (Closes: #10504)
    - Bump a bunch of timeouts to cope with the occasional slowness on Jenkins.
    - Only query A records when exercising DNS lookups, to improve robustness.

 -- Tails developers <tails@boum.org>  Sun, 31 Jul 2016 16:50:35 +0000

tails (2.4) unstable; urgency=medium

  * Major new features and changes
    - Upgrade Tor Browser to 6.0.1 based on Firefox 45.2. (Closes:
      #11403, #11513).
    - Enable Icedove's automatic configuration wizard. We patch the
      wizard to only use secure protocols when probing, and only
      accept secure protocols, while keeping the improvements done by
      TorBirdy in its own non-automatic configuration wizard. (Closes:
      #6158, #11204)

  * Security fixes
    - Upgrade bsdtar and libarchive13 to 3.1.2-11+deb8u1.
    - Upgrade icedove to 38.8.0-1~deb8u1+tails3.
    - Upgrade imagemagick to 8:6.8.9.9-5+deb8u3.
    - Upgrade libexpat1 to 2.1.0-6+deb8u2.
    - Upgrade libgd3 to 2.1.0-5+deb8u3.
    - Upgrade gdk-pixbuf-based packages to 2.31.1-2+deb8u5.
    - Upgrade libidn11 to 1.29-1+deb8u1.
    - Upgrade libndp0 to 1.4-2+deb8u1.
    - Upgrade poppler-based packages to 0.26.5-2+deb8u1.
    - Upgrade librsvg2-2 to 2.40.5-1+deb8u2.
    - Upgrade libsmbclient to 2:4.2.10+dfsg-0+deb8u3.
    - Upgrade OpenSSL to 1.0.1k-3+deb8u5.
    - Upgrade libtasn1-6 to 4.2-3+deb8u2.
    - Upgrade libxml2 to 2.9.1+dfsg1-5+deb8u2.
    - Upgrade openjdk-7-jre to 7u101-2.6.6-1~deb8u1.

  * Bugfixes
    - Enable Packetization Layer Path MTU Discovery for IPv4. If any
      system on the path to the remote host has a MTU smaller than the
      standard Ethernet one, then Tails will receive an ICMP packet
      asking it to send smaller packets. Our firewall will drop such
      ICMP packets to the floor, and then the TCP connection won't
      work properly. This can happen to any TCP connection, but so far
      it's been reported as breaking obfs4 for actual users. Thanks to
      Yawning for the help! (Closes: #9268)
    - Make Tails Upgrader ship other locales than English. (Closes:
      #10221)
    - Make it possible to add local USB printers again. Bugfix on
      Tails 2.0. (Closes #10965).

  * Minor improvements
    - Remove custom SSH ciphers and MACs settings. (Closes: #7315)
    - Bring back "minimize" and "maximize" buttons in titlebars by
      default. (Closes: #11270)
    - Icedove improvements:
      * Stop patching in our default into Torbirdy. We've upstreamed
        some parts, and the rest we set with pref branch overrides in
        /etc/xul-ext/torbirdy.js. (Closes: #10905)
      * Use hkps keyserver in Enigmail. (Closes: #10906)
      * Default to POP if persistence is enabled, IMAP is
        not. (Closes: #10574)
      * Disable remote email account creation in Icedove. (Closes:
        #10464)
    - Firewall hardening (Closes: #11391):
      * Don't accept RELATED packets. This enables quite a lot of code
        in the kernel that we don't need. Let's reduce the attack
        surface a bit.
      * Restrict debian-tor user to NEW TCP syn packets. It doesn't
        need to do more, so let's do a little bit of security in
        depth.
      * Disable netfilter's nf_conntrack_helper.
      * Fix disabling of automatic conntrack helper assignment.
    - Kernel hardening:
      * Set various kernel boot options: slab_nomerge slub_debug=FZ
        mce=0 vsyscall=none. (Closes: #11143)
      * Remove the kernel .map files. These are only useful for kernel
        debugging and slightly make things easier for malware, perhaps
        and otherwise just occupy disk space. Also stop exposing
        kernel memory addresses through /proc etc. (Closes: #10951)
    - Drop zenity hacks to "focus" the negative answer. Jessie's
      zenity introduced the --default-cancel option, finally!
      (Closes: #11229)
    - Drop useless APT pinning for Linux.
    - Remove gnome-tweak-tool. (Closes: #11237)
    - Install python-dogtail, to enable accessibility technologies in
      our automated test suite (see below). (Part of: #10721)
    - Install libdrm and mesa from jessie-backports. (Closes: #11303)
    - Remove hledger. (Closes: #11346)
    - Don't pre-configure the #tails chan on the default OFTC account.
      (Part of: #11306)
    - Install onioncircuits from jessie-backports. (Closes: #11443)
    - Remove nmh. (Closes: #10477)
    - Drop Debian experimental APT source: we don't use it.
    - Use APT codenames (e.g. "stretch") instead of suites, to be
      compatible with our tagged APT snapshots.
    - Drop module-assistant hook and its cleanup. We've not been using
      it since 2010.
    - Remove 'Reboot' and 'Power Off' entries from Applications →
      System Tools. (Closes: #11075)
    - Pin our custom APT repo to the same level as Debian ones, and
      explicitly pin higher the packages we want to pull from our custom
      APT repo, when needed.
    - config/chroot_local-hooks/59-libdvd-pkg: verify libdvdcss
      package installation. (Closes: #11420)
    - Make Tails Upgrader use our new mirror pool design. (Closes:
      #11123)
    - Drop custom OpenSSH client ciphers and MACs settings. We did a
      pretty bad job at maintaining them compared to the Debian
      upstream. (Closes: #7315)
    - Install jessie-backports version of all binary packages built
      from src:hplip. This adds support for quite a few new
      printers.
    - Install printer-driver-postscript-hp, which adds support for
      some more printers.

  * Build system
    - Use a freezable APT repo when building Tails. This is a first
      step towards reproducible builds, and improves our QA and
      development processes by making our builds more predictable. For
      details, see: https://tails.boum.org/contribute/APT_repository/
    - There has been a massive amount of improvements to the
      Vagrant-based build system, and now it could be considered the
      de-facto build system for Tails! Improvements and fixes include:
      * Migrate Vagrant to use libvirt/KVM instead of
        Virtualbox. (Closes: #6354)
      * Make apt-get stuff non-interactive while provisioning.
        Because there is no interaction, so that will results in
        errors.
      * Bump disk space (=> RAM for RAM builds) needed to build with
        Vagrant. Since the Jessie migration it seems impossible to
        keep this low enough to fit in 8 GiB or RAM. For this reason
        we also drop the space optimization where we build inside a
        crazy aufs stack; now we just build in a tmpfs.
      * Clean up apt-cacher-ng cache on vm:provision to save disk
        space on the builder.
      * Add convenient Rake task for SSH:ing into the builder VM:
        `rake vm:ssh`.
      * Add rake task for generating a new Vagrant base box.
      * Automatically provision the VM on build to keep things up-to-date.
      * Don't enable extproxy unless explicitly given as an
        option. Previously it would automatically be enabled when
        `http_proxy` is set in the environment, unlike what is
        documented. This will hopefully lead to fewer surprises for users
        who e.g. point http_proxy to a torified polipo, or similar.
      * Re-fetch tags when running build-tails with Vagrant. That
        should fix an annoyance related to #7182 that I frequently
        encounter: when I, as the RM, rebuild the release image the
        second time from the force-updated tag, the build system would
        not have the force-updated tag. (Closes: #7182)
      * Make sure we use the intended locale in the Tails builder VM.
        Since we communicate via SSH, and e.g. Debian forward the
        locale env vars by default, we have to take some steps
        ensuring we do not do that.
    - Pull monkeysphere from stretch to avoid failing to install under
      eatmydata. Patch submitted by Cyril Brulebois <cyril@debamax.com>.

  * Test suite
    - Add wrapper around dogtail (inside Tails) for "remote" usage in
      the automated test suite. This provides a simple interface for
      generating dogtail python code, sending it to the guest, and
      executing it, and should allow us to write more robust tests
      leveraging assistive technologies. (Closes: #10721)
    - A few previously sikuli-based tests has been migrated to use
      dogtail instead, e.g. GNOME Applications menu interaction.
    - Add a test for re-configuring an existing persistent volume.
      This is a regression test for #10809. (Closes: #10834)
    - Use a simulated Tor network provided by Chutney in the automated
      test suite. The main motivation here is improved robustness --
      since the "Tor network" we now use will exit from the host
      running the automated test suite, we won't have to deal with Tor
      network blocking, or unreliable circuits. Performance should
      also be improved. (Closes: #9521)
    - Drop the usage of Tor Check in our tests. It doesn't make sense
      now when we use Chutney since that always means it will report
      that Tor is not being used.
    - Stop testing obsolete pluggable transports.
    - Completely rewrite the firewall leak detector to something more
      flexible and expressive.
    - Run tcpdump with --immediate-mode for the network sniffer. With
      this option, "packets are delivered to tcpdump as soon as they
      arrive, rather than being buffered for efficiency" which is
      required to make the sniffing work reliable the way we use it.
    - Remove most scenarios testing "tordate". It just isn't working
      well in Tails, so we shouldn't expect the tests to actually work
      all of the time. (Closes: #10440)
    - Close Pidgin before we inspect or persist its accounts.xml.
      I've seen a case when that file is _not_ saved (and thus, not
      persisted) if we shut down the system while Pidgin is still
      running. (Closes: #11413)
    - Close the GNOME Notification bar by pressing ESC, instead of
      opening the Applications menu. The Applications menu often
      covers other elements that we're looking for on the
      screen. (Closes #11401)
    - Hide Florence keyboard window when it doesn't vanish by itself
      (Closes: #11398) and wait a bit less for Florence to disappear
      (Closes: #11464).

 -- Tails developers <tails@boum.org>  Mon, 06 Jun 2016 20:10:56 +0200

tails (2.3) unstable; urgency=medium

  * Security fixes
    - Upgrade Tor Browser to 5.5.5. (Fixes: #11362)
    - Upgrade icedove to 38.7.0-1~deb8u1
    - Upgrade git to 1:2.1.4-2.1+deb8u2
    - Upgrade libgd3 to 2.1.0-5+deb8u1
    - Upgrade pidgin-otr to 4.0.1-1+deb8u1
    - Upgrade srtp to 1.4.5~20130609~dfsg-1.1+deb8u1
    - Upgrade imagemagick to 8:6.8.9.9-5+deb8u1
    - Upgrade samba to 2:4.2.10+dfsg-0+deb8u2
    - Upgrade openssh to 1:6.7p1-5+deb8u2

  * Bugfixes
    - Refresh Tor Browser's AppArmor profile patch against the one from
      torbrowser-launcher 0.2.4-1. (Fixes: #11264)
    - Pull monkeysphere from stretch to avoid failing to install under
      eatmydata. (Fixes: #11170)
    - Start gpg-agent with no-grab option due to issues with pinentry and
      GNOME's top bar. (Fixes: #11038)
    - Tails Installer: Update error message to match new name of 'Clone
      & Install'. (Fixes: #11238)
    - Onion Circuits:
      * Cope with a missing geoipdb. (Fixes: #11203)
      * Make both panes of the window scrollable. (Fixes #11192)
    - WhisperBack: Workaround socks bug. When the Tor fails to connect to
      the host, WisperBack used to display a ValueError.  This is caused by
      a socks bug that is solved in upstream's master but not in Tails.
      This commit workarounds this bug Unclear error message in WhisperBack
      when failing to connect to the server. (Fixes: #11136)

  * Minor improvements
    - Upgrade to Debian 8.4, a Debian point release with many minor upgrades
      and fixes to various packages . (Fixes: #11232)
    - Upgrade I2P to 0.9.25. (Fixes: #11363)
    - Pin pinentry-gtk2 to jessie-backports. The new version allows pasting
      passwords from the clipboard. (Fixes: #11239)
    - config/chroot_local-hooks/59-libdvd-pkg: cleanup /usr/src/libdvd-pkg.
      (Fixes: #11273)
    - Make the Tor Status "disconnected" icon more contrasted with the
      "connected" one. (Fixes: #11199)

  * Test suite
    - Add UTF-8 support to OTR Bot. (Fixes: #10866)
    - Don't explicitly depend on openjdk-7-jre or any JRE for that
      matter. Sikuli will pull in a suitable one, so depending on one
      ourselves is only risks causing trouble. (Fixes: #11335)

 -- Tails developers <tails@boum.org>  Mon, 25 Apr 2016 14:12:22 +0200

tails (2.2.1) unstable; urgency=medium

  * Security fixes
    - Upgrade Tor Browser to 5.5.4. (Closes: #11254)
    - Upgrade bind9-related packages to 1:9.9.5.dfsg-9+deb8u6
    - Upgrade libotr to 4.1.0-2+deb8u1
    - Upgrade samba-related packages to 2:4.1.17+dfsg-2+deb8u2.
    - Upgrade libgraphite2 to 1.3.6-1~deb8u1.

 -- Tails developers <tails@boum.org>  Thu, 17 Mar 2016 15:03:52 +0100

tails (2.2) unstable; urgency=medium

  * Major new features and changes
    - Replace Vidalia (which has been unmaintained for years) with:
      (Closes: #6841)
      * the Tor Status GNOME Shell extension, which adds a System Status
        icon indicating whether Tor is ready or not.
      * Onion Circuits, a simple Tor circuit monitoring tool.

  * Security fixes
    - Upgrade Tor Browser to 5.5.3 (Closes: #11189).
    - Upgrade Linux to 3.16.7-ckt20-1+deb8u4.
    - Upgrade cpio to 2.11+dfsg-4.1+deb8u1.
    - Upgrade glibc to 2.19-18+deb8u3.
    - Upgrade libav to 6:11.6-1~deb8u1.
    - Upgrade libgraphite2 to 1.3.5-1~deb8u1.
    - Upgrade libjasper1 to 1.900.1-debian1-2.4+deb8u1.
    - Upgrade libreoffice to 4.3.3-2+deb8u3.
    - Upgrade libssh2 to 1.4.3-4.1+deb8u1.
    - Upgrade openssl to 1.0.1k-3+deb8u4.
    - Upgrade perl to 5.20.2-3+deb8u4.
    - Upgrade python-imaging, python-pil to 2.6.1-2 2.6.1-2+deb8u2.

  * Bugfixes
    - Hide "Laptop Mode Tools Configuration" menu entry. We don't
      support configuring l-m-t in Tails, and it doesn't work out of
      the box. (Closes: #11074)
    - WhisperBack:
      * Actually write a string when saving bug report to
        disk. (Closes: #11133)
      * Add missing argument to OpenPGP dialog so the optional OpenPGP
        key can be added again. (Closes: #11033)

  * Minor improvements
    - Upgrade I2P to 0.9.24-1~deb8u+1.
    - Add support for viewing DRM protected DVD videos using
      libdvdcss2. Patch series submitted by Austin English
      <austinenglish@gmail.com>. (Closes: #7674)
    - Automatically save KeePassX database after every change by default.
      (Closes: #11147)
    - Implement Tor stream isolation for WhisperBack
    - Delete unused tor-tsocks-mua.conf previously used by Claws
      Mail. (Closes: #10904)
    - Add set -u to all gettext:ized shell scripts. In gettext-base <
      1.8.2, like the one we had in Wheezy, gettext.sh references the
      environment variable ZSH_VERSION, which we do not set. This has
      prevented us from doing `set -u` without various hacks. (Closes:
      #9371)
    - Also set -e in some shell scripts which lacked it for no good
      reason.
    - Make Git verify the integrity of transferred objects. (Closes:
      #11107)
    - Remove LAlt+Shift and LShift+RShift keyboard layout toggling
      shortcuts. (Closes: #10913, #11042)

  * Test suite
    - Reorder the execution of feature to decrease peak disk
      usage. (Closes: #10503)
    - Paste into the GTK file chooser, instead of typing. (Closes:
      #10775)
    - Pidgin: wait a bit for text to have stopped scrolling before we
      click on it. (Closes: #10783)
    - Fix step that runs commands in GNOME Terminal, that was broken
      on Jessie when a Terminal is running already. (Closes: #11176)
    - Let ruby-rjb guess JAVA_HOME instead fixing on one jvm
      version. (Closes: #11190)

  * Build system
    - Upgrade build system to Debian Jessie. This includes migrating to a
      new Vagrant basebox based on Debian Jessie.
    - Rakefile: print git status when there are uncommitted
      changes. Patch submitted by Austin English
      <austinenglish@gmail.com>. (Closes: #11108)
    - .gitignore: add .rake_tasks~. Patch submitted by Austin English
      <austinenglish@gmail.com>. (Closes: #11134)
    - config/amnesia: use --show-field over sed filtering. Patch
      submitted by Chris Lamb <lamby@debian.org>.
    - Umount and clean up leftover temporary directories from old
      builds. (Closes: #10772)

 -- Tails developers <tails@boum.org>  Mon, 07 Mar 2016 18:09:50 +0100

tails (2.0.1) unstable; urgency=medium

  * Major new features and changes
    - Enable the Tor Browser's font fingerprinting protection
      (Closes: #11000). We do it for all browsers (including
      the Unsafe Browser and I2P Browser mainly to avoid making our
      automated test suite overly complex. This implied to set an appropriate
      working directory when launching the Tor Browser, to accommodate for
      the assumptions it makes about this.

  * Security fixes
    - Upgrade Tor Browser to 5.5.2 (Closes: #11105).

  * Bugfixes
    - Repair 32-bit UEFI support (Closes: #11007); bugfix on 2.0.
    - Add libgnome2-bin to installed packages list to provide gnome-open,
      which fixes URL handling at least in KeePassX, Electrum and Icedove
      (Closes: #11031); bugfix on 2.0. Thanks to segfault for the patch!

  * Minor improvements
    - Refactor and de-duplicate the chrooted browsers' configuration:
      prefs.js, userChrome.css (Closes: #9896).
    - Make the -profile Tor Launcher workaround simpler (Closes: #7943).
    - Move Torbutton environment configuration to the tor-browser script,
      instead of polluting the default system environment with it.
    - Refresh patch against the Tor Browser AppArmor profile
      (Closes: #11078).
    - Propagate Tor Launcher options via the wrapper.
    - Move tor-launcher script to /usr/local/bin.
    - Move tor-launcher-standalone to /usr/local/lib.
    - Move Tor Launcher env configuration closer to the place where it is used,
      for simplicity's sake.

  * Test suite
    - Mass update browser and Tor Launcher related images due to font change,
      caused by Tor Browser 5.5's font fingerprinting protection
      (Closes: #11097). And then, use separate PrintToFile.png for the browsers,
      and Evince, since it cannot be shared anymore.
    - Adjust to the refactored chrooted browsers configuration handling.
    - Test that Tor Launcher uses the correct Tor Browser libraries.
    - Allow more slack when verifying that the date that was set.
    - Bump a bit the timeout used when waiting for the remote shell.
    - Bump timeout for the process to disappear, when closing Evince.
    - Bump timeout when saving persistence configuration.
    - Bump timeout for bootstrapping I2P.

  * Build system
    - Remove no longer relevant places.sqlite cleanup procedure.

 -- Tails developers <tails@boum.org>  Fri, 12 Feb 2016 13:00:15 +0000

tails (2.0) unstable; urgency=medium

  * Major new features and changes
    - Upgrade to Debian 8 (Jessie).
    - Migrate to GNOME Shell in Classic mode.
    - Use systemd as PID 1, and convert all custom initscripts to systemd units.
    - Remove the Windows camouflage feature: our call for help to port
      it to GNOME Shell (issued in January, 2015) was unsuccessful.
    - Remove Claws Mail: Icedove is now the default email client
      (Closes: #10167).
    - Upgrade Tor Browser to 5.5 (Closes: #10858, #10983).

  * Security fixes
    - Minimally sandbox many services with systemd's namespacing features.
    - Upgrade Linux to 3.16.7-ckt20-1+deb8u3.
    - Upgrade Git to 1:2.1.4-2.1+deb8u1.
    - Upgrade Perl to 5.20.2-3+deb8u3.
    - Upgrade bind9-related packages to 1:9.9.5.dfsg-9+deb8u5.
    - Upgrade FUSE to 2.9.3-15+deb8u2.
    - Upgrade isc-dhcp-client tot 4.3.1-6+deb8u2.
    - Upgrade libpng12-0 to 1.2.50-2+deb8u2.
    - Upgrade OpenSSH client to 1:6.7p1-5+deb8u1.

  * Bugfixes
    - Restore the logo in the "About Tails" dialog.
    - Don't tell the user that "Tor is ready" before htpdate is done
      (Closes: #7721).
    - Upgrader wrapper: make the check for free memory more accurate
      (Closes: #10540, #8263).
    - Allow the desktop user, when active, to configure printers;
      fixes regression introduced in Tails 1.1 (Closes: #8443).
    - Close Vidalia before we restart Tor. Otherwise Vidalia will be running
      and showing errors while we make sure that Tor bootstraps, which could
      take a while.
    - Allow Totem to read DVDs, by installing apparmor-profiles-extra
      from jessie-backports (Closes: #9990).
    - Make memory erasure on shutdown more robust (Closes: #9707, #10487):
      · don't forcefully overcommit memory
      · don't kill the allocating task
      · make sure the kernel doesn't starve from memory
      · make parallel sdmem handling faster and more robust
    - Don't offer the option, in Tor Browser, to open a downloaded file with
      an external application (Closes: #9285). Our AppArmor confinement was
      blocking most such actions anyway, resulting in poor UX; bugfix on 1.3.
      Accordingly, remove the now-obsolete exception we had in the Tor
      Browser AppArmor profile, that allowed executing seahorse-tool.
    - Fix performance issue in Tails Upgrader, that made it very slow to apply
      an automatic upgrade; bugfix on 1.7 (Closes: #10757).
    - Use our wrapper script to start Icedove from the GNOME menus.
    - Make it possible to localize our Icedove wrapper script.
    - List Icedove persistence option in the same position where Claws Mail
      used to be, in the persistent volume assistant (Closes: #10832).
    - Fix Electrum by installing the version from Debian Testing
      (Closes: #10754). We need version >=2.5.4-2, see #9713;
      bugfix on 2.0~beta1. And, explicitly install python-qt4 to enable
      Electrum's GUI: it's a Recommends, and we're not pulling it ourselves
      via other means anymore.
    - Restore default file associations (Closes: #10798);
      bugfix on 2.0~beta1.
    - Update 'nopersistent' boot parameter to 'nopersistence'; bugfix on 0.12
      (Closes: #10831). Thanks to live-media=removable, this had no security
      impact in practice.
    - Repair dotfiles persistence feature, by adding a symlink from
      /lib/live/mount/persistence to /live/persistence; bugfix on 2.0~beta1
      (Closes: #10784).
    - Fix ability to re-configure an existing persistent volume using
      the GUI; bugfix on 2.0~beta1 (Closes: #10809).
    - Associate armored OpenPGP public keys named *.key with Seahorse,
      to workaround https://bugs.freedesktop.org/show_bug.cgi?id=93656;
      bugfix on 1.1 (Closes: #10889).
    - Update the list of enabled GNOME Shell extensions, which might fix
      the "GNOME Shell sometimes leaves Classic mode" bug seen in 2.0~beta1:
      · Remove obsolete "Alternative Status Menu", that is not shipped
        in Debian anymore.
      · Explicitly enable the GNOME Shell extensions that build
        the Classic mode.
    - Make _get_tg_setting() compatible with set -u (Closes: #10785).
    - laptop-mode-tools: don't control autosuspend. Some USB input
      devices don't support autosuspend. This change might help fix
      #10850, but even if it doesn't, it makes sense to me that we
      don't let laptop-mode-tools fiddle with this on a Live system
      (Closes (for now): #10850).

  * Minor improvements
    - Remove obsolete code from various places.
    - Tails Greeter:
      · hide all windows while logging in
      · resize and re-position the panel when the screen size grows
      · PostLogin: log into the Journal instead of a dedicated log file
      · use localectl to set the system locale and keyboard mapping
      · delete the Live user's password if no administration password is set
        (Closes: #5589)
      · port to GDBus greeter interface, and adjust to other GDM
        and GNOME changes
    - Tails Installer:
      · port to UDisks2, and from Qt4 to GTK3
      · adapt to work on other GNU/Linux operating systems than Tails
      · clean up enough upstream code and packaging bits to make it
        deserve being uploaded to Debian
      · rename everything from liveusb-creator to tails-installer
    - Port tails-perl5lib to GTK3 and UDisks2. In passing, do some minor
      refactoring and a GUI improvement.
    - Persistent Volume Assistant:
      · port to GTK3 and UDisks2
      · handle errors when deleting persistent volume (Closes: #8435)
      · remove obsolete workarounds
    - Don't install UDisks v1.
    - Adapt custom udev and polkit rules to UDisks v2 (Closes: #9054, #9270).
    - Adjust import-translations' post-import step for Tails Installer,
      to match how its i18n system works nowadays.
    - Use socket activation for CUPS, to save some boot time.
    - Set memlockd.service's OOMScoreAdjust to -1000.
    - Don't bother creating /var/lib/live in tails-detect-virtualization.
      If it does not exist at this point, we have bigger and more
      noticeable problems.
    - Simplify the virtualization detection & reporting system, and do it
      as a non-root user with systemd-detect-virt rather than virt-what.
    - Replace rsyslog with the systemd Journal (Closes: #8320), and adjust
      WhisperBack's logs handling accordingly.
    - Drop tails-save-im-environment.
      It's not been used since we stopped automatically starting the web browser.
    - Add a hook that aborts the build if any *.orig file is found. Such files
      appear mainly when a patch of ours is fuzzy. In most cases they are no big
      deal, but in some cases they end up being taken into account
      and break things.
    - Replace the tor+http shim with apt-transport-tor (Closes: #8198).
    - Install gnome-tweak-tool.
    - Don't bother testing if we're using dependency based boot.
    - Drop workaround to start spice-vdagent in GDM (Closes: #8025).
      This has been fixed in Jessie proper.
    - Don't install ipheth-utils anymore. It seems to be obsolete
      in current desktop environments.
    - Stop installing the buggy unrar-free, superseded in Jessie (Closes: #5838)
    - Drop all custom fontconfig configuration, and configure fonts rendering
      via dconf.
    - Drop zenity patch (zenity-fix-whitespacing-box-sizes.diff),
      that was applied upstream.
    - Install libnet-dbus-perl (currently 1.1.0) from jessie-backports,
      it brings new features we need.
    - Have the security check and the upgrader wait for Tor having bootstrapped
      with systemd unit ordering.
    - Get rid of tails-security-check's wrapper.
      Its only purpose was to wait for Tor to have bootstrapped,
      which is now done via systemd.
    - Don't allow the amnesia and tails-upgrade-frontend users to run
      tor-has-bootstrapped as root with sudo. They don't need it anymore,
      thanks to using systemd for starting relevant units only once Tor
      has bootstrapped.
    - Install python-nautilus, that enables MAT's context menu item in Nautilus.
      (Closes: #9151).
    - Configure GDM with a snippet file instead of patching its
      greeter.dconf-defaults.
    - WhisperBack:
      · port to Python 3 and GObject Introspection (Closes: #7755)
      · migrate from the gnutls module to the ssl one
      · use PGP/MIME for better attachments handling
      · migrate from the gnupginterface module to the gnupg one
      · natively support SOCKS ⇒ don't wrap with torsocks anymore
        (Closes: #9412)
      · don't try to include the obsolete .xession-errors in bug reports
        (Closes: #9966)
    - chroot-browser.sh: don't use static DISPLAY.
    - Simplify debugging:
      · don't hide the emergency shutdown's stdout
      · tails-unblock-network: trace commands so that they end up in the Journal
    - Configure the console codeset at ISO build time, instead of setting it
      to a constant via the Greeter's PostLogin.default.
    - Order the AppArmor policy compiling in a way that is less of a blocker
      during boot.
    - Include the major KMS modules in the initramfs. This helps seamless
      transition to X.Org when booting, and back to text mode on shutdown,
      can help for proper graphics hardware reinitialization post-kexec,
      and should improve GNOME Shell support in some virtual machines.
    - Always show the Universal Access menu icon in the GNOME panel.
    - Drop notification for not-migrated-yet persistence configuration,
      and persistence settings disabled due to wrong access rights.
      That migration happened more two years ago.
    - Remove the restricted network detector, that has been broken for too long;
      see #10560 for next steps (Closes: #8328).
    - Remove unsupported, never completed kiosk mode support.
    - clock_gettime_monotonic: use Perl's own function to get the integer part,
      instead of forking out to sed.
    - Don't (try to) disable lvm2 initscripts anymore. Both the original reason
      and the implementation are obsolete on Jessie.
    - Lower potential for confusion (#8443), by removing system-config-printer.
      One GUI to configure printers is enough (Closes: #8505).
    - Add "set -u" to tails-unblock-network.
    - Add a systemd target whose completion indicates that Tor has bootstrapped,
      and use it everywhere sensible (Closes: #9393).
    - Disable udev's 75-persistent-net-generator.rules, to preventing races
      between MAC spoofing and interface naming.
    - Replace patch against NetworkManager.conf with drop-in files.
    - Replace resolvconf with simpler NetworkManager and dhclient configuration.
      (Closes: #7708)
    - Replace patching of the gdomap, i2p, hdparm, tor and ttdnsd initscripts
      with 'systemctl disable' (Closes: #9881).
    - Replace patches that wrapped apps with torsocks with dynamic patching with
      a hook, to ease maintenance. Also, patch D-Bus services as needed
      (Closes: #10603).
    - Notify the user if running Tails inside non-free virtualization software
      that does not try to hide its nature (Closes: #5315).
      Thanks to Austin English <austinenglish@gmail.com> for the patch.
    - Declare htpdate.service as being needed for time-sync.target, to ensure
      that "services where correct time is essential should be ordered after
      this unit".
    - Convert some of the X session startup programs to `systemd --user' units.
    - Let the Pidgin wrapper pass through additional command-line arguments
      (Closes: #10383)
    - Move out of the $PATH a bunch of programs that users should generally
      not run directly: connect-socks, end-profile, getTorBrowserUserAgent,
      generate-tor-browser-profile, kill-boot-profile, tails-spoof-mac,
      tails-set-wireless-devices-state, tails-configure-keyboard,
      do_not_ever_run_me, boot-profile, tails-unblock-network,
      tor-controlport-filter, tails-virt-notify-user, tails-htp-notify-user,
      udev-watchdog-wrapper (Closes: #10658)
    - Upgrade I2P to 0.9.23-2~deb8u+1.
    - Disable I2P's time syncing support.
    - Install Torbirdy from official Jessie backports, instead of from
      our own APT repository (Closes: #10804).
    - Make GNOME Disks' passphrase strength checking new feature work,
      by installing cracklib-runtime (Closes: #10862).
    - Add support for Japanese in Tor Browser.
    - Install xserver-xorg-video-intel from Jessie Backports (currently:
      2.99.917-2~bpo8+1). This adds support for recent chips such as
      Intel Broadwell's HD Graphics (Closes: #10841).
    - Improve a little bit post-Greeter network unblocking:
      · Sleep a bit longer between deleting the blacklist, and triggering udev;
        this might help cure #9012.
      · Increase logging, so that we get more information next time someone
        sees #9012.
      · Touch /etc/modprobe.d/ after deleting the blacklist; this might help,
        in case all this is caused by some aufs bug.
    - Enable and use the Debian jessie-proposed-updates APT repository,
      anticipating on the Jessie 8.3 point-release (Closes: #10897).
    - Upgrade most firmware packages to 20160110-1.
    - Upgrade Intel CPU microcodes to 3.20151106.1~deb8u1.
    - Disable IPv6 for the default wired connection, so that
      NetworkManager does not spam the logs with IPv6 router
      solicitation failure. Note that this does not fix the problem
      for other connections (Partially closes: #10939).

  * Test suite
    - Adapt to the new desktop environment and applications' look.
    - Adapt new changed nmcli syntax and output.
    - New NetworkManager connection files must be manually loaded in Jessie.
    - Adapt to new pkexec behavior.
    - Adapt to how we now disable networking.
    - Use sysctl instead of echo:ing into /proc/sys.
    - Use oom_score_adj instead of the older oom_adj.
    - Adapt everything depending on logs to the use of the Journal.
    - Port to UDisks v2.
    - Check that the system partition is an EFI System Partition.
    - Add ldlinux.c32 to the list of bootloader files that are expected
      to be modified when we run syslinux (Closes: #9053).
    - Use apt(8) instead of apt-get(8).
    - Don't hide the cursor after opening the GNOME apps menu.
    - Convert the remote shell to into a systemd native service and a Python 3,
      script that uses the sd_notify facility (Closes: #9057). Also, set its
      OOM score adjustment value via its unit file, and not from the test suite.
    - Adjust to match where screenshots are saved nowadays.
    - Check that all system units have started (Closes: #8262)
    - Simplify the "too small device" test.
    - Spawn `poweroff' and `halt' in the background, and don't wait for them
      to return: anything else would be racy vs. the remote shell's stopping.
    - Bump video memory allocated to the system under test, to fix out of video
      memory errors.
    - When configuring the CPU to lack PAE support, use a qemu32 CPU instead
      of a Pentium one: the latter makes GNOME Shell crash.
      See #8778 for details about how Mesa's CPU features detection has
      room for improvement.
    - Adjust free(1) output parsing for Jessie.
    - vm-execute: rename --type option to --spawn.
    - Add method to set the X.Org clipboard, and install its dependency
      (xsel) in the ISO.
    - Paste URLs in one go, to work around issue with lost key presses
      in the browser (Closes: #10467).
    - Reliably wait for Synaptic's search button to fade in.
    - Take into account that the sticky bit is not set on block devices
      on Jessie anymore.
    - Ensure that we can use a NetworkManager connection stored in persistence
      (Closes: #7966).
    - Use a stricter regexp when extracting logs for dropped packets.
    - Clone the host CPU for the test suite guests (Closes: #8778).
    - Run ping as root (aufs does not support file capabilities so we don't
      get cap_net_raw+ep, and if built on a filesystem that does support
      file capabilities, then /bin/ping is not setupd root).
    - Escape regexp special characters when constructing the firewall log
      parsing regexp, and pass -P to grep, since Ruby uses PCRE.
    - Adjust is_persistent?() helper to findmnt changes in Jessie.
    - Rework in depth how we measure pattern coverage in memory, with more
      reliable Linux OOM and VM settings, fundamental improvements
      in what exactly we measure, and custom OOM adjutments for fillram
      processes (Closes: #9705).
    - Use blkid instead of parted to determine the filesystem type.
    - Use --kiosk mode instead of --fullscreen in virt-viewer, to remove
      the tiny border of the in-viewer menu.
    - Remove now redundant desktop screenshot directory scenario.
    - Adapt GNOME notification handling for Debian Jessie (Closes: #8782)
    - Disable screen blanking in the automated test suite, which occasionally
      breaks some test cases (Closes: #10403).
    - Move upgrade scenarios to the feature dedicated to them.
    - Don't make libvirt storage volumes executable.
    - Refactor the PAUSE_ON_FAIL functionality, so that we can use `pause()`
      as a breakpoint when debugging.
    - Drop non-essential Totem test that is mostly a duplicate, and too painful
      to be worth automating on Jessie.
    - Retry Totem HTTPS test with a new Tor circuit on failure.
    - Replace iptables status regexp-based parser with a new XML-based
      status analyzer: the previous implementation could not be adjusted
      to the new ip6tables' output (Closes: #9704).
    - Don't reboot in one instance when it is not needed.
    - Optimize memory erasure anti-test: block the boot to save CPU on the host.
    - Update I2P tests for Jessie, and generally make them more robust.
    - Update Electrum tests for 2.5.4-2 (Closes: #10758).
    - Add workaround for libvirt vs. guestfs permissions issue, to allow
      running the test suite on current Debian sid.
    - Fix buggy code, that happened to work by mistake, in the Seahorse
      test cases; bugfix on 1.8.
    - Update test suite images due to CSS change on Tails' website.
    - Adapt Tor Browser tests to work with the 5.5 series.
    - Automatically test downloading files in Tor Browser.
    - Remove obsolete scenario, that tested opening a downloaded file with
      an external application, which we do not support anymore.
    - Improve robustness of the "Tails OpenPGP keys" scenario (Closes: #10378).
    - Automatically test the "Diable all networking" feature (Closes: #10430).
    - Automatically test that SSH works over LAN (Closes: #9087).
    - Bump some statuc sleeps to fix a few race conditions (Closes: #5330).
    - Automatically test that an emergency shutdown triggers on boot
      medium removal (Closes: #5472).
    - Make the AppArmor checks actually detect errors (Closes: #10926).

  * Build system
    - Bump amount of disk space needed to build Tails with Vagrant.
      The addition of the Japanese Tor Browser tarball made us reach
      the limit of the previous value.

  * Adjustments for Debian 8 (Jessie) with no or very little user-visible impact
    - Free the fixed UIDs/GIDs we need before creating the corresponding users.
    - Replace the real gnome-backgrounds with a fake, equivs generated one
      (Closes: #8055). Jessie's gnome-shell depends on gnome-backgrounds,
      which is too fat to ship considering we're not using it.
    - AppArmor: adjust CUPS profile to support our Live system environment
      (Closes: #8261):
      · Mangle lib/live/mount/overlay/... as usual for aufs.
      · Pass the the attach_disconnected flag, that's needed for compatibility
        with PrivateTmp.
    - Make sure we don't ship geoclue* (Closes: #7949).
    - Drop deprecated GDM configuration file.
    - Don't add the Live user to the deprecated 'fuse' group.
    - Drop hidepid mount option for /proc (Closes: #8256). In its current,
      simplistic form it cannot be supported by systemd.
    - Don't manually load acpi-cpufreq at boot time. It fails to load
      whenever no device it supports is present, which makes the
      systemd-modules-load.service fail. These days, the kernel
      should just automatically load such modules when they are needed.
    - Drop sysvinit-specific (sensigs.omit.d) tweaks for memlockd.
    - Disable the GDM unit file's Restart=always, that breaks our "emergency
      shutdown on boot medium removal" feature.
    - Update the implementation of the memory erasure on shutdown feature:
      · check for rebooting state using systemctl, instead of the obsolete
        $RUNLEVEL (Closes: #8306)
      · the kexec-load initscript normally silently exits unless systemd is
        currently running a reboot job. This is not the case when the emergency
        shutdown has been triggered, so we removed this check
      · migrate tails-kexec to the /lib/systemd/system-shutdown/ facility
      · don't (try to) switch to tty1 on emergency shutdown: it apparently
        requires data that we haven't locked into memory, and then it blocks
        the whole emergency shutdown process
    - Display a slightly darker version of the desktop wallpaper on the screen
      saver, instead of the default flashy "Debian 8" branding (Closes: #9038).
    - Disable software autorun from external media.
    - Disable a few unneeded D-Bus services. Some of these services are
      automatically started (via D-Bus activation) when GNOME Shell tries
      to use them. The only "use" I've seen for them, except eating
      precious RAM, is to display "No appointment today" in the calendar pop-up.
      (Closes: #9037)
    - Prevent NetworkManager services from starting at boot time
      (Closes: #8313). We start them ourselves after changing the MAC address.
    - Unfuzzy all patches (Closes: #8268) and drop a few obsolete ones.
    - Adapt IBus configuration for Jessie (Closes: #8270), i.e. merge the two
      places where we configure keyboard layout and input methods: both are now
      configured in the same place in Jessie's GNOME.
    - Migrate panel launchers to the favorite apps list (Closes: #7992).
    - Drop pre-GNOME Shell menu tweaks.
    - Hide "Log out" button in the GNOME Shell menu (Closes: #8364).
    - Add a custom shutdown-helper GNOME Shell extension (Closes: #8302, #5684
      and #5878) that removes the press-Alt-to-turn-shutdown-button-into-Suspend
      functionality from the GNOME user menu, and makes Restart and Shutdown
      immediate, without further user interaction. Accordingly remove our custom
      Shutdown Helper panel applet (#8302).
    - Drop GNOME Panel configuration, now deprecated.
    - Disable GNOME Shell's screen lock feature.
      We're not there yet (see #5684).
    - Disable GNOME Shell screen locker's user switch feature.
    - Explicitly install libany-moose-perl (Closes: #8051).
      It's needed by our OpenPGP applet. On Wheezy, this package was pulled
      by some other dependency. This is not the case anymore on Jessie.
    - Don't install notification-daemon nor gnome-mag: GNOME Shell has taken
      over this functionality (Closes: #7481).
    - Don't install ntfsprogs: superseded on Jessie.
    - Don't install barry-util: not part of Jessie.
    - Link udev-watchdog dynamically, and lock it plus its dependencies
      in memory.
    - Migrate from gdm-simple-greeter to a custom gdm-tails session
      (Closes: #7599).
    - Update Plymouth installation and configuration:
      · install the plymouth packages via chroot_local-hooks: lb 2.x's "standard"
        packages list pulls console-common in, which plymouth now conflicts with
      · don't patch the plymouth initscript anymore, that was superseded
        by native systemd unit files
      · mask the plymouth-{halt,kexec,poweroff,reboot,shutdown} services,
        to prevent them from occupying the active TTY with an (empty) splash
        screen on shutdown/reboot, that would hide the messages we want to show
        to the user via tails-kexec (Closes: #9032)
    - Migrate GNOME keyboard layout settings from libgnomekbd to input-sources
      (Closes: #7898).
    - Explicitly install syslinux-efi, that we need and is not automatically
      pulled by anything else anymore.
    - Workaround #7248 for GDM: use a solid blue background picture,
      instead of a solid color fill, in the Greeter session.
    - De-install gcc-4.8-base and gcc-4.9 at the end of the ISO build process.
    - Revert the "Wrap syndaemon to always use -t" Wheezy-specific workaround.
    - htpdate: run date(1) in a Jessie-compatible (and nicer) way.
    - Remove obsolete dconf screenshot settings and the corresponding test.
    - Drop our patched python-dbus{,-dev} package (Closes: #9177).
    - live-persist: stop overriding live-boot's functions, we now have
      a recent enough blkid.
    - Adjust sdmem initramfs bits for Jessie:
      · Directly call poweroff instead of halt -p.
      · Don't pass -n to poweroff and reboot, it's not supported anymore.
    - Wrap text in the Unsafe Browser startup warning dialog
      (Jessie's zenity does not wrap it itself).
    - Associate application/pgp-keys with Seahorse's "Import Key" application
      (Closes: #10571).
    - Install topIcons GNOME Shell extension (v28), to work around the fact
      that a few of the applets we use hijack the notification area.
    - "cd /" to fix permissions issue at tails-persistence-setup startup
      (Closes: #8097).
    - Install gstreamer1.0-libav, so that Totem can play H264-encoded videos.
    - Adjust APT sources configuration:
      · remove explicit jessie and jessie-updates sources:
        automatically added by live-build
      · add Debian testing
      · add jessie-backports
    - Firewall: white-list access to the accessibility daemon (Closes: #8075).
    - Adjust to changed desktop notification behavior and supported feature set
      (Closes: #7989):
      · pass the DBUS_SESSION_BUS_ADDRESS used by the GNOME session
        to notify-send
      · update waiting for a notification handler: gnome-panel and nm-applet
        are obsolete, GNOME Shell is now providing this facility, so instead
        wait for a process that starts once GNOME Shell is ready, namely
        ibus-daemon (Closes: #8685)
      · port tails-warn-about-disabled-persistence and tails-virt-notify-user
        to notification actions (instead of hyperlinks), and make the latter
        transient; to this end, add support to Desktop::Notify for "hints"
        and notification actions
      · tails-security-check: use a dialog box instead of desktop notifications
      · MAC spoofing failure notification: remove the link to the documentation;
        it was broken on Tails/Wheezy already, see #10559 for next steps
    - Don't explicitly install gnome-panel nor gnome-menus, so that they go away
      whenever the Greeter does not pull them in anymore.
    - Install gkbd-capplet, that provides gkbd-keyboard-display (Closes: #8363).
    - Install Tor 0.2.7 from deb.torproject.org: we don't need to rebuild it
      ourselves for seccomp support anymore.
    - Wrap Seahorse with torsocks when it is started as a D-Bus service too
      (Closes: #9792).
    - Rename the AppArmor profile for Tor, so it applies to the system-wide
      Tor service we run (Closes: #10528).
    - Essentially revert ALSA state handling to how it was pre-Jessie, so that
      mixer levels are unmuted and sanitized at boot time (Closes: #7591).
    - Pass --yes to apt-get when installing imagemagick.
    - Make removable devices, that we support installing Tails to, user writable:
      Tails Installer requires raw block device access to such devices
      (Closes: #8273). Similarly, allow the amnesia user, when active, to open
      non-system devices for writing with udisks2. This is roughly udisks2's
      equivalent of having direct write access to raw block storage devices.
      Here too, Tails Installer uses this functionality.
    - Disable networkd to prevent any risk of DNS leaks it might cause; and
      disable timesyncd, as we have our own time synchronization mechanism.
      They are not enabled by default in Jessie, but may be in Stretch,
      so let's be explicit about it.
    - Mask hwclock-save.service, to avoid sync'ing the system clock
      to the hardware clock on shutdown (Closes: #9363).
    - apparmor-adjust-cupsd-profile.diff: adjust to parse fine on Jessie
      (Closes: #9963)
    - Explicitly use tor@default.service when it's the one we mean.
    - Refactor GNOME/X env exporting to Tails' shell library, and grab
      more of useful bits of the desktop session environment.
      Then, use the result in the test suite's remote shell.
    - Stop tweaking /etc/modules. It's 2015, the kernel should load these things
      automatically (Closes: #10609).
    - Have systemd hardening let Tor modify its configuration (needed by Tor
      Launcher), and start obfs4proy (Closes: #10696, #10724).
    - Bump extensions.adblockplus.currentVersion and
      extensions.enigmail.configuredVersion to match what we currently get
      on Jessie.
    - I2P: switch from 'service' to 'systemctl' where possible.

 -- Tails developers <tails@boum.org>  Mon, 25 Jan 2016 18:06:33 +0100

tails (1.8.2) unstable; urgency=medium

  * Security fixes
    - Upgrade Tor Browser to 5.0.7.
    - Upgrade Linux to 3.16.7-ckt20-1+deb8u2.
    - Upgrade foomatic-filters to 4.0.17-1+deb7u1.
    - Upgrade git to 1:1.7.10.4-1+wheezy2.
    - Upgrade Icedove to 38.5.0-1~deb7u1.
    - Upgrade libxml2-related packages to 2.8.0+dfsg1-7+wheezy5.
    - Upgrade OpenSSL-related packages to 1.0.1e-2+deb7u19.
    - Upgrade libsmbclient to 2:3.6.6-6+deb7u6.

 -- Tails developers <tails@boum.org>  Sat, 09 Jan 2016 16:27:27 +0100

tails (1.8.1) unstable; urgency=medium

  * Security fixes
    - Upgrade Tor Browser to 5.0.6.
    - Upgrade Linux to 3.16.7-ckt20-1+deb8u1
    - Upgrade gdkpixbuf to 2.26.1-1+deb7u3
    - Upgrade bind9 tools to 1:9.8.4.dfsg.P1-6+nmu2+deb7u8

  * Bugfixes
    - Fix time synchronization in bridge mode by refreshing our patch
      against Tor's AppArmor profile.

 -- Tails developers <tails@boum.org>  Fri, 18 Dec 2015 19:05:18 +0000

tails (1.8) unstable; urgency=medium

  * Security fixes
    - Upgrade Tor to 0.2.7.6-1~d70.wheezy+1+tails1.
    - Upgrade Tor Browser to 5.0.5. (Closes: #10751)
    - Upgrade LibreOffice to 1:3.5.4+dfsg2-0+deb7u5.
    - Upgrade krb5-based packages to 1.10.1+dfsg-5+deb7u6.
    - Upgrade Linux to 3.16.7-ckt11-1+deb8u6.
    - Upgrade wpasupplicant to 1.0-3+deb7u3.
    - Upgrade libpng12-0 to 1.2.49-1+deb7u1.
    - Upgrade openjdk-7 to 7u91-2.6.3-1~deb7u1.
    - Upgrade libnspr4 to 2:4.9.2-1+deb7u3
    - Upgrade dpkg to 1.16.17.
    - Upgrade gnutls26 to 2.12.20-8+deb7u4.
    - Upgrade Icedove to 1:38.0.1-1~deb7u1.
    - Upgrade OpenSSL to 1.0.1e-2+deb7u18.

  * Bugfixes
    - Upgrade to Electrum 2.5.4-2~d70.wheezy+1+tails1. Now Electrum
      should work again. Note that the documentation has not been
      adapted to the slight changes in the Electrum account setup
      wizard yet.

  * Minor improvements
    - Upgrade I2P to 0.9.23-2~deb7u+1.
    - Rebase our patch against the Tor Browser AppArmor profile on top
      of the one shipped in torbrowser-launcher 0.2.1-2.
    - Warn if the claws-mail persistence is enabled and contains a
      Claws Mail configuration when starting icedove. (Closes: #10458)
    - Replace the Claws Mail GNOME launcher with Icedove. (Closes:
      #10739)
    - Remove the Claws Mail persistence feature from the Persistence
      Assistant. (Closes: #10742)

  * Build system
    - Simplify ISO image naming rules by using the base rule we use
      for Jenkins all the time, except when building from a tag
      (i.e. building a release).  (Closes: #10349)

  * Test suite
    - Lower the waiting time for USB installation in the test suite.
      So far we were waiting up to one hour, which is just the same as
      our Jenkins inactivity timeout, so in practice when Tails
      Installer fails and displays an error message, instead of
      reporting that the job failed (which is the point of the
      exercise) we abort the job due to this timeout which
      communicates less clearly that there's probably a bug. (Closes:
      #10718)
    - Remove the check for the sound icon in the systray in the
      Windows Camouflage tests. (Closes: #10493)
    - Retry running whois when "LIMIT EXCEEDED" is in its output for
      increased robustness. (Closes: #10523)
    - Make Seahorse tests more robust. (Closes: #9095, #10501)
    - Make the handling of Pidgin's account manager more robust.
      (Closes: #10506)

 -- Tails developers <tails@boum.org>  Mon, 14 Dec 2015 23:07:19 +0100

tails (1.7) unstable; urgency=medium

  * Major new features and changes
    - Upgrade Tor Browser to 5.0.4. (Closes: #10456)
    - Add a technology preview of the Icedove Email client (a
      rebranded version of Mozilla Thunderbird), including OpenPGP
      support via the Enigmail add-on, general security and anonymity
      improvements via the Torbirdy add-on, and complete persistence
      support (which will be enabled automatically if you already have
      Claws Mail persistence enabled). Icedove will replace Claws Mail
      as the supported email client in Tails in a future
      release. (Closes: #6151, #9498, #10285)
    - Upgrade Tor to 0.2.7.4-rc-1~d70.wheezy+1+tails1. Among the many
      improvement of this new Tor major release, the new
      KeepAliveIsolateSOCKSAuth option allows us to drop the
      bug15482.patch patch (taken from the Tor Browse bundle) that
      enabled similar (but inferior) functionality for *all*
      SocksPort:s -- now the same circuit is only kept alive for
      extended periods for the SocksPort used by the Tor
      Browser. (Closes: #10194, #10308)
    - Add an option to Tails Greeter which disables networking
      completely. This is useful when intending to use Tails for
      offline work only. (Closes: #6811)

  * Security fixes
    - Fix CVE-2015-7665, which could lead to a network interface's IP
      address being exposed through wget. (Closes: #10364)
    - Prevent a symlink attack on ~/.xsession-errors via
      tails-debugging-info which could be used by the amnesia user to
      read the contents of any file, no matter the
      permissions. (Closes: #10333)
    - Upgrade libfreetype6 to 2.4.9-1.1+deb7u2.
    - Upgrade gdk-pixbuf packages to 2.26.1-1+deb7u2.
    - Upgrade Linux to 3.16.7-ckt11-1+deb8u5.
    - Upgrade openjdk-7 packages to 7u85-2.6.1-6~deb7u1.
    - Upgrade unzip to 6.0-8+deb7u4.

  * Bugfixes
    - Add a temporary workaround for an issue in our code which checks
      whether i2p has bootstrapped, which (due to some recent change
      in either I2P or Java) could make it appear it had finished
      prematurely. (Closes: #10185)
    - Fix a logical bug in the persistence preset migration code while
      real-only persistence is enabled. (Closes: #10431)

  * Minor improvements
    - Rework the wordings of the various installation and upgrade
      options available in Tails installer in Wheezy. (Closes: #9672)
    - Restart Tor if bootstrapping stalls for too long when not using
      pluggable transports. (Closes: #9516)
    - Install firmware-amd-graphics, and firmware-misc-nonfree instead
      of firmware-ralink-nonfree, both from Debian Sid.
    - Update the Tails signing key. (Closes: #10012)
    - Update the Tails APT repo signing key. (Closes: #10419)
    - Install the nmh package. (Closes: #10457)
    - Explicitly run "sync" at the end of the Tails Upgrader's upgrade
      process, and pass the "sync" option when remounting the system
      partition as read-write. This might help with some issues we've
      seen, such as #10239, and possibly for #8449 as well.

  * Test suite
    - Add initial automated tests for Icedove. (Closes: #10332)
    - Add automated tests of the MAC spoofing feature. (Closes: #6302)
    - Drop the concept of "background snapshots" and introduce a general
      system for generating snapshots that can be shared between
      features. This removes all silly hacks we previously used to
      "skip" steps, and greatly improves performance and reliability
      of the whole test suite. (Closes: #6094, #8008)
    - Flush to the log file in debug_log() so the debugging info can
      be viewed in real time when monitoring the debug log
      file. (Closes: #10323)
    - Force UTF-8 locale in automated test suite. Ruby will default to
      the system locale, and if it is non-UTF-8, some String-methods
      will fail when operating on non-ASCII strings. (Closes: #10359)
    - Escape regexp used to match nick in CTCP replies. Our Pidgin
      nick's have a 10% chance to include a ^, which will break that
      regexp. We need to escape all characters in the nick. (Closes:
      #10219)
    - Extract TBB languages from the Tails source code. This will
      ensure that valid locales are tested. As an added bonus, the
      code is greatly simplified. (Closes: #9897)
    - Automatically test that tails-debugging-info is not susceptible
      to the type of symlink attacks fixed by #10333.
    - Save all test suite artifacts in a dedicated directory with more
      useful infromation encoded in the path. This makes it easier to
      see which artifacts belongs to which failed scenario and which
      run. (Closes: #10151)
    - Log all useful information via Cucumber's formatters instead of
      printing to stderr, which is not included when logging to file
      via `--out`. (Closes: #10342)
    - Continue running the automated test suite's vnc server even if
      the client disconnects. (Closes: #10345)
    - Add more automatic tests for I2P. (Closes: #6406)
    - Bump the Tor circuit retry count to 10. (Closes: #10375)
    - Clean up dependencies: (Closes: #10208)
      * libxslt1-dev
      * radvd
      * x11-apps

 -- Tails developers <tails@boum.org>  Tue, 03 Nov 2015 01:09:41 +0100

tails (1.6) unstable; urgency=medium

  * Security fixes
    - Upgrade Tor Browser to 5.0.3. (Closes: #10223)
    - Upgrade bind9-based packages to 1:9.8.4.dfsg.P1-6+nmu2+deb7u7.
    - Upgrade liblcms1 to 1.19.dfsg2-1.2+deb7u1.
    - Upgrade libldap-2.4-2 to 2.4.31-2+deb7u1.
    - Upgrade libslp1 to 1.2.1-9+deb7u1.
    - Upgrade ssl-cert to 1.0.32+deb7u1.

  * Bugfixes
    - Fix a corner case for the MAC spoofing panic mode. If panic mode
      failed to disable the specific device that couldn't be spoofed
      (by unloading the module) we disable networking. Previously we
      only stopped NetworkManager. The problem is that NM isn't even
      started at this time, but will specifically be started when
      we're done with MAC spoofing. Therefore, let's completely
      disable NetworkManager so it cannot possibly be
      started. (Closes: #10160)
    - Avoid use of uninitialized value in restricted-network-detector.
      If NetworkManager decides that a wireless connection has timed
      out before "supplicant connection state" has occued, our idea of
      the state is `undef`, so it cannot be used in a string
      comparison. Hence, let's initialize the state to the empty
      string instead of `undef`. Also fix the state
      recording. Apparently NetworkManager can say a few different
      things when it logs the device state transitions. (Closes:
      #7689)

  * Minor improvements
    - Remove workaround for localizing search engine plugins. The
      workaround has recently become unnecessary, possibly due to the
      changes made for the seach bar after the Tor Browser was rebased
      on Firefox 38esr. (Closes: #9146)
    - Refer to the I2P Browser in the I2P notifications. Instead of
      some obscure links that won't work in the Tor Browser, where
      users likely will try them, and which I believe will open them
      by default. (Closes: #10182)
    - Upgrade I2P to 0.9.22. Also set the I2P apparmor profile to
      enforce mode. (Closes: #9830)

  * Test suite
    - Test that udev-watchdog is monitoring the correct device when
      booted from USB. (Closes: #9890)
    - Remove unused 'gksu' step. This causes a false-positive to be
      found for #5330. (Closes: #9877)
    - Make --capture capture individual videos for failed scenarios
      only, and --capture-all to capture videos for all scenarios.
      (Closes: #10148)
    - Use the more efficient x264 encoding when capturing videos using
      the --capture* options. (Closes: #10001)
    - Make --old-iso default to --iso if omitted. Using the same ISO
      for the USB upgrade tests most often still does what we want,
      e.g. test that the current version of Tails being tested has a
      working Tails installer. Hence this seems like a reasonable
      default. (Closes: #10147)
    - Avoid nested FindFailed exceptions in waitAny()/findAny(), and
      throw a new dedicated FindAnyFailed exception if these fail
      instead. Rjb::throw doesn't block Ruby's execution until the
      Java exception has been received by Ruby, so strange things can
      happen and we must avoid it. (Closes: #9633)
    - Fix the Download Management page in our browsers. Without the
      browser.download.panel.shown pref set, the progress being made
      will not update until after the browser has been restarted.
      (Closes: #8159)
    - Add a 'pretty_debug' (with an alias: 'debug') Cucumber formatter
      that deals with debugging instead of printing it to STDERR via
      the `--debug` option (which now has been removed). This gives us
      the full flexibility of Cucumber's formatter system, e.g. one
      easy-to-read formatter can print to the terminal, while we get
      the full debug log printed to a file. (Closes: #9491)
    - Import logging module in otr-bot.py. Our otr-bot.py does not use
      logging but the jabberbot library makes logging calls, causing a
      one-off message “No handlers could be found for logger
      "jabberbot"” to be printed to the console. This commit
      effectively prevents logging/outputting anything to the terminal
      which is at a level lower than CRITICAL. (Closes: 9375)
    - Force new Tor circuit and reload web site on browser
      timeouts. (Closes: #10116)
    - Focus Pidgin's buddy list before trying to access the tools
      menu. (Closes: #10217)
    - Optimize IRC test using waitAny. If connecting to IRC fails,
      such as when OFTC is blocking Tor, waiting 60 seconds to connect
      while a a Reconnect button is visible is sub-optimal. It would
      be better to try forcing a new Tor circuit and clicking the
      reconnect button. (Closes: #9653)
    - Wait for (and focus if necessary) Pidgin's Certificate windows.
      (Closes: #10222)

 -- Tails developers <tails@boum.org>  Sun, 20 Sep 2015 17:47:26 +0000

tails (1.5.1) unstable; urgency=medium

  * Security fixes
    - Upgrade Tor Browser to 5.0.2. (Closes: #10112)
    - Upgrade gdk-pixbuf packages to 2.26.1-1+deb7u1.
    - Upgrade libnss3 to 2:3.14.5-1+deb7u5.

  * Bugfixes
    - Refresh Tor Browser AppArmor profile patch. The old one doesn't
      apply on top of testing's torbrowser-launcher anymore.

  * Build system
    - Make sure Jenkins creates new jobs to build the testing branch
      after freezes. (Closes: #9925)

 -- Tails developers <tails@boum.org>  Fri, 28 Aug 2015 01:52:14 +0200

tails (1.5) unstable; urgency=medium

  * Major new features and changes
    - Move LAN web browsing from Tor Browser to the Unsafe Browser,
      and forbid access to the LAN from the former. (Closes: #7976)
    - Install a 32-bit GRUB EFI boot loader. This at least works
      on some Intel Baytrail systems. (Closes: #8471)

  * Security fixes
    - Upgrade Tor Browser to 5.0, and integrate it:
      · Disable Tiles in all browsers' new tab page.
      · Don't use geo-specific search engine prefs in our browsers.
      · Hide Tools -> Set Up Sync, Tools -> Apps (that links to the Firefox
        Marketplace), and the "Share this page" button in the Tool bar.
      · Generate localized Wikipedia search engine plugin icons so the
        English and localized versions can be distinguished in the new
        search bar. (Closes: #9955)
    - Fix panic mode on MAC spoofing failure. (Closes: #9531)
    - Deny Tor Browser access to global tmp directories with AppArmor,
      and give it its own $TMPDIR. (Closes: #9558)
    - Tails Installer: don't use a predictable file name for the subprocess
      error log. (Closes: #9349)
    - Pidgin AppArmor profile: disable the launchpad-integration abstraction,
      which is too wide-open.
    - Use aliases so that our AppArmor policy applies to
      /lib/live/mount/overlay/ and /lib/live/mount/rootfs/*.squashfs/ as well as
      it applies to /. And accordingly:
      · Upgrade AppArmor packages to 2.9.0-3~bpo70+1.
      · Install rsyslog from wheezy-backports, since the version from Wheezy
        conflicts with AppArmor 2.9.
      · Stop installing systemd for now: the migration work is being done in
        the feature/jessie branch, and it conflicts with rsyslog from
        wheezy-backports.
      · Drop apparmor-adjust-user-tmp-abstraction.diff: obsoleted.
      · apparmor-adjust-tor-profile.diff: simplify and de-duplicate rules.
      · Take into account aufs whiteouts in the system_tor profile.
      · Adjust the Vidalia profile to take into account Live-specific paths.
    - Upgrade Linux to 3.16.7-ckt11-1+deb8u3.
    - Upgrade bind9-host, dnsutils and friends to 1:9.8.4.dfsg.P1-6+nmu2+deb7u6.
    - Upgrade cups-filters to 1.0.18-2.1+deb7u2.
    - Upgrade ghostscript to 9.05~dfsg-6.3+deb7u2.
    - Upgrade libexpat1 to 2.1.0-1+deb7u2.
    - Upgrade libicu48 to 4.8.1.1-12+deb7u3.
    - Upgrade libwmf0.2-7 to 0.2.8.4-10.3+deb7u1.
    - Upgrade openjdk-7 to 7u79-2.5.6-1~deb7u1.

  * Bugfixes
    - Upgrade Tor to 0.2.6.10-1~d70.wheezy+1+tails1.

  * Minor improvements
    - Tails Installer: let the user know when it has rejected a candidate
      destination device because it is too small. (Closes: #9130)
    - Tails Installer: prevent users from trying to "upgrade" a device
      that contains no Tails, or that was not installed with Tails Installer.
      (Closes: #5623)
    - Install libotr5 and pidgin-otr 4.x from wheezy-backports. This adds
      support for the OTRv3 protocol and for multiple concurrent connections
      to the same account. (Closes: #9513)
    - Skip warning dialog when starting Tor Browser while being offline,
      in case it is already running. Thanks to Austin English for the patch!
      (Closes: #7525)
    - Install the apparmor-profiles package (Closes: #9539), but don't ship
      a bunch of AppArmor profiles we don't use, to avoid increasing
      boot time. (Closes: #9757)
    - Ship a /etc/apparmor.d/tunables/home.d/tails snippet, instead
      of patching /etc/apparmor.d/tunables/home.
    - live-boot: don't mount tmpfs twice on /live/overlay, so that the one which
      is actually used as the read-write branch of the root filesystem's union
      mount, is visible. As a consequence:
      · One can now inspect how much space is used, at a given time, in the
        read-write branch of the root filesystem's union mount.
      · We can make sure our AppArmor policy works fine when that filesystem
        is visible, which is safer in case e.g. live-boot's behavior changes
        under our feet in the future... or in case these "hidden" files are
        actually accessible somehow already.

  * Build system
    - Add our jenkins-tools repository as a Git submodule, and replace
      check_po.sh with a symlink pointing to the same script in that submodule.
      Adjust the automated test suite accordingly. (Closes: #9567)
    - Bump amount of RAM needed for Vagrant RAM builds to 7.5 GiB. In
      particular the inclusion of the Tor Browser 5.0 series has recently
      increased the amount of space needed to build Tails. (Closes: #9901)

  * Test suite
    - Test that the Tor Browser cannot access LAN resources.
    - Test that the Unsafe Browser can access the LAN.
    - Installer: test new behavior when trying to upgrade an empty device, and
      when attempting to upgrade a non-Tails FAT partition on GPT; also, take
      into account that all unsupported upgrade scenarios now trigger
      the same behavior.
    - Request a new Tor circuit and re-run the Seahorse and GnuPG CLI tests
      on failure. (Closes: #9518, #9709)
    - run_test_suite: remove control chars from log file even when cucumber
      exits with non-zero. (Closes: #9376)
    - Add compatibility with cucumber 2.0 and Debian Stretch. (Closes: #9667)
    - Use custom exception when 'execute_successfully' fails.
    - Retry looking up whois info on transient failure. (Closes: #9668)
    - Retry wget on transient failure. (Closes: #9715)
    - Test that Tor Browser cannot access files in /tmp.
    - Allow running the test suite without ntp installed. There are other means
      to have an accurate host system clock, e.g. systemd-timesyncd and tlsdate.
      (Closes: #9651)
    - Bump timeout in the Totem feature.
    - Grep memory dump using the --text option. This is necessary with recent
      versions of grep, such as the one in current Debian sid, otherwise it
      will count only one occurrence of the pattern we're looking for.
      (Closes: #9759)
    - Include execute_successfully's error in the exception, instead
      of writing it to stdout via puts. (Closes: #9795)
    - Test that udev-watchdog is actually monitoring the correct device.
      (Closes: #5560)
    - IUK: workaround weird Archive::Tar behaviour on current sid.
    - Test the SocksPort:s given in torrc in the Unsafe Browser.
      This way we don't get any sneaky errors in case we change them and
      forget to update this test.
    - Directly verify AppArmor blocking of the Tor Browser by looking in
      the audit log: Firefox 38 does no longer provide any graphical feedback
      when the kernel blocks its access to files the user wants to access.
    - Update browser-related automated test suite images, and workaround
      weirdness introduced by the new Tor Browser fonts.
    - Test that Pidgin, Tor Browser, Totem and Evince cannot access ~/.gnupg
      via alternate, live-boot generated paths.
    - Adjust tests to cope with our new AppArmor aliases.
    - Bump memory allocated to the system under test to 2 GB. (Closes: #9883)

 -- Tails developers <tails@boum.org>  Mon, 10 Aug 2015 19:12:58 +0200

tails (1.4.1) unstable; urgency=medium

  * Security fixes
    - Upgrade Tor Browser to 4.5.3, based on Firefox 31.8.0 ESR. (Closes: #9649)
    - Upgrade Tor to 0.2.6.9-1~d70.wheezy+1+tails2, which includes a circuit
      isolation bugfix. (Closes: #9560)
    - AppArmor: deny Tor Browser access to the list of recently used files.
      (Closes: #9126)
    - Upgrade OpenSSL to 1.0.1e-2+deb7u17.
    - Upgrade Linux to 3.16.7-ckt11-1.
    - Upgrade CUPS to 1.5.3-5+deb7u6.
    - Upgrade FUSE to 2.9.0-2+deb7u2.
    - Upgrade libsqlite3-0 to 3.7.13-1+deb7u2.
    - Upgrade ntfs-3g and ntfsprogs to 1:2012.1.15AR.5-2.1+deb7u2.
    - Upgrade p7zip-full to 9.20.1~dfsg.1-4+deb7u1.

  * Bugfixes
    - Fix automatic upgrades in Windows Camouflage mode. (Closes: #9413)
    - Don't ship the snakeoil SSL key pair generated by ssl-cert in the ISO.
      (Closes: #9416)
    - Partially fix the truncated notifications issue. (#7249)

  * Minor improvements
    - Disable the hwclock.sh initscript at reboot/shutdown time.
      This is an additional safety measure to ensure that the hardware clock
      is not modified. (Closes: #9364)
    - Stop shipping /var/cache/man/*, to make ISOs and IUKs smaller.
      (Closes: #9417)
    - Update torbrowser-AppArmor-profile.patch to apply cleanly on top of the
      profile shipped with torbrowser-launcher 0.2.0-1.
    - Add the jessie/updates APT repo and set appropriate pinning.
    - Upgrade Electrum to 1.9.8-4~bpo70+1.
    - Upgrade kernel firmware packages to 0.44.

  * Build system
    - Install the Linux kernel from Debian Jessie. (Closes: #9341)
    - Remove files that are not under version control when building in Jenkins.
      (Closes: #9406)
    - Don't modify files in the source tree before having possibly merged
      the base branch into it. (Closes: #9406)
    - Make it so eatmydata is actually used during a greater part of the build
      process. This includes using eatmydata from wheezy-backports.
      (Closes: #9419, #9523)
    - release script: adjust to support current Debian sid.

  * Test suite
    - Test the system clock sanity check we do at boot. (Closes: #9377)
    - Remove the impossible "Clock way in the past" scenarios.
      Thanks to config/chroot_local-includes/lib/live/config/0001-sane-clock,
      these scenarios cannot happen, and since we test that it works they
      can be safely removed.
    - Test that the hardware clock is not modified at shutdown. (Closes: #9557)
    - Pidgin: retry looking for the roadmap URL in the topic.
    - Avoid showing Pidgin's tooltips during test, potentially confusing Sikuli.
      (Closes: #9317)
    - Test all OpenPGP keys shipped with Tails. (Closes: #9402)
    - Check that notification-daemon is running when looking for notifications
      fails. (Closes: #9332)
    - Allow using the cucumber formatters however we want. (Closes: #9424)
    - Enable Spice in the guest, and blacklist the psmouse kernel module,
      to help with lost mouse events. (Closes: #9425)
    - Automate testing Torbutton's 'New Identity' feature. (Closes: #9286)
    - Test that Seahorse is configured to use the correct keyserver.
      (Closes: #9339)
    - Always export TMPDIR back to the test suite's shell environment.
      (Closes: #9479)
    - Make OpenPGP tests more reliable:
      · Retry accessing the OpenPGP applet menus on failure. (Closes: #9355)
      · Retry accessing menus in Seahorse on failure. (Closes: #9344)
    - Focus the Pidgin conversation window before any attempt to interact
      with it. (Closes: #9317)
    - Use convertkey from the (backported to Jessie) Debian package,
      instead of our own copy of that script. (Closes: #9066)
    - Make the memory erasure tests more robust (Closes: #9329):
      · Bump /proc/sys/vm/min_free_kbytes when running fillram.
      · Actually set oom_adj for the remote shell when running fillram.
      · Try to be more sure that we OOM kill fillram.
      · Run fillram as non-root.
    - Only try to build the storage pool if TailsToasterStorage isn't found.
      (Closes: #9568)

 -- Tails developers <tails@boum.org>  Sun, 28 Jun 2015 19:46:25 +0200

tails (1.4) unstable; urgency=medium

  * Major new features
    - Upgrade Tor Browser to 4.5.1, based on Firefox 31.7.0 ESR, which
      introduces many major new features for usability, security and
      privacy. Unfortunately its per-tab circuit view did not make it
      into Tails yet since it requires exposing more Tor state to the
      user running the Tor Browser than we are currently comfortable
      with. (Closes: #9031, #9369)
    - Upgrade Tor to 0.2.6.7-1~d70.wheezy+1+tails2. Like in the Tor
      bundled with the Tor Browser, we patch it so that circuits used
      for SOCKSAuth streams have their lifetime increased indefinitely
      while in active use. This currently only affects the Tor Browser
      in Tails, and should improve the experience on certain web sites
      that otherwise would switch language or log you out every ten
      minutes or so when Tor switches circuit. (Closes: #7934)

  * Security fixes
    - tor-browser wrapper script: avoid offering avenues to arbitrary
      code execution to e.g. an exploited Pidgin. AppArmor Ux rules
      don't sanitize $PATH, which can lead to an exploited application
      (that's allowed to run this script unconfined, e.g. Pidgin)
      having this script run arbitrary code, violating that
      application's confinement. Let's prevent that by setting PATH to
      a list of directories where only root can write. (Closes: #9370)
    - Upgrade Linux to 3.16.7-ckt9-3.
    - Upgrade curl to 7.26.0-1+wheezy13.
    - Upgrade dpkg to 1.16.16.
    - Upgrade gstreamer0.10-plugins-bad to 0.10.23-7.1+deb7u2.
    - Upgrade libgd2-xpm to 2.0.36~rc1~dfsg-6.1+deb7u1.
    - Upgrade openldap to 2.4.31-2.
    - Upgrade LibreOffice to 1:3.5.4+dfsg2-0+deb7u4.
    - Upgrade libruby1.9.1 to 1.9.3.194-8.1+deb7u5.
    - Upgrade libtasn1-3 to 2.13-2+deb7u2.
    - Upgrade libx11 to 2:1.5.0-1+deb7u2.
    - Upgrade libxml-libxml-perl to 2.0001+dfsg-1+deb7u1.
    - Upgrade libxml2 to 2.8.0+dfsg1-7+wheezy4.
    - Upgrade OpenJDK to 7u79-2.5.5-1~deb7u1.
    - Upgrade ppp to 2.4.5-5.1+deb7u2.

  * Bugfixes
    - Disable security warnings when connecting to POP3 and IMAP ports.
      (Closes: #9327)
    - Make the Windows 8 browser theme compatible with the Unsafe and I2P
      browsers. (Closes: #9138)
    - Hide Torbutton's "Tor Network Settings..." context menu entry.
      (Closes: #7647)
    - Upgrade the syslinux packages to support booting Tails on
      Chromebook C720-2800. (Closes: #9044)
    - Enable localization in Tails Upgrader. (Closes: #9190)
    - Make sure the system clock isn't before the build date during
      early boot. Our live-config hook that imports our signing keys
      depend on that the system clock isn't before the date when the
      keys where created. (Closes: #9149)
    - Set GNOME's OpenPGP keys via desktop.gnome.crypto.pgp to prevent
      us from getting GNOME's default keyserver in addition to our
      own. (Closes: #9233)
    - Prevent Firefox from crashing when Orca is enabled: grant
      it access to assistive technologies in its Apparmor
      profile. (Closes: #9261)
    - Add Jessie APT source. (Closes: #9278)
    - Fix set_simple_config_key(). If the key already existed in the
      config file before the call, all other lines would be removed
      due to the sed option -n and p combo. (Closes: #9122)
    - Remove illegal instance of local outside of function definition.
      Together with `set -e` that error has prevented this script from
      restarting Vidalia, like it should. (Closes: #9328)

  * Minor improvements
    - Upgrade I2P to 0.9.19-3~deb7u+1.
    - Install Tor Browser's bundled Torbutton instead of custom .deb.
      As of Torbutton 1.9.1.0 everything we need has been upstreamed.
    - Install Tor Browser's bundled Tor Launcher instead of our
      in-tree version. With Tor 0.2.6.x our custom patches for the
      ClientTransportPlugin hacks are not needed any more. (Closes:
      #7283)
    - Don't install msmtp and mutt. (Closes: #8727)
    - Install fonts-linuxlibertine for improved Vietnamese support in
      LibreOffice. (Closes: #8996)
    - Remove obsoletete #i2p-help IRC channel from the Pidgin
      configuration (Closes: #9137)
    - Add Gedit shortcut to gpgApplet's context menu. Thanks to Ivan
      Bliminse for the patch. (Closes: #9069).
    - Install printer-driver-gutenprint to support more printer
      models. (Closes: #8994).
    - Install paperkey for off-line OpenPGP key backup. (Closes: #8957)
    - Hide the Tor logo in Tor Launcher. (Closes: #8696)
    - Remove useless log() instance in tails-unblock-network. (Closes:
      #9034)
    - Install cdrdao: this enables Brasero to burn combined data/audio
      CDs and to do byte-to-byte disc copy.
    - Hide access to the Add-ons manager in the Unsafe Browser. It's
      currently broken (#9307) but we any way do not want users to
      install add-ons in the Unsafe Browser. (Closes: #9305)
    - Disable warnings on StartTLS for POP3 and IMAP (Will-fix: #9327)
      The default value of this option activates warnings on ports
      23,109,110,143. This commit disables the warnings for POP3 and
      IMAP as these could be equally used in encrypted StartTLS
      connections. (Closes: #9327)
    - Completely rework how we localize our browser by generating our
      branding add-on, and search plugins programatically. This
      improves the localization for the ar, es, fa, ko, nl, pl, ru,
      tr, vi and zh_CN locales by localizing the Startpage and
      Disconnect.me search plugins. Following Tor Browser 4.5's recent
      switch, we now use Disconnect.me as the default search
      engine. (Closes: #9309)
    * Actively set Google as the Unsafe Browser's default search
      engine.

  * Build system
    - Encode in Git which APT suites to include when building Tails.
      (Closes: #8654)
    - Clean up the list of packages we install. (Closes: #6073)
    - Run auto/{build,clean,config} under `set -x' for improved
      debugging.
    - Zero-pad our ISO images so their size is divisible by 2048.
      The data part of an ISO image's sectors is 2048 bytes, which
      implies that ISO images should always have a size divisible
      by 2048. Some applications, e.g. VirtualBox, use this as a sanity
      check, treating ISO images for which this isn't true as garbage.
      Our isohybrid post-processing does not ensure this,
      however. Also Output ISO size before/after isohybrid'ing and
      truncate'ing it. This will help detect if/when truncate is
      needed at all, so that we can report back to syslinux
      maintainers more useful information. (Closes: #8891)
    - Vagrant: raise apt-cacher-ng's ExTreshold preference to 50. The
      goal here is to avoid Tor Browser tarballs being deleted by
      apt-cacher-ng's daily expiration cronjob: they're not listed in
      any APT repo's index file, so acng will be quite eager to clean
      them up.

  * Test suite
    - Bring dependency checks up-to-date (Closes: #8988).
    - Adapt test suite to be run on Debian Jessie, which includes
      removing various Wheezy-specific workarounds, adding a few
      specific to Jessie, migrating from ffmpeg to libav, and
      more. (Closes: #8165)
    - Test that MAT can see that a PDF is dirty (Closes: #9136).
    - Allow throwing Timeout::Error in try_for() blocks, as well as
      nested try_for() (Closes: #9189, #9290).
    - Read test suite configuration files from the features/config/local.d
      directory. (Closes: #9220)
    - Kill virt-viewer with SIGTERM, not SIGINT, to prevent hordes of
      zombie processes from appearing. (Closes: #9139)
    - Kill Xvfb with SIGTERM, not SIGKILL, on test suite exit to allow
      it to properly clean up. (Closes: #8707)
    - Split SSH & SFTP configs in the test suite. (Closes: #9257)
    - Improve how we start subprocesses in the test suite, mostly by
      bypassing the shell for greater security and robustness (Closes:
      #9253)
    - Add Electrum test feature. (Closes #8963)
    - Test that Tails Installer detects when USB devices are
      removed. (Closes: #9131)
    - Test Tails Installer with devices which are too small. (Closes:
      #9129)
    - Test that the Report an Error launcher works in German. (Closes:
      #9143)
    - Verify that no extensions are installed in the Unsafe Browser
      using about:support instead of about:addons, which is broken
      (#9307). (Closes: #9306)
    - Retry GNOME application menu actions when they glitch. The
      GNOME application menus seem to have issues with clicks or
      hovering actions not registering, and hence sometimes submenus
      are not opened when they should, and sometimes clicks on the
      final application shortcut are lost. There seems to be a
      correlation between this and CPU load on the host running the
      test suite. We workaround this by simply re-trying the last
      action when it seems to fail. (Closes: #8928)
    - Work around Seahorse GUI glitchiness (Closes: #9343):
      * When Seahorse appears to be frozen--apparently due to network
        issues--it can often be worked around by refreshing the screen
        or activating a new window.
      * Open Seahorse's preferences dialog using the mouse.
      * Access menu entries with the mouse.
    - Wait for systray icons to finish loading before interacting with
      the systray. (Closes: #9258)
    - Test suite configuration: generalize local.d support to *.d. We
      now load features/config/*.d/*.yml.
    - Use code blocks in "After Scenario" hooks. This is much simpler
      to use (and more readable!) compared to hooking functions and
      arguments like we used to do.
    - Create filesystem share sources in the temporary directory and
      make them world-readable. (Closes: #8950)

 -- Tails developers <tails@boum.org>  Mon, 11 May 2015 16:45:04 +0200

tails (1.3.2) unstable; urgency=medium

  * Security fixes
    - Upgrade Tor Browser to 4.0.6, based on Firefox 31.6.0 ESR.
    - Upgrade OpenSSL to 1.0.1e-2+deb7u16.

  * Bugfixes
    - Make Florence usable with touchpads by forcing syndaemon to
      always use the `-t` option, which only disables tapping and
      scrolling and not mouse movements (Closes: #9011).
    - Make tails-spoof-mac log the correct macchanger exit code on
      failure (Closes: #8687).
    - Tails Installer:
      · Ignore devices with less than 3.5 GB of storage since they
        do not fit a Tails installation (Closes: #6538).
      · Remove devices from the device list as they are unplugged
        (Closes: #8691).

  * Minor improvements
    - Install obfs4proxy 0.0.4-1~tpo1, which adds support for
      client-mode ScrambleSuit.
    - Don't start Vidalia if Windows Camouflage is enabled. (Closes:
      #7400)
    - I2P Browser:
      · Remove "Add-ons" from the Tools menu, and hide "Keyboard
        Shortcuts" and "Take a Tour" since they point to resources on
        the open Internet (Closes: #7970).
      · Hide TorButton button from the customize toolbar options, and
        remove configs whose only purpose was to make Torbutton "green"
        (Closes: #8893).

  * Test suite
    - New tests:
      · Test non-LAN SSH, and SFTP via GNOME's "Connect to Server"
        (Closes: #6308).
      · Verify that Tails' Tor binary has the expected Tor authorities
        hard coded (Closes: #8960).
    - Improvements:
      · Programmatically determine the supported languages when testing
        the Unsafe Browser (Closes: #8918).
      · Rename --temp-dir to --tmpdir and make it behave more like
        mktemp, and honour TMPDIR if set in the environment. (Closes:
        #8709).
    - Bugfixes:
      · Make --temp-dir (now --tmpdir) actually work.

 -- Tails developers <tails@boum.org>  Mon, 30 Mar 2015 16:54:20 +0200

tails (1.3.1) unstable; urgency=medium

  * Security fixes
    - Upgrade Tor Browser to 4.0.5, based on Firefox 31.5.3 ESR. This addresses:
      · https://www.mozilla.org/en-US/security/advisories/mfsa2015-28/
      · https://www.mozilla.org/en-US/security/advisories/mfsa2015-29/
    - Upgrade Linux to 3.16.7-ckt7-1.
    - Upgrade libxfont to 1:1.4.5-5.
    - Upgrade OpenSSL to 1.0.1e-2+deb7u15.
    - Upgrade tcpdump to 4.3.0-1+deb7u2.
    - Upgrade bsdtar to 3.0.4-3+wheezy1.
    - Upgrade CUPS to 1.5.3-5+deb7u5.
    - Upgrade file and libmagic to 5.11-2+deb7u8.
    - Upgrade GnuPG to 1.4.12-7+deb7u7.
    - Upgrade libarchive to 3.0.4-3+wheezy1.
    - Upgrade libav to 6:0.8.17-1.
    - Upgrade FreeType 2 to 2.4.9-1.1+deb7u1.
    - Upgrade libgcrypt11 1.5.0-5+deb7u3.
    - Upgrade libgnutls26 to 2.12.20-8+deb7u3.
    - Upgrade libgtk2-perl to 2:1.244-1+deb7u1.
    - Upgrade ICU to 4.8.1.1-12+deb7u2.
    - Upgrade NSS to 2:3.14.5-1+deb7u4.
    - Upgrade libssh2 to 1.4.2-1.1+deb7u1.

  * Bugfixes
    - Upgrade Tor to 0.2.5.11-1~d70.wheezy+1+tails1. Changes include:
      · Directory authority changes.
      · Fix assertion errors that may trigger under high DNS load.
      · No longer break on HUP with seccomp2 enabled.
      · and more - please consult the upstream changelog.
    - Upgrade Tor Launcher to 0.2.7.2, and update the test suite accordingly
      (Closes: #8964, #6985). Changes include:
      · Ask about bridges before proxy in wizard.
      · Hide logo if TOR_HIDE_BROWSER_LOGO set.
      · Remove firewall prompt from wizard.
      · Feedback when “Copy Tor Log” is clicked.
      · Improve behavior if tor exits.
      · Add option to hide TBB's logo
      · Change "Tor Browser Bundle" to "Tor Browser"
      · Update translations from Transifex.
    - Fix the Tor Launcher killer. (Closes: #9067)
    - Allow Seahorse to communicate with keyservers when run from Tails
      OpenPGP Applet. (Closes: #6394)
    - SSH client: don't proxy connections to 172.17.* to 172.31.*.
      (Closes: #6558)
    - Repair config/chroot_local-packages feature, that was broken in Tails 1.3
      by 19-install-tor-browser-AppArmor-profile. (Closes: #8910)
    - language_statistics.sh: count original words instead of translated words.
      Otherwise we get >100% translation if translated strings are longer than
      original strings. (Closes: #9016)

  * Minor improvements
    - Only ship the new Tails signing key, and have Tails Upgrader stop trusting
      the old one. Update the documentation and test suite accordingly.
      (Closes: #8735, #8736, #8882, #8769, #8951)
    - Polish and harden a bit the WhisperBack configuration (Closes: #8991):
      · Only allow the `amnesia' user to run tails-debugging info as root
        with no arguments.
      · Fix spelling and grammar mistakes, improve phrasing a bit.
      · Quote variables consistently.

  * Test suite
    - New tests:
      · Chatting over XMPP in Pidgin, both peer-to-peer and in a multi-user
        chatroom. (Closes: #8002)
      · Chatting with OTR enabled over XMPP in Pidgin. (Closes: #8001)
      · Check that Pidgin only responds to the expected CTCP requests.
        (Closes: #8966)
      · Fetching keys using Seahorse started via the OpenPGP Applet.
      · Sync'ing keys using Seahorse.
    - Bugfixes:
      · Fix a race condition between the remote shell's and Tails Greeter's
        startup, by making sure the remote shell is ready before we start
        GDM. (Closes: #8941)
      · Kill virt-viewer properly. (Closes: #9070)
      · Make sure the display is stopped on destroy_and_undefine().
        Where we had it earlier, it could be skipped if anything else in the
        block threw an exception.
      · Fix wrong use of "$@". (Closes: #9071)
      · Enable the pipefail option in run_test_suite.
      · Improve the GNOME screenshot test's robustness. (Closes: #8952)
    - Refactoring:
      · turn the focus_pidgin_window() helper into a more generic
        VM.focus_xorg_window() one.
      · Reorganize the Display class.
      · Use clearer method to check process status in the Display class.
    - New developer-oriented features:
      · Add a --log-to-file option to run_test_suite. (Closes: #8894)
      · Add helpers for generating random strings.
      · Make it possible to hook arbitrary calls on scenario end. This is useful
        for dynamically adding cleanup functions, instead of having
        to explicitly deal with them in some After hook.

 -- Tails developers <tails@boum.org>  Mon, 23 Mar 2015 12:34:56 +0000

tails (1.3) unstable; urgency=medium

  * Major new features
    - Produce the Tails image in hybrid mode (again) so that the same
      image can be installed both on DVD *and* "hard disks" like USB
      storage and similar. (Closes: #8510)
    - Confine the Tor Browser using AppArmor. (Closes: #5525)
    - Install the Electrum bitcoin client from wheezy-backports, and
      add a persistence preset for the Live user's bitcoin wallet. If
      electrum is started without the persistence preset enabled, a
      warning is shown. (Closes: #6739)

  * Security fixes
    - Upgrade Tor Browser to 4.0.4 (based on Firefox 31.5.0esr)
      (Closes: #8938).

  * Bugfixes
    - Have tor_bootstrap_progress echo 0 if no matching log line is
      found. (Closes: #8257)
    - Always pass arguments through wrappers (connect-socks, totem,
      wget, whois) with "$@". $* doesn't handle arguments with
      e.g. embedded spaces correctly. (Closes: #8603, #8830)
    - Upgrade Linux to 3.16.7-ckt4-3.

  * Minor improvements
    - Install a custom-built Tor package with Seccomp enabled;
      enable the Seccomp sandbox when no pluggable transport is used.
      (Closes: #8174)
    - Install obfs4proxy instead of obfsproxy, which adds support for
      the obfs4 Tor pluggable transport. (Closes: #7980)
    - Install GnuPG v2 and associated tools from wheezy-backports,
      primarily for its improved support for OpenPGP smartcards. It
      lives side-by-side with GnuPG v1, which still is the
      default. (Closes: #6241)
    - Install ibus-unikey, a Vietnamese input method for IBus. (Closes:
      #7999)
    - Install torsocks (2.x) from wheezy-backports. (Closes: #8220)
    - Install keyringer from Debian Jessie. (Closes: #7752)
    - Install pulseaudio-utils.
    - Remove all traces of Polipo: we don't use it anymore. This
      closes #5379 and #6115 because:
      * Have APT directly use the Tor SOCKS proxy. (Closes: #8194)
      * Wrap wget with torsocks. (Closes: #6623)
      * Wrap Totem to torify it with torsocks. (Closes: #8219)
      * Torify Git with tsocks, instead of setting GIT_PROXY_COMMAND.
        (Closes: #8680)
    - Use torsocks for whois and Gobby, instead of torify.
    - Upgrade I2P to 0.9.18-1~deb7u+1.
    - Refactor the Unsafe and I2P browser code into a common shell
      library. A lot of duplicated code is now shared, and the code
      has been cleaned up and made more reliable. Several
      optimizations of memory usage and startup time were also
      implemented. (Closes: #7951)
    - Invert Exit and About in gpgApplet context menu. This is a
      short-term workaround for making it harder to exit the
      application by mistake (e.g. a double right-click). (Closes:
      #7450)
    - Implement new touchpad settings. This enables tap-to-click,
      2-fingers scrolling, and disable while typing. We don't enable
      reverse scrolling nor horizontal scrolling. (Closes: #7779)
    - Include the mount(8) output and live-additional-software.conf in
      WhisperBack bug reports (Closes: #8719, #8491).
    - Reduce brightness and saturation of background color. (Closes:
      #7963)
    - Have ALSA output sound via PulseAudio by default. This gives us
      centralized sound volume controls, and... allows to easily, and
      automatically, test that audio output works from Tor Browser,
      thanks to the PulseAudio integration into the GNOME sound
      control center.
    - Import the new Tails signing key, which we will use for Tails
      1.3.1, and have Tails Upgrader trust both it and the "old"
      (current) Tails signing key. (Closes: #8732)
    - tails-security-check: error out when passed an invalid CA file.
      Unfortunately, the underlying HTTPS stack we use here fails open
      in those case, so we have to check it ourselves. Currently, we
      check that the file exists, is readable, is a plain file and is
      not empty. Also support specifying the CA file via an
      environment variable. This will ease development and bug-fixing
      quite a bit.
    - Fix racy code in Tails Installer that sometimes made the
      automated test suite stall for scenarios installing Tails
      to USB disks. (Closes: #6092)
    - Make it possible to use Tails Upgrader to upgrade a Tails
      installation that has cruft files on the system partition.
      (Closes: #7678)

  * Build system
    - Install syslinux-utils from our builder-wheezy APT repository in
      Vagrant. We need version 6.03~pre20 to make the Tails ISO image
      in hybrid mode
    - Update deb.tails.boum.org apt repo signing key. (Closes: #8747)
    - Revert "Workaround build failure in lb_source, after creating
      the ISO." This is not needed anymore given the move to the Tor
      SOCKS proxy. (Closes: #5307)
    - Remove the bootstrap stage usage option and disable all
      live-build caching in Vagrant. It introduces complexity and
      potential for strange build inconsistencies for a meager
      reduction in build time. (Closes: #8725)
    - Hardcode the mirrors used at build and boot time in auto/config.
      Our stuff will be more consistent, easier to reproduce, and our
      QA process will be more reliable if we all use the same mirrors
      at build time as the ones we configure in the ISO. E.g. we won't
      have issues such as #8715 again. (Closes: #8726)
    - Don't attempt to retrieve source packages from local-packages so
      local packages can be installed via
      config/chroot_local-packages. (Closes: #8756)
    - Use our own Tor Browser archive when building an ISO. (Closes:
      #8125)

  * Test suite
    - Use libguestfs instead of parted when creating partitions and
      filsystems, and to check that only the expected files
      persist. We also switch to qcow2 as the default disk image
      format everywhere to reduce disk usage, enable us to use
      snapshots that includes the disks (in the future), and to use
      the same steps for creating disks in all tests. (Closes: #8673)
    - Automatically test that Tails ignores persistence volumes stored
      on non-removable media, and doesn't enable swaps. (Closes:
      #7822)
    - Actually make sure that Tails can boot from live systems stored
      on a hard drive. Running the 'I start Tails from DVD ...' step
      will override the earlier 'the computer is set to boot from ide
      drive "live_hd"' step, so let's make the "from DVD" part
      optional; it will be the default any way.
    - Make it possible to use an old iso with different persistence
      presets. (Closes: #8091)
    - Hide the cursor between steps when navigating the GNOME
      applications menu. This makes it a bit more robust, again:
      sometimes the cursor is partially hiding the menu entry we're
      looking for, hence preventing Sikuli from finding it (in
      particular when it's "Accessories", since we've just clicked on
      "Applications" which is nearby). (Closes: #8875)
    - Ensure that the test will fail if "apt-get X" commands fail.
    - Test 'Tor is ready' notification in a separate scenario. (Closes:
      #8714)
    - Add automated tests for torified wget and whois. This should
      help us identify future regressions such as #8603 in their
      torifying wrappers.
    - Add automated test for opening an URL from Pidgin.
    - And add automated tests for the Tor Browser's AppArmor
      sandboxing.
    - Test that "Report an Error Launcher" opens the support
      documentation.
    - Test that the Unsafe Browser:
      * starts in various locales.
      * complains when DNS isn't configured.
      * tears down its chroot on shutdown.
      * runs as the correct user.
      * has no plugins or add-ons installed.
      * has no unexpected bookmarks.
      * has no proxy configured.
    - Bump the "I2P router console is ready" timeout in its test to
      deal with slow Internet connections.
    - Make the automatic tests of gpgApplet more robust by relying
      more on graphical elements instead of keyboard shortcuts and
      static sleep():s. (Closes: #5632)
    - Make sure that enough disk space is available when creating
      virtual storage media. (Closes: #8907)
    - Test that the Unsafe Browser doesn't generate any non-user
      initiated traffic, and in particular that it doesn't check for
      upgrades, which is a regression test for #8694. (Closes: #8702)
    - Various robustness improvements to the Synaptic tests. (Closes:
      #8742)
    - Automatically test Git. (Closes: #6307)
    - Automatically test GNOME Screenshot, which is a regression test
      for #8087. (Closes: #8688)
    - Fix a quoting issue with `tails_persistence_enabled?`. (Closes:
      #8919)
    - Introduce an improved configuration system that also can store
      local secrets, like user credentials needed for some
      tests. (Closes: #6301, #8188)
    - Actually verify that we successfully set the time in our time
      syncing tests. (Closes: #5836)
    - Automatically test Tor. This includes normal functionality and
      the use pluggable transports, that our Tor enforcement is
      effective (e.g. only the Tor network or configured bridges are
      contacted) and that our stream isolation configuration is
      working. (Closes: #5644, #6305, #7821)

 -- Tails developers <tails@boum.org>  Mon, 23 Feb 2015 17:14:00 +0100

tails (1.2.3) unstable; urgency=medium

  * Security fixes
    - Upgrade Linux to 3.16.7-ckt2-1.
    - Upgrade Tor Browser to 4.0.3 (based on Firefox 31.4.0esr)
      (Closes: #8700).
    - Fail safe by entering panic mode if macchanger exits with an
      error, since in this situation we have to treat the
      driver/device state as undefined. Also, we previously just
      exited the script in this case, not triggering the panic mode
      and potentially leaking the real MAC address (Closes: #8571).
    - Disable upgrade checking in the Unsafe Browser. Until now the
      Unsafe Browser has checked for upgrades of the Tor Browser in
      the clear (Closes: #8694).

  * Bugfixes
    - Fix startup of the Unsafe Browser in some locales (Closes: #8693).
    - Wait for notification-daemon to run before showing the MAC
      spoofing panic mode notifications. Without this, the "Network
      card disabled" notification is sometimes lost when MAC spoofing
      fails. Unfortunately this only improves the situation, but
      doesn't fix it completely (see #8685).
    - Log that we're going to stop NetworkManager before trying to do
      it in the MAC spoofing scripts. Without this we wouldn't get the
      log message in case stopping NetworkManager fails (thanks to
      `set -e`).
    - Set GNOME Screenshot preferences to save the screenshots in
      /home/amnesia (Closes: #8087).
    - Do not suspend to RAM when closing the lid on battery power
      (Closes: #8071).
    - Properly update the Tails Installer's status when plugging in a
      USB drive after it has started (Closes: #8353).
    - Make rsync compare file contents by using --checksum for more
      reliable generation of the squashfs filesystem in
      IUKs. Previously it used the default, which is checking
      timestamps and file size, but that doesn't play well with the
      Tor browser files, that have a fixed mtime, which could result
      in updated files not ending up in the IUK.

  * Minor improvements
    - Finish migrating tails-security-check's and tails-iuk's pinning
      to our website's new X.509 certificate authority (Closes: #8404).

  * Build system
    - Update to Vagrant build box tails-builder-20141201. The only
      change is the removal of a reference to an ISO image which
      doesn't exist (except on the system that generated the build
      box) which causes an error for some users (Closes: #7644).
    - Generate the list of packages used during build, after building
      with Jenkins (Closes: #8518). This allows tracking their status
      on the Debian reproducible build front:
      https://reproducible.debian.net/index_pkg_sets.html#tails

  * Automated test suite
    - Check PO files with i18nspector (Closes: #8359).
    - Fix the expected image of a check.tp.o failure. Previously we
      looked for the "Sorry. You are not using Tor." text, but it
      seems it recently changed enough for Sikuli to not find it. To
      prevent future errors of the same kind we'll look for the
      crossed-over onion icon instead (Closes: #8533).
    - Bump timeout when waiting for Tor to re-bootstrap. We have a
      dreaded issue with timeouts that are multiple of 2 minutes, and
      then Tor succeeds soon after, so in order to allow for this
      timeout to be reached twice, and then possibly succeed, let's
      use N*2 minutes + 30 seconds, with N=2.

 -- Tails developers <tails@boum.org>  Wed, 14 Jan 2015 16:12:26 +0100

tails (1.2.2) unstable; urgency=medium

  * Bugfixes
    - Create a CA bundle for Tails Upgrader at ISO build time, and
      patch Tails Upgrader to use it. Specifically this will make it
      possible to check for Tails upgrades after our website changes
      certificate around the 2014 to 2015 transition (Partially fixes
      #8404).

 -- Tails developers <tails@boum.org>  Mon, 15 Dec 2014 10:05:17 +0100

tails (1.2.1) unstable; urgency=low

  * Security fixes
    - Upgrade Linux to 3.16.0-4, i.e. 3.16.7-1.
    - Install Tor Browser 4.0.2 (based on Firefox 31.3.0esr).

  * Bugfixes
    - Install syslinux-utils, to get isohybrid back (Closes: #8155).
    - Update xserver-xorg-input-evdev to 1:2.7.0-1+tails1 which
      includes a patch that restores mouse scrolling in KVM/Spice
      (Closes: 7426).
    - Set Torbutton logging preferences to the defaults (Closes:
      #8160). With the default settings, no site-specific information is
      logged.
    - Use the correct stack of rootfs:s for the chroot browsers (Closes:
      #8152, #8158). After installing incremental upgrades Tails' root
      filesystem consists of a stack squashfs:s, not only
      filesystem.squashfs. When not stacking them correct we may end up
      using the Tor Browser (Firefox) from an older version of Tails, or
      with no Tor Browser at all, as in the upgrade from Tails 1.1.2 to
      1.2, when we migrated from Iceweasel to the Tor Browser. Based on
      a patch contributed by sanic.
    - Use the Tor Browser for MIME type that GNOME associates with
      Iceweasel (Closes: #8153). Open URLs from Claws Mail, KeePassX
      etc. should be possible again.
    - Update patch to include all Intel CPU microcodes (Closes: #8189).
    - AppArmor: allow Pidgin to run Tor Browser unconfined, with
      scrubbed environment (Closes: #8186). Links opened in Pidgin are
      now handled by the Tor Browser.
    - Install all localized Iceweasel search plugins (Closes: #8139).
    - When generating the boot profile, ignore directories in
      process_IN_ACCESS as well (Closes: #7925). This allows ut to
      update the squashfs-ordering again in Tails 1.2.1.
    - gpgApplet: Don't pass already encoded data to GTK2 (Closes:
      #7968). It's now possible to clearsign text including non-ASCII
      characters.
    - Do not run the PulseAudio initscript, neither at startup nor
      shutdown (Closes: #8082).

  * Minor improvements
    - Upgrade I2P to 0.9.17-1~deb7u+1.
    - Make GnuPG configuration closer to the best practices one
      (Closes: #7512).
    - Have GnuPG directly use the Tor SOCKS port (Closes: #7416).
    - Remove TrueCrypt support and documentat how to open TrueCrypt
      volumes using cryptsetup (Closes: #5373).
    - Install hopenpgp-tools from Debian Jessie.

  * Build system
    - Add gettext >= 0.18.3 as a Tails build dependency. We need it for
      xgettext JavaScript support in feature/jessie.

  * Automated test suite
    - Don't click to open a sub-menu in the GNOME applications menu
      (Closes: #8140).
    - When testing the Windows camouflage, look for individual systray
      applets, to avoid relying on their ordering (Closes: #8059).
    - Focus the Pidgin Buddy List before looking for something
      happening in it (Closes: #8161).
    - Remove workaround for showing the TBB's menu bar (Closes #8028).

 -- Tails developers <tails@boum.org>  Tue, 02 Dec 2014 11:34:03 +0100

tails (1.2) unstable; urgency=medium

  * Major new features
    - Migrate from Iceweasel to the Tor Browser from the Tor Browser
      Bundle 4.0 (based on Firefox 31.2.0esr). This fixes the POODLE
      vulnerability.
      The installation in Tails is made global (multi-profile), uses
      the system-wide Tor instance, disables the Tor Browser updater,
      and keeps the desired deviations previously present in Iceweasel,
      e.g. we install the AdBlock Plus add-on, but not Tor Launcher (since
      we run it as a standalone XUL application), among other things.
    - Install AppArmor's userspace tools and apparmor-profiles-extra
      from Wheezy Backports, and enable the AppArmor Linux Security
      Module. This adds Mandatory Access Control for several critical
      applications in Tails, including Tor, Vidalia, Pidgin, Evince
      and Totem.
    - Isolate I2P traffic from the Tor Browser by adding a dedicated
      I2P Browser. It is set up similarly to the Unsafe Browser,
      but further disables features that are irrelevant for I2P, like
      search plugins and the AdBlock Plus addon, while keeping Tor Browser
      security features like the NoScript and Torbutton addons.
    - Upgrade Tor to 0.2.5.8-rc-1~d70.wheezy+1.

  * Security fixes
    - Disable TCP timestamps (Closes: #6579).

  * Bugfixes
    - Remove expired Pidgin certificates (Closes: #7730).
    - Use sudo instead of gksudo for running tails-upgrade-frontend to
      make stderr more easily accessible (Closes: #7431).
    - Run tails-persistence-setup with sudo instead of gksudo to make
      stderr more easily accessible, and allow the desktop user to
      pass the --verbose parameter (Closes: #7623).
    - Disable CUPS in the Unsafe Browser. This will prevent the
      browser from hanging for several minutes when accidentally
      pressing CTRL+P or trying to go to File -> Print (Closes: #7771).

  * Minor improvements
    - Install Linux 3.16-3 (version 3.16.5-1) from Debian
      unstable (Closes: #7886, #8100).
    - Transition away from TrueCrypt: install cryptsetup and friends
      from wheezy-backports (Closes: #5932), and make it clear that
      TrueCrypt will be removed in Tails 1.2.1 (Closes: #7739).
    - Install Monkeysign dependencies for qrcodes scanning.
    - Upgrade syslinux to 3:6.03~pre20+dfsg-2~bpo70+1, and install
      the new syslinux-efi package.
    - Upgrade I2P to 0.9.15-1~deb7u+1
    - Enable Wheezy proposed-updates APT repository and setup APT
      pinnings to install packages from it.
    - Enable Tor's syscall sandbox. This feature (new in 0.2.5.x)
      should make Tor a bit harder to exploit. It is only be enabled
      when when no special Tor configuration is requested in Tails
      Greeter due to incompatibility with pluggable transports.
    - Start I2P automatically when the network connects via a
      NetworkManager hook, and "i2p" is present on the kernel command
      line. The router console is no longer opened automatically, but
      can be accessed through the I2P Browser (Closes: #7732).
    - Simplify the IPv6 ferm rules (Closes: #7668).
    - Include persistence.conf in WhisperBack reports (Closes: #7461)
    - Pin packages from testing to 500, so that they can be upgraded.
    - Don't set Torbutton environment vars globally (Closes: #5648).
    - Enable VirtualBox guest additions by default (Closes: #5730). In
      particular this enables VirtualBox's display management service.
    - In the Unsafe Browser, hide option for "Tor Browser Health
      report", and the "Get Addons" section in the Addon manager
      (Closes: #7952).
    - Show Pidgin's formatting toolbar (Closes: #7356). Having the
      formatting toolbar displayed in Pidgin makes the OTR status more
      explicit by displaying it with words.

  * Automated test suite
    - Add --pause-on-fail to ease VM state debugging when tests
      misbehave.
    - Add execute_successfully() and assert_vmcommand_success() for
      added robustness when executing some command in the testing VM.
    - Use Test::Unit::Assertions instead of our home-made assert().
    - Add test for persistent browser bookmarks.
    - Add basic tests for Pidgin, Totem and Evince, including their
      AppArmor enforcement.
    - Factorize some common step pattern into single steps.
    - Factorize running a command in GNOME Terminal.
    - Add common steps to copy a file and test for its existence.
    - Add a wait_and_double_click Sikuli helper method.
    - Add a VM.file_content method, to avoid repeating ourselves, and
      use it whenever easily doable.
    - Drop test that diffs syslinux' exithelp.cfg: we don't ship this
      file anymore.
    - In the Unsafe Browser tests, rely on subtle timing less (Closes:
      #8009).
    - Use the same logic to determine when Tor is working in the test
      suite as in Tails itself. The idea is to avoid spamming the Tor
      control port during bootstrap, since we've seen problems with
      that already.

 -- Tails developers <tails@boum.org>  Wed, 15 Oct 2014 18:34:50 +0200

tails (1.1.2) unstable; urgency=medium

  * Security fixes
    - Upgrade the web browser to 24.8.0esr-0+tails3~bpo70+1
      (fixes Mozilla#1064636).
    - Install Linux 3.16-1 from sid (Closes: #7886).
    - Upgrade file to 5.11-2+deb7u5 (fixes CVE-2014-0207,
      CVE-2014-0237, CVE-2014-0238, CVE-2014-3478, CVE-2014-3479,
      CVE-2014-3480, CVE-2014-3487, CVE-2014-3538 and CVE-2014-3587).
    - Upgrade curl to 7.26.0-1+wheezy10 (fixes CVE-2014-3613 and
      CVE-2014-3620).
    - Upgrade bind9-based packages to 1:9.8.4.dfsg.P1-6+nmu2+deb7u2
      (fixes CVE-2014-0591).
    - Upgrade gnupg to 1.4.12-7+deb7u6 (fixes CVE-2014-5270).
    - Upgrade apt to 0.9.7.9+deb7u5 (fixes CVE-2014-0487,
      CVE-2014-0488, CVE-2014-0489, CVE-2014-0490, and
      CVE-2014-6273.).
    - Upgrade dbus to 1.6.8-1+deb7u4 (fixes CVE-2014-3635,
      CVE-2014-3636, CVE-2014-3637, CVE-2014-3638 and CVE-2014-3639).
    - Upgrade libav-based pacakges to 6:0.8.16-1 (fixes
      CVE-2013-7020).
    - Upgrade bash to 4.2+dfsg-0.1+deb7u1 (fixes CVE-2014-6271).

 -- Tails developers <tails@boum.org>  Tue, 23 Sep 2014 23:01:40 -0700

tails (1.1.1) unstable; urgency=medium

  * Security fixes
    - Upgrade the web browser to 24.8.0esr-0+tails1~bpo70+1
      (Firefox 24.8.0esr + Iceweasel patches + Torbrowser patches).
      Also import the Tor Browser profile at commit
      271b64b889e5c549196c3ee91c888de88148560f from
      ttp/tor-browser-24.8.0esr-3.x-1.
    - Upgrade Tor to 0.2.4.23-2~d70.wheezy+1 (fixes CVE-2014-5117).
    - Upgrade I2P to 0.9.14.1-1~deb7u+1.
    - Upgrade Linux to 3.14.15-2 (fixes CVE-2014-3534, CVE-2014-4667
      and CVE-2014-4943).
    - Upgrade CUPS-based packages to 1.5.3-5+deb7u4 (fixes
      CVE-2014-3537, CVE-2014-5029, CVE-2014-5030 and CVE-2014-5031).
    - Upgrade libnss3 to 2:3.14.5-1+deb7u1 (fixes CVE-2013-1741,
      CVE-2013-5606, CVE-2014-1491 and CVE-2014-1492).
    - Upgrade openssl to 1.0.1e-2+deb7u12 (fixes CVE-2014-3505,
      CVE-2014-3506, CVE-2014-3507, CVE-2014-3508, CVE-2014-3509,
      CVE-2014-3510, CVE-2014-3511, CVE-2014-3512 and CVE-2014-5139).
    - Upgrade krb5-based packages to 1.10.1+dfsg-5+deb7u2 (fixes
      CVE-2014-4341, CVE-2014-4342, CVE-2014-4343, CVE-2014-4344 and
      CVE-2014-4345).
    - Upgrade libav-based packages to 6:0.8.15-1 (fixes CVE-2011-3934,
      CVE-2011-3935, CVE-2011-3946, CVE-2013-0848, CVE-2013-0851,
      CVE-2013-0852, CVE-2013-0860, CVE-2013-0868, CVE-2013-3672,
      CVE-2013-3674 and CVE-2014-2263.
    - Upgrade libgpgme11 to 1.2.0-1.4+deb7u1 (fixes CVE-2014-5117).
    - Upgrade python-imaging to 1.1.7-4+deb7u1 (fixes CVE-2014-3589).
    - Prevent dhclient from sending the hostname over the network
      (Closes: #7688).
    - Override the hostname provided by the DHCP server (Closes: #7769).
    - Add an I2P boot parameter. Without adding "i2p" to the kernel
      command line, I2P will not be accessible for the Live user.
    - Stricter I2P firewall rules:
      * deny I2P from accessing the LAN
      * deny I2P from accessing the loopback device, except for select
        whitelisted services
      * allow I2P access to the Internet
      The ACCEPT rules will only be enabled when the string 'i2p' is
      passed at the boot prompt. The rules which DENY or REJECT
      access for the 'i2psvc' user will always be applied.
    - Disable I2P plugins, since it doesn't make much sense without
      persistence, and should eliminate some attack vectors.
    - Disable I2P's BOB port. No maintained I2P application uses it.

  * Bugfixes
    - Fix condition clause in tails-security-check (Closes: #7657).
    - Don't ship OpenJDK 6: I2P prefers v7, and we don't need both.
    - Prevent Tails Installer from updating the system partition
      properties on MBR partitions (Closes: #7716).

  * Minor improvements
    - Upgrade to Torbutton 1.6.12.1.
    - Install gnome-user-guide (Closes: #7618).
    - Install cups-pk-helper (Closes: #7636).
    - Update the SquashFS sort file.
    - Compress the SquashFS more aggressively (Closes: #7706).
    - I2P: Keep POP3 email on server. The default in the I2P webmail
      app was to keep mail on the server, but that setting was changed
      recently. This configuration setting (susimail.config) will only
      be copied over in I2P 0.9.14 and newer.
    - Add a Close button to the Tails Installer launcher window.

  * Build system
    - Migrate Vagrant basebox to Debian Wheezy (Closes #7133, #6736).
    - Consistently use the same Debian mirror.
    - Disable runtime APT proxy configuration when using APT in
      binary_local-hooks (Closes: #7691).

  * Automated test suite
    - Automatically test hostname leaks (Closes: #7712).
    - Move autotest live-config hook to be run last. This way we'll
      notice if some earlier live-config hook cancels all hooks by
      running the automated test suite since the remote shell won't be
      running in that case.
    - Test that the I2P boot parameter does what it's supposed to do
      (Closes: #7760).
    - Start applications by using the GNOME Applications menu instead
      of the GNOME Run Dialog (Closes: #5550, #7060).

 -- Tails developers <tails@boum.org>  Sun, 31 Aug 2014 20:49:28 +0000

tails (1.1) unstable; urgency=medium

  * Rebase on Debian Wheezy
    - Upgrade literally thousands of packages.
    - Migrate to GNOME3 fallback mode.
    - Install LibreOffice instead of OpenOffice.
    - Remove custom LSB logging: Wheezy has fancy colored init
      logging.

  * Major new features
    - UEFI boot support.
    - Replace the Windows XP camouflage with an experimental Windows 8
      camouflage.
    - Install Linux 3.14.12-1 from Debian unstable.
    - Bring back VirtualBox guest modules, installed from Wheezy
      backports. Full functionality is only available when using the
      32-bit kernel.

  * Security fixes
    - Fix write access to boot medium via udisks (#6172).
    - Don't allow the desktop user to pass arguments to
      tails-upgrade-frontend (Closes: #7410).
    - Make persistent file permissions safer (Closes #7443):
      * Make the content of /etc/skel non-world-readable. Otherwise,
        such files may be copied to /home/amnesia, and in turn to the
        persistent volume, with unsafe permissions. That's no big deal
        in /home/amnesia (that is itself not world-readable), *but*
        the root of the persistent volume has to be world-readable.
      * Have activate_custom_mounts create new directories with safe
        permissions.
      * Set strict permissions on /home/amnesia (Closes: #7463).
      * Fix permissions on persistent directories that were created
        with unsafe permissions (Closes: #7458).
      * Fix files ownership while copying persistence (Closes: #7216).
        The previous instructions to copy the persistent data were
        creating personal files that belong to root. I don't think
        there is a way of preserving the original ownership using
        Nautilus (unless doing a "move" instead of a "copy" but that's
        not what we are trying to do here).
    - Disable FoxyProxy's proxy:// protocol handler (Closes: #7479).
      FoxyProxy adds the proxy:// protocol handler, which can be used
      to configure the proxy via an URI. A malicious web page can
      include (or a malicious exit node can inject) some JavaScript
      code to visit such an URI and disable or otherwise change
      Iceweasel's proxy settings. While using this to disable
      proxying will be dealt with safely by our firewall, this could
      be used to defeat stream isolation, although the user must be
      tricked into accepting the new proxy settings.
    - Upgrade the web browser to 24.7.0esr-0+tails1~bpo70+1
      (Firefox 24.7.0esr + Iceweasel patches + Torbrowser patches).
    - Upgrade to Linux 3.14.12-1 (fixes CVE-2014-4699).
    - Upgrade libav-based packages to 0.8.13-1 (fixes CVE-2014-4609).
    - Upgrade to libxml2 2.8.0+dfsg1-7+wheezy1 (fixes CVE-2014-0191).
    - Upgrade to dbus 1.6.8-1+deb7u3 (fixes CVE-2014-3477,
      CVE-2014-3532 and CVE-2014-3533).

  * Bugfixes
    - Disable GNOME keyring's GnuPG functionality. (Closes: #7330) In
      feature/regular-gnupg-agent, we installed the regular GnuPG
      agent so that it is used instead of GNOME keyring's one. This is
      not enough on Wheezy, so let's disable the starting of the "gpg"
      component of GNOME keyring.
    - Make sure /etc/default/locale exists, with a sensible default
      value (Closes: #7333). Before Tails Greeter's PostLogin script
      are run, /etc/default/locale does not exist on Wheezy. Our
      tails-kexec initscript (and quite a few other scripts we run)
      depends on this file to exist. So, let's make sure it exists,
      with a sensible default value.
    - Create the tails-persistence-setup user with the same UID/GID it
      had on Tails/Squeeze. (Closes: #7343) Else, our various checks
      for safe access rights on persistence.conf fail.
    - Revert back to browsing the offline documentation using Iceweasel
      instead of Yelp (Closes: #7390, #7285).
    - Make the new NetworkManager configuration directory persistent,
      when the old one was, but disable the old one (Closes: #7338).
    - Before running tails-upgrade-frontend, chdir to a world-readable
      place (Closes: #7641). In particular, Archive::Tar::Wrapper,
      when called by tails-install-iuk, wants to chdir back to the
      original cwd after it has chdir'd elsewhere to do its job.

  * Minor improvements
    - Install seahorse-nautilus, replacing seahorse-plugins (Closes #5516).
    - Install hledger (custom backport, for now): our accountants need this.
    - Install stable Scribus instead of scribus-ng.
    - Install the printer driver for Epson Inkjet that use ESC/P-R.
    - Install the BookletImposer PDF imposition toolkit. It's tiny,
      and really helpful e.g. when producing booklets.
    - Install gtkhash and nautilus-gtkhash (Closes #6763).
    - Import new version of Tor Launcher:
      · Now based on upstream Tor Launcher 0.2.5.4.
      · Tor bug #11772: Proxy Type menu not set correctly
      · Tor bug #11699: Change &amp;#160 to &#160; in network-settings.dtd
      · Correctly handle startup paths that contain dot.
    - Upgrade to Torbutton 1.6.9.0.
    - Avoid shipping python2.6 in addition to python2.7.
    - Don't install Gobby 0.4 anymore. Gobby 0.5 has been available in
      Debian since Squeeze, now is a good time to drop the obsolete
      0.4 implementation.
    - Require a bit less free memory before checking for upgrades with
      Tails Upgrader. The general goal is to avoid displaying "Not
      enough memory available to check for upgrades" too often due to
      over-cautious memory requirements checked in the wrapper.
    - Make Tails Greeter's help window resolution-aware. Previously it
      used a static 800x600 which was problematic on lower resolutions,
      and sub-optimal on higher resolutions. Now it adapts itself
      according to the screen resolution.
    - Whisperback now sanitizes attached logs better with respect to
      DMI data, IPv6 addresses, and serial numbers (Closes #6797,
      #6798, #6804).
    - Integrate the new logo in Tails Installer (Closes #7095)
    - Also install linux-base and linux-compiler-gcc-4.8-x86 from
      sid. This way, we can get rid of our linux-compiler-gcc-4.8-x86
      3.12, and it makes things a bit more consistent.
    - Include the syslinux binary, and its MBR, in the ISO filesystem.
      This in turn allows Tails Installer to use this binary and MBR,
      which is critical for avoiding problems (such as #7345) on
      "Upgrade from ISO".
    - Include syslinux.exe for win32 in utils/win32/ on the ISO
      filesystem (Closes: #7425).
    - Tails Installer:
      * Add consistent margins in GUI.
      * Always reset the target drive's MBR, without asking for
        confirmation, after installing or upgrading.
      * Install the bootloader using the syslinux binary found on the
        target device, once the Live OS has been extracted/copied
        there.
    - Enable double-clicking to pick entries in the language or
      keyboard layout lists in Tails Greeter.
    - Install backport of shared-mime-info 1.3 (Closes: #7079).
    - Make sanity-check prompts closable in Tails Persistence Setup
      (Closes: #7119).
    - Fix quick search in Tails Greeter's Other languages window
      (Closes: #5387).
    - Install systemd. It is not enabled by default, but having it
      around will help doing the migration work.
    - Enable AppArmor on the kernel command-line. This is a no-op
      without the userspace tools and with no profile shipped, but it
      will make it easier to fix this part of the situation.

  * Build system
    - Bump Vagrant builder's memory for RAM builds. Wheezy requires
      more space to build, and the resulting image is larger.
    - Fix Vagrant compatibility issue. Some classes' methods/fields
      have been renamed between Vagrant versions, so we need a simple
      compatibility layer to support all versions. Without this, it's
      not possible to issue e.g. a `build` command to an already
      running (i.e. `vm:up`:ed) Vagrant instance.
    - Move cpu and mem checks to the `build` task. Previously, when
      they were checked in `vm:up` *only* when issued while the VM
      already is up, so these checks weren't run if one issues a
      `build` when the VM is off. Now we'll fail earlier with a more
      informative error message, and it looks like a more logical home
      for them too.
    - Fix buggy memory checks for RAM building. We have to take into
      account which state the Vagrant VM is in for determining *where*
      we check if enough memory is available for a RAM build. If it's
      off, we check the host; if it's on we check the VM. Previously
      we always checked the host, which doesn't make sense when the VM
      is already started.

  * Automated test suite
    - Bump the tester VM's RAM by 256 MiB. There is not enough free
      RAM to run Tails Upgrader with just 1 GiB of RAM after the
      migration to Wheezy.
    - Always adjust OOM and memory overcommit settings. The kernel
      freezes seem to also happen for the amd64 kernel when filling
      the memory.
    - Add option to make Sikuli rety on FindFailed. This makes it
      possible to update manu images for Sikuli in just *one* test
      suite run, by continuously updating outdated pictures as we go.
    - Actually run "Upgrade from ISO" from a USB drive running the old
      version. That's what users do, and is buggy.
    - Automatically test persistent directories permissions (Closes: #7560).
    - Use read-write persistence when testing upgraded USB
      installations.  Otherwise e.g. the permission fixes won't get
      applied, and the subsequent steps testing the permissions will
      fail.
    - Actually check that the ISO's Tails is installed. The step
      "Tails is installed on USB drive $TARGET" only checks that the
      *running* Tails is installed on $TARGET, which obviously fails
      when doing an upgrade from ISO running an old Tails. That it
      worked for the same scenario running the current Tails is just
      coincidental.
    - Use OpenJDK 7 to run our test suite (Closes #7175).
    - Use qemu-system-x86_64 directly, instead of kvm, for running the
      automated test suite (Closes: #7605).

 -- Tails developers <tails@boum.org>  Sun, 20 Jul 2014 23:16:13 +0200

tails (1.0.1) unstable; urgency=medium

  * Security fixes
    - Upgrade the web browser to 24.6.0esr-0+tails1~bpo60+1
      (Firefox 24.6.0esr + Iceweasel patches + Torbrowser patches).
      Also import the Tor Browser profile at commit
      90ba8fbaf6f23494f1a0e38d63153b3b7e65d3d3 from
      ttp/tor-browser-24.6.0esr-3.x-1.
    - Install Linux 3.14 from Debian unstable (fixes CVE-2014-3153 and
      others).
    - Install openssl from Squeeze LTS (fixes CVE-2014-0076,
      CVE-2014-0195, CVE-2014-0221, CVE-2014-3470 and CVE-2014-0224).
    - Install GnuTLS from Squeeze LTS (fixes CVE-2014-3466.).

  * Minor improvements
    - Add Squeeze LTS APT sources. It has been given a low pinning
      priority so explicit pinning must be used to actually install
      anything from it.
    - Upgrade Tor to 0.2.4.22-1~d60.squeeze+1.
    - Upgrade I2P to 0.9.13-1~deb6u+1.

 -- Tails developers <tails@boum.org>  Sun, 08 Jun 2014 19:14:00 +0200

tails (1.0) unstable; urgency=medium

  * Security fixes
    - Upgrade the web browser to 24.5.0esr-0+tails1~bpo60+1
      (Firefox 24.5.0esr + Iceweasel patches + Torbrowser patches).
    - Upgrade Tor to 0.2.4.21-1+tails1~d60.squeeze+1:
      * Based on 0.2.4.21-1~d60.squeeze+1.
      * Backport the fix for Tor bug #11464. It adds client-side blacklists for
        all Tor directory authority keys that was vulnerable to Heartbleed.
        This protects clients in case attackers were able to compromise a
        majority of the authority signing and identity keys.

   * Bugfixes
    - Disable inbound I2P connections. Tails already restricts incoming
      connections, but this change tells I2P about it.
    - Fix link to the system requirements documentation page in the Tails
      Upgrader error shown when too little RAM is available.

  * Minor improvements
    - Upgrade I2P to 0.9.12-2~deb6u+1.
    - Import TorBrowser profile. This was forgotten in Tails 0.23 and even
      though we didn't explicitly set those preferences in that release
      they defaulted to the same values. This future-proofs us in case the
      defaults would ever change.
    - Import new custom version of tor-launcher:
      * Based on upstream Tor Launcher 0.2.5.3.
      * Improve how Tor Launcher handles incomplete translation.
        (Tor bug #11483; more future-proof fix for Tails bug #6885)
      * Remove the bridge settings prompt. (Tor bug #11482; closes Tails
        bug #6934,)
      * Always show bridge help button. (Tor bug #11484)
    - Integrate the new Tails logo into various places:
      * The website
      * The boot splash
      * The "About Tails" dialog

  * Build system
    - Use the stable APT suite when building from the stable Git branch
      (Closes: #7022).

  * Test suite
    - Add test for the #7022 fix.

 -- Tails developers <tails@boum.org>  Sun, 27 Apr 2014 19:34:01 +0200

tails (0.23) unstable; urgency=medium

  * Security fixes
    - Upgrade the web browser to 24.4.0esr-0+tails1~bpo60+1
      (Firefox 24.4.0esr + Iceweasel patches + Torbrowser patches).

  * Major new features
    - Spoof the network interfaces' MAC address by default (Closes: #5421),
      as designed on https://tails.boum.org/contribute/design/MAC_address/.
    - Rework the way to configure how Tor connects to the network
      (bridges, proxy, fascist firewall): add an option to Tails Greeter,
      start Tor Launcher when needed (Closes: #5920, #5343).

  * Bugfixes
    - Additional software: do not crash when persistence is disabled
      (Closes: #6440).
    - Upgrade Pidgin to 2.10.9, that fixes some regressions introduced
      in the 2.10.8 security update (Closes: #6661).
    - Wait for Tor to have fully bootstrapped, plus a bit more time,
      before checking for upgrades (Closes: #6728) and unfixed known
      security issues.
    - Disable the Intel Management Engine Interface driver (Closes: #6460).
      We don't need it in Tails, it might be dangerous, and it causes bugs
      on various hardware such as systems that reboot when asked to shut down
    - Add a launcher for the Tails documentation. This makes it available
      in Windows Camouflage mode (Closes: #5374, #6767).
    - Remove the obsolete wikileaks.de account from Pidgin (Closes: #6807).

  * Minor improvements
    - Upgrade Tor to 0.2.4.21-1~d60.squeeze+1.
    - Upgrade obfsproxy to 0.2.6-2~~squeeze+1.
    - Upgrade I2P to 0.9.11-1deb6u1.
    - Install 64-bit kernel instead of the 686-pae one (Closes: #5456).
      This is a necessary first step towards UEFI boot support.
    - Install Monkeysign (in a not-so-functional shape yet).
    - Disable the autologin text consoles (Closes: #5588). This was one of
      the blockers before a screen saver can be installed
      in a meaningful way (#5684).
    - Don't localize the text consoles anymore: it is broken on Wheezy,
      the intended users can as well use loadkeys, and we now do not have
      to trust setupcon to be safe for being run as root by the desktop user.
    - Make it possible to manually start IBus.
    - Reintroduce the possibility to switch identities in the Tor Browser,
      using a filtering proxy in front of the Tor ControlPort to avoid giving
      full control over Tor to the desktop user (Closes: #6383).
    - Incremental upgrades improvements:
      · Drop the Tails Upgrader launcher, to limit users' confusion
        (Closes: #6513).
      · Lock down sudo credentials a bit.
      · Hide debugging information (Closes: #6505).
      · Include ~/.xsession-errors in WhisperBack bug reports.
        This captures the Tails Upgrader errors and debugging information.
      · Report more precisely why an incremental upgrade cannot be done
        (Closes: #6575).
      · Various user interface and phrasing improvements.
    - Don't install the Cookie Monster browser extension (Closes: #6790).
    - Add a browser bookmark pointing to Tor's Stack Exchange (Closes: #6632).
    - Remove the preconfigured #tor channel from the Pidgin: apparently,
      too many Tails users go ask Tails questions there, without making
      it clear that they are running Tails, hence creating a user-support
      nightmare (Closes: #6679).
    - Use (most of) Tor Browser's mozconfig (Closes: #6474).
    - Rebase the browser on top of iceweasel 24.3.0esr-1, to get
      the certificate authorities added by Debian back (Closes: #6704).
    - Give access to the relevant documentation pages from Tails Greeter.
    - Hide Tails Greeter's password mismatch warning when entry is changed.
    - Persistent Volume Assistant:
      · Take into account our installer is now called Tails Installer.
      · Optimize window height (Closes: #5458).
      · Display device paths in a more user-friendly way (Closes: #5311).

  * Build system
    - Ease updating POT and PO files at release time, and importing translations
      from Transifex (Closes: #6288, #6207).
    - Drop custom poedit backport, install it from squeeze-backports-sloppy.
    - Make ISO and IUK smaller (Closes: #6390, #6425):
      · Exclude more files from being included in the ISO.
      · Remove *.pyc later so that they are not recreated.
      · Truncate log files later so that they are not filled again.
      · At ISO build time, set mtime to the epoch for large files whose content
        generally does not change between releases. This forces rsync
        to compare the actual content of these files, when preparing an IUK,
        instead of blindly adding it to the IUK merely because the mtime
        has changed, while the content is the same.
    - Make local hooks logging consistent.

  * Test suite
    - Migrate from JRuby to native Ruby + rjb.
    - The test suite can now be run on Debian Wheezy + backports.
    - Fix buggy "persistence is not enabled" step (Closes: #5465).
    - Use IPv6 private address as of RFC 4193 for the test suite's virtual
      network. Otherwise dnsmasq from Wheezy complains, as it is not capable
      of handling public IPv6 addresses.
    - Delete volumes after each scenario unless tagged @keep_volumes.
    - Add an anti-test to make sure the memory erasure test works fine.
    - A *lot* of bugfixes, simplifications and robustness improvements.

 -- Tails developers <tails@boum.org>  Tue, 18 Mar 2014 00:58:50 +0100

tails (0.22.1) unstable; urgency=medium

  * Security fixes
    - Upgrade the web browser to 24.3.0esr-0+tails1~bpo60+2
      (Firefox 24.3.0esr + Iceweasel patches + Torbrowser patches).
    - Upgrade NSS to 3.14.5-1~bpo60+1.
    - Upgrade Pidgin to 2.10.8.
    - Workaround browser size fingerprinting issue by using small icons
      in the web browser's navigation toolbar (Closes: #6377).
      We're actually hit by Tor#9268, and this is the best workaround gk
      and I were able to find when discussing this on Tor#10095.

  * Major new features
    - Check for upgrades availability using Tails Upgrader, and propose
      to apply an incremental upgrade whenever possible (Closes: #6014).
      · Run tails-update-frontend at session login time.
      · Have tails-security-check only report unfixed security issues.
      · Greatly improve the Tails Upgrader UI and strings phrasing.
      · Enable startup notification for Tails Upgrader.
    - Install Linux 3.12 (3.12.6-2) from Debian testing. Unfortunately,
      this breaks the memory wipe feature on some hardware (#6460), but
      it fixes quite a few security issues, and improves hardware support.
    - Update the build system to be compatible with Vagrant 1.2 and 1.3,
      in addition to the already supported versions (Closes: #6221).
      Thanks to David Isaac Wolinsky <isaac.wolinsky@gmail.com>.

  * Bugfixes
    - Do not start IBus for languages that don't need it. This fixes
      the keybindings problems introduced in 0.22 (Closes: #6478).
      Thanks to WinterFairy.
    - Disable network.proxy.socks_remote_dns in the Unsafe Browser.
      Bugfix against 0.22 (Closes: #6479).
    - Fetch Tor Browser User-Agent from its own prefs, rather than from
      the obsolete Torbutton ones. Bugfix against 0.22 (Closes: #6477).
    - Upgrade Vagrant basebox to include up-to-date Debian archive keys
      (Closes: #6515, #6527).
    - Do not use a non-working proxy for downloading the Vagrant basebox
      (Closes: #6514).
    - Use IE's icon in Windows camouflage mode.
      Bugfix against 0.22 (Closes: #6536).
    - Support "upgrading" a partial Tails installation (Closes: #6438)
      and fix missing confirmation dialog in Tails Installer (Closes: #6437).
      Thanks to Andres Gomez Ramirez <andres.gomez@cern.ch>.
    - Fix browser homepage in Spanish locales (Closes: #6612).

  * Minor improvements
    - Tor 0.2.4 is stable! Adapt APT sources accordingly.
    - Update Tor Browser to 24.2.0esr-1+tails1, that uses its own NSS
      library instead of the system one.
    - Update Torbutton to 1.6.5.3.
    - Do not start Tor Browser automatically, but notify when Tor is ready.
      Warn the user when they attempt to start Tor Browser before Tor is ready.
    - Import Tor Browser profile at
      3ed5d9511e783deb86835803a6f40e7d5a182a12 from ttp/tor-browser-24.2.0esr-1.
    - Use http.debian.net for Vagrant builds, instead of the mostly broken
      (and soon obsolete) cdn.debian.net.
    - Phrasing and UI improvements in tails-upgrade-frontend.
    - Style and robustness improvements in tails-security-check.
    - Make room for upcoming UEFI support in Tails Installer.

 -- Tails developers <tails@boum.org>  Wed, 29 Jan 2014 15:08:13 +0100

tails (0.22) unstable; urgency=medium

  [Tails developers]
  * Security fixes
    - Upgrade to Iceweasel 24.2.0esr that fixes a few serious security issues.
    - Stop migrating persistence configuration and access rights. Instead,
      disable all persistence configuration files if the mountpoint has wrong
      access rights (Closes: #6413).
    - Upgrade to NSS 3.15.3 that fixes a few serious security issues affecting
      the browser, such as CVE-2013-1741, CVE-2013-5605 and CVE-2013-5606.

  * Major improvements
    - Switch to Iceweasel 24 (Closes: #6370).
      · Resync' (most) Iceweasel prefs with TBB 3.0-beta-1 and get rid
        of many obsolete or default settings.
      · Disable WebRTC (Closes: #6468).
      · Import TorBrowser profile at commit
        51bf06502c46ee6c1f587459e8370aef11a3422d from the tor-browser-24.2.0esr-1
        branch at https://git.torproject.org/tor-browser.git.
    - Switch to Torbutton 1.6.5 (Closes: #6371).
      · Prevent Torbutton from asking users to "upgrade TBB".
      · Use the same Tor SOCKS port as the TBB (9151) for our web browser.
        This should be enough to avoid being affected by Tor#8511.
      · Disable Torbutton 1.6's check for Tor.
        Unfortunately, the new check.torproject.org breaks the remote Tor
        check. We cannot use the local Tor check with the control port. So,
        the shortest and sanest path to fixing the check issue, because the
        remote Tor check is broken" seems to simply disable this check.
        Patch submitted upstream as Tor#10216.
    - Prepare incremental upgrades to be the next default way to upgrade Tails,
      on point-releases at least.

  * Bugfixes
    - Deny X authentication only after Vidalia exits (Closes: #6389).
    - Disable DPMS screen blanking (Closes: #5617).
    - Fix checking of the persistent volume's ACL.
    - Sanitize more IP and MAC addresses in bug reports (Closes: #6391).
    - Do not fail USB upgrade when the "tmp" directory exists on the
      destination device.
    - Tails Installer: list devices with isohybrid Tails installed
      (Closes: #6462).

  * Minor improvements
    - Create a configuration file for additional software if needed
      (Closes: #6436).
    - Translations all over the place.
    - Enable favicons in Iceweasel.
    - Do not propose to make permanent NoScript exceptions.
      In Tails, every such thing is temporary, so better only display the menu
      entry that's about temporarily allowing something.
    - Clearer warning when deleting persistent volume (thanks to Andres Gomez
      Ramirez <andres.gomez@cern.ch> for the patch).
    - Make wording in Tails Installer more consistent.

  [ WinterFairy ]
  * Use IBus instead of SCIM (Closes: #5624, #6206).
    It makes it possible to input passwords in pinentry for at least Japanese,
    Chinese and Korean languages.
  * Add an import-translation script.
    This automates the importation process of completed translations
    from Transifex.
  * Always list optimal keyboard layout in the greeter (Closes: #5741).
  * Fix on-the-fly translation of the greeter in various languages
    (Closes: #5469).

  [ Kytv]
  * Update I2P to 0.9.8.1 (Closes: #6080, #5889).
  * Improve I2P configuration:
    - Disable IPv6 support in a nicer way.
    - Disable i2cp (allows java clients to communicate from outside the JVM). If
      this is unset an exception for port 7654 would need to be added to ferm.
    - Disable "in-network" updates (this is also done in the regular I2P
      packages).
    - Disable the outproxies. Access to the Internet is already routed through
      Tor so these are unnecessary. If end-users have a good reason to go
      through one of the I2P outproxies they can turn them back on.
  * Add a couple of default I2P IRC channels to Pidgin.
  * Allow access to the local 'eepsite' through FoxyProxy.
  * Add firewall exceptions for the standard I2P ports.

 -- Tails developers <tails@boum.org>  Sat, 30 Nov 2013 16:47:18 +0100

tails (0.21) unstable; urgency=low

  * Security fixes
    - Don't grant access to the Tor control port for the desktop user
      (amnesia). Else, an attacker able to run arbitrary code as this user
      could obtain the public IP with a get_info command.
      · Vidalia is now run as a dedicated user.
      · Remove the amnesia user from the debian-tor group.
      · Remove the Vidalia launcher in the Applications menu.
        The Vidalia instance it starts is useless, since it can't connect
        to the Tor control port.
    - Don't allow the desktop user to directly change persistence settings.
      Else, an attacker able to run arbitrary code as this user could
      leverage this feature to gain persistent root access, as long as
      persistence is enabled.
      · Fully rework the persistent filesystem and files ownership
        and permissions.
      · Run the Persistent Volume Assistant as a dedicated user, that is
        granted the relevant udisks and filesystem -level credentials.
      · At persistence activation time, don't trust existing persistence
        configuration files, migrate to the new ownership and permissions,
        migrate every known-safe existing settings and backup what's left.
        Warn the user when not all persistence settings could be migrated.
      · Persistent Volume Assistant uses the new ownership and permissions
        scheme when initializing a new persistent volume, and refuses to
        read persistence.conf if it, or the parent directory, hasn't the
        expected permissions.
      · Make boot medium 'system internal' for udisks with bilibop.
        Once Tails is based on Wheezy, this will further complete the
        protection (see #6172 for details).
    - Update Iceweasel to 17.0.10esr-0+tails2~bpo60+1.
    - Update Torbutton to 1.5.2-2, including a patch cherry-picked from
      upstream to make window resizing closer to what the design says.

  * Major new features
    - Add a persistence preset for printing settings (Closes: #5686).
      Reload CUPS configuration after persistence activation.
    - Support SD card connected through a SDIO host adapter (Closes: #6324).
      · Rebrand Tails USB installer to Tails installer.
      · Display devices brand, model and size in the Installer
        (Closes: #6292).
      · Ask for confirmation before installing Tails onto a device
        (Closes: #6293).
      · Add support for SDIO and MMC block devices to the Tails Installer
        (Closes: #5744) and the Persistent Volume Assistant (Closes: #6325).
      · Arm the udev watchdog when booted from SD (plugged in SDIO) too
        (Closes: #6327).

  * Minor improvements
    - Provide a consistent path to the persistent volume mountpoint
      (Closes: #5854).
    - Add a KeePassX launcher to the top GNOME panel (Closes: #6290).
    - Rework bug reporting workflow: point the desktop launcher to
      the troubleshooting page.
    - Make /home world-readable at build time, regardless of the Git
      working copy permissions. This makes the build process more robust
      against strict umasks.
    - Add signing capabilities to the tails-build script (Closes: #6267).
      This is in turn used to sign ISO images built by our Jenkins setup
      (Closes: #6193).
    - Simplify the ikiwiki setup and make more pages translatable.
    - Exclude the version string in GnuPG's ASCII armored output.
    - Prefer stronger ciphers (AES256,AES192,AES,CAST5) when encrypting
      data with GnuPG.
    - Use the same custom Startpage search URL than the TBB.
      This apparently disables the new broken "family" filter.
    - Update AdBlock Plus patterns.
    - Install Linux from Debian testing.
      (That is, the same version that was shipped in 0.20.1.)

  * Test suite
    - Look for "/tmp/.X11-unix/X${1#:}" too when detecting displays in use.
    - Adapt tests to match the Control Port access security fix:
      · Take into account that the amnesia user isn't part of the debian-tor
        group anymore.
      · Run as root the checks to see if a process is running: this
        is required to see other users' processes.

 -- Tails developers <tails@boum.org>  Sat, 26 Oct 2013 23:42:46 +0200

tails (0.20.1) unstable; urgency=low

  * Major new features
  - Install Tor 0.2.4.17-rc-1~d60.squeeze+1 from the Tor project's repository.
  - Install Iceweasel 17.0.9esr with Torbrowser patches.
  - Install Linux kernel 3.10-3 (version 3.10.11-1) from sid.

  * Bugfixes
  - Remount persistence devices read-only at shutdown/reboot time
    (Closes: #6228).
  - Greeter: display a warning icon on admin password mismatch and on
    persistence unlocking failure. Thanks to Andres Gomez Ramirez
    <andres.gomez@cern.ch> for the fix!
  - Don't torsocksify Pidgin.
    Instead we disable Pidgin's GNOME integration to get the "Global proxy
    configuration", which we set to use Tor. This fixes the I2P IRC account.
  - Additional software: fix typo in notification.
  - Allow installing "Priority: standard" packages that we do not install
    by default: remove them late in the build process instead of assigning
    them a -1 APT pinning level.

  * Minor improvements
  - Update AdBlock Plus patterns.
  - Use more unique ISO file name when building from Jenkins.
  - Additional software: point to the system log on upgrade failure.
  - Set SOCKS5_USER and SOCKS5_PASSWORD in the connect-socks wrapper (used
    by Git). Else, Tor 0.2.4's IsolateSOCKSAuth and connect-proxy
    sometimes play together in some way that makes connect-proxy ask for
    a password to connect to the SocksPort. SOCKS5_USER and
    SOCKS5_PASSWORD are passed through unchanged if they were manually set
    by the user already.
  - Use our custom connect-socks wrapper for SSH. Else, Tor 0.2.4's
    IsolateSOCKSAuth and connect-proxy sometimes play together in some way
    that makes connect-proxy ask for a password to connect to the
    SocksPort. Note that connect-socks uses the default SocksPort too, so
    no change here wrt. our connection isolation design.

  * Localization
  - Import new translations from Transifex.

  * Test suite
  - Fix old ISO checking for consistent error reporting.
  - Remove custom persistence test from manual test suite.
    It was removed for the GUI in t-p-s 0.33.

 -- Tails developers <tails@boum.org>  Sun, 15 Sep 2013 15:49:36 +0200

tails (0.20) unstable; urgency=low

  * Major new features
  - Install Linux kernel 3.10.3-1 from Debian unstable.
  - Iceweasel 17.0.8esr + Torbrowser patches.

  * Bugfixes
  - Prevent Iceweasel from displaying a warning when leaving HTTPS web sites.
  - Make Iceweasel use the correct, localized search engine.
  - Fix Git access to https:// repositories.

  * Minor improvements
  - Install Dasher, a predictive text entry tool.
  - Add a wrapper around TrueCrypt which displays a warning about it soon
    being deprecated in Tails.
  - Remove Pidgin libraries for all protocols but IRC and Jabber/XMPP.
    Many of the other protocols Pidgin support are broken in Tails and
    haven't got any security auditting.
  - Disable the pre-defined Pidgin accounts so they do not auto-connect
    on Pidgin start.
  - Include information about Alsa in WhisperBack reports.
  - Explicitly restrict access to ptrace. While this setting was enabled
    by default in Debian's Linux 3.9.6-1, it will later disabled in 3.9.7-1.
    It's unclear what will happen next, so let's explicitly enable it ourselves.
  - Do not display dialog when a message is sent in Claws Mail.
  - Sync iceweasel preferences with the Torbrowser's.

  * Localization
  - Many translation updates all over the place.
  - Merge all Tails-related POT files into one, and make use of intltoolize
    for better integration with Transifex.

 -- Tails developers <tails@boum.org>  Tue, 30 Jul 2013 14:19:57 +0200

tails (0.19) unstable; urgency=low

  * Major new features
  - Install Linux kernel 3.9.5-1 from Debian unstable.
    Features of particular interest for Tails are the Yama LSM
    (ptrace scope restrictions) and improved hardware support.
    As a corollary, install initramfs-tools from there too.
  - Iceweasel 17.0.7esr + Torbrowser patches.
  - Unblock Bluetooth, Wi-Fi, WWAN and WiMAX; block every other type of
    wireless device. Next steps are described on the
    todo/protect_against_external_bus_memory_forensics ticket.

  * Bugfixes
  - Fix write access to boot medium at the block device level,
    by installing bilibop-udev. Thanks to quidame for his support.
  - tails-greeter l10n-related fixes, thanks to winterfairy:
    · Fix so translations is applied on password mismatch messages.
    · Separate forward and login buttons and make them translatable.
  - Fix link to documentation when no sudo password is set.
  - gpgApplet: partial fix for clipboard emptying after a wrong passphrase
    was entered.
  - Workaround aufs bug in Unsafe Browser script.

  * Minor improvements
  - Drop GNOME proxy settings: we did not find any use of it we were keen
    to support, other than two programs (Seahorse, Pidgin) that are now run
    with torsocks.
  - Format newly created persistent volumes as ext4.
  - GnuPG: don't connect to the keyserver specified by the key owner.
    This feature opens the door to a variety of subtle attacks.
  - GnuPG: locate keys only from local keyrings.
    This is probably the default, but better safe than sorry.
  - Install virt-what from Wheezy.
    The version from Squeeze does not detect at least Parallels for Mac v.8.
  - Upgrade live-boot and live-config to the 3.0.x final version from Wheezy.
    · Remove /live and /lib/live/image compatibility symlinks.
    · Add /live/overlay -> /lib/live/mount/overlay symlink.
      The live-boot changes (commit d2b2a461) brought to fix Debian bug
      #696495 revert some of our previous changes (commit 77dab1cb), and as
      a result, at the time live-persist runs, no tmpfs is mounted on
      /live/overlay, which breaks the aufs mount. So, let's just ensure
      /live/overlay points to a tmpfs.
    · Really disable policykit and sudo live-config hooks.
      ... by making it believe they've already been run.
      This workarounds new live-config's default behavior.

  * Localization
  - Many translation updates all over the place.

  * Test suite
  - Re-enable previously disabled boot device permissions test.

 -- Tails developers <tails@boum.org>  Wed, 26 Jun 2013 12:36:20 +0200

tails (0.18) unstable; urgency=low

  * New features
  - Support obfs3 bridges.
  - Automatically install a custom list of additional packages chosen by
    the user at the beginning of every working session, and upgrade them
    once a network connection is established (technology preview).

  * Iceweasel
  - Upgrade to Iceweasel 17.0.6esr-0+tails1~bpo60+1.
  - Update Torbrowser patches to current maint-2.4 branch (567682b).
  - Isolate DOM storage to first party URI, and enable DOM storage:
    don't set dom.storage.enabled anymore, and set Torbutton's
    disable_domstorage to false.
  - Isolate the image cache per url bar domain.
  - Torbutton 1.5.2, and various prefs hacks to fix breakage:
    · Add .saved version of the Torbutton preferences the TBB also sets.
    · Set TOR_SOCKS_HOST and TOR_SOCKS_PORT.
    · Move some prefs (network.proxy.*, extensions.autoDisableScopes,
      extensions.foxyproxy.last-version) to user.js.
      Else, with Torbutton 1.5.x, these ones are not taken into account.
    · Set network.proxy.socks_version.
      Else we get the meaningless user_pref("network.proxy.socks_version", 9063);
      in prefs.js after the initial startup.
    · Set extensions.foxyproxy.socks_remote_dns to true.
      Else, it overrides the various ways we set network.proxy.socks_remote_dns,
      which in turn makes Torbutton think it should start in non-Tor mode.
    · Also pass the TOR_SOCKS_* environment variables to iceweasel when
      generating the profile: Torbutton behaves differently depending on
      these variables, so we don't want the initial profile generation to be
      done without them. In practice, this has no implication that we could
      see right now, but better safe than sorry.
    · Import all version overrides from the TBB prefs.
      Else, the User-Agent sent in the HTTP headers is fine, but real
      values leak with JavaScript, as demonstrated by ip-check's "Browser
      type" test.
    · Move a bunch of settings to user_pref(), that are not applied otherwise.
      For some, this fixes a regression in 0.18~rc1.
      For other, the  bug was already present in Tails 0.17.2.
  - HTTPS Everywhere 3.2.
  - Update prefs to match the TBB's, fix bugs, and take advantage of the latest
    Torbrowser patches:
    · Increase pipeline randomization.
    · Fix @font-face handling of local() fonts.
      Also disable fallback font rendering.
    · Explicitly disable SPDY v2 and v3.
    · Update http pipelining prefs.
  - Make prefs organization closer to the TBB's:
    · Remove Torbutton prefs that we set at their default value.
    · Import Torbutton preferences from the TBB.
    · Organize iceweasel config files in sections the same way as the TBB.
  - Cleanup prefs:
    · Don't set extensions.torbutton.clear_cookies nor
      extensions.torbutton.saved.share_proxy_settings:
      we don't care about toggling anymore.
    · Don't set extensions.torbutton.saved.download_retention nor
      extensions.torbutton.saved.search_suggest:
      these settings are not used in Torbutton anymore.
  - Update unsafe browser prefs mangling accordingly.
  - Move network.protocol-handler.warn-external.* to user_pref().
    Else they're not applied.
    These prefs are actually ignored by Firefox these days -- the TBB
    design doc reads "They are set still anyway out of respect for the
    dead". Let's go on doing the same.
  - Update extensions.adblockplus.currentVersion.
  - Fetch xul-ext-https-everywhere (3.2-2) and xul-ext-noscript (2.6.6.1-1)
    from Debian unstable. They were uploaded there, and accordingly removed
    from experimental.

  * Bugfixes
  - Linux 3.2.41-2+deb7u2.
  - Fixed swapped filenames of tails-{reboot,shutdown}.desktop.
    Thanks to Mikko Harhanen for the patch.
  - Only add ClientTransportPlugin to torrc when bridge mode is enabled.
    This should bring back support for proxies of type other than obfsproxy.

  * Minor improvements
  - Set kernel.dmesg_restrict=1, and make /proc/<pid>/ invisible
    and restricted for other users. It makes it slightly harder for an attacker
    to gather information that may allow them to escalate privileges.
  - Install gnome-screenshot.
  - Don't disable IPv6 on all network interfaces anymore.
    It turns out the IPv6 leaks we wanted to fix actually don't exist.
  - Add a "About Tails" launcher in the System menu.
  - Install GNOME accessibility themes.
  - Use 'Getting started...' as the homepage for Tails documentation button.
  - Stop relying on the obsolete /live/image compatibility symlink.
  - Disable audio preview in Nautilus.
  - Wheezy was released => Squeeze is now oldstable.
  - Pick Tor from deb.torproject.org regardless of the release name they
    advertise. At some point we needed it, their APT repository still thought
    that stable == Squeeze.
  - Add Wheezy APT sources.
  - Install Linux and related packages from Wheezy.
    Debian sid just got Linux 3.8, and we don't want to switch to a new kernel
    yet.
  - Fetch laptop-mode-tools from Wheezy.
    Wheezy has the version we've been installing in 0.18~rc1,
    while a newer one was uploaded to sid in the meantime.
  - Fetch a few packages from Wheezy instead of unstable.
    Namely: spice-vdagent, libregexp-common-perl, macchanger, service-wrapper,
    libservice-wrapper-java and libservice-wrapper-jni.
    Wheezy has the versions we've been installing for a while, so let's
    avoid having unstable push a newer one to us uselessly at some point.
    Note that at the time of this writing, the versions in sid and in Wheezy
    are the same, so this commit is effectively a no-op as of today: it is
    merely a safeguard for the future.

  * Localization
  - Many translation updates all over the place.

  * Build process
  - Make Vagrant's build-tails script support Jenkins too.

  * Test suite
  - Fix Unsafe Browser test broken by hidepid.

 -- Tails developers <tails@boum.org>  Mon, 13 May 2013 22:17:38 +0200

tails (0.17.2) unstable; urgency=low

  * Iceweasel
  - Upgrade to Iceweasel 17.0.5esr-0+tails2~bpo60+1.
  - Stop displaying obsolete context menu entries ("Open Tor URL" and friends).

  * Hardware support
  - Update Linux to 3.2.41-2

  * Bugfixes
  - Use more reliable OpenPGP keyservers:
    · use the hkps pool in GnuPG (and import their SSL CA)
    · use hkp://pool.sks-keyservers.net in Seahorse (as it does not support
      hkps yet)
  - Keep udisks users (GNOME Disk Utility, tails-persistence-setup, etc.)
    from resetting the system partition's attributes when manipulating the
    partition table. To this end, backport the relevant bugfix from Wheezy
    into parted 2.3-5+tails1. This allowed to remove the sgdisk-based
    workaround in tais-persistence-setup, and to stop installing
    python-parted. All this is a first needed step to fix
    todo/make_system_disk_read-only in a future release.

  * Minor improvements
  - Disable NoScript's HTML5 media click-to-play for better user experience.

  * Localization
  - Tails USB installer: update translations for French, German, Spanish,
    Finnish, Greek, Italian, Latvian, Dutch, Polish and Chinese.
  - Tails Greeter: update translations for Farsi, Chinese, French;
    new translations: Finnish, Norwegian Bokmål, Galician.
  - tails-persistence-setup: update Farsi and Chinese translations;
    import new translations for Finnish and Swedish.
  - WhisperBack: update translations for Arabic, French, German, Greek,
    Spanish, Korean, Polish, Russian. New translations: Finnish, Chinese.

  * Build process
  - Add automated testing framework (Sikuli, Cucumber, libvirt -based)
    with a bunch of tests.

 -- Tails developers <amnesia@boum.org>  Sun, 07 Apr 2013 12:17:26 +0200

tails (0.17.1) unstable; urgency=low

  * Iceweasel
  - Upgrade to Iceweasel 17.0.4esr-0+tails1~bpo60+1.

  * Hardware support
  - Update Linux to 3.2.39-2.
    It includes the drm and agp subsystems from Linux 3.4.29.
  - Don't install xserver-xorg-video-rendition backport.
    xserver-xorg-video-rendition has been removed from squeeze-backports
    due to an upstream tarball mismatch discover when merging backports
    into the main Debian archive, and xserver-xorg-video-all still depends
    on it, so we explicitly install all drivers from -all but -rendition
    as a (hopefully temporary) workaround.

  * Minor improvements
  - Remove Indymedia IRC account, until we ship a version of Pidgin
    with SASL support, that is when Tails is based on Wheezy.

  * Build system
  - Don't ship the wiki's todo and bugs on ISO images.

 -- Tails developers <amnesia@boum.org>  Thu, 21 Mar 2013 18:54:11 +0100

tails (0.17) unstable; urgency=low

  * New features
  - Install the KeePassX password manager, with a configuration and
    documentation that makes it easy to persist the password database.

  * Iceweasel
  - Upgrade to Iceweasel 17.0.3esr-1+tails1~bpo60+1.
  - Install xul-ext-adblock-plus from squeeze-backports.
  - Do not allow listing all available fonts.
    Set browser.display.max_font_attempts and browser.display.max_font_count
    to enable the Torbrowser Limit-the-number-of-fonts-per-document patch.
  - Set default spellchecker dictionary to English (USA),
    and localize it according to locale with our custom branding extension.
  - Disable the add-ons automatic update feature.
  - Make the generated profile world-readable.
  - Remove NoScript click-to-play confirmation.
  - Sync some prefs set by Torbutton, to be ready when it stops setting these.
  - Disable navigation timing.
  - Disable SPDY. It stores state and may have keepalive issues.
  - More aggressive iceweasel HTTP pipelining settings.
  - Enable WebGL (as click-to-play only).
  - Disable network.http.connection-retry-timeout.
  - Disable full path information for plugins.
  - Remove NoScript blocks of WebFonts.
  - Disable DOM storage in Torbutton.
    Since we don't apply the 0026-Isolate-DOM-storage-to-first-party-URI.patch
    Torbrowser patch yet, and still disable DOM storage, we need to tell
    Torbutton not to use it.
  - Synchronize iceweasel's general.useragent.override with TBB based on FF17.
    The User-Agent settings are not kept up-to-date anymore in Torbutton, so
    we have to keep in sync manually with TBB's settings.
  - Remove obsolete APT pining for Torbutton.
    It's not maintained in Debian anymore, so we now fetch it from our own
    APT repository.
  - Fetch FoxyProxy from Debian experimental and libnspr4-0d from
    squeeze-backports, for compatibility with Iceweasel 17.
  - Rebase bookmarks file on top of the default iceweasel 17 one.
  - Explicitly disable AdBlock Plus "correct typos" feature.
    This feature connects to http://urlfixer.org/.
    It is disabled by default in 2.2-1, but let's be careful.

  * Minor improvements
  - Upgrade to live-boot 3.0~b11-1 and live-config 3.0.12-1.
    Accordingly update the 9980-permissions hook, live-persist,
    unsafe-browser and boot-profile.
    Add compatibility symlinks from /live to /lib/live, and from /live/image
    to /lib/live/mount/medium, to ease the transition.
  - Check for errors when sourcing live-boot files, e.g. to detect when
    they have been renamed upstream.
  - Don't add "quiet" to the kernel command-line ourselves.
    Else, it appears twice as live-build's lb_binary_syslinux adds it too.
    Historically, we've been adding it ourselves on top of that because
    lb_binary_yaboot does not add it, but since we gave up the PowerPC support
    attempt, we're now only interested in syslinux, so let's make it easier
    for the general case, e.g. when one wants to remove the "quiet" parameter
    as suggested by our "Tails does not start" debugging documentation.
  - Upgrade I2P to 0.9.4.

  * Bugfixes
  - Many bugfixes brought by the Debian Squeeze 6.0.7 point-release.
  - Use the regular GnuPG agent + pinentry-gtk2 instead of Seahorse
    as a GnuPG agent. This fixes usage of OpenPGP in Claws Mail,
    and brings support for OpenPGP smartcards.
  - Enable I2P hidden mode.
    Else, killing I2P ungracefully is bad for the I2P network.
  - live-persist: move error() function before the first potential usecase.
  - Add missing executable bit on restart-tor and restart-vidalia.
  - Add shutdown and reboot launchers to the menu.
    This workarounds the lack of a shutdown helper applet in camouflage mode.
  - Remove Pidgin's MXit and Sametime support.
    ... at least until CVE-2013-0273, CVE-2013-0272 and CVE-2013-0271 are
    fixed in Debian stable. While we're at it, don't force file removal in
    these "set -e" build scripts: fail hard, instead of silently ignoring
    the fact that files may have moved or disappeared.

  * Hardware support
  - Install recent Intel and AMD microcode from squeeze-backports,
    explicitly excluding the iucode-tool package that's not a good idea
    for Live systems.
  - Install firmware loader for Qualcomm Gobi USB chipsets.
    This is needed to have various mobile broadband chipsets work.
  - Upgrade barry to 0.18.3-5~bpo60+1.
    This much improved new version supports more hardware & ISP,
    and does not display dozens of spurious error messages at boot time.

  * Build system
  - Remove APT local cache (/Var/cache/apt/{,src}pkgcache.bin).

 -- Tails developers <amnesia@boum.org>  Sat, 23 Feb 2013 10:37:57 +0100

tails (0.16) unstable; urgency=low

  * Minor improvements
  - Replace the too-easy-to-misclick shutdown button with a better
    "Shutdown Helper" Gnome applet.
  - Display ~/Persistent in GNOME Places and GtkFileChooser if it is mounted.
  - Set Unsafe Browser's window title to "Unsafe Browser".
  - Install ekeyd to support the EntropyKey.
  - Install font for Sinhala.
  - Update Poedit to 1.5.4.
  - Kill Vidalia when restarting Tor.
    Doing this as early as possible exposes Vidalia's "broken onion" icon
    to users less.
  - Hide the persistence setup launchers in kiosk mode.
  - Add a shell library for Tor functions.
    These are shared among multiple of our scripts.
  - Install dictionaries for supported languages.
    Install hunspell dictionaries when possible,
    fall back on myspell ones else.

  * Bugfixes
  - Disable IPv6 on all network interfaces.
    This is a workaround for the IPv6 link-local multicast leak that was recently
    discovered. Tails has no local service that listens on IPv6, so there should be
    no regression, hopefully, unless one wants to play with OnionCat and VoIP,
    but those of us should know how to workaround this anyway.
  - live-persist: Fix variable mismatch, fixing probe white-list.
    Tails may previously have been able to list GPT partitions labelled
    "TailsData" on hard drives (!) as valid persistence volumes...
  - live-persist: Fix --media option when no devices are attached.
    Earlier, if it was set to e.g. 'removable-usb' and no USB storage was
    connected, $whitelistdev would be empty, which is interpreted like
    all devices are ok by the rest of the code.
  - Fix SCIM in the autostarted web browser: save IM environment variables
    to a file during Desktop session startup, and export them into the
    autostarted browser's environment.
  - Talk of DVD, not of CD, in the shutdown messages.
  - Make tordate work in bridge mode with an incorrect clock.
    When using a bridge Tor reports TLS cert lifetime errors (e.g. when
    the system clock is way off) with severity "info", but when no bridge
    is used the severity is "warn". tordate/20-time.sh depends on grepping
    these error messages, so we termporarily increase Tor's logging
    severity when using bridge mode. If we don't do this tordate will
    sleep forever, leaving Tor in a non-working state.
    · White-list root to use Tor's ControlPort.
    · Add logging for is_clock_way_off().
    · Remove Tor's log before time syncing.
      We depend on grepping stuff from the Tor log (especially for
      tordate/20-time.sh), so deleting it seems like a Good Thing(TM).
    · Stop Tor before messing with its log or data dir.
  - live-persist: limit searched devices the same way as live-boot.
    If no --media argument is specified, use live-boot's
    "(live-media|bootfrom)=removable(|-usb)" argument to limit devices
    searched for a persistent volume.
  - tails-greeter: do not pass media=removable to live-persist.
    Now that we have autodetection with kernel command-line,
    it should not be needed anymore.
  - Start memlockd after configuring it,
    instead of starting it before and restarting it after.
    This avoids running memlockd twice, and prevents other possibly
    surprising race-conditions.
    As a consequence, also have tails-sdmem-on-media-removal start after the
    memlockd service *and* tails-reconfigure-memlockd: to start the watchdog,
    we need memlockd to be properly configured *and* running.

  * iceweasel
  - Set iceweasel homepage to the news section on the Tails website.
    ... using the localized one when possible.
  - Hide the iceweasel add-on bar by default.
    Now that we don't want to ship the Monkeysphere addon anymore,
    that was the only one displayed in there, we can as well hide the whole bar.
  - Don't hide the AdBlock-Plus button in the add-on bar anymore. Now that
    we hide the whole addon bar, we can get rid of this old
    UX improvement.
  - Do not install a placeholder (fake) FireGPG iceweasel extension anymore.
    It was shipped from 0.10 (early 2012) to 0.15 (late November),
    so the migration period should be over now.
  - Don't install xul-ext-monkeysphere anymore.
    The implication of the current keyserver policy are not well
    understood, Monkeysphere is little used in Tails, and we're not sure
    anymore it would be our first bet for the web browser profile with no
    CA. Let's keep the various configuration bits (e.g. FoxyProxy,
    patching MSVA), though, so that advanced users who are used to have
    Monkeysphere in Tails just have to install the package.

  * Build system
  - Install the "standard" task with tasksel for better consistency in the
    Tails ISO images built in various environments.
  - Install p7zip-full. It's a dep by file-roller, but we explicily use it
    elsewhere, and it's better to be safe than sorry.
  - Remove pinning of libvpx0 to sid.
    This package is part of Squeeze, and not from testing/sid.
    We have been shipping the version from Squeeze for a while.
  - Remove config/chroot_local-packages/ from .gitignore.
    The documented way for "external" contributors to add custom packages
    is to put them in chroot_local-packages, and once we pull we import
    any such package into our APT repo and rewrite the
    history appropriately.
    Also, the ability to add packages in there and not see them in "git
    status" makes it very easy to build tainted ISO images with
    non-standard packages, which makes some of us fear can lead to hard to
    debug situations.
  - Make it clearer what can and cannot be done in terms of local packages.

 -- Tails developers <amnesia@boum.org>  Thu, 10 Jan 2013 12:47:42 +0100

tails (0.15) unstable; urgency=low

  * Major new features
  - Persistence for browser bookmarks.
  - Support for obfsproxy bridges.

  * Minor improvements
  - Add the Hangul (Korean) Input Method Engine for SCIM.
  - Add vendor-specific dpkg origin information. This makes dpkg-vendor
    return correct information.
  - Install pcscd and libccid from squeeze-backports. This is needed to
    support, to some extent, some OpenPGP SmartCard readers.
  - Install HPIJS PPD files and the IJS driver (hpijs).
    This adds support for some printers, such as Xerox DocumentCenter400.
  - Optimize fonts display for LCD.
  - Update TrueCrypt to version 7.1a.

  * Bugfixes
  - Do not use pdnsd anymore. It has been orphaned in Debian, has quite
    some bugs in there, and apparently Tor's DNSPort's own caching is
    be good enough.
  - Remove useless iceweasel cookies exceptions. They are useless as
    per-session cookies are allowed.
  - Do not run setupcon on X. This call is only needed on the Linux
    console, no need to annoy the user with a weird "Press enter to
    activate this console" when the open a root shell in a GNOME
    Terminal.
  - Allow the tails-iuk-get-target-file user to connect to the SOCKSPort
    dedicated for Tails-specific software.
  - Fix gpgApplet menu display in Windows camouflage mode.
  - Fix Tor reaching an inactive state if it's restarted in "bridge mode",
    e.g. during the time sync' process.

  * Iceweasel
  - Update iceweasel to 10.0.11esr-1+tails1.
  - User profile is now generated at build time in order to support persistent
    bookmarks.
  - Update HTTPS Everywhere to version 3.0.4.
  - Update NoScript to version 2.6.
  - Fix bookmark to I2P router console.
  - Re-enable Monkeysphere extension to connect to the validation agent.

  * Localization
  - The Tails USB installer, tails-persistence-setup and tails-greeter
    are now translated into Bulgarian.
  - Update Chinese translation for tails-greeter.
  - Update Euskadi translation for WhisperBack.

  * Build system
  - Custom packages are now retrieved from Tails APT repository instead
    of bloating the Git repository.
  - Allow '~' in wiki filenames. This makes it possible to ship
    update-description files for release candidates.
  - Document how to create incremental update kit.
  - Handle release candidates when generating custom APT sources.
  - Remove pinning for xul-ext-adblock-plus.
    It is obsolete since we've added this package to our APT repository.

 -- Tails developers <amnesia@boum.org>  Sun, 25 Nov 2012 12:59:17 +0100

tails (0.14) unstable; urgency=low

  * Major new features
  - Enable Tor stream isolation; several new SocksPorts with
    appropriate Isolate* options have been added for different use
    cases (i.e. applications). All application's have been
    reconfigured to use these new SocksPorts, which should increase
    anonymity by making it more difficulte to correlate traffic from
    different applications or "online identities".
  - The web browser now has the anonymity enhancing patches from the
    TorBrowser applied.
  - gpgApplet can now handle public-key cryptography.
  - Install an additional, PAE-enabled kernel with NX-bit
    support. This kernel is auto-selected when the hardware supports
    it and will:
    * provide executable space protection, preventing certain types of
      buffer overflows from being exploitable.
    * enable more than 4 GiB of system memory.
    * make all processors/cores available, including their
      power-saving functionality.
  - Add a persistence preset for NetworkManager connections.

  * Minor improvements
  - On kexec reboot, make the boot quiet only if debug=wipemem was not
    enabled.
  - Update torproject.org's APT repo key.
  - Update the embedded Tails signing key.
  - Use symlinks instead of duplicating localized searchplugins.
  - Rewrite Tails firewall using ferm. Tails firewall was written in
    very unsophisticated iptables-save/restore format. As more feature
    creeped in, it started to be quite unreadable.
  - Optimize VirtualBox modules build at runtime to avoid installing the
    userspace utils N times.
  - Drop most of Vidalia's configuration. Our custom lines just caused
    trouble (with multiple SocksPorts) and the default works well.
  - Blacklist PC speaker module. On some computers, having the pcspkr
    module loaded means loud beeps at bootup, shutdown and when using
    the console. As it draws useless attention to Tails users, it is
    better to prevent Linux from loading it by default.
  - Remove all addons from the Unsafe Browser. No addons are essential
    for the Unsafe Browser's intent. If anything they will modify the
    network fingerprint compared to a normal Iceweasel install, which
    is undesirable.
  - Prevent some unwanted packages to be installed at all, rather than
    uninstalling them later. This should speed up the build a bit.
  - Add a symlink from /etc/live/config to /etc/live/config.d. This
    makes the system compatible with live-config 3.0.4-1, without
    breaking backward compatibility with various parts of the system
    that use the old path.
  - Do not run unecessary scripts during shutdown sequence, to make
    shutdown faster.
  - Make live-persist deal with persistent ~/.gconf subdirs so that
    any options saved therein actually get persistent.
  - Prevent memlockd unload on shutdown, to make sure that all
    necessary tools for memory wiping are available when the new
    kernel has kexec'd.
  - Patch initscripts headers instead of fiddling with update-rc.d. We
    now let insserv figure out the correct ordering for the services
    during startup and shutdown, i.e. use dependency-based boot
    sequencing.
  - Remove the last absolute path in our isolinux config, which makes
    it easier to migrate from isolinux to syslinux (just rename the
    directory), and hence might make it easier for 3rd party USB
    installers (like the Universal USB Installer) to support Tails.

  * Bugfixes
  - Include `seq` in the ramdisk environment: it is used to wipe more
    memory. This fixes the long-standing bug about Tails not cleaning
    all memory on shutdown.
  - Fix Yelp crashing on internal links
  - Allow amnesia user to use Tor's TransPort. This firewall exception
    is necessary for applications that doesn't have in-built SOCKS
    support and cannot use torsocks. One such example is Claws Mail,
    which uses tsocks since torsocks makes it leak the hostname. This
    exception, together with Tor's automatic .onion mapping makes
    Claws Mail able to use hidden service mail providers again.
  - Force threads locking support in Python DBus binding. Without this
    liveusb-creator doesn't work with a PAE-enabled kernel.
  - Fix localized search plugins for 'es' and 'pt'
  - Fix live-boot's readahead, which caused an unnecessary pause
    during boot.
  - Factorize GCC wanted / available version numbers in VirtualBox
    modules building hook. This, incidentally, fixes a bug caused by
    duplication and not updating all instances.
  - Fix tordate vs. Tor 0.2.3.x. Since 0.2.3.x Tor doesn't download a
    consensus for clocks that are more than 30 days in the past or 2
    days in the future (see commits f4c1fa2 and 87622e4 in Tor's git
    repo). For such clock skews we set the time to the Tor authority's
    cert's valid-after date to ensure that a consensus can be
    downloaded.

  * Tor
  - Update to version 0.2.3.24-rc-1~~squeeze+1, a new major
    version. It's not a stable release, but we have been assured by
    the Tor developers that this is the right move.
  - Stop setting custom value for the Tor LongLivedPorts
    setting. Gobby's port was upstreamed in Tor 0.2.3.x.

  * Iceweasel
  - Update to 10.0.10esr-1+tails1, which has all the anonymity enhancing
    patches from the TorBrowser applied.
  - Install iceweasel from our own repo, http://deb.tails.boum.org.
  - Fix Iceweasel's file associations. No more should you be suggested
    to open a PDF in the GIMP.

  * htpdate
  - Use curl instead of wget, and add a --proxy option passed through
    to curl.
  - Remove the --fullrequest option, we don't need it anymore.
  - Remove --dns-timeout option, we don't need it anymore.
  - Change --proxy handling to support Debian Squeeze's curl.
  - Clarify what happens if --proxy is not used.
  - Compute the median of the diffs more correctly.

  * Hardware support
  - Update Linux to 3.2.32-1.

  * Software
  - Update vidalia to 0.2.20-1+tails1.
  - Update bundled WhisperBack package to 1.6.2:
    * Raise the socket library timeout to 120 seconds
    * Use smtplib's timeout parameter
    * Fix error output when calling send a 2nd time
  - Update liveusb-creator to 3.11.6-3.
  - Update i2p to 0.9.2.
  - Update tails-persistence-setup to 0.20-1, which should make it
    possible to install Tails on large (>= 32 GiB) USB drives.
  - Install console-setup and keyboard-configuration from unstable
    (required by new initramfs-tools).
  - Update tails-greeter to 0.7.3:
    * Import pt_BR translation.
    * Let langpanel usable during option selection stage
    * Print less debugging messages by default
    (below are changes in tails-greeter 0.7.2:)
    * Use correct test operators.
    * Generate language codes of available locales at package build
      time.
    * Read list of language codes from where we have saved it at
      package build time.
    * Drop tails-lang-helper, not used anymore.
    * Do not compile locales at login time anymore. Tails now ships
      locales-all.
  - Import live-config{,-sysvinit} 3.0.8-1. live-config >= 3.0.9-1
    has basically nothing useful for us, and it migrates to new paths
    brought by live-boot 3.0~b7, which we're not ready for yet (see:
    todo/newer_live-boot).

  * Localization
  - Fix Tails specific Iceweasel localization for pt-BR
  - Add Japanese input system: scim-anthy.
  - whisperback is now also translated into German, Hebrew, Hungarian,
    Italian and Korean.
  - tails-persistence-setup is now also translated into Arabic.
  - tails-greeter is now also translated into Arabic, Hebrew, Basque,
    Hungarian, Italian and Chinese.

  * Build system
  - Catch more errors in during build time:
    - Ensure that all local hooks start with 'set -e'.
    - Fail hard if adduser fails in local hooks.
    - Fail hard if 'rm' fails in local hooks.
  - vagrant: Ensure we have the set of Perl packages needed by our
    Ikiwiki
  - vagrant: Configure live-build to ship with ftp.us.debian.org.
    Using cdn.debian.net leads to bad interactions with Tor.
  - vagrant: Don't use gzip compression when building from a tag, i.e.
    a release.
  - vagrant: Optionally use bootstrap stage cache for faster builds
    via the 'cache' build option.
  - vagrant: Make sure release builds are clean, i.e. they don't use
    any potentially dangerous build options.
  - vagrant: Disable live-build package caching. This build system is
    meant to use an external caching proxy, so live-build's cache just
    wastes RAM (for in-memory builds) or disk space.
  - vagrant: use aufs magic instead of copying source into tmpfs.
    This reduces the amount of RAM required for building Tails in.
  - vagrant: Allow in-memory builds when a VM with enough memory is
    already started.

 -- Tails developers <amnesia@boum.org>  Sat, 10 Nov 2012 12:34:56 +0000

tails (0.13) unstable; urgency=low

  * Major new features
  - Use white-list/principle of least privelege approach for local services.
    Only users that need a certain local (i.e. hosted on loopback) service
    (according to our use cases) are granted access to it by our firewall;
    all other users are denied access.
  - Ship a first version of the incremental update system. Updates are not
    currently triggered automatically, but this will allow tests to be done
    on larger scales.

  * Minor improvements
  - Enable four workspaces in the Windows XP camouflage. This allows
    users to quickly switch to a more innocent looking workspace in case
    they are working on sensitive data and attract unwanted attention.
    The workspace switcher applet isn't there, though, since there's no
    such thing in Windows XP, so switching is only possible via keyboard
    shortcuts.
  - Ship with precompiled locales instead of generating them upon login.
  - Add support for wireless regulation.
  - Use color for Git output, not intended for machine consumption,
    written to the terminal.
  - Have ttdnsd use OpenDNS. Using Google's DNS servers was very
    glitchy, and rarely succeeded when it should. It can probably be
    attributed to Google's DNS, which is known to take issue with Tor
    exits.
  - Upgrade WhisperBack to 1.6, with many UI improvements and new translations.
  - Include GDM logs and dmidecode informations in the reports.
  - Allow to modify language and layout in the "Advanced options" screen
    of the greeter.
  - GnuPG: bump cert-digest-algo to SHA512.
  - Update torproject.org's APT repo key.

  * Bugfixes
  - Make Claws Mail save local/POP emails in its dot-directory. The
    default is to save them at ~/Mail, which isn't included in our
    current Claws Mail persistence preset.
  - Fix the System Monitor applet.
  - Remove broken ttdnsd from the default DNS resolution loop.
  - Hide the 'TailsData' partition in desktop applications.
  - Ship unrar-free again, so that the GNOME archive manager knows about
    it.
  - Ship with an empty whitelist for Noscript.
  - Disable FoxyProxy's advertisement on proxy error page.
  - Fix slow browsing experience for offline documentation.
  - Raise the socket timeout to 120 seconds in WhisperBack.
  - Enable the ikiwiki trail plugin for the locally built wiki too.

  * Iceweasel
  - Upgrade iceweasel to 10.0.6esr-1 (Extended Support Release) and install it
    and its dependencies from squeeze-backports.

  * Hardware support
  - Upgrade Linux to 3.2.23-1.

  * Software
  - Update tor to version 0.2.2.39.
  - Update Iceweasel to version 10.0.7esr-2.
  - Update i2p to version 0.9.1.

  * Build system
  - vagrant: Install Ikiwiki from Debian unstable. The 'mirrorlist'
    patches have finally been merged in upstream Ikiwiki. So instead of
    building Ikiwiki by hand, we can now install the package directly
    from Debian unstable.
  - Do not build the ikiwiki forum on the bundled static website copy.

 -- Tails developers <amnesia@boum.org>  Mon, 17 Sep 2012 15:19:25 +0200

tails (0.12.1) unstable; urgency=low

  This is a brown paper bag release to fix two major problems introduced in
  Tails 0.12.

  * Iceweasel
  - Upgrade Torbutton to 1.4.6.
  - Upgrade AdBlock Plus to 2.1.
  - Update AdBlock Plus patterns.

  * Hardware support
  - Upgrade Linux to 3.2.21-3 (linux-image-3.2.0-3-486).

  * Software
  - Install MAT from Debian backports, drop custom package.
  - Install python-pdfrw to re-add PDF support to the MAT.
  - Upgrade tails-greeter to 0.7.1, which fixes the race condition that
    broke administration password and locale settings on some systems.

  * Boot
  - Remove the Tails specific plymouth theme. The theme interfers heavily with
    the boot process on some hardware.

 -- Tails developers <amnesia@boum.org>  Mon, 17 Sep 2012 13:06:03 +0200

tails (0.12) unstable; urgency=low

  * Major new features
  - Add the Unsafe Web Browser, which has direct access to the Internet and
    can be used to login to captive portals.
  - The (previously experimental, now deemed stable) Windows camouflage can now
    be enabled via a check box in Tails greeter.

  * Tor
  - Upgrade to 0.2.2.37-1~~squeeze+1.

  * Iceweasel
  - Upgrade iceweasel to 10.0.5esr-1 (Extended Support Release) and install it
    and its dependencies from squeeze-backports.
  - Add a bookmark for the offline Tails documentation.
  - Update AdBlock patterns.

  * Persistence
  - Allow using larger USB drives by increasing the mkfs timeout to 10 minutes.
  - Tell the user what's going on when the Tails boot device cannot be found.

  * Hardware support
  - Upgrade Linux to 3.2.20-1 (linux-image-3.2.0-2-amd64).

  * Software
  - Install rfkill.
  - Install torsocks. Note that this makes `torify' use `torsocks' instead of
    `tsocks'. The `tsocks' binary is dropped to avoid problems, but remaining
    files (the library) are kept since ttdnsd depends on them.
  - Fetch live-config-sysvinit from sid so that it matches live-config version.
  - Update virtualbox backports to 4.1.10-dfsg-1~bpo60+1.
  - Install pciutils (needed by virtualbox-guest-utils).
  - Install mousetweaks. This is needed to use the mouse accessibility settings
    in System -> Preferences -> Mouse -> Accessibility.
  - Install the "hardlink" files deduplicator.
  - Do not install cryptkeeper anymore. See todo/remove_cryptkeeper for reason.
    Users of cryptkeeper are encouraged to install cryptkeeper via `apt-get
    update; apt-get install --yes cryptkeeper`, open their volume and move
    their to Tails' built-in persistence instead, as a one-time migration.
  - Upgrade I2P to version 0.9.
  - Don't install GParted. GNOME Disk Utility has been on par with GParted
    since Squeeze was released.
  - Upgrade live-boot to 3.0~a27-1+tails2~1.gbp319fe6.
  - Upgrade live-config to 3.0~a39-1 and install it from Debian experimental.
  - Upgrade tails-greeter to 0.7.
  - Upgrade tails-persistence-setup to 0.17-1.
  - Install libyaml-libyaml-perl.
  - Upgrade MAT, the metadata anonymisation toolkit, 0.3.2-1~bpo60+1.
  - Fetch python-pdfrw from backports, drop custom package.

  * Internationalization
  - The Tails website and documentation now has a (partial) Portuguese
    translation.

  * Build system
  - Tails can now be built without using a HTTP proxy.
  - Tails can now easily be built by using Vagrant. See the updated
    contribute/build page for instructions.

  * Boot
  - Remove obsolete noswap boot parameter. live-boot now handles swap on an
    opt-in basis.
  - The squashfs.sort files generated with boot-profile should now be ok which
    makes the generate images boot noticeably faster on optical media. See
    bugs/weird_squashfs.sort_entries for more information.
  - Set Tails specific syslinux and plymouth themes.
  - Add NVidia KMS video drivers to the initrd in order to show our shiny new
    plymouth theme on more systems.

 -- Tails developers <amnesia@boum.org>  Mon, 11 Jun 2012 13:37:00 +0200

tails (0.11) unstable; urgency=low

  * Major new features
  - Do not grant the desktop user root credentials by default.
  - A graphical boot menu (tails-greeter 0.6.3) allows choosing among
    many languages, and setting an optional sudoer password.
  - Support opt-in targeted persistence
    · tails-persistence-setup 0.14-1
    · live-boot 3.0~a25-1+tails1~5.gbp48d06c
    · live-config 3.0~a35-1
  - USB installer: liveusb-creator 3.11.6-1

  * iceweasel
  - Install iceweasel 10.0.4esr-1 (Extended Support Release).
    Let's stop tracking a too fast moving target.
    Debian Wheezy will ship ESR versions.
  - Install needed dependencies from squeeze-backports.
  - Search plugins:
    · Remove bing.
      bing appeared due to our upgrading iceweasel.
      Removing it makes things consistent with the way they have been
      until now, that is: let's keep only the general search engines
      we've been asked to add, plus Google, and a few specialized ones.
    · Replace Debian-provided DuckDuckGo search plugin with the "HTML SSL"
      one, version 20110219. This is the non-JavaScript, SSL, POST flavour.
    · Add ixquick.com.
    · Install localized search engines in the correct place.
      No need to copy them around at boot time anymore.
    · Remove Scroogle. RIP.
  - Enable TLS false start, like the TBB does since December.
  - Adblock Plus: don't count and save filter hits, supress first run dialog.
  - Install neither the GreaseMonkey add-on, nor any GreaseMonkey script.
    YouTube's HTML5 opt-in program is over.
    HTML5 video support is now autodetected and used.

  * Vidalia
  - Upgrade to 0.2.17-1+tails1: drop Do-not-warn-about-Tor-version.patch,
    applied upstream.
  - Set SkipVersionCheck=true.
    Thanks to chiiph for implementing this upstream (needs Vidalia 0.2.16+).

  * Internationalization
  - Install all available iceweasel l10n packages.
  - Remove syslinux language choosing menu.
    tails-greeter allows choosing a non-English language.
  - Add fonts for Hebrew, Thai, Khmer, Lao and Korean languages.
  - Add bidi support.
  - Setup text console at profile time.
    Context: Tails runs with text console autologin on.
    These consoles now wait, using a "Press enter to activate this console"
    message, for the user. When they press enter in there, they should have chosen
    their preferred keyboard layout in tails-greeter by now. Then, we run setupcon.
    As a result, the resulting shell is properly localized, and setupcon
    sets the correct keyboard layout, both according to the preferences expressed by
    the user in tails-greeter.
  - Don't use localepurge, don't remove any Scribus translations anymore,
    don't localize environment at live-config time:
    tails-greeter allows us to support many, many more languages.

  * Hardware support
  - Linux 3.2.15-1 (linux-image-3.2.0-2-amd64).
  - Fix low sound level on MacBook5,2.
  - Disable laptop-mode-tools automatic modules. This modules set often
    needs some amount of hardware-specific tweaking to work properly.
    This makes them rather not well suited for a Live system.

  * Software
  - Install GNOME keyring.
    This is needed so that NetworkManager remembers the WEP/WPA secrets
    for the time of a Tails session. Initialize GNOME keyring at user
    creation time.
  - Install usbutils to have the lsusb command.
  - Install the Traverso multitrack audio recorder and editor.

  * Miscellaneous
  - GNOME Terminal: keep 8192 scrollback lines instead of the smallish
    default.
  - Replaced tails-wifi initscript with laptop-mode-tools matching feature.
  - Disable gdomap service.
  - Fetch klibc-utils and libklibc from sid.
    The last initramfs-tools depends on these.
  - Set root password to "root" if debug=root is passed on the
    kernel cmdline. Allow setting root password on kernel cmdline via
    rootpw=. Looks like we implemented this feature twice.
  - Append a space on the kernel command line. This eases manually adding
    more options.
  - Rename sudoers.d snippets to match naming scheme.
    Sudo credentials that shall be unconditionally granted to the Tails
    default user are named zzz_*, to make sure they are applied.
  - WhisperBack: also include /var/log/live-persist and
    /var/lib/gdm3/tails.persistence.
  - Add a wrapper to torify whois.
  - Rework the VirtualBox guest modules building hook to support
    multiple kernels.
  - Consistently wait for nm-applet when waiting for user session to come up.
    Waiting for gnome-panel or notification-daemon worked worse.
  - Don't start the NetworkManager system service via init.
    Some Tails NM hooks need the user to be logged in to run properly.
    That's why tails-greeter starts NetworkManager at PostLogin time.
  - Also lock /bin/echo into memory. For some reason, kexec-load needs it.
  - Pidgin: don't use the OFTC hidden service anymore.
    It proved to be quite unreliable, being sometimes down for days.
  - Do not display storage volumes on Desktop, by disabling
    /apps/nautilus/desktop/volumes_visible GConf entry. Enabling that
    GConf setting avoids displaying the bind-mounted persistent
    directories on the Desktop, and reduces user confusion. It also is
    a first step towards a bigger UI change: GNOME3 does not manage the
    Desktop anymore, so volume icons and other Desktop icons are meant to
    disappear anyway. It implies we'll have to move all Desktop icons
    elsewhere. Let's start this move now: this will smooth the UI change
    Wheezy will carry for our users, by applying some of it progressively.

  * Build system
  - Don't build hybrid ISO images anymore. They boot less reliably on
    a variety of hardware, and are made less useful by us shipping
    a USB installer from now on.
  - Append .conf to live-config configuration filenames:
    live-config >3.0~a36-1 only takes into account files named *.conf
    in there. Accordingly update scripts that source these files.
  - Remove long-obsolete home-refresh script and its configuration.

  * Virtualization support
  - Support Spice and QXL: install the Spice agent from Debian sid,
    install xserver-xorg-video-qxl from squeeze-backports.

 -- Tails developers <amnesia@boum.org>  Tue, 17 Apr 2012 14:54:00 +0200

tails (0.10.2) unstable; urgency=low

  * Iceweasel
  - Update to 10.0.2-1.
  - Disable HTTPS-Everywhere's SSL Observatory (plus first-run pop-up).
  - Revert "FoxyProxy: don't enclose regexps between ^ and $."
    Currently "http://www.i2p2.de" (and everything similar) is captured by
    the I2P filter, which is incorrect. It seems isMultiLine="false" does
    *not* make RE into ^RE$ any longer.
  - Remove file:// from NoScript's exception lists.
    This will fix the JavaScript toggles in the local copy of the documentation.
  - Update AdBlock patterns.

  * Software
  - Upgrade I2P to 0.8.13.
  - Install libvpx0 from sid.
  - Fetch klibc-utils and libklibc from sid.
    The last initramfs-tools depends on these.

  * Hardware support
  - Upgrade Linux kernel to 3.2.7-1.
  - Install firmware-libertas.
    This adds support for wireless network cards with Marvell Libertas
    8xxx chips supported by the libertas_cs, libertas_sdio, libertas_spi,
    libertas_tf_usb, mwl8k and usb8xxx drivers.

  * Miscellaneous
  - Revert "Set time to middle of [valid-after, fresh-until] from consensus."
    This reverts commit 18d23a500b9412b4b0fbe4e38a9398eb1a3eadef.
    With this vmid clocks that are E minutes back in time may cause issues
    (temporary Tor outages) after consensus updates that happen at the
    (60-E):th minute or later during any hour. Full analysis:
    https://mailman.boum.org/pipermail/tails-dev/2012-January/000873.html
  - Add the default user to the vboxsf group.
    This will allow the user to get full access to automounted VirtualBox
    shared folders as they are mounted with guid vboxsf and rwx group
    permissions.

 -- Tails developers <amnesia@boum.org>  Thu, 01 Mar 2012 20:26:21 +0100

tails (0.10.1) unstable; urgency=low

  * Iceweasel
  - Make Startpage the default web search engine. Scroogle does not look
    reliable enough these days.

  * Software
  - Upgrade WhisperBack to 1.5.1 (update link to bug reporting documentation).
  - Update MAT to 0.2.2-2~bpo60+1 (fixes a critical bug in the GUI).

  * Hardware support
  - Upgrade Linux kernel to 3.2.1-2

  * Time synchronization
    Serious rework that should fix most, if not all, of the infamous
    time-sync' related bugs some Tails users have experienced recently.
    - Make htpdate more resilient by using three server pools, and
      allowing some failure ratio.
    - Set time from Tor's unverified-consensus if needed.
    - Set time to middle of [valid-after, fresh-until] from consensus.
    - Many robustness, performance and fingerprinting-resistance improvements.
    - Display time-sync' notification much earlier.

  * Miscellaneous
  - Fix access to "dumb" git:// protocol by using a connect-socks wrapper
    as GIT_PROXY_COMMAND.
  - SSH client: fix access to SSH servers on the Internet by correcting
    Host / ProxyCommand usage.
  - Pidgin: use OFTC hidden service to workaround Tor blocking.
  - Claws Mail: disable draft autosaving.
    When composing PGP encrypted email, drafts are saved back to
    the server in plaintext. This includes both autosaved and manually
    saved drafts.
  - tails-security-check-wrapper: avoid eating all memory when offline.

 -- Tails developers <amnesia@boum.org>  Sat, 28 Jan 2012 10:00:31 +0100

tails (0.10) unstable; urgency=low

  * Tor: upgrade to 0.2.2.35-1.

  * Iceweasel
  - Install Iceweasel 9.0 from the Debian Mozilla team's APT repository.
  - Update Torbutton to 1.4.5.1-1.
  - Support viewing any YouTube video that is available in HTML5 format:
    install xul-ext-greasemonkey and the "Permanently Enable HTML5 on
    YouTube" GreaseMonkey script.
  - Stop using Polipo in Iceweasel. Its SOCKS support was fixed.
  - Install from Debian sid the iceweasel extensions we ship,
    for compatibility with FF9.
  - Use Scroogle (any languages) instead of Scroogle (English only) when
    booted in English. Many users choose English because their own
    language is not supported yet; let's not hide them search results in
    their own language.
  - Install Iceweasel language packs from Debian unstable:
    unfortunately they are not shipped on the mozilla.debian.net repository.
  - Install the NoScript Firefox extension; configure it the same way as
    the TBB does.
  - Disable third-party cookies.
    They can be used to track users, which is bad. Besides, this is what
    TBB has been doing for years.
  - FoxyProxy: allow direct connections to RFC1918 IPs.

  * Do not transparent proxy outgoing Internet connections through Tor.
  - Torify the SSH client using connect-proxy to all IPs but RFC1918 ones.
  - Torify APT using Polipo HTTP.
  - Torify wget in wgetrc.
  - Torify gobby clients using torsocks. It does not support proxies yet.
  - Torify tails-security-check using LWP::UserAgent's SOCKS proxy support.
  - Fix enabling of GNOME's HTTP proxy.

  * Software
  - Upgrade Vidalia to 0.2.15-1+tails1.
    · New upstream release.
    · Do not warn about Tor version.
  - Upgrade MAT to 0.2.2-1~bpo60+1.
  - Upgrade VirtualBox guest software to 4.1.6-dfsg-2~bpo60+1,
    built against the ABI of X.Org backports.
  - Upgrade I2P to 0.8.11 using KillYourTV's Squeeze packages;
    additionally, fix its start script that was broken by the tordate merge.
  - Install unar (The Unarchiver) instead of the non-free unrar.
  - Install Nautilus Wipe instead of custom Nautilus scripts.

  * Hardware support
  - Upgrade Linux kernel to 3.1.6-1.
  - Upgrade to X.Org from squeeze-backports.
  - Install more, and more recent b43 firmwares.
  - Upgrade barry to 0.15-1.2~bpo60+1.

  * Internationalization
  - Add basic language support for Russian, Farsi and Vietnamese.
  - Install some Indic fonts.
  - Install some Russian fonts.
  - Add Alt+Shift shortcut to switch keyboard layout.

  * Miscellaneous
  - Support booting in "Windows XP -like camouflage mode":
    · Install homebrewn local .debs for a Windows XP look-alike Gnome theme.
    · Add the "Windows XP Bliss" desktop wallpaper.
    · Added a script that's sets up Gnome to look like Microsoft Windows XP.
    · Add Windows XP "camouflage" icons for some programs.
    · Make Iceweasel use the IE icon when Windows XP camouflage is enabled.
    · Add special launcher icons for the Windows XP theme so that they're
      not too big.
  - Decrease Florence focus zoom to 1.2.
  - Do not fetch APT translation files. Running apt-get update is heavy enough.
  - Add MSN support thanks to msn-pecan.
  - Add custom SSH client configuration:
    · Prefer strong ciphers and MACs.
    · Enable maximum compression level.
     · Explicitly disable X11 forwarding.
    · Connect as root by default, to prevent fingerprinting when username
      was not specified.
  - Replace flawed FireGPG with a home-made GnuPG encryption applet;
    install a feature-stripped FireGPG that redirects users to
    the documentation, and don't run Seahorse applet anymore.
  - Enable Seahorse's GnuPG agent.
  - Blank screen when lid is closed, rather than shutting down the system.
    The shutdown "feature" has caused data losses for too many people, it seems.
    There are many other ways a Tails system can be shut down in a hurry
    these days.
  - Import Tails signing key into the keyring.
  - Fix bug in the Pidgin nick generation that resulted in the nick
    "XXX_NICK_XXX" once out of twenty.
  - Pre-configure the #tor IRC discussion channel in Pidgin.
  - Fix "technology preview" of bridge support: it was broken by tordate merge.
  - Install dependencies of our USB installer to ease its development.
  - Make vidalia NM hook sleep only if Vidalia is already running.
  - Reintroduce the htpdate notification, telling users when it's safe
    to use Tor Hidden Services.
  - htpdate: omit -f argument to not download full pages.
  - htpdate: write success file even when not within {min,max}adjust.
    Otherwise htpdate will not "succeed" when the time diff is 0 (i.e.
    the clock was already correct) so the success file cannot be used
    as an indicator that the system time now is correct, which arguably
    is its most important purpose.

  * Build system
  - Name built images according to git tag.

 -- Tails developers <tails@boum.org>  Wed, 04 Jan 2012 09:56:38 +0100

tails (0.9) unstable; urgency=low

  * Tor
  - Upgrade to 0.2.2.34 (fixes CVE-2011-2768, CVE-2011-2769).

  * Iceweasel
  - Upgrade to 3.5.16-11 (fixes CVE-2011-3647, CVE-2011-3648, CVE-2011-3650).
  - Upgrade FireGPG to 0.8-1+tails2: notify users that the FireGPG Text
    Editor is the only safe place for performing cryptographic operations,
    and make it impossible to do otherwise. Other ways open up several
    severe attacks through JavaScript (e.g. leaking plaintext when
    decrypting, signing messages written by the attacker).
  - Install Cookie Monster extension instead of CS Lite.
  - Always ask where to save files.
  - Upgrade Torbutton to 1.4.4.1-1, which includes support for the in-browser
    "New identity" feature.

  * Software
  - Install MAT, the metadata anonymisation toolkit.
  - Upgrade TrueCrypt to 7.1.
  - Upgrade WhisperBack to 1.5~rc1 (leads the user by the hand if an error
    occurs while sending the bugreport, proposes to save it after 2 faild
    attempts, numerous bugfixes).
  - Linux: upgrade to linux-image-3.0.0-2-486 (version 3.0.0-6); fixes
    a great number of bugs and security issues.

  * Miscellaneous
  - Fully rework date and time setting system.
  - Remove the htp user firewall exception.
  - Saner keyboard layouts for Arabic and Russian.
  - Use Plymouth text-only splash screen at boot time.
  - Color the init scripts output.
  - Suppress Tor's warning about applications doing their own DNS lookups.
    This is totally safe due to our Tor enforcement.
  - Disable hdparm boot-time service.
    We only want hdparm so that laptop-mode-tools can use it.
  - Run Claws Mail using torify.
    It's not as good as if Claws Mail supported SOCKS proxies itself,
    but still better than relying on the transparent netfilter torification.
  - Install HPLIP and hpcups for better printing support.

  * Erase memory at shutdown
  - Run many sdmem instances at once.
    In hope of erasing more memory until we come up with a proper fix for
    [[bugs/sdmem_does_not_clear_all_memory]].
  - Kill gdm3 instead of using its initscript on brutal shutdown.
  - Use absolute path to eject for more robust memory wipe on boot medium removal.

  * Space savings
  - Exclude kernel and initramfs from being put into the SquashFS.
    Those files are already shipped where they are needed, that is in the ISO
    filesystem. Adapt kexec and memlockd bits.
  - Do not ship the GNOME icon theme cache.
  - Do not ship .pyc files.
  - Do not ship NEWS.Debian.gz files.

  * Build system
  - Re-implement hook that modifies syslinux config to make future
    development easier.

 -- Tails developers <amnesia@boum.org>  Tue, 01 Nov 2011 13:26:38 +0100

tails (0.8.1) unstable; urgency=low

  * Iceweasel
    - Update to 3.5.16-10 (fixes DSA-2313-1).
    - FireGPG: force crypto action results to appear in a new window, otherwise
      JavaScript can steal decrypted plaintext. Advice: always use FireGPG's
      text editor when writing text you want to encrypt. If you write it in a
      textbox the plaintext can be stolen through JavaScript before it is
      encrypted in the same way.
    - Update HTTPS Everywhere extension to 1.0.3-1.
    - Stop using the small version of the Tor check page. The small version
      incorrectly tells Tails users to upgrade their Torbrowser, which has
      confused some users.

  * Software
    - Update Linux to 3.0.0-2 (fixes DSA-2310-1, CVE-2011-2905, CVE-2011-2909,
      CVE-2011-2723, CVE-2011-2699, CVE-2011-1162, CVE-2011-1161).
    - Update usb-modeswitch to 1.1.9-2~bpo60+1 and usb-modeswitch-data to
      20110805-1~bpo60+1 from Debian backports. This adds support for a few
      devices such as Pantech UMW190 CDMA modem.
    - Install libregexp-common-perl 2011041701-3 from Debian unstable. This
      fixes the bug: [[bugs/msva_does_not_use_configured_keyserver]].
    - Install hdparm so the hard drives can be spinned down in order to save
      battery power.
    - Install barry-util for better BlackBerry integration.
    - Debian security upgrades: OpenOffice.org (DSA-2315-1), openjdk-6
      (DSA-2311-1), policykit-1 (DSA-2319-1)

   * Protecting against memory recovery
    - Set more appropriate Linux VM config before wiping memory. These
      parameters should make the wipe process more robust and efficient.

 -- Tails developers <amnesia@boum.org>  Sun, 16 Oct 2011 11:31:18 +0200

tails (0.8) unstable; urgency=low

  * Rebase on the Debian Squeeze 6.0.2.1 point-release.

  * Tor
    - Update to 0.2.2.33-1.
    - Disabled ControlPort in favour of ControlSocket.
    - Add port 6523 (Gobby) to Tor's LongLivedPorts list.

  * I2P
    - Update to 0.8.8.
    - Start script now depends on HTP since I2P breaks if the clock jumps or is
      too skewed during bootstrap.

  * Iceweasel
    - Update to 3.5.16-9 (fixes CVE-2011-2374, CVE-2011-2376, CVE-2011-2365,
      CVE-2011-2373, CVE-2011-2371, CVE-2011-0083, CVE-2011-2363, CVE-2011-0085,
      CVE-2011-2362, CVE-2011-2982, CVE-2011-2981, CVE-2011-2378, CVE-2011-2984,
      CVE-2011-2983).
    - Enable HTTP pipelining (like TBB).
    - Update HTTPS Everywhere extension to 1.0.1-1 from Debian unstable.
    - Suppress FoxyProxy update prompts.
    - Prevent FoxyProxy from "phoning home" after a detected upgrade.
    - Fixed a bunch of buggy regular expressions in FoxyProxy's configuration.
      See [[bugs/exploitable_typo_in_url_regex?]] for details. Note that none of
      these issues are critical due to the transparent proxy.
    - Add DuckDuckGo SSL search engine.

  * Torbutton
    - Update to torbutton 1.4.3-1 from Debian unstable.
    - Don't show Torbutton status in the status bar as it's now displayed in the
      toolbar instead.

  * Pidgin
    - More random looking nicks in pidgin.
    - Add IRC account on chat.wikileaks.de:9999.

  * HTP
    - Upgrade htpdate script (taken from Git 7797fe9) that allows setting wget's
      --dns-timeout option.

  * Software
    - Update Linux to 3.0.0-1. -686 is now deprecated in favour of -486 and
      -686-pae; the world is not ready for -pae yet, so we now ship -486.
    - Update OpenSSL to 0.9.8o-4squeeze2 (fixes CVE-2011-1945 (revoke
      compromised DigiNotar certificates), CVE-2011-1945).
    - Update Vidalia to 0.2.14-1+tails1 custom package.
    - Install accessibility tools:
      - gnome-mag: screen magnifier
      - gnome-orca: text-to-speech
    - Replace the onBoard virtual keyboard with Florence.
    - Install the PiTIVi non-linear audio/video editor.
    - Install ttdnsd.
    - Install tor-arm.
    - Install lzma.

  * Arbitrary DNS queries
    - Tor can not handle all types of DNS queries, so if the Tor resolver fails
      we fallback to ttdnsd. This is now possible with Tor 0.2.2.x, since we
      fixed Tor bug #3369.

  * Hardware support
    - Install ipheth-utils for iPhone tethering.
    - Install xserver-xorg-input-vmmouse (for mouse integration with the host OS
      in VMWare and KVM).
    - Install virtualbox-ose 4.x guest packages from Debian backports.

  * Miscellaneous
    - Switch gpg to use keys.indymedia.org's hidden service, without SSL.
      The keys.indymedia.org SSL certificate is now self-signed. The hidden
      service gives a good enough way to authenticate the server and encrypts
      the connection, and just removes the certificates management issue.
    - The squashfs is now compressed using XZ which reduces the image size quite
      drastically.
    - Remove Windows autorun.bat and autorun.inf. These files did open a static
      copy of our website, which is not accessible any longer.

  * Build system
    - Use the Git branch instead of the Debian version into the built image's
      filename.
    - Allow replacing efficient XZ compression with quicker gzip.
    - Build and install documentation into the chroot (-> filesystem.squashfs).
      Rationale: our static website cannot be copied to a FAT32 filesystem due
      to filenames being too long. This means the documentation cannot be
      browsed offline from outside Tails. However, our installer creates GPT
      hidden partitions, so the doc would not be browseable from outside Tails
      anyway. The only usecase we really break by doing so is browsing the
      documentation while running a non-Tails system, from a Tails CD.

 -- Tails developers <amnesia@boum.org>  Thu, 09 Sep 2011 11:31:18 +0200

tails (0.7.2) unstable; urgency=high

  * Iceweasel
  - Disable Torbutton's external application launch warning.
    ... which advises using Tails. Tails *is* running Tails.
  - FoxyProxy: install from Debian instead of the older one we previously
    shipped.

  * Software
  - haveged: install an official Debian backport instead of a custom backport.
  - unrar: install the version from Debian's non-free repository.
    Users report unrar-free does not work well enough.

 -- Tails developers <amnesia@boum.org>  Sun, 12 Jun 2011 15:34:56 +0200

tails (0.7.1) unstable; urgency=high

  * Vidalia: new 0.2.12-2+tails1 custom package.

  * Iceweasel
  - Don't show Foxyproxy's status / icon in FF statusbar to prevent users
    from accidentaly / unconsciously put their anonymity at risk.
  - "amnesia branding" extension: bump Iceweasel compatibility to 4.0 to ease
    development of future releases.

  * Software
  - Upgrade Linux kernel to Debian's 2.6.32-33: fixes tons of bugs,
    including the infamous missing mouse cursor one. Oh, and it closes
    a few security holes at well.
  - Install unrar-free.
  - Do not install pppoeconf (superseeded by NetworkManager).
  - Upgrade macchanger to Debian testing package to ease development of
    future Tails releases.
  - Debian security upgrades: x11-xserver-utils (DSA-2213-1), isc-dhcp
    (DSA-2216-1), libmodplug (DSA-2226-1), openjdk-6 (DSA-2224-1).

  * Protecting against memory recovery
  - Add Italian translation for tails-kexec. Thanks to Marco A. Calamari.
  - Make it clear what it may mean if the system does not power off
    automatically.
  - Use kexec's --reset-vga option that might fix display corruption issues
    on some hardware.

  * WhisperBack (encrypted bug reporting software)
  - Upgrade WhisperBack to 1.4.1:
    localizes the documentation wiki's URL,
    uses WebKit to display the bug reporting help page,
    now is usable on really small screens.
  - Extract wiki's supported languages at build time, save this
    information to /etc/amnesia/environment, source this file into the
    Live user's environment so that WhisperBack 1.4+ can make good use
    of it.

  * Miscellaneous
  - Fix boot in Chinese.
  - Install mobile-broadband-provider-info for better 3G support.
  - Add back GNOME system icons to menus.
  - tails-security-check: avoid generating double-slashes in the Atom
    feeds URL.
  - Remove "vga=788" boot parameter which breaks the boot on some hardware.
  - Remove now useless "splash" boot parameter.
  - Fix a bunch of i386-isms.
  - Pass the noswap option to the kernel. This does not change actual Tails
    behaviour but prevents users from unnecessarily worrying because of 
    the "Activating swap" boot message.
  - Make use of check.torproject.org's Arabic version.

  * Build system
  - Enable squeeze-backports. It is now ready and will be used soon.
  - Install eatmydata in the chroot.
  - Convert ikiwiki setup files to YAML.

 -- Tails developers <amnesia@boum.org>  Fri, 29 Apr 2011 17:14:53 +0200

tails (0.7) unstable; urgency=low

  * Hardware support
  - Install foomatic-filters-ppds to support more printers.
  - Give the default user the right to manage printers.

  * Software
  - Deinstall unwanted packages newly pulled by recent live-build.
  
 -- Tails developers <amnesia@boum.org>  Wed, 06 Apr 2011 22:58:51 +0200

tails (0.7~rc2) unstable; urgency=low

  ** SNAPSHOT build @824f39248a08f9e190146980fb1eb0e55d483d71 **

  * Rebase on Debian Squeeze 6.0.1 point-release.
  
  * Vidalia: new 0.2.10-3+tails5 custom package..

  * Hardware support
  - Install usb-modeswitch and modemmanager to support mobile broadband
    devices such as 3G USB dongles. Thanks to Marco A. Calamari for the
    suggestion.

  * Misc
  - Website relocated to https://tails.boum.org/ => adapt various places.
  - Configure keyboard layout accordingly to the chosen language for
    Italian and Portuguese.

 -- Tails developers <amnesia@boum.org>  Fri, 25 Mar 2011 15:44:25 +0100

tails (0.7~rc1) UNRELEASED; urgency=low

  ** SNAPSHOT build @98987f111fc097a699b526eeaef46bc75be5290a **

  * Rebase on Debian Squeeze.

  * T(A)ILS has been renamed to Tails.
  
  * Protecting against memory recovery
    New, safer way to wipe memory on shutdown which is now also used when
    the boot media is physically removed.

  * Tor
  - Update to 0.2.1.30-1.

  * Iceweasel
  - Add HTTPS Everywhere 0.9.4 extension.
  - Better preserve Anonymity Set: spoof US English Browser and timezone
    the same way as the Tor Browser Bundle, disable favicons and picture
    iconification.
  - Install AdBlock Plus extension from Debian.
  - Add Tor-related bookmarks.
  - Support FTP, thanks to FoxyProxy.
  - Update AdBlock patterns.
  - Disable geolocation and the offline cache.

  * Software
  - Update Vidalia to 0.2.10-3+tails4.
  - Install gnome-disk-utility (Palimpsest) and Seahorse plugins.
  - Add opt-in i2p support with Iceweasel integration through FoxyProxy.
  - onBoard: fix "really quits when clicking the close window icon" bug.
  - Optionally install TrueCrypt at boot time.
  - Install laptop-mode-tools for better use of battery-powered hardware.
  - Replace xsane with simple-scan which is part of GNOME and way easier
    to use.
  - Upgrade WhisperBack to 1.3.1 (bugfixes, French translation).
  - Install scribus-ng instead of scribus. It is far less buggy in Squeeze.
  
  * Firewall
  - Drop incoming packets by default.
  - Forbid queries to DNS resolvers on the LAN.
  - Set output policy to drop (defense-in-depth).

  * Hardware support
  - Install Atheros and Broadcom wireless firmwares.
  - Install libsane-hpaio and sane-utils, respectively needed for
    multi-function peripherals and some SCSI scanners.

  * live-boot 2.0.15-1+tails1.35f1a14
  - Cherry-pick our fromiso= bugfixes from upstream 3.x branch.

  * Miscellaneous
  - Many tiny user interface improvements.
  - More robust HTP time synchronization wrt. network failures.
    Also, display the logs when the clock synchronization fails.
  - Disable GNOME automatic media mounting and opening to protect against
    a class of attacks that was recently put under the spotlights.
    Also, this feature was breaking the "no trace is left on local
    storage devices unless explicitly asked" part of Tails specification.
  - Make configuration more similar to the Tor Browser Bundle's one.
  - GnuPG: default to stronger digest algorithms.
  - Many more or less proper hacks to get the built image size under 700MB.
  - Compress the initramfs using LZMA for faster boot.

  * Build system
  - Run lb build inside eatmydata fsync-less environment to greatly improve
    build time.

 -- Tails developers <amnesia@boum.org>  Fri, 11 Mar 2011 15:52:19 +0100

tails (0.6.2) unstable; urgency=high

  * Tor: upgrade to 0.2.1.29 (fixes CVE-2011-0427).
  * Software
  - Upgrade Linux kernel, dpkg, libc6, NSS, OpenSSL, libxml2 (fixes various
    security issues).
  - Upgrade Claws Mail to 3.7.6 (new backport).
  - Install Liferea, tcpdump and tcpflow.
  * Seahorse: use hkp:// transport as it does not support hkps://.
  * FireGPG: use hkps:// to connect to the configured keyserver.
  * Build system: take note of the Debian Live tools versions being used
    to make next point-release process faster.
  * APT: don't ship package indices.

 -- T(A)ILS developers <amnesia@boum.org>  Wed, 19 Jan 2011 16:59:43 +0100

tails (0.6.1) unstable; urgency=low

  * Tor: upgrade to 0.1.28 (fixes CVE-2010-1676)
  * Software: upgrade NSS, Xulrunner, glibc (fixes various security issues)
  * FireGPG: use the same keyserver as the one configured in gpg.conf.
  * Seahorse: use same keyserver as in gpg.conf.
  * HTP: display the logs when the clock synchronization fails.
  * Update HTP configuration: www.google.com now redirects to
    encrypted.google.com.
  * Use the light version of the "Are you using Tor?" webpage.
  * Update AdBlock patterns.

 -- T(A)ILS developers <amnesia@boum.org>  Fri, 24 Dec 2010 13:28:29 +0100

tails (0.6) unstable; urgency=low

  * Releasing 0.6.

  * New OpenPGP signing-only key. Details are on the website:
    https://amnesia.boum.org/GnuPG_key/

  * Iceweasel
  - Fixed torbutton has migrated to testing, remove custom package.

  * HTP
  - Query ssl.scroogle.org instead of lists.debian.org.
  - Don't run when the interface that has gone up is the loopback one.

  * Nautilus scripts
  - Add shortcut to securely erase free space in a partition.
  - The nautilus-wipe shortcut user interface is now translatable.

  * Misc
  - Really fix virtualization warning display.
  - More accurate APT pinning.
  - Disable Debian sid APT source again since a fixed live-config has
    migrated to Squeeze since then.

  * live-boot: upgrade to 2.0.8-1+tails1.13926a
  - Sometimes fixes the smem at shutdown bug.
  - Now possible to create a second partition on the USB stick T(A)ILS is
    running from.

  * Hardware support
  - Support RT2860 wireless chipsets by installing firmware-ralink from
    Debian Backports.
  - Install firmware-linux-nonfree from backports.
  - Fix b43 wireless chipsets by having b43-fwcutter extract firmwares at
    build time.

  * Build system
  - Install live-build and live-helper from Squeeze.
  - Update SquashFS sort file.

 -- T(A)ILS developers <amnesia@boum.org>  Wed, 20 Oct 2010 19:53:17 +0200

tails (0.6~rc3) UNRELEASED; urgency=low

  ** SNAPSHOT build @a3ebb6c775d83d1a1448bc917a9f0995df93e44d **

  * Iceweasel
  - Autostart Iceweasel with the GNOME session. This workarounds the
    "Iceweasel first page is not loaded" bug.
  
  * HTP
  - Upgrade htpdate script (taken from Git 7797fe9).

  * Misc
  - Disable ssh-agent auto-starting with X session: gnome-keyring is
    more user-friendly.
  - Fix virtualization warning display.
  - Boot profile hook: write desktop file to /etc/skel.

  * Build system
  - Convert build system to live-build 2.0.1.
  - APT: fetch live-build and live-helper from Debian Live snapshots.
  - Remove dependency on live-build functions in chroot_local-hooks.
    This makes the build environment more robust and less dependent on
    live-build internals.
  - Remove hand-made rcS.d/S41tails-wifi: a hook now does this.
  - Measure time used by the lh build command.
  - Fix boot profile hook.
  - Boot profiling: wait a bit more: the current list does not include
    /usr/sbin/tor.

 -- T(A)ILS developers <amnesia@boum.org>  Sat, 02 Oct 2010 23:06:46 +0200

tails (0.6~rc2) UNRELEASED; urgency=low

  ** SNAPSHOT build @c0ca0760ff577a1e797cdddf0e95c5d62a986ec8 **

  * Iceweasel
  - Refreshed AdBlock patterns (20100926).
  - Set network.dns.disableIPv6 to true (untested yet)
  - Torbutton: install patched 1.2.5-1+tails1 to fix the User-Agent bug,
    disable extensions.torbutton.spoof_english again.

  * Software
  - WhisperBack: upgrade to 1.3~beta3 (main change:  let the user provide
    optional email address and OpenPGP key).
  - Remove mc.
  - Update haveged backport to 0.9-3~amnesia+lenny1.
  - Update live-boot custom packages (2.0.6-1+tails1.6797e8): fixes bugs
    in persistency and smem-on-shutdown.
  - Update custom htpdate script. Taken from commit d778a6094cb3 in our
    custom Git repository:  fixes setting of date/time.

  * Build system
  - Bugfix: failed builds are now (hopefully) detected.
  - Fix permissions on files in /etc/apt/ that are preserved in the image.
  - Install version 2.0~a21-1 of live-build and live-helper in the image.
    We are too late in the release process to upgrade to current Squeeze
    version (2.0~a29-1).

  * Misc
  - Pidgin/OTR: disable the automatic OTR initiation and OTR requirement.

 -- T(A)ILS developers <amnesia@boum.org>  Wed, 29 Sep 2010 19:23:17 +0200

tails (0.6~1.gbpef2878) UNRELEASED; urgency=low

  ** SNAPSHOT build @ef28782a0bf58004397b5fd303f938cc7d11ddaa **

  * Hardware support
  - Use a 2.6.32 kernel: linux-image-2.6.32-bpo.5-686 (2.6.32-23~bpo50+1)
    from backports.org. This should support far more hardware and
    especially a lot of wireless adapters.
  - Add firmware for RTL8192 wireless adapters.
  - Enable power management on all wireless interfaces on boot.

  * Software
  - Install inkscape.
  - Install poedit.
  - Install gfshare and ssss: two complementary implementations
    of Shamir's Secret Sharing.
  - Install tor-geoipdb.
  - Remove dialog, mc and xterm.

  * Iceweasel
  - Set extensions.torbutton.spoof_english to its default true value
    in order to workaround a security issue:
    https://amnesia.boum.org/security/Iceweasel_exposes_a_rare_User-Agent/

  * Monkeysphere
  - Install the Iceweasel extension.
  - Use a hkps:// keyserver.

  * GnuPG
  - Install gnupg from backports.org so that hkps:// is supported.
  - Use a hkps:// keyserver.
  - Proxy traffic via polipo.
  - Prefer up-to-date digests and ciphers.

  * Vidalia: rebased our custom package against 0.2.10.

  * Build system
  - Built images are now named like this:
    tails-i386-lenny-0.5-20100925.iso
  - Use live-helper support for isohybrid options instead of doing the
    conversion ourselves. The default binary image type we build is now
    iso-hybrid.
  - Remove .deb built by m-a after they have been installed.
  - Setup custom GConf settings at build time rather than at boot time.
  - Move $HOME files to /etc/skel and let adduser deal with permissions.
  - Convert to live-boot / live-config / live-build 2.x branches.
  - Replaced our custom live-initramfs with a custom live-boot package;
    included version is 2.0.5-1+tails2.6797e8 from our Git repository:
    git clone git://git.immerda.ch/tails_live-boot.git
  - Install live-config* from the live-snapshots Lenny repository.
    Rationale: live-config binary packages differ depending on the target
    distribution, so that using Squeeze's live-config does not produce
    fully-working Lenny images.
  - Rename custom scripts, packages lists and syslinux menu entries from
    the amnesia-* namespace to the tails-* one.

  * HTP
  - Use (authenticated) HTP instead of NTP.
  - The htpdate script that is used comes from commit 43f5f83c0 in our
    custom repository:  git://git.immerda.ch/tails_htp.git
  - Start Tor and Vidalia only once HTP is done.

  * Misc
  - Fix IPv6 firewall restore file. It was previously not used at all.
  - Use ftp.us.debian.org instead of the buggy GeoIP-powered
    cdn.debian.net.
  - Gedit: don't autocreate backup copies.
  - Build images with syslinux>=4.01 that has better isohybrid support.
  - amnesia-security-check: got rid of the dependency on File::Slurp.
  - Take into account the migration of backports.org to backports.debian.org.
  - Make GnuPG key import errors fatal on boot.
  - Warn the user when T(A)ILS is running inside a virtual machine.
  - DNS cache: forget automapped .onion:s on Tor restart.

  * Documentation: imported Incognito's walkthrough, converted to
    Markdown, started the needed adaptation work.

 -- T(A)ILS developers <amnesia@boum.org>  Sun, 26 Sep 2010 11:06:50 +0200

tails (0.5) unstable; urgency=low

  * The project has merged efforts with Incognito.
    It is now to be called "The (Amnesic) Incognito Live System".
    In short: T(A)ILS.

  * Community
  - Created the amnesia-news mailing-list.
  - Added a forum to the website.
  - Created a chatroom on IRC: #tails on irc.oftc.net

  * Fixed bugs
  - Workaround nasty NetworkManager vs. Tor bug that often
    prevented the system to connect to the Tor network: restart Tor and Vidalia
    when a network interface goes up.
  - onBoard now autodetects the keyboard layout... at least once some
    keys have been pressed.
  - New windows don't open in background anymore, thanks to
    a patched Metacity.
  - Memory wiping at shutdown is now lightning fast, and does not prevent
    the computer to halt anymore.
  - GNOME panel icons are right-aligned again.
  - Fixed permissions on APT config files.
  - Repaired mouse integration when running inside VirtualBox.

  * Iceweasel
  - Torbutton: redirect to Scroogle when presented a Google captcha.
  - Revamped bookmarks
      . moved T(A)ILS own website to the personal toolbar
      . moved webmail links (that are expected to be more than 3 soon)
        to a dedicated folder.
  - Don't show AdBlock Plus icon in the toolbar.
  - Adblock Plus: updated patterns, configured to only update subscriptions
    once a year. Which means never, hopefully, as users do update their
    Live system on a regular basis, don't they?

  * Vidalia: rebased our custom package against 0.2.8.
  
  * Claws Mail
  - Install Claws Mail from backports.org to use the X.509 CA
    certificates provided by Debian.
  - Enable PGP modules with basic configuration:
      . Automatically check signatures.
      . Use gpg-agent to manage passwords.
      . Display warning on start-up if GnuPG doesn't work.
  - Set the IO timeout to 120s (i.e. the double of the default 60s).
  
  * Pidgin
  - Automatically connect to irc.oftc.net with a randomized nickname,
    so as not to advertize the use of T(A)ILS; this nickname is made of:
     . a random firstname picked from the 2000 most registered by the U.S.
       social security administration in the 70s;
     . two random digits.
    Good old irc.indymedia.org is still configured - with same nickname -
    but is not enabled by default anymore.
  - Disabled MSN support, that is far too often affected by security flaws.

  * Build $HOME programmatically
  - Migrated all GConf settings, including the GNOME panel configuration,
    to XML files that are loaded at boot time.
  - Configure iceweasel profile skeleton in /etc/iceweasel.
    A brand new profile is setup from this skeleton once iceweasel is
    started after boot.
      . build sqlite files at build time from plain SQL.
      . FireGPG: hard-code current firegpg version at build time to prevent
        the extension to think it was just updated.
      . stop shipping binary NSS files. These were here only to
        install CaCert's certificate, that is actually shipped by Debian's
        patched libnss.
  
  * Build system
  - Updated Debian Live snapshots APT repository URL.
  - Purge all devel packages at the end of the chroot configuration.
  - Make sure the hook that fixes permissions runs last.
  - Remove unwanted Iceweasel search plugins at build time.
  
  * Misc
  - Added a progress bar for boot time file readahead.
  - Readahead more (~37MB) stuff in foreground at boot time.
  - Make the APT pinning persist in the Live image.
  - localepurge: keep locales for all supported languages,
    don't bother when installing new packages.
  - Removed syslinux help menu: these help pages are either buggy or
    not understandable by non-geeks.
  - Fixed Windows autorun.
  - Disable a few live-initramfs scripts to improve boot time.
  - Firewall: forbid any IPv6 communication with the outside.
  - Virtualization support: install open-vm-tools.
  - WhisperBack: updated to 1.2.1, add a random bug ID to the sent
    mail subject.
  - Prompt for CD removal on shutdown, not for USB device.

  * live-initramfs: new package built from our Git (e2890a04ff) repository.
  - Merged upstream changes up to 1.177.2-1.
  - New noprompt=usb feature.
  - Fix buggy memory wiping and shutdown.
  - Really reboot when asked, rather than shutting down the system.

  * onBoard
  - Upgraded to a new custom, patched package (0.93.0-0ubuntu4~amnesia1).
  - Added an entry in the Applications menu.
  
  * Software
  - Install vim-nox with basic configuration
  - Install pwgen
  - Install monkeysphere and msva-perl
  - Replaced randomsound with haveged as an additional source of entropy.

  * Hardware support
  - Build ralink rt2570 wifi modules.
  - Build rt2860 wifi modules from Squeeze. This supports the RT2860
    wireless adapter, found particularly in the ASUS EeePC model 901
    and above.
  - Build broadcom-sta-source wifi modules.
  - Bugfix: cpufreq modules were not properly added to /etc/modules.
  - Use 800x600 mode on boot rather than 1024x768 for compatibility
    with smaller displays.

 -- amnesia <amnesia@boum.org>  Fri, 30 Apr 2010 16:14:13 +0200

amnesia (0.4.2) unstable; urgency=low

  New release, mainly aimed at fixing live-initramfs security issue
  (Debian bug #568750), with an additional set of small enhancements as
  a bonus.

  * live-initramfs: new custom package built from our own live-initramfs
    Git repository (commit 8b96e5a6cf8abc)
  - based on new 1.173.1-1 upstream release
  - fixed live-media=removable behaviour so that filesystem images found
    on non-removable storage are really never used (Debian bug #568750)

  * Vidalia: bring back our UI customizations (0.2.7-1~lenny+amnesia1)

  * APT: consistently use the GeoIP-powered cdn.debian.net

  * Software: make room so that {alpha, future} Squeeze images fit on
    700MB CD-ROM
  - only install OpenOffice.org's calc, draw, impress, math and writer
    components
  - removed OpenOffice.org's English hyphenation and thesaurus
  - removed hunspell, wonder why it was ever added

  * Boot
  - explicitly disable persistence, better safe than sorry
  - removed compulsory 15s timeout, live-initramfs knows how to wait for
    the Live media to be ready

  * Build system: don't cache rootfs anymore

 -- amnesia <amnesia@boum.org>  Sun, 07 Feb 2010 18:28:16 +0100

amnesia (0.4.1) unstable; urgency=low

  * Brown paper bag bugfix release: have amnesia-security-check use
    entries publication time, rather than update time... else tagging
    a security issue as fixed, after releasing a new version, make this
    issue be announced to every user of this new, fixed version.

 -- amnesia <amnesia@boum.org>  Sat, 06 Feb 2010 03:58:41 +0100

amnesia (0.4) unstable; urgency=low

  * We now only build and ship "Hybrid" ISO images, which can be either
    burnt on CD-ROM or dd'd to a USB stick or hard disk.

  * l10n: we now build and ship multilingual images; initially supported
    (or rather wanna-be-supported) languages are: ar, zh, de, en, fr, it,
    pt, es
  - install Iceweasel's and OpenOffice.org's l10n packages for every
    supported language
  - stop installing localized help for OpenOffice.org, we can't afford it
    for enough languages
  - when possible, Iceweasel's homepage and default search engine are localized
  - added Iceweasel's "any language" Scroogle SSL search engine
  - when the documentation icon is clicked, display the local wiki in
    currently used language, if available
  - the Nautilus wipe script is now translatable
  - added gnome-keyboard-applet to the Gnome panel

  * software
  - replaced Icedove with claws mail, in a bit rough way; see
    https://amnesia.boum.org/todo/replace_icedove_with_claws/ for best
    practices and configuration advices
  - virtual keyboard: install onBoard instead of kvkbd
  - Tor controller: install Vidalia instead of TorK
  - install only chosen parts of Gnome, rather than gnome-desktop-environment
  - do not install xdialog, which is unused and not in Squeeze
  - stop installing grub as it breaks Squeeze builds (see Debian bug #467620)
  - install live-helper from snapshots repository into the Live image

  * Iceweasel
  - do not install the NoScript extension anymore: it is not strictly
    necessary but bloodily annoying

  * Provide WhisperBack 1.2 for anonymous, GnuPG-encrypted bug reporting.
  - added dependency on python-gnutls
  - install the SMTP hidden relay's certificate

  * amnesia-security-check: new program that tells users that the amnesia
    version they are running is affected by security flaws, and which ones
    they are; this program is run at Gnome session startup, after sleeping
    2 minutes to let Tor a chance to initialize.
    Technical details:
  - Perl
  - uses the Desktop Notifications framework
  - fetches the security atom feed from the wiki
  - verifies the server certificate against its known CA
  - tries fetching the localized feed; if it fails, fetch the default
    (English) feed

  * live-initramfs: new custom package built from our own live-initramfs
    Git repository (commit 40e957c4b89099e06421)
  - at shutdown time, ask the user to unplug the CD / USB stick, then run
    smem, wait for it to finish, then attempt to immediately halt

  * build system
  - bumped dependency on live-helper to >= 2.0a6 and adapted our config
  - generate hybrid ISO images by default, when installed syslinux is
    recent enough
  - stop trying to support building several images in a row, it is still
    broken and less needed now that we ship hybrid ISO images
  - scripts/config: specify distribution when initializing defaults
  - updated Debian Live APT repository's signing key

  * PowerPC
  - disable virtualbox packages installing and module building on !i386
    && !amd64, as PowerPC is not a supported guest architecture
  - built and imported tor_0.2.1.20-1~~lenny+1_powerpc.deb

  * Squeeze
  - rough beginnings of a scratch Squeeze branch, currently unsupported
  - install gobby-infinote

  * misc
  - updated GnuPG key with up-to-date signatures
  - more improvements on boot time from CD
  - enhanced the wipe in Nautilus UI (now asks for confirmation and
    reports success or failure)
  - removed the "restart Tor" launcher from the Gnome panel

 -- amnesia <amnesia@boum.org>  Fri, 05 Feb 2010 22:28:04 +0100

amnesia (0.3) unstable; urgency=low

  * software: removed openvpn, added
  - Audacity
  - cups
  - Git
  - Gobby
  - GParted
  - lvm2 (with disabled initscript as it slows-down too much the boot in certain
    circumstances)
  - NetworkManager 0.7 (from backports.org) to support non-DHCP networking
  - ntfsprogs
  - randomsound to enhance the kernel's random pool
  * Tor
  - install the latest stable release from deb.torproject.org
  - ifupdown script now uses SIGHUP signal rather than a whole tor
    restart, so that in the middle of it vidalia won't start it's own
    tor
  - configure Gnome proxy to use Tor
  * iceweasel
  - adblockplus: upgraded to 1.0.2
  - adblockplus: subscribe to US and DE EasyList extensions, updated patterns
  - firegpg is now installed from Debian Squeeze rather than manually; current
    version is then 0.7.10
  - firegpg: use better keyserver ... namely pool.sks-keyservers.net
  - added bookmark to Amnesia's own website
  - use a custom "amnesiabranding" extension to localize the default search
    engine and homepage depending on the current locale
  - updated noscript whitelist
  - disable overriden homepage redirect on iceweasel upgrade
  * pidgin
  - nicer default configuration with verified irc.indymedia.org's SSL cert
  - do not parse incoming messages for formatting
  - hide formatting toolbar
  * hardware compatibility
  - b43-fwcutter
  - beginning of support for the ppc architecture
  - load acpi-cpufreq, cpufreq_ondemand and cpufreq_powersave kernel
    modules
  * live-initramfs: custom, updated package based on upstream's 1.157.4-1, built
    from commit b0a4265f9f30bad945da of amnesia's custom live-initramfs Git
    repository
  - securely erases RAM on shutdown using smem
  - fixes the noprompt bug when running from USB
  - disables local swap partitions usage, wrongly enabled by upstream
  * fully support for running as a guest system in VirtualBox
  - install guest utils and X11 drivers
  - build virtualbox-ose kernel modules at image build time
  * documentation
  - new (translatable) wiki, using ikiwiki, with integrated bugs and todo
    tracking system a static version of the wiki is included in generated
    images and linked from the Desktop
  * build system
  - adapt for live-helper 2.0, and depend on it
  - get amnesia version from debian/changelog
  - include the full version in ISO volume name
  - save .list, .packages and .buildlog
  - scripts/clean: cleanup any created dir in binary_local-includes
  - updated Debian Live snapshot packages repository URL and signing key
  - remove duplicated apt/preferences file, the live-helper bug has been
    fixed
  * l10n: beginning of support for --language=en
  * misc
  - improved boot time on CD by ordering files in the squashfs in the order they
    are used during boot
  - added a amnesia-version script to built images, that outputs the current
    image's version
  - added a amnesia-debug script that prepares a tarball with information that
    could be useful for developpers
  - updated Amnesia GnuPG key to a new 4096R one
  - set time with NTP when a network interface is brought up
  - import amnesia's GnuPG pubkey into the live session user's keyring
  - do not ask DHCP for a specific hostname
  - install localepurge, only keep en, fr, de and es locales, which reduces the
    generated images' size by 100MB
  - added a hook to replace /sbin/swapon with a script that only runs
    /bin/true
  - moved networking hooks responsibility from ifupdown to NetworkManager

 -- amnesia <amnesia@boum.org>  Thu, 26 Nov 2009 11:17:08 +0100

amnesia (0.2) unstable; urgency=low

  * imported /home/amnesia, then:
  - more user-friendly shell, umask 077
  - updated panel, added launcher to restart Tor
  - mv $HOME/bin/* /usr/local/bin/
  - removed metacity sessions
  - removed gstreamer's registry, better keep this dynamically updated
  - rm .qt/qt_plugins_3.3rc, better keep this dynamically updated
  - removed .gnome/gnome-vfs/.trash_entry_cache
  - removed kconf_update log
  - removed and excluded Epiphany configuration (not installed)
  - cleanup .kde
  * iceweasel
  - enable caching in RAM
  - explicitly disable ssl v2, and enable ssl v3 + tls
  - removed prefs for the non-installed webdeveloper
  - removed the SSL Blacklist extension (not so useful, licensing issues)
  - deep profile directory cleanup
  - extensions cleanup: prefer Debian-packaged ones, cleanly reinstalled
    AddBlock Plus and CS Lite to allow upgrading them
  - updated pluginreg.dat and localstore.rdf
  - moved some settings to user.js
  - made cookie/JavaScript whitelists more consistent
  - force httpS on whitelisted sites
  - NoScript: marked google and gmail as untrusted
  - some user interface tweaks, mainly for NoScript
  - FireGPG: disable the buggy auto-detection feature, the link to firegpg's
    homepage in generated pgp messages and the GMail interface (which won't
    work without JavaScript anyway)
  - updated blocklist.xml
  - removed and excluded a bunch of files in the profile directory
  * icedove: clean the profile directory up just like we did for iceweasel
  * software: install msmtp and mutt
  * home-refresh
  - use rsync rather than tar
  * documentation
  - various fixes
  - reviewed pidgin-otr security (see TODO)
  * build system
  - stop calling home-refresh in lh_build
  - include home-refresh in generated images
  - gitignore update
  - fix permissions on local includes at build time
  - updated scripts/{build,clean} wrt. new $HOME handling
  - scripts/{build,config}: stop guessing BASEDIR, we must be run from
    the root of the source directory anyway
  - stop storing /etc/amnesia/version in Git, delete it at clean time
  * release
  - converted Changelog to the Debian format and location, updated
    build scripts accordingly
  - added a README symlink at the root of the source directory
  - basic debian/ directory (not working for building packages yet,
    but at least we can now use git-dch)
  - added debian/gbp.conf with our custom options for git-dch
  - config/amnesia: introduce new $AMNESIA_DEV_* variables to be used
    by developpers' scripts
  - added ./release script: a wrapper around git-dch, git-commit and git-tag

 -- amnesia <amnesia@boum.org>  Tue, 23 Jun 2009 14:42:03 +0200

amnesia (0.1) UNRELEASED; urgency=low

  * Forked Privatix 9.03.15, by Markus Mandalka:
  http://mandalka.name/privatix/index.html.en
  Everything has since been rewritten or so heavily changed that nothing
  remains from the original code... apart of a bunch of Gnome settings.
  * hardware support:
  - install a bunch of non-free wifi firmwares
  - install xsane and add the live user to the scanner group
  - install aircrack-ng
  - install xserver-xorg-video-geode on i386 (eCafe support)
  - install xserver-xorg-video-all
  - install firmware-linux from backports.org
  - install system-config-printer
  - added instructions in README.eCAFE to support the Hercules eCAFE EC-800
    netbook
  * APT:
  - configure pinning to support installing chosen packages from
    squeeze; the APT source for testing is hardcoded in chroot_sources/,
    since there is no way to use $LH_CHROOT_MIRROR in chroot_local-hooks
  - give backports.org priority 200, so that we track upgrades of packages
    installed from there
  * release: include the Changelog and TODO in the generated images,
  in the   /usr/share/doc/amnesia/ directory
  * software: install gnomebaker when building Gnome-based live OS, to
  easily clone myself when running from CD
  * build system
  - build i386 images when the build host is amd64
  - added a version file: /etc/amnesia/version
  - use snapshot live-* packages inside the images
  - setup timezone depending on the chosen build locale
  - rely on standard live-initramfs adduser to do our user setup
    (including sudo vs. Gnome/KDE, etc.)
  - stop "supporting" KDE
  - allow building several images at once
  - migrated most of lh_config invocations to scripts/config
  - append "noprompt" so that halting/rebooting work with splashy
  - moved our own variables to config/amnesia, using the namespace
    $AMNESIA_*
  * iceweasel
  - default search engine is now Scroogle SSL, configured to search pages
    in French language; the English one is also installed
  - never ask to save passwords or forms content
  - configured the torbutton extension to use polipo
  - installed the CACert root certificate
  - installed the SSL Blacklist extension and the blacklist data
  - installed the FireGPG extension
  - installed the CS Lite extension
  - installed the NoScript extension
  - NoScript, CS Lite: replaced the default whitelists with a list of
    trusted, non-commercial Internet Service Providers
  - configure extensions (add to prefs.js):
    user_pref("extensions.torbutton.startup", true);
    user_pref("extensions.torbutton.startup_state", 1);
    user_pref("extensions.torbutton.tor_enabled", true);
    user_pref("noscript.notify.hide", true);
    user_pref("capability.policy.maonoscript.sites", "about:
      about:blank about:certerror about:config about:credits
      about:neterror about:plugins about:privatebrowsing
      about:sessionrestore chrome: resource:");
    user_pref("extensions.firegpg.no_updates", true);
  - install the NoScript plugin from Debian squeeze
  - delete urlclassifier3.sqlite on $HOME refresh: as we disabled
    "safebrowsing", this huge file is of no use
  - torbutton: install newer version from Squeeze
  * linux: removed non-686 kernel flavours when building i386 images
  * compatibility: append "live-media=removable live-media-timeout=15", to
    prevent blindly booting another debian-live installed on the hard disk
  * software: added
  - gnome-app-install
  - iwconfig
  - cryptkeeper: Gnome system tray applet to encrypt files with EncFS
  - kvkbd: virtual keyboard (installed from backports.org)
  - sshfs (and added live user to the fuse group)
  - less, secure-delete, wipe, seahorse, sshfs, ntfs-3g
  - scribus
  * Tor
  - enable the transparent proxy, the DNS resolver, and the control port
  - save authentication cookie to /tmp/control_auth_cookie, so that the
    live user can use Tork and co.
  - autostart Tork with Gnome
  - Tork: installed, disabled most notifications and startup tips
  - added a restart tor hook to if-up.d (used by Network Manager as well),
    so that Tor does work immediately even if the network cable was
    plugged late in/after the boot process
  * $HOME
  - added a nautilus-script to wipe files and directories
  - bash with working completion for the live user
  * polipo: install and configure this HTTP proxy to forward requests
  through Tor
  * DNS: install and configure pdnsd to forward any DNS request through
  the Tor resolver
  * firewall: force every outgoing TCP connection through the Tor
  transparent proxy, discard any outgoing UDP connection
  * misc
  - set syslinux timeout to 4 seconds
  - use splashy for more user-friendly boot/halt sequences

 -- amnesia <amnesia@boum.org>  Sat, 20 Jun 2009 21:09:15 +0200<|MERGE_RESOLUTION|>--- conflicted
+++ resolved
@@ -1,10 +1,9 @@
-<<<<<<< HEAD
 tails (4.11) UNRELEASED; urgency=medium
 
   * Dummy entry for next release.
 
  -- Tails developers <tails@boum.org>  Fri, 27 Mar 2020 18:59:04 +0100
-=======
+
 tails (4.9) UNRELEASED; urgency=medium
 
   * Dummy entry for next release.
@@ -90,7 +89,6 @@
     - Test suite: fix --image-bumping-mode.
 
  -- Tails developers <tails@boum.org>  Mon, 29 Jun 2020 16:02:18 +0200
->>>>>>> e4c50c3c
 
 tails (4.7) unstable; urgency=medium
 
