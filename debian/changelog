<<<<<<< HEAD
tails (4.5) UNRELEASED; urgency=medium

  * Dummy entry for next release.

 -- intrigeri <intrigeri@debian.org>  Tue, 22 Oct 2019 15:23:33 +0000

tails (4.1.1) UNRELEASED; urgency=medium
=======
tails (4.1.1) unstable; urgency=medium
>>>>>>> 2a5dcd9a

  * Bugfixes
    - Drop all network drivers from the initramfs to shrink its size
      drastically. Going over the 32 MiB mark might be the reason why so
      many Apple machines can't boot 4.1 while they could boot 4.0
      (Closes: #17320).
    - Only allow up to (but excluding) 32 MiB for initramfs accordingly.

  * Minor improvements and updates
    - Fix escape sequence in tails-gdm-failed-to-start.service, to avoid a
      warning message (Closes: #17166).

 -- Tails developers <tails@boum.org>  Sun, 15 Dec 2019 23:51:25 +0100

tails (4.1) unstable; urgency=medium

  * Major changes
    - Upgrade Tor Browser to 9.0.2-build2, based on Firefox ESR 68.3
      (MFSA-2019-37).
    - Upgrade Thunderbird to 68.2.2 (Closes: #16771, #17220, #17222, #17267).
    - Upgrade Enigmail to 2:2.1.3+ds1-4~deb10u2 accordingly.

  * Security fixes
    - Upgrade Linux to 5.3.9-2 from sid (Closes: #17124).
    - Disable unprivileged userfaultfd syscall (Closes: #17196).
    - Upgrade file to 1:5.35-4+deb10u1 (DSA-4550-1).
    - Upgrade FriBidi to 1.0.5-3.1+deb10u1 (DSA-4561-1).
    - Upgrade Ghostscript to 9.27~dfsg-2+deb10u3 (DSA-4569-1)
    - Upgrade Intel microcode to 3.20191112.1~deb10u1 (DSA-4565-1,
      CVE-2019-0117).
    - Upgrade libarchive to 3.3.3-4+deb10u1 (DSA-4557-1).
    - Upgrade libvpx to 1.7.0-3+deb10u1 (DSA-4578-1).
    - Upgrade libxslt to 1.1.32-2.2~deb10u1 (CVE-2019-18197).
    - Upgrade ncurses to 6.1+20181013-2+deb10u2 (CVE-2019-17594,
      CVE-2019-17595).
    - Upgrade Python 2.7 to 2.7.16-2+deb10u1 (CVE-2018-20852,
      CVE-2019-10160, CVE-2019-16056, CVE-2019-16935, CVE-2019-9740,
      CVE-2019-9947).
    - Upgrade Qt to 5.11.3+dfsg1-1+deb10u1 (DSA-4556-1).
    - Upgrade tcpdump to 4.9.3-1~deb10u1 (DSA-4547-1).
    - Upgrade WebKitGTK to 2.26.2-1~deb10+1 (DSA-4558-1, DSA-4563-1).

  * Bugfixes
    - Remove TorBirdy (Closes: #17219, #17269).
    - Use keys.openpgp.org's Onion service as the default keyserver
      (Closes: #12689, #14770).
    - Fix ordering of GTK bookmarks setup vs. Tor Browser directories
      creation (Closes: #17206).
    - Bring back the "Show Passphrase" button in the Greeter
      (Closes: #17177).
    - Bring back "Open in Terminal" entry in the GNOME Files context menu
      (Closes: #17186).
    - Revert "Browsers: disable the Quantum Bar." (Closes: #17143).
    - Revert "Hide all Tor connection-related settings in
      about:preferences in all browsers" (Closes: #17214).
    - Wait until Tor has bootstrapped before we try to upgrade Additional
      Software (Closes: #17203).
    - Fix the "GDM failed to start" splash screen functionality
      (Closes: #17200).

  * Minor improvements and updates
    - htpdate: stop sending User-Agent that fakes Tor Browser
      (Closes: #12023).
    - HTP: replace encrypted.google.com with www.google.com.
    - Remove signal handler from Greeter UI file (Closes: #17240).
    - Upgrade AMD microcode to 3.20191021.1.
    - Upgrade fonts-noto-cjk to 1:20170601+repack1-3+deb10u1
      (Debian#907999).

  * Build system
    - Update Vagrant box to Buster (Closes: #16868).
    - Adjust to timedatectl's output on Buster.
    - Adjust to Buster's debootstrap.
    - Vagrant: ensure the chroot has a /proc filesystem while running
      postinstall.sh
    - Vagrant: install po4a from Stretch in the basebox.
    - build-tails: wait for NTP to be disabled before setting the desired
      date.
    - Bump APT snapshot of the Debian archive to 2019111801, including the
      10.2 point release of Buster (Closes: #17124, #17021).
    - Install virtualbox 6.0.12-dfsg-1 from our custom APT repository
      (Closes: #17161).

  * Test suite
    - Ensure we don't break tests by opening the Applications menu in
      post_vm_start_hook (Closes: #17164).
    - Improve GnuPG testing (Closes: #12689):
      · Switch to using sajolida's key.
      · Start adjusting for keys.openpgp.org.
      · Make the "GnuPG's dirmngr uses the configured keyserver" step
        actually test what it is meant to.
      · Make error strings better reflect what failure they are about.
      · Ensure dirmngr uses IPv4 since our CI runs on an IPv4-only
        infrastructure.
    - Ensure dirmngr picks up the changes we make to its configuration.
    - Switch backend keyservers (Closes: #14770).
    - Don't leave redir(1) processes behind (Closes: #14948).
    - Update image for Buster (Closes: #14770).
    - Update fragility status of Seahorse scenarios.
    - Avoid multiple instances of tcpdump writing to the same file,
      resulting in an unparsable network capture (Closes: #17102).
    - Update for Thunderbird 68 (Closes: #17269).

  * Documentation:
    - Remove or adapt mentions to Tails Installer as only installation
      method (Closes: #17204).
    - Add a warning about which Tails to run rsync from (Closes: #17197).

 -- Tails developers <tails@boum.org>  Mon, 02 Dec 2019 22:23:35 +0100

tails (4.0) unstable; urgency=medium

  * Major changes
    - Upgrade Tor Browser to 9.0-build2, based on Firefox ESR 68.2.

  * Security fixes
    - Upgrade IBus to 1.5.19-4+deb10u1.0tails1 (Closes: #17144)
    - Upgrade sudo to 1.8.27-1+deb10u1

  * Bugfixes
    - Fix regressions brought by the integration of Tor Browser 9.0:
      · Fix non-English spellchecking (Closes: #17150)
      · Unsafe Browser: don't enable private browsing mode, don't display
        Tor Browser icons, hide the new "New identity" toolbar button
        (Closes: #17142)
      · Hide all Tor connection-related settings in about:preferences
        (Closes: #17157)
    - Fix Stealth Onion services in OnionShare (Closes: #17162)
    - Upgrade OpenSSL to 1.1.1d-0+deb10u2

  * Minor improvements and updates
    - Don't include the locales package (Closes: #17132)
    - Update htpdate's User-Agent to match Tor Browser 9.0's

  * Test suite
    - Only partially fill memory for userspace processes (Closes: #17104)
    - Drop the "Unsafe Browser has no proxy configured" step, that's hard
      to update and adds little value
    - Various updates for Tor Browser 9.0 final
    - Make the "SSH is using the default SocksPort" scenario more robust
      (Closes: #17163)

 -- Tails developers <tails@boum.org>  Mon, 21 Oct 2019 10:24:56 +0000

tails (4.0~rc1) unstable; urgency=medium

  * Major changes
    - Update Tor Browser to 9.0a7, based on Firefox ESR 68 (#16356).
    - Include a working version of Electrum: 3.3.8-0.1 (Closes: #16421).
      Accordingly:
      · Remove the obsolete "coin_chooser: Privacy" option (Closes: #15483).
      · Disable the update check (Closes: #15483).
    - Curate the list of languages in Tails Greeter (Closes: #16095).
      Only include languages which meet one of these conditions:
      · Have a PO file in tails.git (i.e. have at least one translated
        and reviewed string)
      · Are on our list of tier-1 supported languages.
    - Update Linux to 5.3.2-1~exp1 from Debian experimental (Closes: #17117).
    - Bump APT snapshots of the 'debian' and 'torproject' archives
      to 2019100904. This includes the update to the Buster 10.1
      point-release.

  * Security fixes
    - Drop NoScript customization that makes our web fingerprint diverge
      from Tor Browser's (related to #5362).
    - Enable Buster security APT sources (Closes: #17119).
    - Upgrade CUPS to 2.2.10-6+deb10u1 (CVE-2019-8696, CVE-2019-8675,
      and more security fixes).
    - Update GnuPG to 2.2.12-1+deb10u1, which mitigates the certificates
      flooding attack.
    - Update e2fsprogs to 1.44.5-1+deb10u2 (DSA-4535-1).
    - Update ghostscript to 9.27~dfsg-2+deb10u2 (DSA-4518-1, DSA-4499-1).
    - Update WebKitGTK to 2.24.4-1~deb10u1 (DSA-4515-1).
    - Update Pango to 1.42.4-7~deb10u1 (DSA-4496-1).
    - Update ffmpeg to 7:4.1.4-1~deb10u1 (DSA-4502-1).
    - Update expat to 2.2.6-2+deb10u1 (DSA-4530-1).
    - Update GLib to 2.58.3-2+deb10u1 (CVE-2019-13012).
    - Update libmariadb3 to 1:10.3.17-0+deb10u1 (various vulnerabilities).
    - Update NSS to 2:3.42.1-1+deb10u1 (CVE-2019-11719, CVE-2019-11727,
      CVE-2019-11729).
    - Update LibreOffice to 1:6.1.5-3+deb10u4 (DSA-4519-1, DSA-4501-1,
      DSA-4483-1, and CVE-2019-9848).
    - Update Samba to 2:4.9.5+dfsg-5+deb10u1 (DSA-4513-1).
    - Update OpenSSL to 1.1.1d-0+deb10u1 (DSA-4539-1).
    - Update libxslt to 1.1.32-2.1~deb10u1 (CVE-2019-11068, CVE-2019-13117,
      CVE-2019-13118).
    - Update zeromq3 to 4.3.1-4+deb10u1 (DSA-4477-1).
    - Update patch to 2.7.6-3+deb10u1 (DSA-4489-1).
    - Update Thunderbird to 1:60.9.0-1~deb10u1 (DSA-4523-1, DSA-4482-1).
    - Update wpasupplicant to 2:2.7+git20190128+0c1e29f-6+deb10u1 (DSA-4538-1).

  * Bugfixes
    - Ensure that tor-has-bootstrapped systemd units are stopped
      if tor@default.service stops; replace the tor-has-bootstrapped
      script with a tor_has_bootstrapped() function that checks the status
      of tails-tor-has-bootstrapped.target (Closes: #16664).
    - Fix MIME info data build reproducibility (Closes: #17023).
    - Fix missing GNOME bookmarks, by adding them earlier in the session
      login process (Closes: #17030).
    - Increase left dock width in GIMP's sessionrc (Closes: #16807).
    - Use hardware defaults for the touchpad click method (Closes: #17045).
    - Fix image thumbnails in GNOME Files (Closes: #17062).
    - Use the "intel" X.Org driver for Intel Iris Plus Graphics 640
      (Closes: #17060).
    - Fix sdhci-pci support.
    - Honor the "Formats" settings chosen in the Greeter (Closes: #16806).
    - Fix administration password not being applied in some cases
      (Closes: #13447).
    - Fix Greeter settings being applied when clicking "Cancel"
      (Closes: #17087).
    - Fix bridge information not always shown when the user selects
      bridge mode in the Greeter.
    - Fix path in whisperback's debugging info (Closes: #17109).
    - Fix Tor Browser functionality that was broken when it was started
      by clicking a link in Thunderbird (Closes: #17105).
    - Fix WhisperBack that was broken due to an expired X.509 certificate:
      stop using TLS (we already have end-to-end encryption via OpenPGP,
      plus end-to-end encryption and remote peer authentication via
      Tor hidden services). Also, switch to a v3 Onion service (Closes #17110).
    - Install Stretch's po4a (0.47-2) from our custom APT repository:
      the upgrade to Buster's version will need more work and coordination
      (Closes: #17127).
    - Fix hiding of the Add-ons manager in the Unsafe Browser hamburger menu.
      Regression introduced when we upgraded to Tor Browser based on Firefox
      ESR 60.
    - Mention USB images as a valid installation technique when trying
      to create a persistent volume on a device that can't have one
      (Closes: #17025).

  * Minor improvements and updates
    - Add iPhone USB tethering support (Closes: #16180).
    - Install Enigmail from Buster (Closes: #16978).
    - Disable GDM debug logs (Closes: #17011).
    - Hide less common keyboard layouts in the Greeter (Closes: #17084).
    - Major refactoring and cleanup of Tails Greeter (Closes: #17098).
    - Use a localized page for the Greeter help window, if available
      (Closes: #17101).
    - Separate Chinese into simplified and traditional scripts
      in the Greeter (Closes: #16094).
    - Allow the user to show the passphrase they're typing when creating
      a new persistent volume (Closes: #15102).
    - When saving persistence.conf or its backup, also run sync(1)
      on its parent directory (might help fix #10976).
    - Improve Tails Installer wording (Closes: #15564).
    - Update tor to 0.4.1.6-1~d10.buster+1.
    - Update VirtualBox guest drivers and tools to 6.0.12-dfsg-1.

  * Build system
    - SquashFS sort file: remove more noise.
    - Improve lint_po's UX (refs: #16864).
    - Import our pythonlib, previously included as a submodule (Closes: #16935).
    - Use a consistent, standard Python packages directory (Closes: #17082).

  * Test suite
    - Make various steps more robust:
      · "all notifications are disappeared" (Closes: #17012)
      · "Additional Software is correctly configured for package"
      · "I unlock and mount this VeraCrypt file container
        with Unlock VeraCrypt Volumes"
      · "I open the Unsafe Browser proxy settings dialog"
      · starting apps via the GNOME Activities Overview (Closes: #13469)
      · "I start the Tor Browser in offline mode"
    - Handle Guestfs::Error exceptions.
    - Provide guidance to fix problematic situation.
    - Update various reference images for Buster.
    - Don't attempt to find fuzzy matches with Sikuli unless fuzzy image
      matching is enabled (Closes: #17029).
    - Dogtail'ify all interactions with gedit (Closes: #17028).
    - New test: ensure that no experimental APT suite is enabled
      for deb.torproject.org (Closes: #16931).
    - Remove dead IRC-related code and dependencies.
    - Take into account that Evince and Tor Browser's print-to-file dialogs
      are rendered in a subtly different manner.
    - Drop fragile tag for actual Tails bugs (#17007).
    - Drop compatibility code for Cucumber < 2.4.0 (Closes: #17083).
    - Fix regression in the Persistent browser bookmarks scenario
      (Closes: #17125).

 -- Tails developers <tails@boum.org>  Thu, 10 Oct 2019 11:23:53 +0000

tails (4.0~beta2) unstable; urgency=medium

  * All changes included in Tails 3.16, see the corresponding changelog entry.

  * Major changes
    - Upgrade tor to 0.4.1.5 (Closes: #16986).

  * Security fixes
    - Upgrade the Linux kernel to 5.2.0-2 (Closes: #16942).
      This mitigates the Spectre v1 swapgs vulnerability (CVE-2019-1125).
      Accordingly, aufs to aufs5.2 20190805.
    - Install enigmail from Bullseye (Closes: #16738).
      This fixes CVE-2019-12269.

  * Bugfixes
    - tails-unblock-network: only sleep until all-net-blacklist.conf is gone,
      instead of unconditionally delaying the login process for 5 seconds
      (Closes: #16805).
    - Terminate GDM's GNOME session after the amnesia user logs in,
      to free 200-300 MiB of memory (Closes: #12092).
      Temporarily enable GDM debug logs so we get enough information to fix
      any issue this might cause.
    - Make our KeePassXC wrapper translatable (Closes: #16952).
    - Adjust boot-time backports APT pinning for Buster.
    - Ensure we don't install unwanted packages even if they become
      "Priority: standard" again (Closes: #16949).
    - Move some GNOME apps to different menu categories (Closes: #16981).
    - Update HTP pools: replace boum.org (invalid certificate) with puscii.nl,
      replace www.myspace.com with myspace.com (the former redirects to
      the latter).
    - AppArmor: allow OnionShare to open URLs with Tor Browser (Closes: #16914).
    - Make file transfers with Spice reliable.

  * Minor improvements and updates
    - Greeter: improve formatting of printed exceptions.
    - Use the same icon for Tails Documentation in the Applications menu
      as on te Desktop (Closes: #16800).
    - Drop migration path from GnuPG persistent configuration created
      in the Tails 2.x era.
    - Remove various hacks that we don't need on Buster anymore.
    - Stop installing libcaribou-gtk3-module (Closes: #16757).
    - Stop installing python-cairo: mat2 does not use it anymore.
    - tails-unblock-network: have udev reload the databases it uses.
      This should avoid our fix for #16805 introducing regressions.

  * Build system
    - Bump APT snapshot of the 'debian' and 'torproject' archives
      to 2019090202.
    - Import the Greeter codebase into tails.git (Closes: #16912).
    - Explicitly install gnome-shell to make the set of installed packages
      more deterministic (related to #16947).
    - Don't try to follow symlinks when normalizing timestamps on source files.
    - Add missing "set -u" to build-time hook.
    - Use consistent method to extract translatable strings from Glade files.
    - Create gdm-tails related files from the original GNOME files
      (Closes: #12551).
    - Stop installing libimage-exiftool-perl explicitly: mat2 depends on it
      already.
    - Rakefile: disable compression when retrieving artifacts via scp.
      This makes this build step faster on systems that have SSH compression
      enabled by default.
    - import-translations: use tails-misc_release for tails.git's PO files
      (i.e. the Tails part of #16774).
    - Use squashfs-tools from sid (Closes: #16637).
    - Lower VM_MEMORY_BASE to 1536M.
    - Remove unneeded package cleanup (Closes: #16950).

  * Test suite
    - New scenario: installing with GNOME Disks from a USB image
      (Closes: #16004).
    - New scenarios: VeraCrypt PIM support (Closes: #15946).
    - Revert timeout bump that's not needed anymore.
    - Add a showing method on Dogtail objects.
    - VeraCrypt: ensure the temporary keyfile file is not garbage collected
      while we still need it.
    - Remote shell: print traceback to stderr so we can see it.
    - Install Dogtail from Bullseye and run it with Python 3 (Closes: #16976).
      This gives us UTF-8 support. Accordingly, drop anonym's "showingOnly"
      patch that was merged upstream, and port some test suite code to Dogtail,
      which we could not do before it got UTF-8 support.
    - Dogtail'ify some steps.
    - Make "^the Tor Browser shows the "([^"]+)" error$" step more robust
      (Closes: #11592.
    - Make the "the support documentation page opens in Tor Browser" step more
      robust (Closes: #15321)
    - Remove a bunch of obsolete @fragile tags, update the reasons why
      the remaining ones are fragile, and add some missing @fragile tags.
    - Drop useless code based on wrong assumptions (refs: #13470).
    - Make the "I set an administration password" step more robust.

 -- Tails developers <tails@boum.org>  Mon, 02 Sep 2019 19:55:24 +0000

tails (4.0~beta1) unstable; urgency=medium

  * Major changes
    - Upgrade to a snapshot of Debian 10 (Buster) from 2018-08-06.

  * Removed features
    - Remove scribus completely (refs: 16290).
    - Remove LibreOffice Math (#16911).

  * Bugfixes
    - Fix Electrum wrapper's persistence check (Closes: #16821).
    - Remove pre-generated Pidgin accounts (Closes: #16744).
    - Hide the security level button in the unsafe browser (Closes:
      #16735).
    - Only hide unlocked TailsData partitions from the boot device
      (Closes: #16789).

  * Minor improvements and updates
    - Remove KeePassX and replace it with KeePassXC (Closes:
      #15297). As KeePassX was used around for a longer time, we don't
      need automatic upgrading cappability from old KeePass file
      format (Tails 2 times). The user can still import those old
      files, if they want to access it.
    - Ship a pre-compiled AppArmor policy to make boot faster (Closes:
      #16138).
    - Change the splash screen for Tails 4.0 (#16837). Add SVG source
      while we're at it!
    - Remove our predefined bookmarks and ship default upstream Tor
      Browser bookmarks instead (Closes: #15895).
    - Install bolt for improved Thunderbolt support (Closes: #5463).
    - Don't display the Home launcher on the desktop (Closes: #16799).
      Since the switch to the desktop-icons GNOME Shell extension, the
      nicer XDG-blah name ("Home" in English, translated in many
      languages) is not used to label this launcher anymore: instead,
      the name of the directory is displayed, in this case: "amnesia",
      which makes no sense to our users. Our other options to fix that
      are more costly and we've decided a while ago, when I proposed
      to remove the desktop icons, to keep them until they were too
      expensive to support. So this one goes: we have the Places menu
      already.
    - Add Files to favorite apps (Closes: #16799). This gives another
      entry point to the home folder, which partially mitigates any UX
      regression that might be caused by the previous changelog entry.
    - Explicitly install imagemagick. We ship it on purpose (see
      [[contribute/meetings/201707]]).
    - MAT:
      * Drop obsolete optional MAT dependencies it isn't using any
        more.
      * Stop explicitly installing MAT dependencies. The package
        depends on those so we don't need to pull them ourselves.
    - Move translations from root-terminal.desktop.in into own PO
      files (Closes: #15335).
    - Drop obsolete live-boot patch: the bug it workarounds only
      happens with CONFIG_AUFS_DEBUG enabled. We disable
      CONFIG_AUFS_DEBUG in config/chroot_local-hooks/13-aufs and the
      Debian package did it as well (Refs: Debian#886329).
    - Rename /usr/share/amnesia to /usr/share/tails.
    - Drop APT pinning for non-existing live.debian.net, that we
      haven't used since 2010.
    - Don't install the cryptsetup initramfs integration and startup
      scripts (Closes: #16264). We probably only need the binaries.
      Not installing the initramfs integration will get rid of some
      noise
    - Don't install full-blown cryptsetup, take 2 (refs: #15690). We've
      stopped installing it (#16264) but this branch independently
      reintroduced it.
    - Disable live-tools.service (Closes: #16324). This service is only
      useful to display the "Please remove the live-medium, close the
      tray (if any) and press ENTER to continue:" prompt on shutdown,
      that we don't want to display in Tails: shutdown and memory
      erasure should not require a confirmation once the user has
      triggered it. In Stretch this code was broken and we were
      relying on this. But the Buster upgrade of this code has
      repaired it, so I sometimes see that prompt. This might also
      explain some issues such as #16312.
    - AppArmor: allow cups-brf, driverless, and gutenprint53+usb
      printer backends (Closes: #15030). Technically, cups-brf and
      driverless are not third-party and should be confined more
      strictly with "ixr", under the cupsd profile. But I don't know
      how to to test these backends and confining them more strictly
      may break them.  Anyway, that's an upstream matter: the purpose
      of our Tails-specific patch is to replace the third party
      backends /usr/lib/cups/backend/* catch all rule, that doesn't
      work for us, and not to keep the list of backends which come
      with CUPS up-to-date.
    - Make export_gnome_env() exit early if gnome-shell isn't running.
      Without this e.g. the automated test suite, which will call
      export_gnome_env() before gnome-shell is running, will have its
      journal polluted with errors about this. This is not the first
      time I see this and get worried and waste minutes investigating,
      so let's just fix it.

  * Build system
    - Bump VM_MEMORY_BASE to 2048M. With the previous 1024M setting,
      the squashfs preparation gets OOM-killed.
    - Limit the memory used by mksquashfs to 512M (Closes: #16177). By
      default mksquashfs will use 25% of the physical memory. So when
      we use the "ram" build option, build in a VM with 13GB of RAM,
      of which up to 12G is supposed to be used by the build tmpfs,
      mksquashfs will try using 13/4 = 3.25G of memory. And then it
      will get reaped by the OOM killer more or less occasionally
      depending on how much space is really used in the build tmpfs
      and how much memory the rest of the system is using. So let's
      limit the memory used by mksquashfs to 50% of the memory we
      allocate to the build VM, excluding the part of it that we
      expect tmpfs data to fill. In passing, the fact mksquashfs does
      not get killed every time suggests that our current
      BUILD_SPACE_REQUIREMENT value exceeds the real needs of a build:
      a value around 10 or 11G should be enough. But that will be for
      another commit.
    - Use xz with default settings to compress non-release SquashFS
      (refs: #16177). squashfs-tools 1:4.3-11, used to build
      feature/buster, does not consistently honor the value passed to
      -mem: the xz compressor does but at least the gzip and lzo ones
      don't. This makes the build often fail because mksquashfs gets
      reaped by the OOM-killer. Our only other option is currently to
      bump the build VM memory a lot, which is going to be painful on
      developers' systems and might not be an option on Jenkins. So
      let's fall back to xz with default settings (not the crazy slow
      but efficient we use at release time) when building non-release
      images.
    - Rename the "gzipcomp" build option to "fastcomp". What matters
      in the "user" interface is not the exact algorithm that's used,
      it's the fact it's supposed to be faster than the compression
      settings we use to build releases. We may have to changes these
      fast(er) settings occasionally, possibly to use a non-gzip
      algorithm. So let's keep supporting "gzipcomp" for backward
      compatibility but stop documenting it. Instead, support and
      document "fastcomp".
    - Add the vmproxy+extproxy build option. When enabled, use the
      vmproxy but configure it to in turn use the exproxy set via the
      http_proxy environment variable.
    - Support the case when we don't ship a custom AppArmor feature
      set. Let's keep this sanity check for the times when we do ship
      a custom feature set, but building an ISO without a custom one
      should remain supported. (Closes: #15149)
    - Don't remove packages whose deinstallation removes most of the
      system; don't explicitly remove packages that are taken care of
      by "apt-get autoremove" already. On Buster, removing dpkg-dev
      or make deinstalls python3, gnome-shell and more.
    - Install all "Priority: standard" packages via an explicit
      packages list instead of via --tasks (Closes: #15690). This will
      make it easier to remove some of these packages from the list of
      those that should be installed in the first place, as opposed to
      letting them be installed by tasksel only to uninstall them
      later. I've seeded tails-000-standard.list with the output of:
      tasksel --task-packages standard | sort … run on a clean Buster
      system. Also:
       * live-build forcibly translates --packages-lists="standard"
         into "tasksel install standard", so to make this change
         effective we also need to switch to "--packages-lists
         minimal" or "--packages-lists none". The former has
         problematic side-effects so let's use the latter.
       * Add to tails-common.list some of the packages that were
         previously installed automatically, e.g. via live-build's
         lists/standard → lists/minimal.

  * Test suite
    - Tons of tiny updates for the Stretch → Buster transition, mainly
      updated reference images, but also a few other trivial changes
      (e.g. close with Alt+F4 instead of menu, or vice versa) due to
      changes in applications.
    - Drop test case about migrating from a Jessie-area persistent
      volume. If our code happens to support Tails 2.x → 4.x upgrades
      without going through 3.x, fine. But let's not spend cycles in
      our CI to guarantee this.
    - Revert "Test suite: add backward compatibility with redir <
      3.0." We don't support running the test suite on Jessie anymore.
    - Adjust dhclient listening address for Buster.
    - Bump timeout for poweroff from 3 to 10 minutes (Refs: #16312).
    - Adjust dogtail patterns for gobby test (Closes: #16335). With the
      gobby upgrade from 0.5.0 to 0.6.0 pre-series, the case changed a
      little for a menu item and the window it leads to.
    - Update key shortcut to close seahorse's Preferences window
      (Closes: #16341). The “Close” button is gone from the
      Preferences window in the buster version of the seahorse
      package, making it impossible to close that window. Switch to
      sending ESC instead of Alt-C.
    - Update MAT test case for MAT2 (Closes: #16623).
    - Add debug logging for when we call Sikuli. When following a
      (debug) log live (through `--format debug`) I find this change
      useful to know what is going on *right now* since Sikuli only
      reports what it has done after it is done.
    - Be more careful when finding ASP notifications. For some reason
      both the label and button has a "weird" invisible (despite
      `showingOnly`) twin located just below the Applications
      menu. So let's make some extra effort to actually find the real
      notification, and then look for the label and button among its
      children.
    - Remove obsolete method. Display::take_screenshot() hasn't
      existed for years.
    - Remove workaround "Desktop icons are sometimes not shown" (Refs:
      #13461)
    - Wait longer between search steps in the GNOME Overview. On
      jenkins.lizard — which was under high load at that time — I've
      seen failures while starting GNOME Terminal from the Overview,
      where:
       - The debug log claims we did type "c", waited 1 second, then
         typed "ommandline", then slept another 1 second, then pressed
         Enter. I.e. just as the code says.
       - The video shows that GNOME Shell did pick up "c", which
         selected the first search result ("Configure Persistent
         Volume"), but then there's no trace of typing "ommandline".
         So I suspect that "ommandline" was lost because GNOME Shell
         was still busy, somehow. Let's sleep a bit longer before
         these steps, to give GNOME Shell a better chance to recover
         and notice keyboard input.
    - Log exceptions thrown in generated (i.e. snapshot) steps (Refs:
      #16747). Hopefully this will help us track down these elusive
      exceptions.
    - Extend waiting time for additional software to be installed.
    - Sometimes we need more more time to load a page over tor.
    - Remove useless TailsUpgraderApplyingUpgrade.png. The "progress
      prompt" it was used for just flashes by and can easily be
      missed. There is no reason at all to wait for it since the only
      two final outcomes are success or failure, which we already look
      for.
    - debug_log() when we save/restore snapshots. These actions can
      take a long time (especially saving snapshots on a system under
      load) and can make it appear like if the test suite has gotten
      stuck for those following the debug log.
    - Don't rely on mtimes from Debian packages we download, to
      indicate which one has the biggest version (Closes: #16819).
      These mtimes are copied from the HTTP server where APT downloads
      packages from, which contradicts our assumption that the newest
      file must be the one with the biggest version. Instead we use ls
      to sort by version number, to pick the biggest version.
    - Only send TAB every second to get the syslinux kernel
      command-line (Closes: #16820). Our syslinux has a timeout of 5s so
      sending TAB every second should be enough to guarantee we do
      open the kernel command line. As anonym reported, "the spammer
      makes the splash show for significantly longer: I've seen >10x,
      so the boot splash never managed to appear, which is worrying".
    - Drop workaround to make the TAB spammer compatible with the UEFI
      firmware (Closes: #16820). As reported by anonym on #16820, and
      confirmed by my testing, pressing TAB doesn't seem to open the
      UEFI configuration, so the very reason why we had this
      workaround is gone.

  * Adjustments for Debian 10 (Buster) with no or very little user-visible impact
    - Adjust APT sources and pinning for Buster.
    - Refresh and unfuzzy patches for Buster.
    - Pass --ellipsize to zenity (refs: #16286). This fixes dialog
      width and height on Buster.
    - Update expected /etc/passwd and /etc/group for Buster.
    - Display TopIcons systray on the left of the system menu (Refs:
      #14796).
    - Remove apparmor-adjust-freedesktop-abstraction.diff patch,
      merged upstream in apparmor. The
      9d8b6f4dbd8a04470490ae2bfd52044906abd7f6 commit (first appeared
      upstream in apparmor v2.13.1) implements this change in a
      generic way.
    - Adjust hook to the fact the Dovecot AppArmor profiles are not
      shipped in /etc anymore.
    - Import iuk.git's feature/buster branch at commit 919335e
      (Closes: #16286).
    - Enable desktop-icons gnome-shell extension (Closes: #16283).
    - Add autostart script to have gnome-shell trust desktop icons
      (Closes: #16283). Various conditions must be met for gnome-shell
      to make desktop icons launchable, including file
      permissions. But the GIO metadata::trusted setting is also
      needed, and can apparently only be set from an opened session,
      so let's set the right things with an autostart script.
    - Drop code that sets the cursor to "WATCH" (hourglass) after
      logging in (Closes: #16305) This fixes "GDM's GNOME Shell floods
      the Journal with XFIXES/cursor issues on Buster" by importing
      the relevant bits of greeter:feature/buster's commit abad17b6.
    - Remove 8 development packages that are not part of Tails 3.11 so
      we probably don't need to ship them in Tails 4.0 either (Closes:
      #16272).
    - Completely get rid of Qt4 (Closes: #15182).
    - SSH client: remove obsolete CompressionLevel setting (Closes:
      #16320).
    - Removing /usr/share/live/config/xserver-xorg/intel.ids (Closes:
      #14991). Let's hope the graphics hardware issues we fixed via
      that file is fixed no.
    - Adjust Onion Grater and AppArmor configuration for OnionShare
      1.3 (Closes: #16306).
    - Have OnionShare 1.3 connect to the system Tor via Onion Grater
      for the control port (Closes: #16306). By default, OnionShare
      1.3 will start its own tor process, which can't possibly work on
      Tails.
    - Don't install binutils-* (Closes: #16272). It wasn't in Tails 3.x
      and we have no reason to ship it in 4.0.
    - Install mat2 instead of the transitional mat package.
    - Don't suspend automatically (Closes: #16624)
    - tails-additional-software: Adjust arguments to
      tails-persistence-setup (Closes: #16622). It seems like the perl
      library which previously nicely handled the tps command-line
      arguments now doesn't support taking dashes instead of
      underscores anymore.
    - Start tails-unblock-network in a blocking way (Closes: #16620)
      This reverts commit 59e99c51f15ab9e756e287acb03b4d3a91ca1dd2 in
      greeter.git. NetworkManager starting at the same time as GNOME
      Shell makes things racy: the Wi-Fi password prompt is sometimes
      not displayed (unreproduce on Debian Buster Live).
    - Patch ibus to fix an issue that prevented the on-screen keyboard
      from displaying in Tails Greeter (Closes: #16291).
    - oniongrater: give onioncircuits empty STATUS_SERVER events.
      Connection to STATUS_SERVER events is required by stem 1.7
      connect() function, but we actually don't need them, so let's
      suppress them (Closes: #16626).
    - Fix GNOME bookmarks file for Buster (Closes: #16629).
    - Build VeraCrypt packages with our patches applied for Buster
      (Closes: #16634).
    - Avoid new "render" group stealing a GID we have already
      statically allocated to another group (Closes: #16649) With the
      systemd 241-1~bpo9+1 → 241-3~bpo9+1 upgrade, udev.postinst now
      creates a "render" system group, which shifts GIDs and makes our
      devel branch FTBFS.
    - update-acng-config: add support for 4.x and 5.x, drop 2.x. We
      won't build 2.x releases anymore but we'll start building 4.x
      from this branch soon.
    - Restore Plymouth theme to "text" (Closes: #16743). The default
      theme in Buster ("futureprototype") is Debian-branded and thus
      unsuitable for Tails. Let's revert to the one we use in Tails
      3.x.
    - Stop installing caribou and libcaribou*: they're not used by
      GNOME Shell in Buster anymore (Closes: #16628)
    - Allow read access to /etc/machine-id in the AppArmor profile for
      Thunderbird (Closes: #16756). It breaks access to the D-Bus
      service where the GNOME on-screen keyboard listens on Buster.
    - Fix screen locker not working in Buster (Closes: #16763).
    - Hide lstopo in the Applications menu (Closes: #16797). It's
      pulled as a dependency by aircrack-ng but is probably not useful
      to the vast majority of Tails users.
    - Hide nm-connection-editor in the Applications menu (Closes:
      #16798). We still need the network-manager-gnome package that
      installs this .desktop file (for details, see
      commit:40290be3651eaa6f08346231aef80eddd8b33c64), but there's no
      reason to expose it directly to users.
    - TorStatus: call our custom destructor to avoid a use-after-free
      crashing GNOME Shell (Closes: #16791). It was ported to an ES6
      class in the process.
    - Copy dmidecode to initramfs (Closes: #16857). On Buster,
      partprobe complains if dmidecode is missing. It's not clear what
      the consequences are, at least it doesn't cause partprobe to
      exit with an error status code - but it's cheap to just copy
      dmidecode to the initramfs.
    - Adjust path for webext-ublock-origin 1.19.0+dfsg-2 (Closes:
      #16858).
    - Update Tor Browser AppArmor profile to take into account new
      uBlock installation path (Closes: #16858).
    - Disable the uBlock logger sidebar. This  brings back
      the hack we had before we removed it in #16206. Without this,
      the uBlock logger sidebar is displayed.
    - Reintroduce the same APT pinning as we use in 3.x for uBlock.
      Granted, the version from Buster should probably be sufficient
      right now, but it probably won't be once Tor Browser gets
      updated to a future major Firefox ESR. And in the meantime,
      this pinning discrepancy between devel and feature/buster makes
      it harder to maintain our patch against
      /usr/share/webext/ublock-origin/js/background.js.
    - Drop obsolete libdesktop-notify-perl patches: they were merged
      upstream.
    - Use X.Org in amnesia's GNOME session (Closes: #12213). Since a
      few months gdm3 defaults to Wayland in Debian testing/sid, just
      like upstream. But we're not ready yet.
    - Adjust Greeter's gdm-tails.session for Buster (Closes:
      #12551). This should ultimately be applied in greeter.git, but
      let's deal with it as a patch for now to avoid having to
      maintain two parallel branches of the Greeter.
    - Patch udisks2 and libblockdev and fix Tails Installer to repair
      USB boot on Buster (Closes: #14809).
    - Install gnome-user-docs directly instead of the gnome-user-guide
      transitional package.
    - Install the "crypto" libblockdev plugin (Closes: #14816). It's
      needed by recent udisks to do crypto operations.
    - Use ConditionUser=1000 instead of manually testing the output of
      `id -u' in some of our systemd services.
    - Have debootstrap install gnupg when setting up the chroot.
      Otherwise the build fails after debootstrap has done its job and
      live-build tries to use apt-key.
    - Don't try to install the obsolete gnome-search-tool package.
      It's been removed from testing/sid by its maintainers:
      https://bugs.debian.org/885975
    - Don't try to retrieve syslinux.exe from the syslinux source
      package. Since syslinux 3:6.03+dfsg1-1 this file is (rightfully)
      not included anymore in the Debian source package.  This commit
      is meant to fix the feature/buster ISO build. We of course need
      to find a proper solution, which is what #15178 is about.
    - Drop our pinned AppArmor feature set (Closes: #15149). On current
      Buster the AppArmor package pins to the Linux 4.14.13-1 feature
      set and I expect it'll keep pinning something that should work
      with the policy shipped in Buster.
    - Drop Stretch-specific workaround. This essentially workarounds
      4f8b50afb10a1ce1faf7645971bc020d2eb5d7dd,
      3e2d8a6a025b86f8191d125783ad507c57171bad and
      d56633a3089e5b177e07c2888442745557772f42.
    - Disable the usr.bin.man AppArmor profile. On Buster it breaks
      apparmor.service due to "profile has merged rule with
      conflicting x modifiers" that's most likely caused by the "/**
      mrixwlk" rule vs. our tweaks for aufs support.
    - Import files (from gksu 2.0.2-9+b1) needed for the Root Terminal
      into Git instead of fetching the package and extracting them at
      build time.
    - Use orca's current package name instead of pre-Buster
      transitional one.
    - Stop explicitly installing gstreamer1.0-pulseaudio. This was
      needed on Jessie due to Debian#852870 which was fixed in
      Stretch.
    - Drop adwaita-qt4: it was removed from Debian sid and won't be in
      Buster.
    - Disable man-db.timer on Buster (Closes: #16631)
    - Fix invalid seq range in update-acng-config so we geberate proper
      rules for Tails 4.x and 5.x.

 -- Tails developers <tails@boum.org>  Wed, 07 Aug 2019 20:30:15 +0200

tails (3.16) unstable; urgency=medium

  * Major changes
    - Upgrade Tor Browser to 8.5.5 (Closes: #16692).

  * Security fixes
    - Install Linux kernel from the Buster security repository (Closes: #16970).
      The new Spectre v1 swapgs variant (CVE-2019-1125), which was fixed
      in sid via 5.2.x, which is a too big change for the Tails 3.16 bugfix
      release. Let's instead track Buster (+ security) for the time being.
    - Upgrade LibreOffice to 1:5.2.7-1+deb9u10 (DSA-4483-1, DSA-4501-1).
    - Upgrade Thunderbird to 60.8 (DSA-4482-1).
    - Upgrade Ghostscript to 9.26a~dfsg-0+deb9u4 (DSA-4499-1).
    - Upgrade Patch to 2.7.5-1+deb9u2 (DSA-4489-1).
    - Upgrade nghttp2 library to 1.18.1-1+deb9u1 (DSA-4511-1).

  * Bugfixes
    - Additional software: Improve/fix support for translations (Closes: #16601).
    - Rework the implementation for hiding TailsData partitions (Closes: #16789).
    - Adjust how tordate determines whether the clock is in a valid range,
      fixing issues with obfs4 (Closes: #16972).

  * Minor improvements and updates
    - Ship default upstream Tor Browser bookmarks, and remove our predefined
      bookmarks (Closes: #15895).
    - Hide the security level button in the unsafe browser (Closes: #16735).
    - Remove pre-generated Pidgin accounts (Closes: #16744).
    - Remove LibreOffice Math (Closes: #16911).
    - Website: Make sandbox page translatable (Closes: #16873).
    - Website: Only scrub HTML on blueprints (Closes: #16901).
    - Website: Point history & diff URLs to Salsa.

  * Build system
    - Bump APT snapshot of the torproject archive to 2019073103, and drop
      tor-experimental-0.4.0.x-stretch reference (Closes: #16883).
    - Bump APT snapshot of the Debian archive to 2019080801 to get fixed
      firmware packages from sid instead of sticking to those from
      stretch-backports (Closes: #16728).
    - Enable the buster APT repository and install some packages from there:
      hunspell-id, hunspell-tr, and fonts-noto-* (See: #16728).
    - Refresh patch for webext-ublock-origin 1.19.0+dfsg-2, and adjust Tor
      Browser AppArmor profile accordingly (Closes: #16858).
    - Refresh Tor Browser AppArmor profile patch for torbrowser-launcher
      0.3.2-1 (Closes: #16941).

  * Test suite
    - Ignore RARP packets, since PacketFu cannot parse them (Closes: #16825).
    - Adjust both locale handling and reference pictures for the Unsafe
      Browser homepage (Closes: #17004).
    - Fix "Watching a WebM video over HTTPS" scenario on Jenkins
      (Closes: #10442).
    - Tag "Watching a WebM video" as fragile.
    - Make @check_tor_leaks more verbose (See: #10442).
    - Remove broken Electrum scenario since Electrum support is currently
      missing (Closes: #16421).

 -- Tails developers <tails@boum.org>  Tue, 03 Sep 2019 20:30:14 +0200

tails (3.15) unstable; urgency=medium

  * Major changes
    - Upgrade Tor Browser to 8.5.4 (Closes: #16691).
    - Upgrade Thunderbird to 60.7.2 (Closes: #16834).

  * Security fixes
    - Upgrade Expat to 2.2.0-2+deb9u2 (DSA-4472-1).
    - Upgrade OpenSSL 1.0 to 1.0.2s-1~deb9u1 (DSA-4475-1).
    - Upgrade OpenSSL to 1.1.0k-1~deb9u1 (DSA-4475-1).
    - Upgrade Vim to 2:8.0.0197-4+deb9u3 (DSA-4467-1).

  * Bugfixes
    - Recompute CHS values for the hybrid MBR after first-boot
      repartitioning (Closes: #16389). Some legacy BIOS systems won't boot
      otherwise.
    - Strip debug symbols from the aufs kernel module smaller (refs: #16818).
      The primary target was getting the initramfs down under 32MB, hoping
      to repair boot of feature/buster on MacBookPro 8,1. In any cases,
      the user experience should be improved due to a faster boot for
      every user, and a shortened “black screen” duration (between the
      bootloader and the Plymouth splash screen).

  * Minor improvements and updates
    - Make “Unlock VeraCrypt Volumes” show an error message if locking
      fails (Closes: #15794).
    - Add support for booting Tails from a read only sdcard (fromiso),
      through Heads, allowing for measured boot on some tamper-evident
      hardware (https://github.com/osresearch/heads/issues/581).

  * Build system
    - Patch Thunderbird packages from Debian when building Tails images
      (Closes: #6156).
    - Improve tooling to maintain and update PO files (Closes: #15403),
      rewriting some tools and moving code to the jenkins-tools submodule.
    - Implement preliminary steps needed to make the ikiwiki PO plugin
      able to update PO files for languages that are disabled on the
      website (refs: #15355).

 -- Tails developers <tails@boum.org>  Tue, 09 Jul 2019 02:50:09 +0200

tails (3.14.2) unstable; urgency=medium

  * Security fixes
    - Upgrade Tor Browser to 8.5.3 (Closes: #16835).

  * Bugfixes
    - tails-screen-locker: Don't use dim-label style class
      (Closes: #16802).

 -- Tails developers <tails@boum.org>  Sun, 23 Jun 2019 11:52:49 +0200

tails (3.14.1) unstable; urgency=medium

  * Security fixes
    - Upgrade Tor Browser to 8.5.2-build1 (Closes: #16824).
    - Upgrade Thunderbird to 60.7.0 (Closes: #16742).
    - Upgraded Linux to 4.19.37-4 (Closes: #16823).

  * Bugfixes
    - Only probe for partitions on the boot device when setting up
      TailsData. Without arguments partprobe will scan all devices,
      and if it encounters a device it doesn't support (e.g. fake
      raid-0 arrays) it will return non-zero, thus aborting Tails'
      partitioning script, resulting in an unbootable install
      (Details: #16389).

  * Minor improvements and updates
    - Upgrade tor to 0.4.0.5-1~d90.stretch+1, the first stable
      candidate in the 0.4.0.x series (Closes: #16687).
    - Completely disable IPv6 except for the loopback interface. We
      attempt to completely block it on the netfilter level but we
      have seen ICMPv6 "leaks" any way (related to Router
      Solicitation, see: #16148) so let's just disable it. We keep
      enabled on the loopback interface since some services depends on
      ::1 being up.
    - create-usb-image-from-iso: Use syslinux from chroot. We used the
      syslinux from the vagrant box before, which caused issues with
      when building Tails/Buster with a Stretch vagrant box and then
      cloning the image via Tails Installer with syslinux from Buster
      (Closes: #16748).
    - Set Tor Browser's homepage to https://tails.boum.org/home/testing/
      if building anything but a stable release. This page explains the
      dangers of using a non-stable release. (Closes: #12003)

  * Build system
    - auto/{build,config}:
      * consistently use fatal() to error out, and prefix its message
        with "E: " to help distinguish them from the noise produced by
        tools we call etc.
      * Similarly, also prefix informational message with "I: ".
      * drop support for GnuPG 1.x.
      * clone more build output to the log file.
      * Drop obsolete check for syslinux version. This version
        requirement is satisfied by Jessie and it is doubtful Tails
        would build in anything older.
      * auto/build: drop a few checks for conditions that are already
        satisfied in the supported build environments.
    - Revert "Build system: try to be smart again by fetching only the
      refs we need." This optimization overrides the trick we have on
      Jenkins (set_origin_base_branch_head in
      https://git.tails.boum.org/jenkins-jobs/tree/macros/builders.yaml),
      that ensures that a reproducibly_build_Tails_ISO_* job builds
      from the commit used by the first build. (Closes: #16730)

  * Test suite
    - Fix mistake with execute() vs spawn() when starting the upgrader.
    - Don't filter during pcap capture, instead let's just apply the
      same filtering when we are inspecting the pcap files. This way
      any pcap file saved on failure will include the full capture,
      and not just the packets sent by the system under testing, which
      sometimes makes it hard to understand what is going on.
    - Also include the content of /var/log/tor/log in $scenario.tor
      when tor failed to bootstrap (refs: #16793)
    - Don't flood the debug logger with tor@default's journal
      contents.
    - Power off system under testing after scenario. Until now we have
      relied on either one of the generated "snapshot restore" steps
      or the "[Given] a computer" step to implicitly stop the old VM
      when we move on to a new scenario. That meant the old VM was
      still running during the new scenarios @Before@ hooks. If the
      new scenario is tagged @check_tor_leaks that means we start its
      sniffer while the old VM is still running, possibly sending
      packets that then affect the new scenario. That would explain
      some myserious "Unexpected connections were made" failures we
      have seen (Closes: #11521).
    - Only accept IP(v6)/ARP during DHCP check.

 -- Tails developers <tails@boum.org>  Wed, 19 Jun 2019 15:29:07 +0200

tails (3.14) unstable; urgency=medium

  * Security fixes
    - Upgrade Linux to 4.19.0-5 from sid (Closes: #16708).
    - Enable all available mitigations for the Microarchitectural Data
      Sampling (MDS) attacks and disable SMT on vulnerable CPUs
      (Closes: #16720).
    - Upgrade Tor Browser to 8.5 (Closes: #16337, #16706).

  * Bugfixes
    - Install Electrum 3.2.3-1 from our custom APT repository (Closes: #16708).
      The version in sid now displays a warning and exits, while 3.2.3-1 is
      still usable, in the rare cases when it manages to connect to the
      network, despite being affected by problematic phishing attacks which
      will only be solved once the package in Debian is updated to a newer
      upstream version.

  * Build system
    - Bump APT snapshot of the 'debian' archive to 2019051601, needed for
      the MDS mitigations.
    - Don't install the firmware-linux and firmware-linux-nonfree
      metapackages, as packages they pulled are already listed explicitly
      and one might run into version-related issues (Closes: #16708).

  * Minor improvements and updates
    - Remove some packages from the Tails image as their use is not
      widespread while consuming space for everyone. They can still be
      installed and upgraded through Additional Software (Closes: #15291).
      This includes: monkeysphere and msva-perl, gobby, hopenpgp-tools,
      keyringer, libgfshare-bin, monkeysign, paperkey, pitivi,
      pdf-redact-tools, pwgen, traverso, and ssss.
    - Fix missing translations in the Greeter (Closes: #13438).
    - Fix missing newline in unlock-veracrypt-volumes (Closes: #16696).
    - Port fillram to Python 3 (Closes: #15845).
    - Enable localization for new locales introduced in Tor Browser 8.5
      (Closes: #16637).
    - Re-introduce TopIcons GNOME Shell extension (Closes: #16709).
    - Improve internationalization of the Unlock VeraCrypt Volumes
      component (Closes: #16602).

  * Test suite
     - Make tails-security-check's SOCKS port test work when there's a live
       security advisory (Closes: #16701).
     - Make terminology more consistent.

 -- Tails developers <tails@boum.org>  Mon, 20 May 2019 18:52:04 +0200

tails (3.13.2) unstable; urgency=medium

  * Major changes
    - Replace all locale-specific fonts and standard X.Org fonts with
      the Noto fonts collection (Closes: #9956).
    - Install localization support packages for all tier-1 supported languages,
      and only those (Closes: #15807). Current tier-1 supported languages are:
      Arabic, German, English, Spanish, Farsi, French, Italian, Portuguese
      (Brazil), Russian, Turkish, Simplified Chinese, Hindi, Indonesian.
    - Disable the TopIcons GNOME Shell extension (Closes: #16608).
      This extension causes crashes (#11188), does not work on Wayland
      (#8309, #12213) so long-term, we need to remove it anyway.
      In order to learn how much our users rely on this extension and
      on OpenPGP Applet, let's disable this extension for one Tails release.
      While TopIcons is disabled (by default):
      · Users can still use OpenPGP Applet via the system tray in the bottom
        left corner of the desktop.
      · Users who do need TopIcons for other reasons can enable it again
        with 1 command line.

  * Security fixes
    - Upgrade Tor Browser to 8.0.9 (Closes: #16694).
    - Upgrade to Debian Stretch 9.9 (Closes: #16670).
    - Upgrade Thunderbird to 60.6.1 (Closes: #16641).

  * Bugfixes
    - Fix Thunderbird account setup wizard (Closes: #16573).
    - Display poweroff and reboot buttons even when locked (Closes: #15640).
    - Disable emergency shutdown during suspend (Closes: #11729).
    - Provide feedback while starting Onion Circuits (Closes: #16350).
    - Associate .key files with Seahorse (Closes: #15213).
      This partially fixes importing OpenPGP keys from GNOME Files.
    - Don't show spurious notification about "TailsData" while setting
      up a persistent volume (Closes: #16632).

  * Minor improvements and updates
    - Add a suspend button to status-menu-helper (Closes: #14556).
    - status-menu-helper: clean up and refactor.
    - Drop CSS hacks for the uBlock log window (Closes: #16206).
    - Polish 04-change-gids-and-uids code style (Closes: #16322).
    - Create persistence.conf backup in a more robust manner (Closes: #16568).
    - Make the WhisperBack .desktop file translatable in Transifex
      (Closes: #6486).

  * Build system
    - Don't fail the build if Tor Browser supports new locales that we don't ship
      a spellchecking dictionary for (#15807).
    - Fix apt-cacher-ng cache shrinking (Closes: #16020).
    - Remove obsolete usr.bin.onioncircuits AppArmor profile (Closes: #12170).
      All Tails current branches now install onioncircuits 0.6-0.0tails1,
      which ships a more current AppArmor profile than the one we
      have in our own Git tree.
    - Install Electrum from sid (Closes: #16642).
    - Avoid new "render" group stealing a GID we have already statically
      allocated to another group (Closes: #16649).

  * Test suite
    - Disable tests about notifications in case of MAC spoofing failure:
      we have a well-known bug here and these tests do nothing but confirm
      it again and again, which brings no value and has a cost (#10774).
    - Clarify what WebM scenarios are fragile (#10442).
    - Avoid zombies by waiting for killed child processes to exit (#14948).

 -- Tails developers <tails@boum.org>  Sun, 05 May 2019 19:32:22 +0000

tails (3.13.1) unstable; urgency=medium

  * Security fixes
    - Upgrade Tor Browser to 8.0.8 (Closes: #16606, MFSA-2019-10).
    - Upgrade NTFS-3G to 1:2016.2.22AR.1+dfsg-1+deb9u1 (DSA-4413-1).

 -- Tails developers <tails@boum.org>  Fri, 22 Mar 2019 20:54:03 +0000

tails (3.13) unstable; urgency=medium

  * Major changes
    - Upgrade Linux to 4.19.28-1 (Closes: #16390, #16469, #16552).
    - Upgrade Tor Browser to 8.0.7 (Closes: #16559).
    - Upgrade Thunderbird to 65.1.0 (Closes: #16422).

  * Security fixes
    - Upgrade LDB to 2:1.1.27-1+deb9u1 (DSA-4397-1).
    - Upgrade OpenJPEG to 2.1.2-1.1+deb9u3 (DSA-4405-1).
    - Upgrade OpenSSL 1.0 to 1.0.2r-1~deb9u1 (DSA-4400-1).
    - Upgrade OpenSSH to 1:7.4p1-10+deb9u6 (DSA-4387-2).

  * Bugfixes
    - Upgrade tor to 0.3.5.8-1~d90.stretch+1 (Closes: #16348).
    - Ensure Additional Software doesn't try to download packages that are
      in persistent cache (Closes: #15957).
    - Improve chances of recovering a lost persistence configuration
      (Closes: #10976).
    - Tor Launcher: add langpacks to enable localization again
      (Closes: #16338).
    - Migrate away from buggy Chinese input method: switch from ibus-pinyin
      to ibus-libpinyin + ibus-chewing (Closes: #11292).
    - Fix crash in Whisperback when additional persistent APT repositories
      are configured (Closes: #16563).
    - Give visual feedback while starting Whisperback (Closes: #16333).

  * Minor improvements and updates
    - Add feedback when opening VeraCrypt Mounter (Closes: #16334).
    - Improve consistency in Additional Software's accessibility
      (Closes: #16110).
    - Fix missing accessibility support when opening a browser from a
      notification (Closes: #16475).
    - Refresh ublock-origin patch to apply cleanly on top of 1.18.4+dfsg-1
      (Closes: #16451)
    - Upgrade intel-microcode to 3.20180807a.2~deb9u1.
      Fixes CVE-2018-3615, CVE-2018-3620, CVE-2018-3646, CVE-2018-3639,
      CVE-2018-3640, CVE-2017-5753, CVE-2017-5754.

  * Build system
    - Lower memory requirements when building Tails by limiting the memory
      used by mksquashfs to 512M (Closes: #16177).
    - Remove obsolete check on Thunderbird addons (Closes: #16045).
    - Update Tails' APT GnuPG key expiration (Closes: #16420).
    - Optimize Git operations (share resources, fetch only the needed
      objects).
    - Clone submodules from the host's local repositories (Closes: #16476).
    - Drop useless manual initramfs update (Closes: #16452).
    - Add a sanity check on the size of the initramfs (Closes: #16452).

  * Test suite
    - Add automated tests for Additional Software GUI (Closes: #14576,
      #14596).
    - Add automated tests on the backup persistence configuration
      (Closes: #16461).
    - Adjust test for Thunderbird 60.5.1 (Closes: #16555).

 -- Tails developers <tails@boum.org>  Mon, 18 Mar 2019 23:40:50 +0100

tails (3.12.1) unstable; urgency=medium

  * Security fixes
    - Upgrade Tor Browser to 8.0.6 (MFSA-2019-05; Closes: #16437).
    - Upgrade LibreOffice to 1:5.2.7-1+deb9u5 (DSA-4381).
    - Upgrade cURL to 7.52.1-5+deb9u9 (DSA-4386).
    - Upgrade Qt 5 to 5.7.1+dfsg-3+deb9u1 (DSA-4374).
    - Upgrade OpenSSH to 1:7.4p1-10+deb9u5 (DSA-4387).

 -- Tails developers <tails@boum.org>  Tue, 12 Feb 2019 21:25:14 +0100

tails (3.12) unstable; urgency=medium

  * Major changes
    - Make the USB image the main supported way to install Tails (refs: #15292).
      On first boot, grow the system partition to a size that's a factor
      of the size of the boot medium and randomize GUIDs (Closes: #15319).
    - Upgrade Linux to 4.19, version 4.19.13-1 (Closes: #16073, #16224).
      Fixes CVE-2018-19985, CVE-2018-19406, CVE-2018-16862, CVE-2018-18397,
      CVE-2018-18397, CVE-2018-18397, CVE-2018-18397, CVE-2018-19824,
      CVE-2018-14625.
    - Remove Liferea (Closes: #11082, #15776).
    - Upgrade to the Debian Stretch 9.6 point-release.

  * Security fixes
    - Upgrade Tor Browser to 8.0.5 (MFSA-2019-02; Closes: #16388).
    - Upgrade Thunderbird to 60.4.0 (DSA-4362-1; Closes: #16261).
    - Upgrade OpenSSL to 1.0.2q-1~deb9u1 (DSA-4355-1).
    - Upgrade libarchive to 3.2.2-2+deb9u1 (DSA-4360-1).
    - Upgrade GnuTLS to 3.5.8-5+deb9u4 (CVE-2018-10844, CVE-2018-10845).
    - Upgrade libgd3 to 2.2.4-2+deb9u3 (CVE-2018-1000222, CVE-2018-5711).
    - Upgrade libmspack to 0.5-1+deb9u3 (CVE-2018-18584, CVE-2018-18585).
    - Upgrade libopenmpt to 0.2.7386~beta20.3-3+deb9u3 (CVE-2018-10017).
    - Upgrade libx11 to 2:1.6.4-3+deb9u1 (CVE-2018-14598, CVE-2018-14599,
      CVE-2018-14600).
    - Upgrade libxcursor to 1:1.1.14-1+deb9u2 (CVE-2015-9262).
    - Upgrade NetworkManager to 1.6.2-3+deb9u2+0.tails1 (CVE-2018-15688).
    - Upgrade wpa to 2:2.4-1+deb9u2 (CVE-2018-14526).
    - Upgrade zeromq3 to 4.2.1-4+deb9u1 (CVE-2019-6250).
    - Upgrade APT to 1.4.9 (DSA-4371-1).
    - Upgrade GhostScript to 9.26a~dfsg-0+deb9u1 (DSA-4372-1).

  * Bugfixes
    - Fix Totem's access to the Internet when it's started from the Applications
      menu.
    - Rename HTP pools to avoid confusion (Closes: #15428).
    - Fix memory erasure on shutdown with systemd v239+, by mounting
      a dedicated tmpfs on /run/initramfs instead of trying to remount /run
      with the "exec" option (Closes: #16097).
    - Make the KeePassX wrapper dialog translatable.
    - Fix detection of first Thunderbird run.

  * Minor improvements and updates
    - Upgrade tor to 0.3.4.9-1~d90.stretch+1.
    - Upgrade Mesa to 18.2.6-1~bpo9+1, libdrm to 2.4.95-1~bpo9+1,
      and libglvnd to 1.1.0-1~bpo9+1.
    - Upgrade firmware-linux and firmware-nonfree to 20190114-1.
    - Upgrade amd64-microcode to 3.20181128.1.
    - Upgrade intel-microcode to 3.20180807a.2~bpo9+1.
    - Remove the boot readahead feature (Closes: #15915).
      In most supported use cases, it did not improve boot time anymore,
      or even increases it.
    - Require TLS 1.2 in our Upgrader and tails-security-check (Closes: 11815).
    - Enable O_CREAT restriction in /tmp directories for FIFOs and regular
      files (Closes: #16072).
    - Upgrade systemd to 240-4~bpo9+0tails1 (Closes: #16352).
      Fixes CVE-2018-16864, CVE-2018-16865, and CVE-2018-16866.
    - Upgrade Enigmail to 2.0.8-5~deb9u1 (Closes: #15657).
    - Upgrade Torbirdy to 0.2.6-1~bpo9+1 (Closes: #15661).
    - Modify Torbirdy configuration in a way that's easier to maintain.
    - Tell the user they need to use sudo when they attempt to use su
      (Closes: #15583).

  * Build system
    - Make the build of the USB image reproducible (Closes: #15985).
    - Allow specifying which set of APT snapshots shall be used during
      the build, with the APT_SNAPSHOTS_SERIALS build option (Closes: #15107).
    - Fix more GIDs and display more information when changing UIDs or GIDs
      fails (Closes: #16036).
    - Remove obsolete patches, refresh remaining ones to apply on top
      of currently installed packages version.
    - Disable irrelevant recurring jobs in Vagrant build box (refs: #16177)
      that increase the chance of FTBFS due to mksquashfs being reaped
      by the OOM killer.
    - Adjust for recent GnuPG error'ing out when it has no controlling terminal.

  * Test suite
    - Adjust test suite for USB image:
      - Add tests that exercise behavior on first boot from a device
        installed using the USB image (Closes: #16003).
      - Drop tests for use cases we don't support anymore with the introduction
        of the USB image (refs: #16004).
      - Adjust remaining tests to focus on main supported use cases,
        i.e. Tails installed from a USB image (refs: #16004.
    - In scenarios where we simulate MAC spoofing failure, test safety-critical
      properties even if the desktop notification is buggy (refs: #10774).
    - Update expected title for our Redmine (Closes: #16237).
    - Update expected image for OpenPGP key search.

 -- Tails developers <tails@boum.org>  Mon, 28 Jan 2019 13:26:26 +0100

tails (3.11) unstable; urgency=medium

  * Security fixes
    - Upgrade Tor Browser to 8.0.4-build2 (Closes: #16193).
    - Upgrade Thunderbird to 60.3.0-1~deb9u1.0tails1 (Closes: #16118).
    - Thunderbird: unconditionally disable Autocrypt, as it is not safe in
      its current state (See: #15923, Closes: #16186).
    - Upgrade Linux to 4.18.20 and aufs to 4.18.11+-20181119
      (Closes: #16145).
    - Upgrade cURL to 7.52.1-5+deb9u8 (DSA-4331).
    - Upgrade Ghostscript to 9.26~dfsg-0+deb9u1 (DSA-4336, DSA-4346).
    - Upgrade Perl to 5.24.1-3+deb9u5 (DSA-4347).
    - Upgrade Policykit to 0.105-18+deb9u1 (DSA-4350).
    - Upgrade Samba to 2:4.5.12+dfsg-2+deb9u4 (DSA-4345).
    - Upgrade OpenSSL to 1.1.0j-1~deb9u1 (DSA-4348).
    - Upgrade libtiff to 4.0.8-2+deb9u4 (DSA-4349).

  * Bugfixes
    - Tails Upgrader:
      · Improve support for incremental upgrades to avoid issues with
        partially applied upgrades (Closes: #14754).
      · Add a prompt after the IUK has been downloaded so the user can
        control when the network will be disabled; previously this was
        done without users having a say, possibly leading to confusion and
        lost work (Closes: #15282).
    - Thunderbird: always set locale according to environment (Closes: #16113).

  * Minor improvements and updates
    - Remove packages which were needed for getTorBrowserUserAgent
      (Closes: #16024).
    - Fix persistence configuration window opening on full screen
      (Closes: #15894).
    - Time sync: don't temporarily increase tor's log level when using
      bridges/PTs (Closes: #15743).
    - Warn about non-free software depending on the host operating system
      and/or virtualization stack (Closes: #16195).

  * Build system
    - Create USB image after building the ISO, and include it in build
      artifacts (Closes: #15984, #15985, #15990).
    - Release process: adapt to IDF v2 (Closes: #16171).

  * Test suite
    - Add new Using "VeraCrypt encrypted volumes" feature, with scenarios
      split into two parts: "Unlock VeraCrypt Volumes" and "GNOME Disks"
      (Closes: #14469, #14471, #15238, #15239).
    - Reintroduce "Clock is one day in the future in bridge mode" test
      (Closes: #15743).
    - Make starting apps via GNOME Activities Overview more robust
      (Closes: #13469).
    - Check for "Upgrading the system" and adjust to "Upgrade successfully
      downloaded" new UI (See: #14754, #15282).

 -- Tails developers <tails@boum.org>  Mon, 10 Dec 2018 20:37:06 +0100

tails (3.10.1) unstable; urgency=medium

  * Declare that Enigmail is compatible with Thunderbird 60.*.

 -- Tails developers <tails@boum.org>  Tue, 23 Oct 2018 01:30:00 +0200

tails (3.10) unstable; urgency=medium

  * Security fixes
    - Harden sudo config to avoid potential future privilege escalation
      (Closes: #15829).
    - Upgrade Linux to 4.18 and aufs to 4.18-20181008 (Closes: #15936).
    - Upgrade the snapshot of the Debian archive to 2018100901 accordingly.
    - Upgrade Tor Browser to 8.0.3-build1 (Closes: #16067).
    - Upgrade Thunderbird to 60.2.1 (Closes: #16037).

  * Bugfixes
    - Fix installation of mesa/stretch-backports by installing libwayland*
      from stretch-backports (Closes: #15846).
    - Tor Browser AppArmor profile patch: update to apply cleanly on top
      of torbrowser-launcher 0.2.9-5.
    - Additional Software: fix issues spotted during the code review
      (Closes: #15838).
    - Additional Software: make sure to offer persistence only for newly
      installed packages, avoiding inconsistency (Closes: #15983).
    - Improve button labels in confirmation dialogs of the Tails installer
      (Closes: #11501).
    - Hardcode User Agent in htpdate.user-agent (Closes: #15912), as the
      Tor Browser doesn't expose it anymore.
    - Fix encoding-related crashes in Tails Installer (Closes: #15166).
    - Set the Firefox preferences to spoof English, to avoid leaking
      information about locale settings (Closes: #16029).
    - VeraCrypt: Hide PIM entries in GNOME Shell and Disks, since a newer
      cryptsetup would be needed (Closes: #16031).
    - VeraCrypt: Fix support for multiple encryption, by iterating over
      all children in the device-mapper tree (Closes: #15967).
    - Update translations.

  * Minor improvements and updates
    - Add dmsetup and losetup output in WhisperBack reports to help debug
      VeraCrypt-related issues (Closes: #15966).
    - Let AppArmor allow access to /usr/local/share/mime, reducing noise
      in logs due to many DENIED entries (Closes: #15965).
    - Use proper stem.connection module in onion-grater instead of trying
      to read the auth cookie manually: that's fragile and breaks some use
      cases (e.g. custom auth cookie).
    - Unlock VeraCrypt Volumes: Improve internationalization support.

  * Test suite
    - Ensure the test suite doesn't break when changing the headline of
      /home (Closes: #12156).
    - Update test suite for updated button labels in confirmation dialogs
      of the Tails installer (Closes: #11501).

 -- Tails developers <tails@boum.org>  Tue, 23 Oct 2018 01:30:00 +0200

tails (3.9.1) unstable; urgency=medium

  * Security fixes
    - Upgrade Tor Browser to 8.0.2, based on Firefox 60.2.1 (Closes: #16017).
    - Upgrade Thunderbird to 60.0-3~deb9u1.0tails2 (Closes: #15959). Also
      imported the same security fixes that caused Tor Browser 8.0.2.
    - Upgrade curl to 7.52.1-5+deb9u7 (DSA-4286).
    - Upgrade Ghostscript to 9.20~dfsg-3.2+deb9u5 (DSA-4294).
    - Upgrade libarchive-zip-perl to 1.59-1+deb9u1 (DSA-4300).
    - Upgrade libkpathsea6 to 2016.20160513.41080.dfsg-2+deb9u1 (DSA-4299).
    - Upgrade LittleCMS 2, aka. liblcms2-2, to 2.8-4+deb9u1 (DSA-4284).
    - Upgrade Python 2.7 to 2.7.13-2+deb9u3 (DSA-4306).
    - Upgrade Python 3.5 to 3.5.3-1+deb9u1 (DSA-4307).

  * Bugfixes
    - Make Thunderbird translated in non-English locales via
      intl.locale.requested, which works correctly since 60.0-3
      (Closes: #15942).
    - Totem: backport AppArmor profile fix to allow opening the help
      (Closes: #15841)
    - Remove mutt, that was accidentally installed in 3.9 (Closes: #15904).
    - Fix VeraCrypt volumes not being opened in GNOME Files (Closes: #15954).
    - Fix displaying the "General" section in the Tor Browser preferences
      (Closes: #15917).
    - Fix APT pinning at Tails runtime for our custom APT repository
      and for Debian backports (Closes: #15837, #15973).

  * Minor improvements and updates
    - Upgrade tor to 0.3.4.8-1~d90.stretch+1 (Closes: #15889).

 -- Tails developers <tails@boum.org>  Wed, 03 Oct 2018 12:12:33 +0200

tails (3.9) unstable; urgency=medium

  * Major changes
    - Upgrade Tor Browser to 8.0 (Closes: #15803, #15907).
      Notable user-visible changes and relevant details:
      · Adjust to the fact Tor Browser 8.0a10 replaces firefox with a wrapper.
      · Don't use the bundled copy of libstdc++.so.6, ours is recent enough.
      · Drop obsolete Torbutton prefs (Closes: #15706).
      · Switch back to 128px icons (Closes: #15081).
      · AppArmor profile: take into account new Firefox binary path.
    - Upgrade Thunderbird to 60.0 (Closes: #15792).
      Notable user-visible changes and relevant details:
      · AppArmor profile: patch to avoid conflicting x modifiers for ps(1).
    - Upgrade tor to 0.3.4.7-rc (Closes: #15772).

  * Security fixes
    - Upgrade Linux to 4.17.17-1 and intel-microcode to 3.20180807a.1
      This fixes CVE-2018-3620 aka. Foreshadow aka. L1 Terminal Fault
      (Closes: #15796).
    - Upgrade OpenSSH to 1:7.4p1-10+deb9u4 (DSA-4280).

  * Bugfixes
    - Fix Totem on Intel graphics cards by inlining the backported mesa
      and dri-enumerate abstractions into its AppArmor profile: they are needed
      with recent Mesa and libdrm (Closes: #15821). Regression introduced
      in 3.9~rc1.
    - Fix unlocking "hidden" TrueCrypt/VeraCrypt volumes via GNOME Shell
      (Closes: #15843).
    - Fix confusing error message when unlocking TrueCrypt/VeraCrypt volumes
      (Closes: #15733).
    - Revert to Stretch's X.Org nouveau video driver (Closes: #15833).
      It seems that the regression brought by the upgraded one
      is worse than the improvements reported after our call for testing.
      Regression introduced in 3.9~rc1.
    - Use the intel X.Org driver for Intel Corporation UHD Graphics 620.
    - Fix regressions introduced in 3.9~rc1 in/by Additional Software Packages:
      · Don't break new empty persistence configuration files creation when
        permissions are incorrect (Closes: #15802).
      · Fix UX when the user has specified a distribution or version
        for a given package in their live-additional-software.conf
        (Closes: #15822).
      · Don't show installation notifications on upgrade (Closes: #15879).
    - Make more Additional Software Packages strings translatable in the
      configuration dialog and PolicyKit messages.

  * Minor improvements and updates
    - Upgrade firmware-nonfree to 20180825-1.
    - Update the deb.torproject.org APT repository signing key.
    - Unlock VeraCrypt Volumes: add disclaimer (Closes: #15849).

  * Test suite
    - Update Thunderbird test suite for 60.0 (Closes: #15791).
    - Fix various robustness issues.
    - Make the Chutney nodes use a higher V3AuthVotingInterval to make client
      bootstrap more robust (Closes: #15799).
    - Update the Tor Launcher binary path.
    - Adjust to the fact "New Circuit for this Site" is now in the site
      information and not under the Torbutton anymore.
    - Delete unused images.

 -- Tails developers <tails@boum.org>  Tue, 04 Sep 2018 12:15:43 +0000

tails (3.9~rc1) unstable; urgency=medium

  * Major changes
    - Integrate the Additional Software Packages feature into the desktop
      and revamp the interface of "Configure Persistent Volume".
    - Support TrueCrypt/VeraCrypt encrypted volumes on the desktop.
    - Upgrade Tor Browser to 8.0a9, based on Firefox 60 ESR (Closes: #15023).
      Notable user-visible changes and relevant details:
      · Drop search engine customization and stick to Tor Browser's defaults.
      · Upgrade uBlock Origin to its WebExtension version and now rely
        on the filter lists shipped in the Debian package.
      · Tweak the number of web content processes to work better with 2 GiB
        of RAM (Closes: #15716).
      · Revamp how we're handling our custom prefs, drop obsolete ones,
        reduce our delta with pristine Tor Browser.
    - Upgrade Thunderbird to 60.0b10 (Closes: #15091). Notable details:
      · Install Torbirdy 0.2.5 from stretch-backports and drop our patches
        that were merged upstream.
      · Enable the optional part of the fixes for EFAIL (Closes: #15602).
    - Upgrade Linux to 4.17 (Closes: #15763).
    - Upgrade tor to 0.3.4.6-rc (Closes: #15770).
    - Upgrade to Debian Stretch 9.5.

  * Security fixes
    - Upgrade CUPS to 2.2.1-8+deb9u2 (DSA-4243).
    - Upgrade Exiv2 to 0.25-3.1+deb9u1 (DSA-4238).
    - Upgrade FUSE to 2.9.7-1+deb9u1 (DSA-4257).
    - Upgrade GDM to 3.22.3-3+deb9u2 (DSA-4270).
    - Upgrade libsoup to 2.56.0-2+deb9u2 (DSA-4241).
    - Upgrade Imagemagick to 8:6.9.7.4+dfsg-11+deb9u5 (DSA-4245).
    - Upgrade ffmpeg to 7:3.2.12-1~deb9u1 (DSA-4258, DSA-4249).
    - Upgrade libmspack to 0.5-1+deb9u2 (DSA-4260).
    - Upgrade Samba to 2:4.5.12+dfsg-2+deb9u3 (DSA-4271).
    - Upgrade the Apache XML Security for C++ library to 1.7.3-4+deb9u1
      (DSA-4265).

  * Bugfixes
    - Don't display the Enigmail configuration wizard in every Tails session
      (Closes: #15693, #15746). Fix against Tails 3.8.
    - Make the torstatus GNOME Shell extension actually translatable
      (Closes: #15715). Fix against the first Tails release that included
      this extension.
    - Drop Icedove → Thunderbird migration code which started causing trouble.
    - Tails Installer:
      · Link to upgrade documentation when upgrading (Closes: #7904).
      · Show the reinstall option only when the device is big enough to make
        a full reinstallation (Closes: #14810).
      · Make the main window fit in a 600px-high screen (Closes: #14849).
      · Show the correct device size in the reinstall confirmation dialog
        (Closes: #15590).
    - Tails Greeter: don't display file:/// URLs to users (Closes: #15582).

  * Minor improvements and updates
    - Install Mesa and libdrm* from stretch-backports and upgrade the Nouveau
      X.Org video driver to 1.0.15. This improves support for some graphics
      cards such as NVIDIA Pascal series (Closes: #14910)
    - htpdate: improve diagnostics output when the date header can't be fetched.
    - Onion Grater: support named AppArmor profiles.
    - Update Onion Grater's config for new Tor Browser AppArmor profile name.
    - Enable e10s in the Unsafe Browser.
    - Delete all search plugins for the Unsafe Browser (Closes: #15708).
    - Display a deprecation warning when starting Liferea (#11082).
    - Upgrade VirtualBox guest modules to 5.2.16-dfsg-3~bpo9+2.
    - Use Tor Browser for browsing the documentation even when offline
      (Closes: #15720).
    - Provide feedback while Tor Browser, "Tails documentation"
      or "Report an error" are starting (Closes: #15101).
    - WhisperBack: remove the right pane (Closes: #7180).
    - tails-debugging-info: return machine-readable, structured data.
      Adjust WhisperBack accordingly (Closes: #8514). This paves the way
      towards more usable bug reports (#8722).
    - Port lots of our Perl code to more lightweight libraries.
      This decreases the amount of memory used by the persistence
      configuration interface.
    - Do not hide applications that require an admin password (Closes: #11013).
    - Try unlocking every persistent volume when multiple ones are
      available (Closes: #15653).
    - Upgrade Electrum to 3.1.3-1~bpo9+1.
    - Upgrade most firmware to 20180518-1.
    - Upgrade Intel microcode to 3.20180703.2~bpo9+1.
    - Upgrade AMD microcode to 3.20180524.1.

  * Build system
    - Drop AppArmor feature set pinning: this is now done in Debian Stretch
      (Closes: #15341).
    - Remove the now unused deb.torproject.org sid APT source (Closes: #15638).
    - Install OnionShare from our custom APT repo instead of from sid.
      We've mistakenly tracked sid for a while and it has become a problem,
      so stick to the version that works for us until Tails 4.0.
    - Fix building the ISO on zfs by dropping the cache=none setting for
      vmproxy's storage (Closes: #14404).
    - Update the Vagrant basebox for any change under vagrant/.
      Previously, some relevant changes were not effective until something under
      vagrant/definitions/tails-builder/ was changed.
    - Make intltool ignore .py files: `intltool-update --maintain` seems to be
      buggy with .py files.
    - Refresh our CUPS AppArmor profile patch to apply on 2.2.1-8+deb9u2.
    - Make it more obvious that the .orig file check is fatal (Closes: #15727).
    - Delete baseboxes once they're 6 months old instead of 4.
      This is more in line with the delay between our major releases these days.
    - Rename /usr/share/amnesia to /usr/share/tails. It was about time.
    - Abort the build if /etc/{passwd,group} has changed (Closes: #15419).
      Such changes can break Tails after an automatic upgrade was applied
      so let's detect it ASAP. Consequently, ensure a few GIDs — that wanted
      to play musical chairs — are the same as in Tails 3.8 (Closes: #15695).
    - Don't fail the build if the APT lists don't include any package
      whose name matches ^geoclue.

  * Test suite
    - Adjust to the new tails-persistence-setup API.
    - Update the Tor Browser's AppArmor profile name.
    - Re-enable the "I can print the current page […]" test.
    - Update tests wrt. the fact tails-upgrade-frontend-wrapper was ported
      to Python (Closes: #15379).
    - Make a test more robust by waiting for the page to have loaded.
    - Adjust to the fact the WhisperBack debugging info is now configured
      in a machine-readable file.
    - Remove test for tails-debugging-info, that has been a no-op for a while.
    - Adjust for Tor Browser 8.
    - Make the "I open the address" step more robust and accordingly
      stop marking the tests that use it in the Unsafe Browser
      as fragile (refs: #14771).
    - De-duplicate a number of images of standard GTK+ 3 widgets.
    - Make the audio and WebM tests more robust.
    - Make the "I start the Tor Browser in offline mode" step more robust.
    - Make the "AppArmor has (not )? denied" step more robust.
    - Don't try and use XVFB_PID if it's not set (Closes: #15730).
    - Adjust Pidgin test to use a certificate that's still in Debian
      (Closes: #15762).
    - Use a hopefully more reliable public GnuPG key and make tests
      more robust against new subkeys being added (Closes: #15771).
    - Stop hard-coding the list of RTL Tor Browser locales.
    - Fix the "Unsafe Browser can be used in all languages supported in Tails"
      test for locales that have a translated homepage (Closes: #11711).
    - Take into account that apt(8) won't return when run in the remote shell
      with the ASP hooks enabled.

 -- Tails developers <tails@boum.org>  Thu, 16 Aug 2018 18:37:47 +0000

tails (3.8) unstable; urgency=medium

  * Security fixes
    - Upgrade Tor Browser to 7.5.6 (MFSA 2018-17; Closes: #15683).
    - Upgrade Enigmail to 2.0.7 (partly fixes #15602 aka. EFAIL).
    - Upgrade libgcrypt to 1.7.6-2+deb9u3 (DSA-4231-1).
    - Upgrade perl to 5.24.1-3+deb9u4 (DSA-4226-1).

  * Bugfixes
    - Thunderbird: fix importing public OpenPGP keys from email attachments
      (Closes: #15610).
    - Make the Unsafe Browser home page translatable again (Closes: #15461).

  * Minor improvements
    - Don't display the "Know your rights" message on Thunderbird first run.
    - Move Thunderbird's default userChrome.css to /etc/thunderbird, just like
      we do for Tor Browser, for easier upgrade handling.

 -- Tails developers <tails@boum.org>  Mon, 25 Jun 2018 09:59:22 +0000

tails (3.7.1) unstable; urgency=medium

  * Security fixes
    - Upgrade Tor Browser to 7.5.5 (MFSA 2018-14; closes: #15643).
    - Upgrade Thunderbird to 52.8.0 (DSA-4209-1; Closes: #15607).
      - Partially fixes EFAIL.
      - Fixes importing OpenPGP keys from keyservers with Enigmail.
      - Accordingly refresh our Thunderbird AppArmor profile patch.
    - Upgrade cURL to 7.52.1-5+deb9u6 (DSA-4202-1).
    - Upgrade GnuPG (modern) 2.1.18-8~deb9u2 (DSA-4222-1).
    - Upgrade GnuPG (legacy) to 1.4.21-4+deb9u1 (DSA-4223-1).
    - Upgrade Git to 1:2.11.0-3+deb9u3 (DSA-4212-1).
    - Upgrade PackageKit to 1.1.5-2+deb9u1 (DSA-4207-1).
    - Upgrade procps to 2:3.3.12-3+deb9u1 (DSA-4208-1).
    - Upgrade wavpack to 5.0.0-2+deb9u2 (DSA-4197-1).
    - Upgrade wget to 1.18-5+deb9u2 (DSA-4195-1).
    - Upgrade xdg-utils to 1.1.1-1+deb9u1 (DSA-4211-1).

  * Bugfixes
    - Fix setting a screen locker password with non-ASCII characters
      (Closes: #15636).
    - WhisperBack:
      - Rename the WhisperBack launcher to "WhisperBack Error Reporting"
        so that users have a better chance to understand what it does
        (Closes: #6432)
      - Ensure debugging info in Whisperback reports don't contain email
        signature markers so that email clients forward it in full
        (Closes: #15468).
      - Wrap text written by the user to 70 chars (Closes: #11689).

  * Minor improvements
    - The "Tails documentation" desktop launcher now opens /doc instead of
      the aging /getting_started that confused people during user testing
      (Closes: #15575).

  * Test suite
    - Update to match "Tails documentation" behaviour change.

 -- Tails developers <tails@boum.org>  Sat, 09 Jun 2018 19:53:51 +0000

tails (3.7) unstable; urgency=medium

  * Security fixes
    - Upgrade Tor Browser to 7.5.4 (MFSA 2018-12, Closes: #15588).
    - Upgrade OpenSSL to 1.1.0f-3+deb9u2 (DSA-4157).
    - Upgrade Perl to 5.24.1-3+deb9u3 (DSA-4172).
    - Upgrade Libre Office to 1:5.2.7-1+deb9u4 (DSA-4178).
    - Upgrade libmad to 0.15.1b-8+deb9u1 (DSA-4192).

  * Bugfixes
    - Enable the removal of OpenPGP keyblock in Whisperback (closes: #7797).
    - Show the logo in Whisperback's About menu (closes: #13198).
    - Use the same font in all the Whisperback report (Closes: #11272).
    - Update tails-bugs@tails.boum OpenPGP key (Closes: #15534).

  * Minor improvements
    - Stop installing python-qt4 and python-trezor (Closes: #15391).
    - Make WhisperBack easier to find in the GNOME Overview (Closes: #13299).

 -- Tails developers <tails@boum.org>  Tue, 08 May 2018 01:47:22 +0200

tails (3.6.2) unstable; urgency=medium

  * Security fixes
    - Upgrade Tor Browser to 7.5.3 (MFSA 2018-10, Closes: #15459).
    - Upgrade Thunderbird to 1:52.7.0-1~deb9u1.0tails1 (DSA-4155,
      Closes: #15471).
    - Upgrade libicu to 57.1-6+deb9u2 (DSA-4150).
    - Upgrade intel-microcode to 3.20180312.1~bpo9+1. Implements
      IBRS/IBPB/STIPB support, Spectre-v2 mitigation for: Sandybridge,
      Ivy Bridge, Haswell, Broadwell, Skylake, Kaby Lake, Coffee Lake
      (Closes: #15173).

  * Bugfixes
    - Tor Browser AppArmor profile:
     * Grant the main Firefox process access to machine-id: needed for
       IBus support (Closes: #15437).
     * Allow access to extensions installed by the user such as Tails
       Verification (Closes: #15434).
    - Remove packages needed to support Video Acceleration API
      (VA-API) because they breaks opening GNOME Settings and Totem in
      Tails 3.6 on some computers (only NVIDIA for now but perhaps
      other hardware is affected). (Closes: #15433, #15449)
    - Upgrade Linux to 4.15.11-1 and bump the aufs submodule (Closes:
      #15456, #15457).
    - tails-documentation script:
      * open translated documentation page in Tor Browser when online
        (Closes: #15371).
      * use documented syntax for os.execv (Refs: #15332)
      * re-add support for passing a HTML anchor as the second
        argument.
    - Fix issue where the tails-persistence-setup user's guid would be
      changed when it was the uid that was intended (Closes: #15422).

 -- Tails developers <tails@boum.org>  Thu, 29 Mar 2018 17:49:42 +0200

tails (3.6.1) unstable; urgency=medium

  * Security fixes
    - Upgrade Tor Browser to 7.5.2 (MFSA 2018-08 i.e. CVE-2018-5146).
    - Upgrade libvorbis to 1.3.5-4+deb9u2 (DSA 4140-1 aka. CVE-2018-5146).
    - Upgrade curl to 7.52.1-5+deb9u5 (DSA 4136-1).
    - Upgrade samba to 2:4.5.12+dfsg-2+deb9u2 (DSA 4135-1).

  * Bugfixes
    - Fix ISO build reproducibility (Closes: #15400)
    - Disable Selfrando: Tor Browser upstream currently enables it only
      in non-release builds
      (https://trac.torproject.org/projects/tor/ticket/24912#comment:8).

 -- Tails developers <tails@boum.org>  Fri, 16 Mar 2018 22:42:00 +0000

tails (3.6) unstable; urgency=medium

  * Major changes
    - Upgrade Tor Browser to 7.5.1.
    - Upgrade Tor to 0.3.2.10. (Closes: #15158)
    - Add ability to lock the screen. (Closes: #5684)
    - Add initial support for Meek bridges. (Closes: #8243)
    - Upgrade to Thunderbird 52.6.0. (Closes: #15298)
    - Enable Thunderbird AppArmor profile. (Closes: 11973)
    - Upgrade Linux to 4.15.0-1. (Closes: #15309).
    - Upgrade systemd to 237.
    - Upgrade Electrum to 3.0.6. (Closes: #15022)
    - Upgrade the base system to the Debian Stretch 9.4 point-release
      (Closes: #15341)
    - Port a few shell scripts to Python thanks to GoodCrypto. (Closes: #11198)

  * Security fixes
    - Upgrade Intel processor microcode firmware. (Closes: #15173).
    - Upgrade poppler to 0.48.0-2+deb9u1. (CVE-2017-14929, CVE-2017-1000456)
    - Upgrade tiff to 4.0.8-2+deb9u2 (CVE-2017-9935, CVE-2017-11335,
      CVE-2017-12944, CVE-2017-13726, CVE-2017-13727, CVE-2017-18013)
    - Upgrade ffmpeg to 7:3.2.10-1~deb9u1. (CVE-2017-17081)
    - Upgrade libtasn1-6 to 4.10-1.1+deb9u1. (CVE-2017-10790, CVE-2018-6003)
    - Upgrade Libre Office to 1:5.2.7-1+deb9u2. (CVE-2018-6871)
    - Upgrade libvorbis to 1.3.5-4+deb9u1. (CVE-2017-14632, CVE-2017-14633)
    - Upgrade gcc to 6.3.0-18+deb9u1.
    - Upgrade util-linux to 2.29.2-1+deb9u1. (CVE-2018-7738)
    - Upgrade isc-dhcp to 4.3.5-3+deb9u1 (CVE-2017-3144, CVE-2018-5732,
      CVE-2018-5733)

  * Minor improvements
    - Avoid noisy warning at boot time by creating tails-upgrade-frontend's
      trusted GnuPG homedir with stricter permissions, then making it looser.
      (Closes: #7037)
    - Drop (broken) Thunderbird dedicated SocksPort. (Closes: #12460)
    - Drop customized update-ca-certificates.service. (Closes: #14756)
    - Update AppArmor cupsd profile. (Closes: #15029)
    - Improve UX when GDM does not start. (Closes: #14521)
    - Install packages needed to support Video Acceleration API.
      (Closes: #14580)
    - Upgrade aufs-dkms for Linux 4.15. (Closes: #15132).
    - Ship pdf-redact-tools, thanks to dachary <loic@dachary.org>.
      (Closes: #15052)
    - Additional Software Packages: convert to python3 and PEP-8.
      (Closes: #15198)
    - Additional Software Packages: do not check for updates every time the
      network gets reconnected. (Closes: #9819)
    - Revert to xorg-xserver from Stretch. (Closes: #15232)
    - Open Tails documentation in Tor Browser when online. (Closes: #15332)
    - Disable Enigmail's Memory Hole feature. (Closes: #15201)
    - Persistence Setup: stop depending on Synaptic. (Closes: #15263)

  * Bugfixes
    - Additional Software Packages: fix the "incomplete online upgrade
      process" bug in offline mode (Closes: #14570)
    - Additional Software Packages: do not block Desktop opening.
      (Closes: #9059)
    - Install OpenPGP Applet 1.1. (Closes: #6398).
    - Repair rng-tools using a real start-stop-daemon program.
      (Closes: #15344)
    - Tails installer: fix bug with unicode status messages. (Closes: #15254)

  * Build system
    - Abort if tails-custom-apt-sources failed.
    - Abort the ISO build when DKMS modules are not built. (Closes: #14789).
    - Improve how we track dependencies in build hooks. (Closes: #14818)
    - Fix (potential) rare race condition during build.
    - Ensure the SquashFS has /etc/hostname properly configured.
      (Closes: #15322)
    - Bump builder VM's RAM. (Closes: #15310)

  * Test suite
    - Log the list of systemd jobs when systemctl is-system-running fails.
      (Closes: #14772).
    - Allow more time for 'systemctl is-system-running' to succeed.
    - Only support SikuliX, not Sikuli.
    - Disable SPICE clipboard sharing.
    - Don't flood the debug logger with the journal contents.
    - Rescue exception.
    - Enter a name into the Thunderbird account configuration.
      (Closes: #11256)
    - Fix the "I do not see ..." step's case. (Closes: #14929)
    - Mark scenarios that use the "The Report an Error launcher will…" step
      as fragile (Closes: #15321)
    - Test that Tor Browser opens docs when online. (Closes: #15332)
    - Adapt test after warning moved to after Unsafe Browser verification
      dialog. (Closes: #8775)
    - Dogtailify electrum.feature.
    - Add additional software packages feature. (Closes: #14572)
    - Disable test that is broken due to a Tor Browser bug. (refs: #15336)

 -- Tails developers <tails@boum.org>  Mon, 12 Mar 2018 21:28:29 +0100

tails (3.5) unstable; urgency=medium

  * Security fixes
    - Upgrade amd64-microcode to 3.20171205.1, for the mitigation
      against Spectre (CVE-2017-5715) (Closes: #15148).
    - Upgrade Tor Browser to 7.5-build3 (Closes:  #15197).
    - Upgrade Thunderbird to 1:52.5.2-2~deb9u1.0tails1 (Closes: #15033)
    - Upgrade gdk-pixbuf to 2.36.5-2+deb9u2.0tails1 (Closes: #15177).
    - Upgrade bind9 to 1:9.10.3.dfsg.P4-12.3+deb9u4.
    - Upgrade libxml2 to 2.9.4+dfsg1-2.2+deb9u2.

  * Minor improvements
    - Upgrade Linux to 4.14.13, which is the first kernel that has the
      "[x86] microcode/AMD: Add support for fam17h microcode loading"
      commit, that's needed to load the AMD fam17h microcode for
      mitigating the Spectre vulnerability (CVE-2017-5715).

  * Bugfixes
    - Drop Claws Mail persistence setting migration. Whenever
      persistent Claws Mail setting is enabled, this creates an empty
      ~/.icedove/ directory, that prevents Thunderbird from starting
      (Closes: #12734).
    - Don't prevent the GNOME Applications button from opening its menu if
      time syncing resulted in a shift back in time (Closes: #14250).
    - Tails Installer: when cloning Tails to another USB drive, check
      if the target device has enough space *before* any destructive
      actions are made (Closes: #14622).
    - Tor Browser: make "Print to file" work again, for all locales
      (Closes: #13403, #15024).

  * Build system
    - Fix option passed to cmp: -q is not supported but --quiet is.
      Spotted on feature/buster that's the first branch that exercises
      this code, but there's no reason to fix it only there.

  * Test suite
    - Adapt tests for Tor Launcher 0.2.14.3, i.e. the one shipped with
      Tor Browser 7.5 in Tails 3.5 (Closes: #15064).
    - Add support for creating arbitrarily sized partitions.
    - Add a "Try cloning Tails to a too small partition" scenario
      (regression test for #14622).

 -- Tails developers <tails@boum.org>  Tue, 23 Jan 2018 00:57:58 +0100

tails (3.4) unstable; urgency=medium

  * Security fixes
    - Install Linux 4.14.0-3 from sid (Closes: #14976). This enables
      the kernel-side mitigations for Meltdown.
    - Upgrade curl to 7.52.1-5+deb9u3.
    - Upgrade enigmail to 2:1.9.9-1~deb9u1.
    - Upgrade gimp to 2.8.18-1+deb9u1.
    - Upgrade imagemagick to 8:6.9.7.4+dfsg-11+deb9u4.
    - Upgrade libav (ffmpeg) to 7:3.2.9-1~deb9u1.
    - Upgrade libxcursor to 1:1.1.14-1+deb9u1.
    - Upgrade libxml-libxml-perl to 2.0128+dfsg-1+deb9u1.
    - Upgrade poppler to 0.48.0-2+deb9u1.
    - Upgrade rsync to 3.1.2-1 3.1.2-1+deb9u1.
    - Upgrade samba to 2:4.5.12+dfsg-2+deb9u1.
    - Upgrade sensible-utils to 0.0.9+deb9u1.
    - Upgrade tor to 0.3.1.9-1~d90.stretch+1.

  * Minor improvements
    - Display TopIcons systray on the left of the system menu. This
      fixes #14796 (on Buster, it is displayed in the middle of the
      screen, on the left of the clock) and an annoying UX problem we
      have on Stretch: OpenPGP applet is in the middle of icons that
      share the exact same (modern, GNOME Shell-like) behaviour, which
      is disturbing when opening one of the modern menus and moving
      the mouse left/right to the others, because in the middle one
      icon won't react as expected, and the nice blue bottom border
      continuity is broken.
    - Use the "intel" X.Org driver for integrated graphics in Intel
      i5-7300HQ (Closes: #14990).
    - Enable HashKnownHosts in the OpenSSH client (Closes: #14995).
      Debian enables HashKnownHosts by default via /etc/ssh/ssh_config
      for good reasons, let's not revert to the upstream default.
    - Pin the AppArmor feature set to the Stretch's kernel one. Linux
      4.14 brings new AppArmor mediation features and the policy
      shipped in Stretch may not be ready for it. So let's disable
      these new features to avoid breaking stuff: it's too hard to
      check if all the policy for apps we ship (and that users install
      themselves) has the right rules to cope with these new mediation
      features.

  * Bugfixes
    - Don't delete downloaded debs after install (Closes: #10958).
    - Install xul-ext-ublock-origin from sid to make the dashboard
      work again(Closes: #14993). Thanks to cacahuatl
      <cacahuatl@autistici.org> for the patch!
    - Additional software feature: use debconf priority critical to
      prevent failure when installing packages otherwise requiring
      manual configuration (Closes: #6038)
    - Don't include anything under /lib/live/mount/medium/ in the
      readahead list (Closes: #14964). This fixes the boot time
      regression introduced in Tails 3.3.

  * Build system
    - Display a more helpful error message when the 'origin' remote
      does not point to the official Tails Git repository. This task
      calls git_base_branch_head() which relies on the fact 'origin'
      points to our official repo.
    - Vagrant: never build the wiki early. This has caused several
      issues throughout the years, the lastest instance being the
      reopening of #14933. (Closes: #14933)
    - Install libelf-dev during the time we need it for building DKMS modules.
    - Make the DKMS build hook verbose, and display DKMS modules build
      logs on failure. This hook is a recurring cause of headaches,
      let's simplify debugging.
    - Remove obsolete duplicate build of the virtualbox-guest DKMS
      module.

  * Test suite
    - Log the list of systemd jobs when systemctl is-system-running
      fails (Closes: #14772). Listing the units is not enough: in most
      cases I've seen, is-system-running returns "starting" which
      means the job queue is not empty, and to debug that we need the
      list of jobs.
    - Only support SikuliX; drop support for Sikuli.
    - Disable SPICE clipboard sharing in the guest. It could only mess
      things up, and in fact has confused me by suddenly setting my
      *host's* clipboard to "ATTACK AT DAWN"... :)
    - Decode Base64.decode64 return value appropriately; it returns
      strings encoded in ASCII-8bit.
    - Don't flood the debug logger with the journal contents.
    - Handle case where $vm is undefined during an extremely early
      scenario failure.
    - Allow more time for 'systemctl is-system-running' to
      succeed. (Refs: #14772)
    - Make Sikuli attempt to find replacements on FindFailed by
      employing fuzz, or "lowering the similarity factor". The
      replacements (if found) are saved among the artifacts, and
      serves as potential drop-in-replacements for outdated
      images. The main use case for this is when the font
      configuration in Tails changes, which normally invalidates a
      large part of our images given that our default high similarity
      factor. We also add the `--fuzzy-image-matching` where the
      replacements are used in case of FindFailed, so the tests can
      proceed beyond the first FindFailed. The idea is that a full
      test suite run will produce replacements for potentially *all*
      outdated images.
    - Fix our findAny() vs findfailed_hook. For findAny() it might be
      expected that some images won't be found, so we shouldn't use
      our findfailed_hook, which is about dealing with the situation
      where images need to be updated.
    - Make sure Pidgin's D-Bus policy changes are applied (Closes:
      #15007). Without the HUP there's a race that we sometimes lose.
    - Nump the Unsafe Browser's start page image (Closes: #15006).
    - Hot-plug a 'pcnet' network device instead of 'virtio' on Sid,
      since the latter is not detected on Sid (Closes: #14819).

 -- Tails developers <tails@boum.org>  Mon, 08 Jan 2018 16:57:07 +0100

tails (3.3) unstable; urgency=medium

  * Major changes
    - Upgrade the base system to the Debian Stretch 9.2 point-release
      which gives us tons of bugfixes (Closes: #14714).
    - Install Linux 4.13.0-1 (Closes: #14789).

  * Security fixes
    - Upgrade Thunderbird to 52.4.0 (Closes: #14963).
    - Upgrade Tor Browser to 7.0.10 (Closes: #14940).
    - Upgrade gdk-pixbuf to 2.36.5-2+deb9u1.0tails1 (Closes: #14729).

  * Minor improvements
    - Upgrade to Tor 0.3.1.8-2~d90.stretch+1, a new stable Tor series.
    - tails-documentation: rewrite in Python + use WebKit for display
      instead of the Tor Browser. Since Tor Browser 7.0.8 rendering of
      local pages (like our docs) fail (#14962) so this is probably a
      temporary workaround of that.
    - Replace the Unsafe Browser's warning pages with static,
      pure-HTML versions. This is truly a *temporary* workaround for
      #14962.
    - Update deb.tails.boum.org APT repo key (Closes: #14927)
    - Refresh Tor Browser AppArmor profile patch to apply on top of
      torbrowser-launcher 0.2.8-4's (Closes: #14923).
    - Drop obsolete manual enabling of AppArmor on the kernel
      command-line: it's now enabled by default, so the (Tails -
      Debian) delta gets smaller. :)

  * Bugfixes
    - Install Tails Installer 5.0.2. Fixes:
      * Most notably, fix an issue preventing Tails Installer from
        installing to drives containing a non-Tails partition that
        (obviously) has affected a lot of users. (Closes: #14755).
      * Fix an issue that made the resulting installations unbootable
        if Tails Installer was using a too recent udisks2, e.g. the
        one currently in Debian Sid (Closes: #14809).
      * Code clean-ups (Closes: #14721, #14722, #14723).
    - Fix UEFI boot for USB sticks installed with Universal USB
      Installer (Closes: #8992).
    - Force Tor Browser and Thunderbird to enable accessibility
      support even if no a11y feature is enabled in GNOME yet (Closes:
      #14752, #9260).
    - Mark our custom Desktop launchers as trusted (Closes: #14793,
      Refs: 14584).
    - Add a systemd --user target for bits of GNOME
      EarlyInitialization managed by systemd, and make the keyboard
      layout configuration as part of it. This fixes an issue where
      the layout chosen in the Greeter sometimes wasn't applied in the
      GNOME session (Closes: #12543).

  * Build system
    - auto/{build,clean,config}: run with `set -eu`.
    - Add script to sanity check the website. Currently it ensures all
      blog posts and security advisories have valid Ikiwiki 'meta
      date' directives, since we depend on it for reproducibility.
      Also make passing this sanity check a pre-condition for building
      the website (Closes: #12726, #14767).
    - Abort the ISO build when DKMS modules were not built.
    - Take into account where DKMS modules get installed nowadays.
    - auto/build: normalize file timestamps in wiki/src before
      building. The copy of the website included in the ISO image has
      "Posted" timestamps that apparently match when we cloned the Git
      repository, which affects reproducibility. (Closes: #14933).
    - Fix reproducibility of builds of topic branches that lag behind
      their base branch with the mergebasebranch build option enabled.
      Two otherwise identical merge commits done at different times
      get different IDs, and we happen to embed in the ISO the ID of
      the commit we're building from. (Closes: #14946)

  * Test suite
    - Bump timeout for "I can save the current page as", otherwise the
      "The Tor Browser directory is usable" scenario fails randomly
      when the system is under load.
    - New scenario: installing Tails to an eligible drive with an
      existing filesystem. This is a regression test for #14755.
    - New scenario: re-installing over an existing Tails installation.

 -- Tails developers <tails@boum.org>  Tue, 14 Nov 2017 04:53:27 +0100

tails (3.2) unstable; urgency=medium

  * Major changes
    - Upgrade Linux packages to the Debian kernel 4.12.0-2, based on
      mainline Linux 4.12.12 (Closes: #11831, #12732, #14673).

  * Security fixes
    - Upgrade Tor Browser to 7.0.6-build3 (Closes: #14696).
    - Upgrade to Thunderbird 52.3.0 (Closes: #12639).
    - Deny access to Pidgin's D-Bus service (Closes: #14612). That D-Bus
      interface is dangerous because it allows _any_ application running
      as `amnesia' that has access to the session bus to extract
      basically any information from Pidgin and to reconfigure it:
      https://developer.pidgin.im/wiki/DbusHowto
    - Block loading of Bluetooth kernel modules (Closes: #14655) and
      block Bluetooth devices with rfkill (Closes: #14655).
    - Add localhost.localdomain to the hosts file to prevent loopback
      leaks to Tor circuits (Closes: #13574). Thanks to tailshark for
      the patch!

  * Minor improvements
    - Upgrade to Tails Installer 5.0.1 (Closes: #8859, #8860, #12707). This
      version gets rid of the splash screen, detects when Tails is already
      installed on the target device (and then proposes to upgrade),
      and generally improves the UX. It also increases the Tails partition
      size and refuses to install to devices smaller than 8 GB.
    - Deprecate Thunderbird's preferences/0000tails.js (Closes: #12680).
    - Install the BookletImposer PDF imposition toolkit (Closes: #12686).
    - Tor Browser:
      * Fallback to ~/Tor Browser for uploads (Closes: #8917).
      * Silence some common operations that always are denied and
        otherwise would spam the journal (Closes: #14606)
    - Shell library: remove now unused functions (Closes: #12685).
    - Add pppoe to the installed packages (Closes #13463). Thanks to geb
      for the patch!
    - Replace syslinux:i386 with syslinux:amd64 in the ISO9660
      filesystem (Closes: #13513).
    - htpdate: fix date header regexp (Closes: #10495). It seems that
      some servers (sometimes) do not send their headers with first
      letter uppercased, hence a lot of failures to find the date in it.
    - Install aufs-dkms from Debian unstable (Closes: #12732).
    - Install vim-tiny instead of vim-nox (Closes: #12687). On Stretch,
      vim-nox started pulling ruby and rake in the ISO. I think vim-tiny
      would be good enough, and would save a few MiB in the ISO. Those
      who use vim more intensively and want another flavour of vim are
      likely to need persistence anyway, and can thus install a more
      featureful vim with the additional software packages feature.
    - Remove gksu and its and gconf's dependencies (Closes: #12738). We
      use pkexec instead of gksudo. gksu is unmaintained, buggy
      (e.g. #12000), and it is the only reason we ship GConf, which we
      want to remove. The other removals are:
      * libgnomevfs2-extra, which was previously used for SSH/FTP support in
        Nautilus, but isn't needed for that any more.
      * libgnome2-bin which provides gnome-open, which isn't required by
        any application in Tails (as far as we know).
      * Configurations and scripts that become obsolete because of these
        removals.
    - Refresh torbrowser-AppArmor-profile.patch to apply cleanly on top
      of torbrowser-launcher 0.2.8-1 (Closes: #14602).
    - Switch from Florence to GNOME's on-screen keyboard (Closes: #8281)
      and incidentally improve accessibility in GTK+ 2.0 and Qt
      applications. This drops Florence and the corresponding GNOME
      Shell extension.
    - Make ./HACKING.mdwn a symlink again (Closes: #13600).
    - Implement refresh-translations --force .
    - Rework how we handle the individual POT files of our applications.
      Comparing the new temporary POT files we generate with the
      temporary POT files we generated last time (if ever, and if we
      did, for which branch?) is not relevant; these POT files are only
      used for merging into a new tails.pot and *that* one is relevant
      to diff against the old tails.pot.
    - Update the Tails signing key. (Closes: #11747)
    - Reproducibility:
      * Ensure reproducible permissions for /etc/hostname (Closes:
        #13623).
      * Patch desktop-file-utils to make its mimeinfo.cache reproducible
        (Closes: #13439).
      * Patch glib2.0 to make its giomodule.cache reproducible (Closes:
        #13441).
      * Patch gdk-pixbuf to make its loaders.cache reproducible (Closes:
        #13442).
      * Patch gtk2.0 and gtk3.0 to make their immodules.cache
        reproducible (Closes: #13440).
      * Remove GCconf: it is a source of non-determinism in the
        filesystem (element order in /var/lib/gconf/defaults/%gconf-tree-*.xml)
        which made Tails unreproducible.
      * Ignore comment updates in POT files, which was a source of
        non-determinism and therefore prevented Tails from being
        reproducible (Closes: #12641).
    - Kernel hardening:
      * Increase mmap randomization to the maximum supported value
        (Closes: #11840). This improves ASLR effectiveness, and makes
        address-space fragmentation a bit worse.
      * Stop explicitly enabling kaslr: it's enabled by default in
        Debian, and this kernel parameter is not supported anymore.
      * Disable kexec, to make our attack surface a bit smaller.

  * Bugfixes
    - Start Nautilus silently in the background when run as root
      (Closes: #12034). Otherwise, after closing Nautilus one gets the
      prompt back only after 5-15 seconds, which confuses users and makes
      our doc more complicated than it should.
    - Ensure pinentry-gtk2 run by Seahorse has the correct $DISPLAY set
      (Closes: #12733).

  * Build system
    - build-manifest-extra-packages.yml: remove squashfs-tools version
      we don't use anymore (Closes: #12684). Apparently our
      apt-get/debootstrap wrapper tricks are enough to detect the
      version of squashfs-tools we actually install and use.
    - Merge base branch earlier, i.e. in auto/config instead of
      auto/build (Closes: #14459). Previously, a given build from a topic
      branch would mix inconsistent versions of things.
    - Fail builds started before SOURCE_DATE_EPOCH (Closes:
      #12352). Such builds would not be reproducible, and this is an
      assumption (a reasonable one!) that we do all over the place, so
      let's fail early. While we're at it, let's fail if
      SOURCE_DATE_EPOCH is not set as well. Actually we would fail any
      way if that was the case when reaching our
      99-zzzzzz_reproducible-builds-post-processing build hook, but
      let's fail early.

  * Test suite
    - Test the GNOME Root Terminal.
    - Take into account that Tails Installer 5.0.1 refuses to install
      Tails to devices smaller than 8 GiB. It'll still allow *upgrading*
      such sticks though.
    - Use 7200 MiB virtual USB drives when we really mean 8 GiB. In the
      real world, USB sticks labeled "8 GB" can be much smaller, so
      Tails Installer will accept anything that's at least 7200 MiB.
      This commit makes us exercise something closer to what happens in
      the real world, and incidentally it'll save storage space on our
      isotesters and improve test suite performance a bit. :)
    - Have unclutter poll every 0.1s instead of continuously. On current
      sid, virt-viewer eats a full CPU and doesn't do its job when
      "unclutter -idle 0" is running.
    - Adapt tests for Tails Installer 5.0.1.
    - Workaround Pidgin's DBus interface being blocked since we actually
      depend on it for some tests.
    - Test that Pidgin's DBus interface is blocked.
    - Save more data on test suite failures (Refs: #13541):
      * When Tor fails to bootstrap, save Tor logs and chutney nodes
        data.
      * When Htpdate fails to synchronize the clock, save its logs.
      * Always save the systemd journal on failure.
    - When testing emergency shutdown, wait longer for Tails to tell
      us it has finished wiping the memory. The goal here is to help
      us understand whether (Refs: #13462) is a bug in the emergency
      shutdown feature or in our test suite.
    - Restart nautilus-desktop if Desktop icons are not visible
      (Closes: #13461).
    - Test suite: fix assert_raise() when using ruby-test-unit >=
      3.2.5 (Closes: #14654). ruby-test-unit 3.2.5 added native Java
      exception support for JRuby. The fact we defined the :Java
      constant was enough to trigger that JRuby-specific code, which
      failed.
    - Test suite: take into account that click-to-play is not required
      anymore for WebM videos in Tor Browser (Closes: #14586).

 -- Tails developers <tails@boum.org>  Mon, 25 Sep 2017 22:23:01 +0200

tails (3.1) unstable; urgency=medium

  * Security fixes
    - Upgrade Tor Browser to 7.0.4-build1 (Closes: #13577).
    - Upgrade Linux to 4.9.30-2+deb9u3.
    - Upgrade libtiff to 4.0.8-2+deb9u1.
    - Upgrade bind9 to 1:9.10.3.dfsg.P4-12.3+deb9u2.
    - Upgrate evince to 3.22.1-3+deb9u1.
    - Upgrade imagemagick 8:6.9.7.4+dfsg-11+deb9u1.
    - Ensure Thunderbird cleans its temporary directory. (Closes: #13340).

  * Minor improvements
    - Patch gconf to produce reproducible XML output (refs: #12738). This is
      the temporary solution for #12738 in Tails 3.1 which will be reverted
      (and fixed permanently by removing gconf) in Tails 3.2.
    - Apply Debian bts patch to cracklib to produce reproducible dictionnaries
      (Closes: #12909).
    - Upgrade to Debian 9.1 (Closes: #13178).

  * Bugfixes
    - Replace faulty URL in htpdate neutral pool (Closes: #13472).
    - Keep installing a version of Enigmail compatible with Thunderbird 45.x
      (Closes: #13530).
    - Fix the time syncing and Tor notifications translations (Closes: #13437).

  * Build system
    - Upgrade the Vagrant basebox for building ISO images to Stretch
      (Closes: #11738).
    - Fix on-disk build by bumping Vagrant build VM memory to 768M
      (Closes: #13480).
    - Fix rescue build option by exporting TAILS_BUILD_FAILURE_RESCUE
      (Closes: #13476).

  * Test suite
    - mark gnome screenshot scenario as fragile (refs: #13458)
    - mark UEFI scenario as fragile (refs: #13459).

 -- Tails developers <tails@boum.org>  Sat, 05 Aug 2017 15:25:51 +0200

tails (3.0.1) unstable; urgency=medium

  * Security fixes
    - Upgrade tor to 0.3.0.9-1~d90.stretch+1 (Closes: #13253).
    - Upgrade Linux to 4.9.30-2+deb9u2.
    - Upgrade libc to 2.24-11+deb9u1.
    - Upgrade libexpat1 to 2.2.0-2+deb9u1.
    - Upgrade libgcrypt20 to 1.7.6-2+deb9u1.
    - Upgrade libgnutls30 to 3.5.8-5+deb9u1.
    - Enable Debian security APT sources (Closes: #12309).

  * Minor improvements
    - Use a higher resolution image in Tails persistence setup
      (Closes: #12510).

  * Bugfixes
    - Forcibly set $SSH_AUTH_SOCK before starting GNOME
      Shell. Apparently, due to a race condition, GNOME keyring
      sometimes fails to tell the session manager about the correct
      SSH_AUTH_SOCK, and thus GNOME Terminal hasn't this variable set
      and any ssh process started in there won't use the (perfectly
      working) SSH agent (Closes: #12481).
    - Fix issue that made Tails Installer rejects working USB drives,
      pretending they're not "removable" (Closes: #12696).
    - Make behavior of the power button and lid close actions in the Greeter
      consistent with the regular GNOME session (Closes: #13000).

  * Build system
    - Track the latest debian-security archive for the corresponding
      APT sources, and not for the unrelated jessie-updates (Closes:
      #12829).
    - Print APT sources used in the build VM, to help debugging issues
      such as #12829.

 -- Tails developers <tails@boum.org>  Tue, 04 Jul 2017 15:59:18 +0200

tails (3.0) unstable; urgency=medium

  * Major changes
    - Upgrade Tor Browser to 7.0.1 (Closes: #12635, #12657).
    - Upgrade to a new snapshot of the Debian and Torproject
      APT repositories: respectively 2017060904 and 2017060903
      (Closes: #12609).

  * Minor improvements
    - Tor Browser: enable Electrolysis (e10s), i.e. render content in a separate
      child process, which will allow to improve performance and security
      further along the road. This required us to drop our branding add-on
      and re-implement its functionality in our Tor Browser wrapper
      (Closes: #12569).
    - Clean obsolete cached packages when using the Additional Software Packages
      feature (Closes: #12400).
    - Improve KeePassX database migration handling (Closes: #12375).
    - Upgrade OnionShare to 0.9.2, from Debian sid as it has been removed
      from Stretch (Closes: #12610).
    - Upgrade Tor to 0.3.0.8 (Closes: #12656).
    - Drop obsolete bilibop patch, that was applied in 0.5.2.1.
    - Include disk space usage information in the WhisperBack bug reports.
    - Reorder technical details in WhisperBack bug reports in way that makes
      more sense when reading them.
    - Convert lc.py to Python 3.
    - Simplify some Python code thanks to subprocess.check_ouput.
    - Set the initial keyboard focus on the "Start Tails" button
      in Tails Greeter (Closes: #12509).
    - Convert Tails Greeter's Debian packaging to current best practices.

  * Bugfixes
    - Fix persistent Thunderbird configuration migration when there is
      a mimeTypes.rdf, that doesn't contain any associations to "icedove"
      or "/usr/bin/iceweasel" (Closes: #12580).
    - Fix persistent browser bookmarks, by generating them from an sqlite dump
      (Closes: #12568).
    - Use the "intel" X.Org driver for Intel Atom/Celeron/Pentium Processor
      x5-E8000/J3xxx/N3xxx Integrated Graphics Controller.
    - `exec' from our Thunderbird wrapper so it doesn't remain running.
    - Tails Installer: don't allow installing on non-removable drives
      (Closes: #10731).
    - Fetch the torbrowser-launcher sources from Debian sid:
      it's been removed from Debian testing.
      Refresh torbrowser-AppArmor-profile.patch accordingly.
    - Unsafe Browser: remove the search bar, that's currently buggy
      and its presence only encourages unsupported usage (Closes: #12573).
    - Unsafe Browser: disable searching in the address bar. It can result
      in leaking hostnames and credentials to the default search
      engine operator (Closes: #12540).
    - Make our omni.ja modifications reproducible (Closes: #12620).
    - Generate the fontconfig cache in a reproducible manner (Closes: #12567).
    - Don't include torrents/rss.html in the ISO. It's not generated
      in a deterministic manner and is worthless in the ISO (Closes: #12619).
    - Improve the language → default keyboard layout mapping
      in Tails Greeter (Closes: #12547).
    - Don't close Tails Greeter's main window when Alt-F4 is pressed
      (Closes: #12462).

  * Test suite
    - Run emergency_shutdown.feature after usb_*.feature, to reduce disk
      space requirements (Closes: #12565).
    - Deal with server messages in Pidgin.
    - Improve Pidgin connectivity check robustness.
    - Flag the Synaptic test as fragile (i.e. #12586).
    - Optimization: only test once that Tails, booted on DVD, eventually
      shuts down after wiping memory.
    - Move tests about the shutdown applet to a dedicated feature,
      as they have nothing to do with Tails' "emergency" shutdown feature.
    - Adapt the network connectivity check to Stretch, and improve it to check
      both link and IP connectivity (Closes: #12602).
    - Apply a fix from upstream Git to mutter, to fix some of its interactions
      with dogtail (Closes: #11718).
    - Mark "Scenario: Watching a WebM video" as fragile (i.e. #10442).

  * Build system
    - Set create_box -e, to make the vagrant box generation a bit more robust.
      (Closes: #12578).
    - Install kernel from backports and Tails build deps before performing
      APT upgrade, to avoid useless bandwidth usage (Closes: #12529).
    - Update submodules after merging the base branch (Closes: #12556).
    - Rakefile: fix date comparison in basebox:clean_old (Closes: #12575).
    - Rakefile: have basebox:clean_old delete baseboxes more than 4 months old
      (refs: #12576).
    - Also check for fuzzy patches' .orig files at the end of our build hooks,
      so we detect any fuzzy patches applied by hooks (Closes: #12617).
    - Remove .orig files for patches we allow to be fuzzy.
    - Don't pre-build the wiki when mergebasebranch is enabled.
      When pre-building the wiki, we modify the PO files which results in a
      conflict from the base branch merge in case it modifies the same
      files, which breaks the build (Closes: #12611).
    - Rakefile: add a task that removes all tails-builder-* libvirt volumes
      (Closes: #12599).

 -- Tails developers <tails@boum.org>  Sat, 10 Jun 2017 14:39:10 +0000

tails (3.0~rc1) unstable; urgency=medium

  * Major changes
    - Install Thunderbird 1:45.8.0-3+tails2 and handle the Icedove → Thunderbird
      migration, including wrt. persistent data (Closes: #11712, #12242).
      This package also has the patch from
      https://bugzilla.mozilla.org/show_bug.cgi?id=1281959 applied,
      to ease future integration of the Thunderbird AppArmor profile.
      Also, drop the Claws → Icedove migration path.
    - Upgrade to a new snapshot of the Debian and Torproject
      APT repositories: 2017051803 (Closes: #12554).
    - Upgrade Linux packages to the Debian kernel 4.9.0-3, based on
      mainline Linux 4.9.25.
    - Replace the kexec-based memory erasure feature with the Linux kernel's
      memory poisoning (Closes: #12354, #12428). The kexec-based implementation
      was not reliable enough and provided a poor UX. Instead, we now return
      to the initramfs on shutdown and unmount all filesystems there, so their
      content and corresponding caches are erased.
    - Upgrade Tor Browser to 7.0a4 based on Firefox 52.1.1esr (Closes:
      #12115, #12464):
      * Unfortunately e10s (multi-process Firefox) is disabled (#12569).
      * Unfortunately persistent bookmarks created for the first time
        in Tails 3.0~rc1 is broken (#12568).
      * Adds exceptions for the extensions Tails installs on top of
        the vanilla Tor Browser (Closes: #11419).
    - Upgrade tor to 0.3.0.7-1 (Closes: #12485) and log both to the
      usual file and the journal (Closes: #12412).
    - Merge the code that makes Tails almost build reproducibly (Refs:
      #5630); we still have issues with the fontconfig cache (Refs:
      #12567).

  * Minor improvements
    - Add a HACKING document for new code contributors (Closes:
      #12164).
    - Rename tor-controlport-filter to onion-grater (Closes: #12394)
      and import patches killing the delta against Whonix version
      (Closes: #12173).
    - Improve onion-grater; thanks to Joy SN <joysn1980@yahoo.com>
      for the original patches (Closes: #12173):
      · add --listen-interface
      · make stdout/stderr unbuffered to ensure Python exceptions are logged
      · use yaml.safe_load()
    - Improve KeePassX database migration handling (refs: #12375).
    - Electrum: set coin selection strategy to 'Privacy' (Closes: #12177).
    - Allow Onion Circuits to access /proc/pid/status.
    - Make gdm-shell-tails.desktop more similar to the one shipped
      in gnome-shell 3.22.3-3 (refs: #12364).
    - Greeter: have the help window point to updated documentation,
      use WebKit2 instead of the deprecated WebKit, and hide the sidebar
      and banner.
    - Use exec to start KeePassX, i.e. avoid leaving the wrapper running.

  * Bugfixes
    - Install xserver-xorg-legacy, to fix support for various graphics
      adapters that still don't work with rootless X.Org (Closes: #12542).
    - Use the "intel" X.Org driver for Intel Q35 and Intel Atom
      D4xx/D5xx/N4xx/N5xx graphics controllers (refs: #12219).
    - Give UEFI bootloaders upper-case filenames (Closes: #12511).
      Some UEFI firmware, such as the one in the ThinkPad X220, only recognize
      them if they have an upper-case name.
    - KeePassX: enable "Automatically save after each change" again,
      like we did in Tails 2.x (fixes a regression introduced
      in 3.0~beta3).
    - Install packages needed by the "Test speakers" functionality
      (Closes: #12549).
    - Fix automatic upgrades when one is already applied (Closed:
      #12501).
    - When generating the network device blacklist, also blacklist
      network drivers from the staging directory (Closes: #12362).
    - htpdate pool: replace www.sarava.org with leap.se. The former
      has been down for a while and it's not clear when it's going to
      be stable again. The latter should be reliable.

  * Test suite
    - Check that dirmngr used the configured keyserver (Closes: #12371).
    - Sanity check that Chutney starts all nodes in the network.
    - Disable the Sandbox option for all nodes, until Tor#21943
      is fixed (Closes: #12512).
    - Wait for the desktop icons to be displayed in the "Tails desktop is ready"
      step. Let's not try interacting with the desktop earlier.
    - Add tests for memory erasure on "normal" shutdown (refs: #12428).
    - Add tests for memory erasure on "emergency" shutdown, and run some
      with network enabled (refs: #12354).
    - Have eject_cdrom run eject(1) like it used to do in the past.
      Otherwise the machine is immediately halted and we cannot test
      whether memory has been erased.
    - Pass mount_USB_drive structured data instead of free-form text.
    - Test that MAC spoofing and "Disable network" works for
      hotplugged networking devices (Refs: #12362).

  * Build system
    - Generate the Vagrant base box locally as part of the build process,
      instead of downloading it: one less binary blob as input in the build
      process (refs: #12409).
    - Use Vagrant for builds on Jenkins too (Closes: #11972).
    - Tell build script to be more verbose.
    - Respect the 'ARTIFACTS' environment variable if set.
    - Add a second disk to handle the apt-cacher-ng cache, and store
      the corresponding logs in there (Closes: #11979).
    - Use APT snapshots in Vagrant build VMs, create/use a basebox that matches
      the branch/tag/commit being tested, and provision a new VM for each build
      (Closes: #11980, #11981).
    - Ship all build dependencies in the Vagrant basebox, to save some
      time when building ISOs.
    - Make basebox generation compatible with both GnuPG 1.x and 2.x.
    - Set LC_ALL=C, mostly to suppress some warnings.
    - Support forcing VM cleanup before/after build.
    - Add tasks for cleaning up old or all base boxes (refs: #12409).
    - Add build option useful for debugging build failures.
    - Remove obsolete build options.
    - Make auto/scripts/utils.sh more reusable, use it in Rakefile,
      auto/build and setup-tails-builder.
    - Add an option controlling whether to merge the base branch.
    - Add "rake test" target and import logics from puppet-tails'
      wrap_test_suite script.
    - Build Tails as a release simply when HEAD is tagged, i.e. we do not
      require building from a detached head any more.
    - Sanity check compression choice when building a release.
    - Use the host's resolv.conf when building the Vagrant base box.
      Since systemd-networkd is used to manage resolv.conf inside the base box,
      and it hasn't been initialized yet (we are not booting it, just chrooting
      into it) DNS is broken otherwise.
    - Release process: "release" a new base box when freezing.
    - Chown/scp artifacts with a single command to limit overhead and warnings
      noise caused by repeated SSH calls.
    - Add a build options to use a custom CPU model, and custom
      machine type, for reproducibility testing (refs: #12345).
    - Add support for installing Tor Browser nightly builds.

 -- Tails developers <tails@boum.org>  Sat, 20 May 2017 16:48:45 +0200

tails (3.0~beta4) unstable; urgency=medium

  * Major changes
    - All changes brought by Tails 2.12.
    - Upgrade to a new snapshot of the Debian and Torproject
      APT repositories (2017041704).

  * Security improvements
    - Enable the buddy page allocator free poisoning (Closes: #12089).
    - Enable slub/slab allocator free poisoning (Closes: #12090).
    - Create IUKs (automatic upgrades) in a reproducible manner
      (Closes: #11974).

  * Minor improvements
    - Firewall: forbid the _apt user to talk to DNS ports. APT works very well
      without DNS access since we only have Onion APT sources, so let's silence
      the logs.
    - Replace Pidgin's "systray" icon with the guifications plugin
      (Closes: #11741). We're trying to remove as much as we can from
      the set of icons managed by TopIcons extension flavours, in the hope
      it's enough to cancel the problems we've seen with them (#10576, #11737).
    - Disable apt-daily.timer, that can only cause problems in our context
      (Closes: #12390).
    - Do not let pppd-dns manage /etc/resolv.conf (Closes: #12401).
    - Ensure rootless X.Org can access /dev/fb0 when started by GDM.
    - Include the amdgpu module in the initramfs (refs: #12218).
    - Tails Greeter: don't mention 'firewall' anymore (#12382).
    - Tails Greeter: avoid the popover menu for Formats being cut,
      in most cases (Closes: #12249).
    - Tails Greeter: disable the screensaver (Closes: #12370).
    - Tails Greeter: fix behavior when pressing Enter in the language selection
      menu (Closes: #12359).

  * Bugfixes
    - Install speech-dispatcher-espeak-ng to fix the Orca screen reader
      (Closes: #12389).
    - Install xserver-xorg-video-intel and use it on a few graphics adapters
      that are not supported correctly by the modesetting driver (refs: #12219).
      More PCI IDs will be added as new affected hardware is reported.

  * Test suite
    - Run on a Q35 2.8 machine (Closes: #11605).
    - Deprecate xtightvncviewer in favor of tigervnc-viewer.
    - Test the Unsafe Browser in 3 random supported languages, not all.
      This should be enough to identify most future regressions in this area,
      and will be much faster than testing them all.
    - Pidgin tests: switch to an image that doesn't depend on the
      topic of tails@conference.riseup.net.
    - Fix a problematic use of try_for.
    - Fix VM.select_virtual_desktop() and VM.do_focus().
    - Random Gherkin improvements.
    - Fix a focus issue for GNOME Terminal vs. Tails Installer.
    - Adjust to kernel memory poisoning being enabled, which breaks the way
      we used to test memory erasure (refs: #12354):
      · Drop "no memory erasure" and "memory erasure" tests, that can't work
        anymore.
      · Test erasure of memory freed by a killed userspace process.
      · Test that memory poisoning applies to unmounted tmpfs.
      · Test that memory poisoning applies to read and write cache
        for unmounted vfat and LUKS-encrypted ext4.
      · Run erase_memory a bit later, it requires less disk space nowadays.

 -- Tails developers <tails@boum.org>  Tue, 18 Apr 2017 13:01:25 +0000

tails (2.12) unstable; urgency=medium

  * Major changes
    - Completely remove I2P. :( We have decided to remove I2P (see
      #11276) due to our failure of finding someone interested in
      maintaining it in Tails (Closes: #12263).
    - Upgrade the Linux kernel to 4.9.13-1~bpo8+1 (Closes: #12122).

  * Security fixes
    - Upgrade Tor Browser to 6.5.2 based on Firefox 45.9. (Closes:
      #12444)
    - Mount a dedicated filesystem on /var/tmp, to mitigate the
      hardlinks permissions open by the user-tmp abstraction. See
      https://labs.riseup.net/code/issues/9949#note-23 for details
      (Closes: #12125).
    - Protect against CVE-2017-2636 by disabling the n-hdlc kernel
      module (Closes: #12315).
    - Ensure /etc/resolv.conf is owned by root:root in the SquashFS.
      lb_chroot_resolv will "cp -a" it from the source tree, so it
      inherits its ownership from the whoever cloned the Git
      repository. This has two problems. First, this results in unsafe
      permissions on this file (e.g. a Vagrant build results in the
      'amnesia' user having write access to it).
    - Upgrade libjasper1 to 1.900.1-debian1-2.4+deb8u3
    - Upgrade gstreamer and its plugins to 1.4.4-2+deb8u1.
    - Upgrade eject to 2.1.5+deb1+cvs20081104-13.1+deb8u1.
    - Upgrade imagemagick to 8:6.8.9.9-5+deb8u8.
    - Upgrade pidgin to 2.11.0-0+deb8u2.
    - Upgrade samba to 2:4.2.14+dfsg-0+deb8u5.


  * Minor improvements
    - Don't add the live user to the "audio" group. This should not be
      needed on a modern Linux desktop system anymore (Closes:
      #12209).
    - Install virtualbox-* 5.1.14-dfsg-3~bpo8+1 from our custom APT
      repository (Closes: #12307).
    - Install virtualbox-guest-* from sid. The version currently in
      jessie-backports is not compatible with Linux 4.9, and there's
      basically no chance that it gets updated (the maintainer asked
      for them to be *removed* from jessie-backports) (Closes:
      #12298).
    - Pull ttdnsd from our custom APT repository. It's gone from the
      TorProject one. We removed ttdnsd on feature/stretch already, so
      we'll need to pull it from our custom APT repository only for
      the next 3 months.
    - Clean up libdvd-pkg build files, again.  This cleanup operation
      was mistakenly removed in commit c4e8744 (Closes: #11273).
    - Install gnome-sound-recorder (Closes #10950). Thanks to Austin
      English <austinenglish@gmail.com> for the patch!
    - Stop restarting tor if bootstrapping stalls. It seems tor might
      have fixed the issues we used (see: #10238, #9516) to experience
      with the bootstrap process stalling and requiring a restart to
      kickstart it (Closes: #12411).
    - tor.sh: communicate via the UNIX socket instead of TCP port.
      This makes the library usable when run inside systemd units that
      have `PrivateNetwork=yes` set.
    - Get tor's bootstrap progress via GETINFO instead of log
      grep:ing.
    - Upgrade tor to 0.2.9.10-1~d80.jessie+1

  * Bugfixes
    - mirror-pool-dispatcher: bump maximum expected mirrors.json size
      to 32 KiB. This fixes an error where Tails Upgrader would
      complain with "cannot choose a download server" (Closes:
      #11735).

  * Build system
    - Retry curl and APT operations up to 20 times to make the ISO
      build more robust wrt. unreliable Internet connectivity. Thanks
      to Arnaud <arnaud@preev.io> for the patch!
    - Install ikiwiki from jessie-backports, instead of our patched
      one. Our changes were merged in 3.20161219, and jessie-backports
      now has 3.20170111~bpo8+1 (Closes: #12051).
    - Fix FTBFS when installing a .deb via config/chroot_local-packages
      by being more flexible when matching local packages in the apt
      list file (Closes: #12374). Thanks to Arnaud <arnaud@preev.io>
      for the patch!
    - auto/build: support Stretch's GnuPG v2 keyring filename.

  * Test suite
    - Try possible fix for #11508. IPv6Packet:s' source is accessed by
      `.ipv6_saddr`, not `ip_saddr` (that's for IPv4Packet). So, let's
      just try and see which one of the two each packet has, because
      one of them must be there! Also, given that UDPPacket can be
      either IPv4 or IPv6 it seems safest to try to parse each packet
      as IPv6Packet first -- that way we keep looking at transport
      layer protocols for IPv4 only, and treat everything IPv6 as the
      same, which makes sense, since we should block all IPv6, so
      everything should be treated the same at all times.
    - Changes due to #12411:
      * Raise special exception for Tor bootstrap failures.
      * Remove obsolete debug logging now that we don't log anything
        interesting for `restart-tor` any more.

 -- Tails developers <tails@boum.org>  Tue, 18 Apr 2017 17:41:46 +0200

tails (3.0~beta3) unstable; urgency=medium

  * Major new features and changes
    - Make the "Formats" settings in Tails Greeter take effect (Closes: #12079,
      new feature that was broken since it was introduced in 3.0~alpha1).
    - Upgrade to a new snapshot of the Debian and Torproject
      APT repositories (2017031702).

  * Removed features
    - Stop including I2P: we decided (#11276) to remove I2P, due to our failure
      at finding someone to maintain it in Tails (Closes: #12263).

  * Security fixes
    - Upgrade MAT to 0.6.1-4: fixes silent failure of the Nautilus
      contextual menu extension.
    - Ensure /etc/resolv.conf is owned by root:root in the SquashFS
      (Closes: #12343).
    - Protect against CVE-2017-2636 by disabling the n-hdlc kernel module
      (Closes: #12315).

  * Minor improvements
    - Reintroduce the X11 guest utilities for VirtualBox (regression
      introduced in 3.0~beta2).
    - Upgrade X.Org server and the modesetting driver (hopefully helps
      fixing #12219).
    - Automate the migration from KeePassX databases generated on Tails 2.x
      to the format required by KeePassX 2.0.x (Closes: #10956, #12369).
    - Add keyboard shortcuts in Tails Greeter (Closes: #12186, #12063).
    - Install dbus-user-session (regression introduced in 3.0~beta2).
    - Manage temporary directories in a declarative way (tmpfiles.d).
    - Replace references to the /var/run compatibility symlink
      with the canonical /run.
    - Update our Torbirdy patchset to the latest one sent upstream.
    - Install mesa-utils, so that Qt 5 can detect whether software based
      rendering is needed.
    - Have Tails Greeter honor the "debug" kernel command-line option,
      for easier debugging (Closes: #12373).
    - Refactor Tails Greeter to reduce code duplication (Closes: #12247).

  * Bugfixes
    - Fix sizing of zenity dialogs (Closes: #12313, regression introduced
      in 3.0~alpha1).
    - Fix confusing, spurious error messages in command-line applications
      wrapped with torsocks:
      · Ship a /etc/mailname file with content "localhost".
        Otherwise something (Git? libc6?) tries to resolve the "amnesia" host
        name, which fails, and a confusing error message is displayed
        (Closes: #12205, regression introduced in 3.0~alpha1).
      · Have torsocks allow UDP connections to the loopback interface,
        with AllowOutboundLocalhost 2 (Closes: #11736).

  * Test suite
    - Improve debugging info logging for PacketFu parsing issues,
      and implement a plausible fix (refs: #11508).
    - Try to make "double-click on desktop launcher" more reliable.
    - Fix selection of ISO in Tails Installer.
    - Re-enable the GnuPG tests that require a keyserver, pointing them
      to an Onion service we run on Chutney, that redirects all TCP traffic
      to a real, clearnet keyserver (Closes: #12211).
    - Implement a workaround for checking the configured keyserver in GnuPG,
      until a better fix is implemented (refs: #12371).
    - Fix the "Report an Error launcher" scenario in German.

  * Build system
    - Retry curl and APT operations up to 20 times to make the ISO build
      more robust wrt. unreliable Internet connectivity.
      Thanks to Arnaud <arnaud@preev.io> for the patch!
    - Install ikiwiki from jessie-backports, instead of our patched one
      (Closes: #12051).
    - Clean up libdvd-pkg build files, again (Closes: #11273).
    - Rakefile: fix TAILS_OFFLINE_BUILD exported variable name.
    - Adjust apt-mirror to support branches based on feature/stretch
      that don't use frozen APT snapshots.

 -- Tails developers <tails@boum.org>  Sun, 19 Mar 2017 15:10:28 +0100

tails (3.0~beta2) unstable; urgency=medium

  * All changes brought by Tails 2.11, except:
    - the test suite changes, that are not all compatible with this branch;
    - the "Tails 3.0 will require a 64-bit processor" notification:
      this advance warning is not useful on a release series
      that's 64-bit only.

  * Major new features and changes
    - Upgrade to a new snapshot of the Debian APT repositories (2017030802),
      and of the Torproject ones (2017030801).
    - Upgrade Linux to 4.9.0-2 (version 4.9.13-1).

  * Minor improvements
    - Improve GNOME Shell Window List styling. (Closes: #12233)

  * Bugfixes
    - Make it possible to start graphical applications in the Root Terminal.
      (part of #12000)

  * Test suite
    - Improve robustness when dealing with notifications. (Closes: #11464)
    - Bump timeout when waiting for 'Tor is ready' notification.
    - Fix the incremental upgrade test.
    - Drop a few obsolete test cases, update a number of images.
    - Adapt firewall leak test to new DHCP source IP address.
    - Adjust Seahorse and Enigmail tests to the keyserver that is now used.

 -- Tails developers <tails@boum.org>  Wed, 08 Mar 2017 16:29:44 +0000

tails (2.11) unstable; urgency=medium

  * Security fixes
    - Upgrade Tor Browser to 6.5.1 based on Firefox 45.8. (Closes:
      #12283)
    - Fix CVE-2017-6074 (local root privilege escalation) by disabling
      the 'dccp' module. (Closes: #12280)
    - Disable kernel modules for some uncommon network protocol. These
      are the ones recommended by CIS. (Part of: #6457)
    - Disable modules we blacklist for security reasons. Blacklisted
      (via `blacklist MODULENAME`) modules are only blocked from being
      loaded during the boot process, but are still loadable with an
      explicit `modprobe MODULENAME`, and (worse!) via kernel module
      auto-loading.
    - Upgrade linux-image-4.8.0-0.bpo.2-686-unsigned to 4.8.15-2~bpo8+2.
    - Upgrade bind9 to 1:9.9.5.dfsg-9+deb8u10.
    - Upgrade imagemagick to 8:6.8.9.9-5+deb8u7.
    - Upgrade libevent-2.0-5 to 2.0.21-stable-2+deb8u1.
    - Upgrade libgd3 to 2.1.0-5+deb8u9.
    - Upgrade libjasper1 to 1.900.1-debian1-2.4+deb8u2.
    - Upgrade liblcms2-2 to 2.6-3+deb8u1.
    - Upgrade libxpm4 to 1:3.5.12-0+deb8u1.
    - Upgrade login to 1:4.2-3+deb8u3.
    - Upgrade ntfs-3g to 1:2014.2.15AR.2-1+deb8u3.
    - Upgrade openjdk-7-jre to 7u121-2.6.8-2~deb8u1.
    - Upgrade openssl to 1.0.1t-1+deb8u6.
    - Upgrade tcpdump to 4.9.0-1~deb8u1.
    - Upgrade vim to 2:7.4.488-7+deb8u2.
    - Upgrade libreoffice to 1:4.3.3-2+deb8u6.

  * Minor improvements
    - import-translations: also import PO files for French from
      Transifex. The translation team for French switched to Transifex
      even for our custom programs:
      https://mailman.boum.org/pipermail/tails-l10n/2016-November/004312.html
    - Notify the user, if running on a 32-bit processor, that it won't
      be supported in Tails 3.0 anymore. (Closes: #12193)
    - Notify I2P users that I2P will be removed in Tails
      2.12. (Closes: #12271)

  * Bugfixes
    - Disable -proposed-updates at boot time. If a Debian point
      release happens right after a freeze but we have decided to
      enable it before the freeze to get (at least most of) it, then
      we get in the situation where -proposed-updates is enabled in
      the final release, which we don't want. We only want it enabled
      at build time. (Closes: #12169)
    - Ferm: Use the variable when referring to the Live user. The
      firewall will fail to start during early boot otherwise since
      the "amnesia" user hasn't been created yet. (Closes: #12208)
    - Tor Browser: Don't show offline warning when opening local
      documentation. (Closes: #12269)
    - tails-virt-notify-user: use the tails-documentation helper to
      improve UX when one is not connected to Tor yet, and display
      localized doc when available.
    - Fix rare issue causing automatic upgrades to not apply properly
      (Closes: #8449, and hopefully #11839 as well):
      * Allow the tails-install-iuk user to run "/usr/bin/nocache
        /bin/cp *" as root.
      * Install tails-iuk 2.8, which will use nocache for various file
        operations, and sync writes to the installation medium.
    - Install Linux 4.8.15 to prevent GNOME from freezing with Intel
      GM965/GL960 Integrated Graphics. (Closes: #12217, but fixes tons
      of other small bugs)

  * Build system
    - Add 'offline' option, making it possible to build Tails offline
      (if all needed resources are present in your cache). (Closes:
      #12272)

  * Test suite
    - Encapsulate exec_helper's class to not "pollute" the global
      namespace with all our helpers. This is an example of how we can
      work towards #9030.
    - Extend remote shell with *safe* file operations. Now we can
      read/write/append *any* characters without worrying that it will
      do crazy things by being passed through the shell, as was the
      case before.  This commit also:
      * adds some better reporting of errors happening on the server
        side by communicating back the exception thrown.
      * removes the `user` parameter from the VM.file_* methods. They
        were not used, any way, and simply do not feel like they
        fit. I think the only reason we had it initially was because
        it was implemented via the command interface, where a user
        concept makes a lot of sense.
    - debug_log() Dogtail script content on failure.
    - Add a very precise timestamp to each debug_log().
    - Make robust_notification_wait() ensure the applet is closed. In
      robust_notification_wait() when we close the notification
      applet, other windows may change position, creating a racy
      situation for any immediately following action aimed at one such
      window. (Closes: #10381)
    - Fix I2P's Pidgin test. The initial conversation (that determines
      the title of the conversation window) is now made by a different
      IRC service than before.
    - Use lossless compression for the VNC viewer with --view.
      Otherwise the VNC viewer is not a good place to extract test
      suite images from, at least with xtigervncviewer.
    - Add optional pause() notification feature to the test suite. It
      will run a user-configurable arbitrary shell command when
      pause() is called, e.g. on failure when --interactive-debugging
      is used. This is pretty useful when multitasking with long test
      suite runs, so you immediately are notified when a test fails
      (or when you reached a temporary pause() breakpoint).  (Closes:
      #12175)
    - Add the possibility to run Python code in a persistent session
      in the remote shell and use this for Dogtail to significantly
      improve its performance by saving state and reusing it between
      commands. This changes the semantics of the creation of Dogtail
      objects. Previously they just created the code that then would
      be run once an actionable method was called (.wait, .click etc),
      but now it works like in Python, that Dogtail will try to find
      the graphical element upon object creation. (Closes: #12059)
    - Test that we don't ship any -proposed-updates APT sources.
      (Closes: #12169)
    - Make force_new_tor_circuit() respect NEWNYM rate limiting.
    - Add retry magic for lost click when opening Tails' documentation
      from the desktop launcher. (Closes: #12131)

 -- Tails developers <tails@boum.org>  Mon, 06 Mar 2017 17:14:52 +0100

tails (3.0~beta1) experimental; urgency=medium

  * All changes brought by Tails 2.7.1, 2.9.1 and 2.10.

  * Major new features and changes
    - Redesigned Tails Greeter.
    - Upgrade to a new snapshot (2017013002) of the Debian and Torproject
      APT repositories.
    - Upgrade Linux to 4.9.0-1.

  * Security fixes
    - Reject packets sent on the LAN to the NetBIOS name service
      (Closes: #11944).
    - Seahorse: use the Tor OnionBalance hidden service pool,
      which provides transport encryption and authentication of the keyserver.

  * Minor improvements
    - Include adwaita-qt* and enable it by default, so that Qt applications
      integrate nicely into a GNOME environment (Closes: #11790).
    - Add support for the TREZOR hardware wallet in Electrum (Closes: #10964).
    - AppArmor: allow all programs to read /etc/tor/torsocks.conf via
      abstractions/base, to ease maintenance.
    - Don't (try to) bind the Power button to the shutdown action
      (Closes: #12004).
    - Enable natural scrolling (Closes: #11969).
    - Update uBlock Origin patterns + settings file.
    - live-persist: remove Squeeze → Wheezy migration code.
    - Update pre-existing persistent GnuPG configuration on login
      (Closes: #12201).
    - Upgrader: use the alpha channel when the next version will be an
      alpha, beta, or RC. This will allow users of 3.0~betaN to upgrade to
      the next beta or RC, without having to type any command-line
      (Closes: #12206).

  * Bugfixes
    - Fix "upgrade from ISO" when run from a 32-bit system,
      such as Tails 2.x (Closes: #11873).
    - Fix ability to read videos over HTTPS with Totem (Closes: #11963).
    - Re-introduce default directories in $HOME, which fixes
      Spice file transfers (Closes: #11968).
    - Re-enable tap-to-click (Closes: #11993).
    - Lower systemd's DefaultTimeoutStopSec, to get rid of a long delay
      before memory wiping starts. This also prevents shutdown from ever
      being blocked by any buggy service that takes a while to stop
      (Closes: #12061).
    - Drop Jessie APT sources.
    - Re-add VirtualBox DKMS modules.
    - Fix GnuPG communication with keyservers, by using the Tor OnionBalance
      hidden service pool (Closes: #12202).
    - Fix Enigmail communication with keyservers, by teaching Torbirdy
      not to break it (Closes: #11948):
      · Patch Torbirdy to allow not breaking keyserver communication when
        using GnuPG v2.1+, and to use a better default keyserver.
      · Torbirdy: enable the new behaviour made possible by the aforementioned
        patch (extensions.enigmail.already_torified).
      · Torbirdy: drop our custom keyserver configuration, since the
        aforementioned patch makes it the default.

  * Removed features
    - Don't install gnome-system-log anymore (Closes: #12133).
      It's deprecated in GNOME, and mostly useless anyway as it's not
      Journal-aware. It's replacement (gnome-logs) is not usable
      enough in the context of Tails, and most users who can read logs
      should manage to do it with journalctl, so don't install it either.
    - Drop multiarch handling: Tails 3.0 will be amd64-only (Closes: #11961).

  * Build system
    - Disable eatmydata usage and caching: in current Stretch, debootstrap fails
      if we use eatmydata + the operation mode picked by live-build when caching
      is enabled (Closes: #12052).
    - Bump disk space (and memory for in-RAM builds) requirements.
    - Follow replacement of python-reportbug with python3-reportbug.
    - Don't try to deinstall packages that are unknown on Stretch.
    - Move AppArmor aliases to a dedicated file, and include it.
      This will avoid maintaining these settings as a patch.
    - Don't attempt to remove the usr.bin.chromium-browser AppArmor profile:
      it's not shipped in Debian anymore.

  * Test suite
    - Add optional pause() notification (Closes: #12175).
    - Make the remote shell's file operations robust (Closes: #11887).
    - Update a number of test cases for Stretch, sometimes by converting
      them to Dogtail.
    - Drop usage and tests of read-only persistence.
      We won't have this option anymore, and it's not even sure we'll
      reintroduce it (Refs: #12093, Closes: #12055).
    - Adjust CONFIGURED_KEYSERVER_HOSTNAME to match current settings.
    - Test suite: clean up disks between features.

  * Adjustments for Debian 9 (Stretch) with no or very little user-visible impact
    - Adjust dpkg-divert path: it has moved.
    - Replace xfonts-wqy with fonts-wqy-microhei + fonts-wqy-zenhei.
      The former was removed from Debian testing, and the latter are recommended
      by task-chinese-s-desktop and task-chinese-t-desktop.
    - Install virtualbox* from sid.
      It was removed from testing due to https://bugs.debian.org/794466.
    - Drop deprecated settings from org/gnome/settings-daemon/plugins/power.
    - Update settings name in org/gnome/desktop/peripherals/touchpad, and drop
      deprecated ones.
    - Adjust to changed Liferea's .desktop filename.
    - Also torify Liferea when started via its (new) D-Bus service.
    - Install hunspell-pt-br instead of hunspell-pt-pt.
      Tor Browser 6.5 moved from pt-PT to pt-BR, which is fine vs
      spellcheckers in Jessie since its hunspell-pt provides both -pt and
      -br, but in Stretch they are separate packages.
    - AppArmor: adjust usr.sbin.cupsd profile so it loads successfully
      (Closes: #12116).
    - Migrate from netstat to ss.
    - Update extensions.enigmail.configuredVersion.
    - Remove the jessie-proposed-updates APT sources.

 -- Tails developers <tails@boum.org>  Wed, 01 Feb 2017 19:23:03 +0000

tails (2.10) unstable; urgency=medium

  * Major new features and changes
    - Upgrade the Linux kernel to 4.8.0-0.bpo.2 (Closes: #11886).
    - Install OnionShare from jessie-backports. Also install
      python3-stem from jessie-backports to allow the use of ephemeral
      onion services (Closes: #7870).
    - Completely rewrite tor-controlport-filter. Now we can safely
      support OnionShare, Tor Browser's per-tab circuit view and
      similar.
      * Port to python3.
      * Handle multiple sessions simultaneously.
      * Separate data (filters) from code.
      * Use python3-stem to allow our filter to be a lot more
        oblivious of the control language (Closes: #6788).
      * Allow restricting STREAM events to only those generated by the
        subscribed client application.
      * Allow rewriting commands and responses arbitrarily.
      * Make tor-controlport-filter reusable for others by e.g. making
        it possible to pass the listen port, and Tor control
        cookie/socket paths as arguments (Closes: #6742). We hear
        Whonix plan to use it! :)
    - Upgrade Tor to 0.2.9.9-1~d80.jessie+1, the new stable series
      (Closes: #12012).

  * Security fixes
    - Upgrade Tor Browser to 6.5 based on Firefox 45.7 (Closes: #12159)
    - Upgrade Icedove to 1:45.6.0-1~deb8u1+tail1s.
    - Upgrade bind9-packages to 1:9.9.5.dfsg-9+deb8u9.
    - Upgrade pcscd to 1.8.13-1+deb8u1.
    - Upgrade libgd3 to 2.1.0-5+deb8u8.
    - Upgrade libxml2 to 2.9.1+dfsg1-5+deb8u4.
    - Upgrade tor to 0.2.9.9-1~d80.jessie+1.
    - Upgrade samba-libs to 2:4.2.14+dfsg-0+deb8u2.

  * Minor improvements
    - Enable and use the Debian Jessie proposed-updates APT
      repository, anticipating on the Jessie 8.7 point-release
      (Closes: #12124).
    - Enable the per-tab circuit view in Tor Browser (Closes: #9365).
    - Change syslinux menu entries from "Live" to "Tails" (Closes:
      #11975). Also replace the confusing "failsafe" wording with
      "Troubleshooting Mode" (Closes: #11365).
    - Make OnionCircuits use the filtered control port (Closes:
      #9001).
    - Make  tor-launcher use the filtered control port.
    - Run OnionCircuits directly as the Live user, instead of a
      separate user. This will make it compatible with the Orca screen
      reader (Closes: #11197).
    - Run tor-controlport-filter on port 9051, and the unfiltered one
      on 9052. This simplifies client configurations and assumptions
      made in many applications that use Tor's ControlPort. It's the
      exception that we connect to the unfiltered version, so this
      seems like the more sane approach.
    - Remove tor-arm (Nyx) (Closes: #9811).
    - Remove AddTrust_External_Root.pem from our website CA bundle. We
      now only use Let's Encrypt (Closes: #11811).
    - Configure APT to use Debian's Onion services instead of the
      clearnet ones (Closes: #11556).
    - Replaced AdBlock Plus with uBlock Origin (Closes: #9833). This
      incidentally also makes our filter lists lighter by
      de-duplicating common patterns among the EasyList filters
      (Closes: #6908). Thanks to spriver for this first major code
      contribution!
    - Install OpenPGP Applet 1.0 (and libgtk3-simplelist-perl) from
      Jessie backports (Closes: #11899).
    - Add support for exFAT (Closes: #9659).
    - Disable unprivileged BPF. Since upgrading to kernel 4.6,
      unprivileged users can use the bpf() syscall, which is a
      security concern, even with JIT disabled. So we disable that.
      This feature wasn't available before Linux 4.6, so disabling it
      should not cause any regressions (Closes: #11827).
    - Add and enable AppArmor profiles for OnionCircuits and OnoinShare.
    - Raise the maximum number of loop devices to 32 (Closes: #12065).
    - Drop kernel.dmesg_restrict customization: it's enabled by
      default since 4.8.4-1~exp1 (Closes: #11886).
    - Upgrade Electrum to 2.7.9-1.
    - Make the Electrum proxy configuration apply after upgrading to
      2.7.9-1. These changes incidentally makes Electrum behave nicer:
      users will now not be presented the network configuration part
      of the setup wizard -- a server will be picked randomly, and
      Electrum will auto-connect. The automated test suite is adjusted
      accordingly (Closes: #12140).
    - Remove unused Browser profile seed file localstore.rdf which was
      made obsolete in Firefox 34.
    - Tor Browser: switch from pt-PT to pt-BR langpack. The upstream
      Tor Browser did this in version 6.5 (Refs: #12159).

  * Bugfixes
    - Tails Greeter:
      * use gdm-password instead of gdm-autologin, to fix switching to
        the VT where the desktop session lives on Stretch (Closes:
        #11694)
      * Fix more options scrolledwindow size in Stretch (Closes:
        #11919)
    - Tails Installer: remove unused code warning about missing
      extlinux in Tails Installer (Closes: #11196).
    - Update APT pinning to cover all binary packages built from
      src:mesa so we ensure installing mesa from jessie-backports
      (Closes: #11853).
    - Install xserver-xorg-video-amdgpu. This should help supporting
      newer AMD graphics adapters. (Closes #11850)
    - Fix firewall startup during early boot, by referring to the
      "amnesia" user via its UID (Closes: #7018).
    - Include all amd64-microcodes.
    - refresh-translations: ignore
      config/chroot_local-includes/usr/share/doc/tails/website/.
      Otherwise, if the website has been built already, PO tools
      complain that there are files with translatable strings in
      there, which are not listed in POTFILES.in.
    - Make uBlock Origin's button appear on first run. Otherwise it
      will only appear on browser runs after the first one. This bug
      also affected Adblock Plus (Closes: #12145).

  * Build system
    - Be more careful when unmounting the tmpfs used as workspace
      during builds, fixing an issue that made Jenkins' ISO builders
      prone to failures (Closes: #12009).
    - Upgrade the Vagrant basebox to 20170105. The only big change is
      that we now install the backported kernel in the builder VM, to
      make building possible on Debian Sid (Closes: #12081).
    - Ensure the VirtualBox guest DKMS modules are built for the
      kernel we want them for. In some situations, depending on the
      version of the running kernel, the modules would not be built
      for the 686 kernel, which is the one that needs the VirtualBox
      guest modules.  This commit ensures the VirtualBox guest modules
      are built and installed regardless of the how the build
      environment looks like (Closes: #12139).

  * Test suite
    - Replace the filesystem shares support with a helper for easily
      sharing files from the host to the guest using virtual disks
      (Closes: #5571).
    - Do not test sending email when testing POP3. We cannot clean
      that email up (easily) since when we use POP3 deletions won't
      affect the remote inbox, only our local one, resulting in the
      quota being reached eventually (Closes: #12006).
    - Have APT tests configure APT to use non-onion sources. Our test
      suite uses Chutney to create a virtual, private Tor network, and
      thus doesn't support connections to Onion services running in
      the real Tor network (Refs: #11556).
    - Allow connections to Tor's control port during stream isolation
      tests, but only for those applications where we expect that.
    - Fix Electrum tests after upgrading to 2.7.9-1.
    - Make encryption.feature pass for Tails 2.10~rc1.
    - Adapt tests after the Donation campaign was disabled (Refs:
      #12134).
    - Fix 'The "Tails documentation" link on the Desktop works'
      scenario. The TailsOfflineDocHomepage.png image doesn't match
      what we see any more (I have no clue why), so let's use Dogtail
      and solve this once and for all, hopefully.
    - Work around Tails freezing during memory wiping. These
      workarounds should be reverted once #11786 is fixed
      properly. (Refs: #10776, #11786)
    - Support both xtigervncviewer and xtightvncviewer for --view.
      xtightvncviewer is a transitional package in Sid, which depends
      on tigervnc-viewer (which ships xtigervncviewer), so by keeping
      the dep and supporting both binaries, --view will work on both
      Sid and Jessie (Closes: #12129).
    - Test suite: bump image after upgrading to Tor Browser 6.5 (Refs:
      #12159).
    - Add debugging info for when PacketFu misbehaves, and be more
      careful when to save pcap artifacts (Refs: #11508).

 -- Tails developers <tails@boum.org>  Mon, 23 Jan 2017 11:38:37 +0100

tails (2.9.1) unstable; urgency=medium

  * Security fixes
    - Upgrade Tor Browser to 6.0.8 based on Firefox 45.6. If you pay
      close attention you'll see that we import -build1 but there was
      a -build2. The only change is Tor Button 1.9.5.13 which makes
      some changes to the donation campaign banner in `about:tor`,
      which we safely can skip. (Closes: #12028)
    - Upgrade Icedove to 45.5.1-1~deb8u1+tails1. (Closes: #12029)
    - Upgrade APT-related packages to 1.0.9.8.4.

  * Minor improvements
    - Switch to DuckDuckGo as the default search engine in the tor
      Browser. This is what Tor Browser has, and Disconnect.me (the
      previous default) has been re-directing to DDG for some time,
      which has been confusing users. In addition, we localize the DDG
      user interface for the locales with availablelangpacks. (Closes:
      #11913)
    - Improve the display name for the Wikipedia search plugin.
    - Enable contrib and non-free for our own APT repos.
    - Upgrade Tor to 0.2.8.10. (Closes: #12015)
    - Upgrade obfs4proxy to 0.0.7-1~tpo1.

  * Bugfixes
    - AppArmor Totem profile: add permissions needed to avoid warning
      on startup. (Closes: #11984)
    - Upgrade the VirtualBox Guest additions and modules to version
      5.1.8. This should prevent Xorg from crashing unless the video
      memory for the VMs are significantly bumped. (Closes: #11965)
      Users will still have to enable I/O APIC due to a bug in Linux.
    - Drop unwanted search plugins from the Tor Browser langpacks.
      Otherwise they are only removed from English locales. Note that
      the langpacks contain copies of the English plugins, not
      localized versions, so we actually lose nothing.

  * Test suite
    - Add support for SikuliX, which recently hit Debian Unstable,
      while still supporting Sikuli for Jessie users. (Closes: #11991)
    - Fix some instances where we were trying to use the mouse outside
      of the Sikuli screen.
    - Use "TorBirdy" instead of "amnesia branding" as the "anchor"
      addon.  I.e. the addon that we use to find the other ones. The
      "amnesia branding" addon has been removed, so we must use
      something else. (Fixup: #11906)
    - Dogtailify "the support documentation page opens in Tor Browser"
      step. We previously relied on Sikuli, and the image was made
      outdated thanks to our donation campaign. No more! (Closes:
      #11911)
    - Resolve dl.amnesia.boum.org instead of picking a static address.
      Just hours after updating the dustri.org IP address, its web
      server went down => test suite failures. Let's make this test as
      robust as actually downloading the Tails ISO image -- if that
      fails, we probably have more serious problems on our hands than
      a failing test suite. (Closes: #11960)
    - Switch MAT scenario from testing PDFs to PNGs. Also add
      anti-test and test using using a tool *different* from MAT, the
      tool being tested here. (Closes: #11901)

 -- Tails Developers <tails@boum.org>  Wed, 14 Dec 2016 13:19:16 +0100

tails (2.7.1) unstable; urgency=medium

  * Security fixes
    - Upgrade Tor Browser to 6.0.7 (build3) based on Firefox 45.5.1.
    - Upgrade gstreamer0.10-based packages to 0.10.31-3+nmu4+deb8u2.
    - Upgrade imagemagick-based packages to 8:6.8.9.9-5+deb8u6.
    - Upgrade libicu52 to 52.1-8+deb8u4.
    - Upgrade vim-based packages to 2:7.4.488-7+deb8u1.

  * Minor improvements
    - Reserve 64 MiB for the kernel and 128 MiB for privileged
      processes before the memory is wiped. We hope that this might
      help (but not solve, sadly) some crashes experienced while
      wiping the memory.

  * Build system
    - Make the wiki shipped inside Tails build deterministically
      (Closes: #11966):
      * Enable ikiwiki's "deterministic" option, and require it when
        building.
      * Use our custom backport of discount (2.2.1-1~bpo8+1~0.tails1),
        to fix reproducibility issues (Debian#782315). This can be
        dropped once our ISO builders use Stretch.
      * Install ikiwiki from our builder-jessie APT suite, to make the
        pagestats plugin output deterministic.
    - refresh-translations: don't update PO files unless something
      other than POT-Creation-Date was changed. (Closes: #11967)
    - Fix Vagrant's is_release? check. Per auto/build, we consider it
      a release when we build from detached head, and HEAD is tagged.
    - Enforce `cleanall` when building a release. I.e. don't allow the
      user supplied options to override this behaviour. This is
      important since Vagrant caches wiki builds, and we do not want
      leftovers from a previous builds ending up in a release. Also,
      this is required for making Tails images build reproducibly.
    - Make the build system's `cleanall` option really clean
      everything.  At the moment it doesn't clean the cached wiki
      build (which basically was its only job).
    - import-package: support contrib and non-free sections.

  * Test suite
    - Wait a bit between opening the shutdown applet menu, and
      clicking one of its widgets. (Closes: #11616).
    - Adapt Icedove test after removing the amnesia branding add-on.
      (Closes: #11906)
    - Replace --pause-on-fail with --interactive-debugging. It does
      the same thing, but also offers an interactive Ruby shell, via
      pry, with the Cucumber world context.

 -- Tails developers <tails@boum.org>  Wed, 30 Nov 2016 17:27:37 +0100

tails (3.0~alpha1) experimental; urgency=medium

  * Major new features and changes
    - Upgrade to a snapshot of Debian 9 (Stretch) from 2016-11-15.
    - Switch userpace from 32-bit to 64-bit (Closes: #8183), and accordingly:
      · Memory erasure: drop the "one instance of sdmem per 2 GiB of RAM" tweak,
        that is not needed on x86-64.
      · Display a "sorry!" message when trying to boot on a 32-bit BIOS system
        (refs: #11638).
    - Switch GNOME Shell to its default black theme (Closes: #11789).

  * Minor improvements
    - Install the cirrus and modesetting X.Org drivers (Closes: #10962).
    - Install the 'amdgpu' driver for the AMD Radeon cards (refs: #11850).
    - Stop disabling kernel modesetting for QXL (refs: #11518).
    - Replace TopIcons with gnome-shell-extension-top-icons-plus.
      The former causes plenty of trouble and is apparently abandoned
      upstream. The latter is actively maintained upstream, and packaged
      in Debian. (refs: #10576)
    - Use torsocks to torify Git, and drop tsocks entirely. tsocks has been
      unmaintained for years in Debian, and was removed from testing
      for a while (Closes: #10955).
    - Replace Florence's "systray" icon with the Florence Indicator GNOME Shell
      extension (refs: #8312). And then, don't automatically start Florence:
      the Florence Indicator GNOME Shell extension will start it the first time
      one tries to display it. This should save a tiny bit of RAM.
    - Harden AppArmor Totem profiles.
    - Switch to the Debian-packaged aufs kernel module (Closes: #11829).
    - Configure the firewall to not allow root to connect to Tor at all,
      which is possible now that APT uses a dedicated user for network
      operations.
    - Fix firewall startup during early boot, by referring to the "amnesia"
      user via its UID (refs: #7018).
    - Install hunspell dictionaries instead of myspell ones, for a few more
      languages: Spanish, Italian, Portuguese and Russian. Only Farsi keeps
      using a myspell dictionary for now.

  * Removed features
    - Stop installing BookletImposer PDF imposition toolkit.
      It's unmaintained upstream and thus won't be part of Debian Stretch.
    - Stop installing ekeyd:  it's unmaintained, very rarely used, poorly
      designed (dedicated daemon), and security sensitive (Closes: #7687).
    - Stop shipping ttdnsd. It was only useful for developers and power-users
      who can install it themselves as needed. It's been unmaintained upstream
      for many years. It's very buggy so we had to remove it from the DNS
      resolution loop years ago. It's not in Debian. And it's one of the only
      two bits of Tails that still relied on tsocks, that is RC-buggy,
      unmaintained in Debian, and not in Stretch at the moment. So it has
      become clear that the cost of keeping ttdnsd now outweighs the benefits
      it brought (refs: #10959).

  * Build system
    - Bump disk space (and memory for in-RAM builds) requirements.
    - Support new live-config configuration directory naming, again and again.
    - Use the lowest compression level for the SquashFS when compressing it
      with gzip. This makes our development builds faster, and the resulting
      ISO image only a little bit bigger (Closes: #9788).
    - Configure initramfs compression later, to make the build faster.

  * Test suite
    - Various refactoring while we were at it.
    - Port tests to Dogtail: installation, upgrade, notification detection,
      Synaptic, Gobby, and some of Tor Browser.
    - Workaround GNOME Shell being buggy for Dogtail (refs: #11718).
    - Update a bunch of test suite images for Stretch.
    - Mark created disk as temporary when we don't need to keep it around.
    - Simplify adding NetworkManager connections, and rely more on the defaults.
      Not providing the complete configuration file makes us test something
      closer to what happens when a user adds a Wi-Fi connection themselves.
    - Adjust the minimum allowed memory pattern coverage before wiping.
    - Always sync the time from the host when restoring from a snapshot.
      Previously we wouldn't do it when the network was plugged but Tor wasn't
      running, which can cause issues if we *then* start Tor since the time
      may be off.
    - Adjust to the fact that we now support running as a 64-bit guest
      in VirtualBox, and simplify code since we now include a 64-bit userland.
    - Improve how we restart Tor/I2P after restoring from a snapshot.
    - Adjust PolicyKit tests for Stretch.
    - Work around Tails stopping on shut down due to #11730.
      This should be reverted once #11730 is fixed properly.
    - Update the screenshot scenario.
    - Fix pcap file saving on MAC spoofing failure (Closes: #11698).
    - Test that notifications are actually shown.
    - Drop obsolete workaround for Florence sometimes not being hidden
      on startup (#11398).
    - Avoid remote shell deadlock.
    - Install at-spi2-core from Debian Sid.
      With the current version in Stretch, at-spi-bus-launcher crashes on
      start, breaking parts of GNOME's accessibility, and Dogtail.
      For details, see https://bugs.debian.org/840618.
    - Check that the MAC address is spoofed for manually added persistent
      NetworkManager connections created on Jessie and Stretch (refs: #11931).
    - Use nc.traditional in tests that rely on its behaviour.
    - Adjust expected notification text to cope with #11941.

  * Adjustments for Debian 9 (Stretch) with no or very little user-visible impact
    - Adjust APT sources and pinning for Stretch.
    - Don't install gnome-media, which is not part of testing/sid anymore.
      We already install the only bits it was providing or depending on.
    - Don't install gnome-themes: it's gone in Stretch.
    - Stop installing GStreamer 0.10 explicitly: it won't be in Stretch,
      and some bits are gone already.
    - Refresh and unfuzzy patches for Stretch. Replace some of them with
      programmatic patching, as patches break the build whenever
      they become fuzzy.
    - Drop start_AppArmor_earlier.diff: on Stretch, AppArmor starts much earlier
      already.
    - Accept iceweasel-l10n-* that don't provide any search engine:
      on Stretch, at least iceweasel-l10n-ar_1%3a43.0.4-1_all.deb doesn't.
    - Stop deleting 75-persistent-net-generator.rules: obsolete in Stretch.
      It was removed in systemd (220-7).
    - Tell live-boot we're still using aufs: recent live-boot defaults
      to overlayfs, which we don't use yet.
    - Don't remove imagemagick in 11-localize_browser: cups-filters depends on it
      (Closes: #10960).
    - Explicitly install bc: needed by our 2010-pidgin live-config hook.
    - Remove gcc-4.9-base and gcc-5 via a chroot hook, taking into account
      that GCC 5 is the default on Stretch.
    - Switch to openjdk-8-jre: openjdk-7-jre is not in Stretch anymore.
    - gcalctool was renamed to gnome-calculator.
    - Don't try to delete non-existing AppArmor profile for ntpd: it was moved
      to the ntp package in Stretch.
    - Build DKMS modules with GCC 5: Stretch hasn't 4.8 anymore.
    - Don't try to reload or disable an initscript that we don't patch,
      and that doesn't exist anymore.
    - Support the case when /usr/src/libdvd-pkg does not exist.
      Apparently this can happen on Stretch.
    - Adjust to the move of /etc/gnome/defaults.list in Stretch
      (Closes: #11440).
    - Stop installing xserver-xorg-input-vmmouse. It's obsolete and conflicts
      with recent kernels: https://bugs.debian.org/831420
    - Install open-vm-tools from sid: it's been removed from testing.
    - Install the gobby package, instead of the (now gone) transitional
      gobby-0.5 one.
    - apparmor-adjust-tor-profile.diff: drop bits that are useless, and
      prevent Tor from starting, on Stretch.
    - Tor Daemon Status: declare compatibility with GNOME Shell 3.20.
    - Shutdown helper: declare compatibility with GNOME Shell 3.20.
    - Drop 43-adjust_path_to_ibus-unikey_binaries hook: it was a workaround
      for a bug (Debian#714932) that was fixed.
    - Use netcat-openbsd instead of connect-proxy for torifying SSH.
      connect-proxy seems barely maintained in Debian and was removed from
      testing due to https://bugs.debian.org/830423.
    - Don't disable gdomap service: we don't include it anymore.
      unar in Jessie depended on gnustep-base-runtime (that ships gdomap),
      but this is not the case in Stretch anymore.
    - Install system-config-printer-common instead of system-config-printer,
      and drop customization that were needed only for the latter:
      system-config-printer (1.5.7-2) extracts into a new -common package
      the bits needed by gnome-control-center (Closes: #11505).
    - Adjust haveged AppArmor profile to work with Linux 4.x on Stretch.
    - cupsd AppArmor profile: update list of backends, and add aufs-specific
      tweak that Stretch needs (refs: #11699).
    - Revert to GNOME's default font antialiasing/hinting.
      We fixed on rgba/slight when converting some manual fontconfig stuff
      to GNOME's layer on top of it, but at least from a fresh Stretch
      install (2016-08-24) we got grayscale/slight. It could be that some
      auto-detection is involved, so the values would be different depending
      on the actual hardware. Any way, let's try to decrease our delta here.
    - Adjust haveged arguments customization for Stretch (Closes: 11522).
    - Display the date in the desktop top bar, as we did in Jessie and older.
      (Closes: #11696)
    - Drop patch to keep haveged, saned, spice-vdagent and laptop-mode running
      on shutdown. These patches are no-ops on Stretch, where these services
      have native systemd unit files. It's not worth porting these patches:
      saned is socket-activated so in most cases it does not have to be shut
      down, and we expect that the other ones can be stopped pretty quickly.
      Let's bring back this kind of optimization if, and only if, we identify
      an actual problem to fix in this area :)
    - Don't delete downloaded debs after install: apt(8) >= 1.2~exp1 deletes
      them by default, which is not nice for users who use it to preseed
      their persistent APT cache. (Closes: #10958)
    - Hide "OpenJDK Java 8 Policy Tool" from the Applications menu.
    - Don't ship GCC 6: we don't ship compilers in Tails usually.
    - Don't ship gcc-5-base: on Stretch we ship gcc-6-base instead.
    - Don't start shipping libdvdcss2-dbgsym nor paxctld.
    - Adjust default web browser customization: GNOME in Debian now defaults
      to Firefox ESR (refs: #11440).
    - Install libreoffice-gtk3: on Stretch this is needed to have Gtk+ 3 widgets
      and a Gtk/GNOMEish print dialog.
    - Explicitly install gtk2-engines-pixbuf, as it's not pulled automatically
      on Stretch, and it's needed to theme GTK+ 2 applications in a nice way
      (Closes: #11715).
    - AppArmor gnome abstraction: allow reading /etc/xdg/*-mimeapps.list
      (refs: #11440).
    - Drop obsolete disabling of GNOME Keyring's GnuPG agent feature.
      That feature was removed upstream.
    - Explicitly select pinentry-gtk2 as our preferred pinentry program.
      On Stretch, gnome-keyring depends on pinentry-gnome3, and then that one
      is selected by default. It does not feel worth it to introduce a hackish
      solution such as a fake pinentry-gnome3 package, so let's ignore it and
      just make sure we are using the pinentry program we prefer
      (Closes: #11713).
    - Drop keep_memlockd_on_shutdown.diff: it's been a no-op since Tails 2.0
      (Closes: #11708).
    - Drop custom NetworkManager plugin configuration: these tweaks are not
      needed on Stretch anymore.
    - Disable new style network interface naming scheme.
      It has little value for a live system, so let's stick to what we are
      used to, and avoid having to adjust code/config/test suite
      (Closes: #11721).
    - Drop obsolete NM configuration wrt. sending hostname in DHCP requests
      (Closes: #11720).
    - Update APT pinning to cover all binary packages built from src:mesa
      (refs: #11853).
    - Don't try to install gnupg-curl: it doesn't exist anymore in Stretch.
    - Install seahorse-nautilus from sid. It's been removed from testing.
    - Drop workaround for Debian bug #645466, that was fixed in 2014
      (Closes: #11534).
    - Allow the "_apt" user to use Tor: in Stretch, APT network operations
      are performed with the "_apt" user and not root.
    - Make sure that 'localhost' points to the IPv4 loopback address.
    - Make desktop launchers executable (Closes: #11927).
    - Disable Wayland usage in GDM (Closes: #11923).
    - Fix AppArmor profile for gst-plugin-scanner (Closes: #11928).
    - Change Nautilus' default zoom level to 'small' (Closes: #11716).
      The icons in GNOME Files and on the desktop are too huge otherwise. With
      this new setting, they are similar in size to what we had in Jessie.
    - Fix broken symlink preventing Enigmail from being enabled.
    - Configure NetworkManager to not touch MAC addresses (refs: #11931).
      Its default behaviour on Debian Stretch is to reset the MAC address to the
      permanent one, and we did not make up our mind yet wrt. replacing
      our custom MAC spoofing system with NM's own one (refs: #11293).
    - Patch NetworkManager so that it does not leak the hostname in DHCP
      requests (Closes: #11720).
    - Deal with the fact that the NetworkManager dispatcher scripts are now
      sometimes called with an empty first argument (Closes: #11938).
    - Upgrade to GnuPG 2.1.15-9, and accordingly:
      · Remove the CA certificate for sks-keyservers.net, that we installed
        in the system-wide CAs directory: it is now included in the dirmngr
        package. Stop trusting it for non-GnuPG operations.
      · Make dirmngr use the sks-keyservers.net CA certificate from Debian.
      · Move keyserver proxy configuration to dirmngr.conf, and drop the
        keyserver-options that are obsolete or now the default.

 -- intrigeri <intrigeri@boum.org>  Thu, 17 Nov 2016 16:19:21 +0000

tails (2.7) unstable; urgency=medium

  * Security fixes
    - Upgrade to Linux 4.7. (Closes: #11885, #11818)
    - Upgrade to Tor 0.2.8.9. (Closes: #11832, #11891)
    - Upgrade Tor Browser to 6.0.6 based on Firefox 45.5. (Closes: #11910)
    - Upgrade Icedove to 1:45.4.0-1~deb8u1+tails1. (Closes: #11854,
      #11860)
    - Upgrade imagemagick to 8:6.8.9.9-5+deb8u5.
    - Upgrade openssl to 1.0.1t-1+deb8u5.
    - Upgrade libarchive to 3.1.2-11+deb8u3.
    - Upgrade bind9 to 1:9.9.5.dfsg-9+deb8u8.
    - Upgrade libav to 6:11.8-1~deb8u1.
    - Upgrade ghostscript to 9.06~dfsg-2+deb8u3.
    - Upgrade c-ares to 1.10.0-2+deb8u1.
    - Upgrade nspr to 2:4.12-1+debu8u1.
    - Upgrade nss to 2:3.26-1+debu8u1.
    - Upgrade tar to 1.27.1-2+deb8u1.
    - Upgrade curl to 7.38.0-4+deb8u5.
    - Upgrade libgd3 to 2.1.0-5+deb8u7.
    - Upgrade opendjk-7 to 7u111-2.6.7-2~deb8u1.
    - Upgrade mat to 0.5.2-3+deb8u1.
    - Upgrade libxslt to 1.1.28-2+deb8u2.
    - Upgrade pillow to 2.6.1-2+deb8u3.

  * Minor improvements
    - Ship Let's encrypt intermediate certificate to prepare the
      the next certificate renewal of our website. Also unify the
      way our upgrades and security checkers verify this SSL
      certificate using our dedicated perl lib code. (Closes: #11810)

  * Bugfixes
    - Fix multiarch support in Synaptic. (Closes: #11820)
    - Set default spelling language to en_US in Icedove. (Closes: #11037)

  * Build system
    - Disable debootstrap merged-usr option. (Closes: #11903)

  * Test suite
    - Add test for incremental upgrades. (Closes: #6309)
    - Add tests for Icedove. (Closes: #6304)
    - Decrease timeout to Tails Greeter to speed up testing of branches
      where it is broken. (Closes: #11449)
    - Add a ID field to the remote shell responses to filter out
      unrelated ones. (Closes: #11846)
    - Reliabily wait for the Greeter PostLogin script. (Closes: #5666)
    - Reliabily type the kernel command line in the prompt at the boot
      menu to ensure the remote shell is started. (Closes: #10777)
    - Remove DVDROM device when not used, to workaround QEMU/Libvirt
      compatibility issue. (Closes: #11874)

 -- Tails developers <tails@boum.org>  Sun, 13 Nov 2016 14:46:04 +0100

tails (2.6) unstable; urgency=medium

  * Major new features and changes
    - Install Tor 0.2.8.7. (Closes: #11351)
    - Enable kASLR in the Linux kernel. (Closes: #11281)
    - Upgrade Icedove to 1:45.2.0-1~deb8u1+tails1: (Closes: #11714)
      · Drop auto-fetched configurations using Oauth2.  They do not
        work together with Torbirdy since it disables needed
        functionality (like JavaScript and cookies) in the embedded
        browser. This should make auto-configuration work for GMail
        again, for instance.  (Closes: ##11536)
      · Pin Icedove to be installed from our APT repo. Debian's
        Icedove packages still do not have our secure Icedove
        autoconfig wizard patches applied, so installing them would be
        a serious security regression. (Closes: #11613)
      · Add missing icedove-l10n-* packages to our custom APT
        repository (Closes: #11550)
    - Upgrade to Linux 4.6: (Closes: #10298)
      · Install the 686 kernel flavour instead of the obsolete 586
        one.
      · APT, dpkg: add amd64 architecture. The amd64 kernel flavour is
        not built anymore for the i386 architecture, so we need to use
        multiarch now.
      · Build and install the out-of-tree aufs4 module. (Closes: #10298)
      · Disable kernel modesetting for QXL: it's not compatible with
        Jessie's QXL X.Org driver.

  * Security fixes
    - Hopefully fixed an issue which would sometimes make the Greeter
      ignore the "disable networking" or "bridge mode"
      options. (Closes: #11593)

  * Minor improvements
    - Install firmware-intel-sound and firmware-ti-connectivity.  This
      adds support for some sound cards and Wi-Fi adapters.  (Closes:
      #11502)
    - Install OpenPGP Applet from Debian. (Closes: #10190)
    - Port the "About Tails" dialog to python3.
    - Run our initramfs memory erasure hook earlier (Closes:
      #10733). The goal here is to:
      · save a few seconds on shutdown (it might matter especially for
        the emergency one);
      · work in a less heavily multitasking / event-driven
        environment, for more robust operation.
    - Install rngd, and make rng-tools initscript return success when
      it can't find any hardware RNG device. Most Tails systems around
      probably have no such device, and we don't want systemd to
      believe they failed to boot properly. (Closes: #5650)
    - Don't force using the vboxvideo X.Org driver. According to our
      tests, this forced setting is:
       · harmful: it breaks X startup when the vboxvideo *kernel*
         driver is loaded;
       · useless: X.Org now autodetects the vboxvideo X.Org driver and
         uses it when running in VirtualBox and the vboxvideo kernel
         is not present.
    - Port boot-profile to python3 (Closes: #10083). Thanks to
      heartsucker <heartsucker@autistici.org> for the patch!
    - Include /proc/cmdline and the content of persistent APT sources
      in WhisperBack bug reports. (Closes: #11675, #11635)
    - Disable non-free APT sources at boot time. (Closes: #10130)
    - Have a dedicated page for the homepage of Tor Browser in
      Tails. (Closes: # 11725)
    - Only build the VirtualBox kernel modules for the 32-bit kernel.
      It's both hard and useless to build it for 64-bit in the current
      state of things, as long as we're shipping a 32-bit userspace.
      Also, install virtualbox-* from jessie-backports, since the
      version in Jessie is not compatible with Linux 4.x.

  * Build system
    - Don't install+remove dpatch during the build. It's not been
      needed in this hook for ages.
    - Bump BUILD_SPACE_REQUIREMENT: at least one of us needed that to
      build feature/10298-linux-4.x-aufs with the gzipcomp option.

  * Test suite
    - Send Tails Installer's debug log to the Cucumber debug log on
      failure. This is meant to debug #10720 since I can't
      reproduce it locally.
    - Give the system under testing 2 vCPUs. (Closes: #6729)
    - Split scenarios from checks.feature. (Closes: #5707)
    - Add retry-logic to the Synaptic tests. (Closes: #10412, #10441,
      #10991)
    - Run usb_upgrade.feature earlier, when there is enough free disk
      space left. (Closes: #11582)
    - Use more recent virtual hardware in the system under test,
      i.e. USB 3.0 (nec-xhci) on a pc-i440fx-2.5 machine. Switching
      USB controllers has helped with problems we see on Jenkins when
      booting from USB (#11588). Also, there are chances that more
      recent virtual hardware sees more testing these days, so it
      sounds potentially useful to "upgrade".
    - Add support for Cucumber 2.4. (Closes: #11690)
    - Always write {pretty,debug} logs and JSON output to the artifact
      directory.
    - Disable info level logging on Chutney nodes to save disk
      space. For our network all these add up to > 1 GiB and we didn't
      take this into account when budgeting RAM to the isotesters on
      Jenkins.

 -- Tails developers <tails@boum.org>  Tue, 20 Sep 2016 04:16:33 +0200

tails (2.5) unstable; urgency=medium

  * Major new features and changes
    - Upgrade Icedove to 1:45.1.0-1~deb8u1+tails2. (Closes: #11530)
      · Fix long delay causing bad UX in the autoconfig wizard,
        when it does not manage to guess proper settings on some domains.
        (Closes: #11486)
      · Better support sending email through some ISPs, such as Riseup.
        (Closes: #10933)
      · Fix spurious error message when creating an account and providing
        its password. (Closes: #11550)

  * Security fixes
    - Upgrade Tor Browser to 6.0.3 based on Firefox 45.3. (Closes: #11611)
    - Upgrade GIMP to 2.8.14-1+deb8u1.
    - Upgrade libav to 6:11.7-1~deb8u1.
    - Upgrade expat to 2.1.0-6+deb8u3.
    - Upgrade libgd3 to 2.1.0-5+deb8u6.
    - Upgrade libmodule-build-perl to 0.421000-2+deb8u1.
    - Upgrade perl to 5.20.2-3+deb8u6.
    - Upgrade Pidgin to 2.11.0-0+deb8u1.
    - Upgrade LibreOffice to 1:4.3.3-2+deb8u5.
    - Upgrade libxslt1.1 to 1.1.28-2+deb8u1.
    - Upgrade Linux to 3.16.7-ckt25-2+deb8u3.
    - Upgrade OpenSSH to 1:6.7p1-5+deb8u3.
    - Upgrade p7zip to 9.20.1~dfsg.1-4.1+deb8u2.

  * Minor improvements
    - htpdate: replace obsolete and unreliable URIs in HTP pools, and decrease
      timeout for HTTP operations for more robust time synchronization.
      (Closes: #11577)
    - Hide settings panel for the Online Accounts component of GNOME,
      that we don't support. (Closes: #11545)
    - Vastly improve graphics performance in KVM guest with QXL driver.
      (Closes: #11500)
    - Fix graphics artifacts in Tor Browser in KVM guest with QXL driver.
      (Closes: #11489)

  * Build system
    - Wrap Pidgin in a more maintainable way. (Closes: #11567)

  * Test suite
    - Add a test scenario for the persistence "dotfiles" feature.
      (Closes: #10840)
    - Improve robustness of most APT, Git, SFTP and SSH scenarios,
      enough to enable them on Jenkins. (Closes: #10444, #10496, #10498)
    - Improve robustness of checking for persistence partition. (Closes: #11558)
    - Treat Tails booting from /dev/sda as OK, to support all cases
      including a weird one caused by hybrid ISO images. (Closes: #10504)
    - Bump a bunch of timeouts to cope with the occasional slowness on Jenkins.
    - Only query A records when exercising DNS lookups, to improve robustness.

 -- Tails developers <tails@boum.org>  Sun, 31 Jul 2016 16:50:35 +0000

tails (2.4) unstable; urgency=medium

  * Major new features and changes
    - Upgrade Tor Browser to 6.0.1 based on Firefox 45.2. (Closes:
      #11403, #11513).
    - Enable Icedove's automatic configuration wizard. We patch the
      wizard to only use secure protocols when probing, and only
      accept secure protocols, while keeping the improvements done by
      TorBirdy in its own non-automatic configuration wizard. (Closes:
      #6158, #11204)

  * Security fixes
    - Upgrade bsdtar and libarchive13 to 3.1.2-11+deb8u1.
    - Upgrade icedove to 38.8.0-1~deb8u1+tails3.
    - Upgrade imagemagick to 8:6.8.9.9-5+deb8u3.
    - Upgrade libexpat1 to 2.1.0-6+deb8u2.
    - Upgrade libgd3 to 2.1.0-5+deb8u3.
    - Upgrade gdk-pixbuf-based packages to 2.31.1-2+deb8u5.
    - Upgrade libidn11 to 1.29-1+deb8u1.
    - Upgrade libndp0 to 1.4-2+deb8u1.
    - Upgrade poppler-based packages to 0.26.5-2+deb8u1.
    - Upgrade librsvg2-2 to 2.40.5-1+deb8u2.
    - Upgrade libsmbclient to 2:4.2.10+dfsg-0+deb8u3.
    - Upgrade OpenSSL to 1.0.1k-3+deb8u5.
    - Upgrade libtasn1-6 to 4.2-3+deb8u2.
    - Upgrade libxml2 to 2.9.1+dfsg1-5+deb8u2.
    - Upgrade openjdk-7-jre to 7u101-2.6.6-1~deb8u1.

  * Bugfixes
    - Enable Packetization Layer Path MTU Discovery for IPv4. If any
      system on the path to the remote host has a MTU smaller than the
      standard Ethernet one, then Tails will receive an ICMP packet
      asking it to send smaller packets. Our firewall will drop such
      ICMP packets to the floor, and then the TCP connection won't
      work properly. This can happen to any TCP connection, but so far
      it's been reported as breaking obfs4 for actual users. Thanks to
      Yawning for the help! (Closes: #9268)
    - Make Tails Upgrader ship other locales than English. (Closes:
      #10221)
    - Make it possible to add local USB printers again. Bugfix on
      Tails 2.0. (Closes #10965).

  * Minor improvements
    - Remove custom SSH ciphers and MACs settings. (Closes: #7315)
    - Bring back "minimize" and "maximize" buttons in titlebars by
      default. (Closes: #11270)
    - Icedove improvements:
      * Stop patching in our default into Torbirdy. We've upstreamed
        some parts, and the rest we set with pref branch overrides in
        /etc/xul-ext/torbirdy.js. (Closes: #10905)
      * Use hkps keyserver in Enigmail. (Closes: #10906)
      * Default to POP if persistence is enabled, IMAP is
        not. (Closes: #10574)
      * Disable remote email account creation in Icedove. (Closes:
        #10464)
    - Firewall hardening (Closes: #11391):
      * Don't accept RELATED packets. This enables quite a lot of code
        in the kernel that we don't need. Let's reduce the attack
        surface a bit.
      * Restrict debian-tor user to NEW TCP syn packets. It doesn't
        need to do more, so let's do a little bit of security in
        depth.
      * Disable netfilter's nf_conntrack_helper.
      * Fix disabling of automatic conntrack helper assignment.
    - Kernel hardening:
      * Set various kernel boot options: slab_nomerge slub_debug=FZ
        mce=0 vsyscall=none. (Closes: #11143)
      * Remove the kernel .map files. These are only useful for kernel
        debugging and slightly make things easier for malware, perhaps
        and otherwise just occupy disk space. Also stop exposing
        kernel memory addresses through /proc etc. (Closes: #10951)
    - Drop zenity hacks to "focus" the negative answer. Jessie's
      zenity introduced the --default-cancel option, finally!
      (Closes: #11229)
    - Drop useless APT pinning for Linux.
    - Remove gnome-tweak-tool. (Closes: #11237)
    - Install python-dogtail, to enable accessibility technologies in
      our automated test suite (see below). (Part of: #10721)
    - Install libdrm and mesa from jessie-backports. (Closes: #11303)
    - Remove hledger. (Closes: #11346)
    - Don't pre-configure the #tails chan on the default OFTC account.
      (Part of: #11306)
    - Install onioncircuits from jessie-backports. (Closes: #11443)
    - Remove nmh. (Closes: #10477)
    - Drop Debian experimental APT source: we don't use it.
    - Use APT codenames (e.g. "stretch") instead of suites, to be
      compatible with our tagged APT snapshots.
    - Drop module-assistant hook and its cleanup. We've not been using
      it since 2010.
    - Remove 'Reboot' and 'Power Off' entries from Applications →
      System Tools. (Closes: #11075)
    - Pin our custom APT repo to the same level as Debian ones, and
      explicitly pin higher the packages we want to pull from our custom
      APT repo, when needed.
    - config/chroot_local-hooks/59-libdvd-pkg: verify libdvdcss
      package installation. (Closes: #11420)
    - Make Tails Upgrader use our new mirror pool design. (Closes:
      #11123)
    - Drop custom OpenSSH client ciphers and MACs settings. We did a
      pretty bad job at maintaining them compared to the Debian
      upstream. (Closes: #7315)
    - Install jessie-backports version of all binary packages built
      from src:hplip. This adds support for quite a few new
      printers.
    - Install printer-driver-postscript-hp, which adds support for
      some more printers.

  * Build system
    - Use a freezable APT repo when building Tails. This is a first
      step towards reproducible builds, and improves our QA and
      development processes by making our builds more predictable. For
      details, see: https://tails.boum.org/contribute/APT_repository/
    - There has been a massive amount of improvements to the
      Vagrant-based build system, and now it could be considered the
      de-facto build system for Tails! Improvements and fixes include:
      * Migrate Vagrant to use libvirt/KVM instead of
        Virtualbox. (Closes: #6354)
      * Make apt-get stuff non-interactive while provisioning.
        Because there is no interaction, so that will results in
        errors.
      * Bump disk space (=> RAM for RAM builds) needed to build with
        Vagrant. Since the Jessie migration it seems impossible to
        keep this low enough to fit in 8 GiB or RAM. For this reason
        we also drop the space optimization where we build inside a
        crazy aufs stack; now we just build in a tmpfs.
      * Clean up apt-cacher-ng cache on vm:provision to save disk
        space on the builder.
      * Add convenient Rake task for SSH:ing into the builder VM:
        `rake vm:ssh`.
      * Add rake task for generating a new Vagrant base box.
      * Automatically provision the VM on build to keep things up-to-date.
      * Don't enable extproxy unless explicitly given as an
        option. Previously it would automatically be enabled when
        `http_proxy` is set in the environment, unlike what is
        documented. This will hopefully lead to fewer surprises for users
        who e.g. point http_proxy to a torified polipo, or similar.
      * Re-fetch tags when running build-tails with Vagrant. That
        should fix an annoyance related to #7182 that I frequently
        encounter: when I, as the RM, rebuild the release image the
        second time from the force-updated tag, the build system would
        not have the force-updated tag. (Closes: #7182)
      * Make sure we use the intended locale in the Tails builder VM.
        Since we communicate via SSH, and e.g. Debian forward the
        locale env vars by default, we have to take some steps
        ensuring we do not do that.
    - Pull monkeysphere from stretch to avoid failing to install under
      eatmydata. Patch submitted by Cyril Brulebois <cyril@debamax.com>.

  * Test suite
    - Add wrapper around dogtail (inside Tails) for "remote" usage in
      the automated test suite. This provides a simple interface for
      generating dogtail python code, sending it to the guest, and
      executing it, and should allow us to write more robust tests
      leveraging assistive technologies. (Closes: #10721)
    - A few previously sikuli-based tests has been migrated to use
      dogtail instead, e.g. GNOME Applications menu interaction.
    - Add a test for re-configuring an existing persistent volume.
      This is a regression test for #10809. (Closes: #10834)
    - Use a simulated Tor network provided by Chutney in the automated
      test suite. The main motivation here is improved robustness --
      since the "Tor network" we now use will exit from the host
      running the automated test suite, we won't have to deal with Tor
      network blocking, or unreliable circuits. Performance should
      also be improved. (Closes: #9521)
    - Drop the usage of Tor Check in our tests. It doesn't make sense
      now when we use Chutney since that always means it will report
      that Tor is not being used.
    - Stop testing obsolete pluggable transports.
    - Completely rewrite the firewall leak detector to something more
      flexible and expressive.
    - Run tcpdump with --immediate-mode for the network sniffer. With
      this option, "packets are delivered to tcpdump as soon as they
      arrive, rather than being buffered for efficiency" which is
      required to make the sniffing work reliable the way we use it.
    - Remove most scenarios testing "tordate". It just isn't working
      well in Tails, so we shouldn't expect the tests to actually work
      all of the time. (Closes: #10440)
    - Close Pidgin before we inspect or persist its accounts.xml.
      I've seen a case when that file is _not_ saved (and thus, not
      persisted) if we shut down the system while Pidgin is still
      running. (Closes: #11413)
    - Close the GNOME Notification bar by pressing ESC, instead of
      opening the Applications menu. The Applications menu often
      covers other elements that we're looking for on the
      screen. (Closes #11401)
    - Hide Florence keyboard window when it doesn't vanish by itself
      (Closes: #11398) and wait a bit less for Florence to disappear
      (Closes: #11464).

 -- Tails developers <tails@boum.org>  Mon, 06 Jun 2016 20:10:56 +0200

tails (2.3) unstable; urgency=medium

  * Security fixes
    - Upgrade Tor Browser to 5.5.5. (Fixes: #11362)
    - Upgrade icedove to 38.7.0-1~deb8u1
    - Upgrade git to 1:2.1.4-2.1+deb8u2
    - Upgrade libgd3 to 2.1.0-5+deb8u1
    - Upgrade pidgin-otr to 4.0.1-1+deb8u1
    - Upgrade srtp to 1.4.5~20130609~dfsg-1.1+deb8u1
    - Upgrade imagemagick to 8:6.8.9.9-5+deb8u1
    - Upgrade samba to 2:4.2.10+dfsg-0+deb8u2
    - Upgrade openssh to 1:6.7p1-5+deb8u2

  * Bugfixes
    - Refresh Tor Browser's AppArmor profile patch against the one from
      torbrowser-launcher 0.2.4-1. (Fixes: #11264)
    - Pull monkeysphere from stretch to avoid failing to install under
      eatmydata. (Fixes: #11170)
    - Start gpg-agent with no-grab option due to issues with pinentry and
      GNOME's top bar. (Fixes: #11038)
    - Tails Installer: Update error message to match new name of 'Clone
      & Install'. (Fixes: #11238)
    - Onion Circuits:
      * Cope with a missing geoipdb. (Fixes: #11203)
      * Make both panes of the window scrollable. (Fixes #11192)
    - WhisperBack: Workaround socks bug. When the Tor fails to connect to
      the host, WisperBack used to display a ValueError.  This is caused by
      a socks bug that is solved in upstream's master but not in Tails.
      This commit workarounds this bug Unclear error message in WhisperBack
      when failing to connect to the server. (Fixes: #11136)

  * Minor improvements
    - Upgrade to Debian 8.4, a Debian point release with many minor upgrades
      and fixes to various packages . (Fixes: #11232)
    - Upgrade I2P to 0.9.25. (Fixes: #11363)
    - Pin pinentry-gtk2 to jessie-backports. The new version allows pasting
      passwords from the clipboard. (Fixes: #11239)
    - config/chroot_local-hooks/59-libdvd-pkg: cleanup /usr/src/libdvd-pkg.
      (Fixes: #11273)
    - Make the Tor Status "disconnected" icon more contrasted with the
      "connected" one. (Fixes: #11199)

  * Test suite
    - Add UTF-8 support to OTR Bot. (Fixes: #10866)
    - Don't explicitly depend on openjdk-7-jre or any JRE for that
      matter. Sikuli will pull in a suitable one, so depending on one
      ourselves is only risks causing trouble. (Fixes: #11335)

 -- Tails developers <tails@boum.org>  Mon, 25 Apr 2016 14:12:22 +0200

tails (2.2.1) unstable; urgency=medium

  * Security fixes
    - Upgrade Tor Browser to 5.5.4. (Closes: #11254)
    - Upgrade bind9-related packages to 1:9.9.5.dfsg-9+deb8u6
    - Upgrade libotr to 4.1.0-2+deb8u1
    - Upgrade samba-related packages to 2:4.1.17+dfsg-2+deb8u2.
    - Upgrade libgraphite2 to 1.3.6-1~deb8u1.

 -- Tails developers <tails@boum.org>  Thu, 17 Mar 2016 15:03:52 +0100

tails (2.2) unstable; urgency=medium

  * Major new features and changes
    - Replace Vidalia (which has been unmaintained for years) with:
      (Closes: #6841)
      * the Tor Status GNOME Shell extension, which adds a System Status
        icon indicating whether Tor is ready or not.
      * Onion Circuits, a simple Tor circuit monitoring tool.

  * Security fixes
    - Upgrade Tor Browser to 5.5.3 (Closes: #11189).
    - Upgrade Linux to 3.16.7-ckt20-1+deb8u4.
    - Upgrade cpio to 2.11+dfsg-4.1+deb8u1.
    - Upgrade glibc to 2.19-18+deb8u3.
    - Upgrade libav to 6:11.6-1~deb8u1.
    - Upgrade libgraphite2 to 1.3.5-1~deb8u1.
    - Upgrade libjasper1 to 1.900.1-debian1-2.4+deb8u1.
    - Upgrade libreoffice to 4.3.3-2+deb8u3.
    - Upgrade libssh2 to 1.4.3-4.1+deb8u1.
    - Upgrade openssl to 1.0.1k-3+deb8u4.
    - Upgrade perl to 5.20.2-3+deb8u4.
    - Upgrade python-imaging, python-pil to 2.6.1-2 2.6.1-2+deb8u2.

  * Bugfixes
    - Hide "Laptop Mode Tools Configuration" menu entry. We don't
      support configuring l-m-t in Tails, and it doesn't work out of
      the box. (Closes: #11074)
    - WhisperBack:
      * Actually write a string when saving bug report to
        disk. (Closes: #11133)
      * Add missing argument to OpenPGP dialog so the optional OpenPGP
        key can be added again. (Closes: #11033)

  * Minor improvements
    - Upgrade I2P to 0.9.24-1~deb8u+1.
    - Add support for viewing DRM protected DVD videos using
      libdvdcss2. Patch series submitted by Austin English
      <austinenglish@gmail.com>. (Closes: #7674)
    - Automatically save KeePassX database after every change by default.
      (Closes: #11147)
    - Implement Tor stream isolation for WhisperBack
    - Delete unused tor-tsocks-mua.conf previously used by Claws
      Mail. (Closes: #10904)
    - Add set -u to all gettext:ized shell scripts. In gettext-base <
      1.8.2, like the one we had in Wheezy, gettext.sh references the
      environment variable ZSH_VERSION, which we do not set. This has
      prevented us from doing `set -u` without various hacks. (Closes:
      #9371)
    - Also set -e in some shell scripts which lacked it for no good
      reason.
    - Make Git verify the integrity of transferred objects. (Closes:
      #11107)
    - Remove LAlt+Shift and LShift+RShift keyboard layout toggling
      shortcuts. (Closes: #10913, #11042)

  * Test suite
    - Reorder the execution of feature to decrease peak disk
      usage. (Closes: #10503)
    - Paste into the GTK file chooser, instead of typing. (Closes:
      #10775)
    - Pidgin: wait a bit for text to have stopped scrolling before we
      click on it. (Closes: #10783)
    - Fix step that runs commands in GNOME Terminal, that was broken
      on Jessie when a Terminal is running already. (Closes: #11176)
    - Let ruby-rjb guess JAVA_HOME instead fixing on one jvm
      version. (Closes: #11190)

  * Build system
    - Upgrade build system to Debian Jessie. This includes migrating to a
      new Vagrant basebox based on Debian Jessie.
    - Rakefile: print git status when there are uncommitted
      changes. Patch submitted by Austin English
      <austinenglish@gmail.com>. (Closes: #11108)
    - .gitignore: add .rake_tasks~. Patch submitted by Austin English
      <austinenglish@gmail.com>. (Closes: #11134)
    - config/amnesia: use --show-field over sed filtering. Patch
      submitted by Chris Lamb <lamby@debian.org>.
    - Umount and clean up leftover temporary directories from old
      builds. (Closes: #10772)

 -- Tails developers <tails@boum.org>  Mon, 07 Mar 2016 18:09:50 +0100

tails (2.0.1) unstable; urgency=medium

  * Major new features and changes
    - Enable the Tor Browser's font fingerprinting protection
      (Closes: #11000). We do it for all browsers (including
      the Unsafe Browser and I2P Browser mainly to avoid making our
      automated test suite overly complex. This implied to set an appropriate
      working directory when launching the Tor Browser, to accommodate for
      the assumptions it makes about this.

  * Security fixes
    - Upgrade Tor Browser to 5.5.2 (Closes: #11105).

  * Bugfixes
    - Repair 32-bit UEFI support (Closes: #11007); bugfix on 2.0.
    - Add libgnome2-bin to installed packages list to provide gnome-open,
      which fixes URL handling at least in KeePassX, Electrum and Icedove
      (Closes: #11031); bugfix on 2.0. Thanks to segfault for the patch!

  * Minor improvements
    - Refactor and de-duplicate the chrooted browsers' configuration:
      prefs.js, userChrome.css (Closes: #9896).
    - Make the -profile Tor Launcher workaround simpler (Closes: #7943).
    - Move Torbutton environment configuration to the tor-browser script,
      instead of polluting the default system environment with it.
    - Refresh patch against the Tor Browser AppArmor profile
      (Closes: #11078).
    - Propagate Tor Launcher options via the wrapper.
    - Move tor-launcher script to /usr/local/bin.
    - Move tor-launcher-standalone to /usr/local/lib.
    - Move Tor Launcher env configuration closer to the place where it is used,
      for simplicity's sake.

  * Test suite
    - Mass update browser and Tor Launcher related images due to font change,
      caused by Tor Browser 5.5's font fingerprinting protection
      (Closes: #11097). And then, use separate PrintToFile.png for the browsers,
      and Evince, since it cannot be shared anymore.
    - Adjust to the refactored chrooted browsers configuration handling.
    - Test that Tor Launcher uses the correct Tor Browser libraries.
    - Allow more slack when verifying that the date that was set.
    - Bump a bit the timeout used when waiting for the remote shell.
    - Bump timeout for the process to disappear, when closing Evince.
    - Bump timeout when saving persistence configuration.
    - Bump timeout for bootstrapping I2P.

  * Build system
    - Remove no longer relevant places.sqlite cleanup procedure.

 -- Tails developers <tails@boum.org>  Fri, 12 Feb 2016 13:00:15 +0000

tails (2.0) unstable; urgency=medium

  * Major new features and changes
    - Upgrade to Debian 8 (Jessie).
    - Migrate to GNOME Shell in Classic mode.
    - Use systemd as PID 1, and convert all custom initscripts to systemd units.
    - Remove the Windows camouflage feature: our call for help to port
      it to GNOME Shell (issued in January, 2015) was unsuccessful.
    - Remove Claws Mail: Icedove is now the default email client
      (Closes: #10167).
    - Upgrade Tor Browser to 5.5 (Closes: #10858, #10983).

  * Security fixes
    - Minimally sandbox many services with systemd's namespacing features.
    - Upgrade Linux to 3.16.7-ckt20-1+deb8u3.
    - Upgrade Git to 1:2.1.4-2.1+deb8u1.
    - Upgrade Perl to 5.20.2-3+deb8u3.
    - Upgrade bind9-related packages to 1:9.9.5.dfsg-9+deb8u5.
    - Upgrade FUSE to 2.9.3-15+deb8u2.
    - Upgrade isc-dhcp-client tot 4.3.1-6+deb8u2.
    - Upgrade libpng12-0 to 1.2.50-2+deb8u2.
    - Upgrade OpenSSH client to 1:6.7p1-5+deb8u1.

  * Bugfixes
    - Restore the logo in the "About Tails" dialog.
    - Don't tell the user that "Tor is ready" before htpdate is done
      (Closes: #7721).
    - Upgrader wrapper: make the check for free memory more accurate
      (Closes: #10540, #8263).
    - Allow the desktop user, when active, to configure printers;
      fixes regression introduced in Tails 1.1 (Closes: #8443).
    - Close Vidalia before we restart Tor. Otherwise Vidalia will be running
      and showing errors while we make sure that Tor bootstraps, which could
      take a while.
    - Allow Totem to read DVDs, by installing apparmor-profiles-extra
      from jessie-backports (Closes: #9990).
    - Make memory erasure on shutdown more robust (Closes: #9707, #10487):
      · don't forcefully overcommit memory
      · don't kill the allocating task
      · make sure the kernel doesn't starve from memory
      · make parallel sdmem handling faster and more robust
    - Don't offer the option, in Tor Browser, to open a downloaded file with
      an external application (Closes: #9285). Our AppArmor confinement was
      blocking most such actions anyway, resulting in poor UX; bugfix on 1.3.
      Accordingly, remove the now-obsolete exception we had in the Tor
      Browser AppArmor profile, that allowed executing seahorse-tool.
    - Fix performance issue in Tails Upgrader, that made it very slow to apply
      an automatic upgrade; bugfix on 1.7 (Closes: #10757).
    - Use our wrapper script to start Icedove from the GNOME menus.
    - Make it possible to localize our Icedove wrapper script.
    - List Icedove persistence option in the same position where Claws Mail
      used to be, in the persistent volume assistant (Closes: #10832).
    - Fix Electrum by installing the version from Debian Testing
      (Closes: #10754). We need version >=2.5.4-2, see #9713;
      bugfix on 2.0~beta1. And, explicitly install python-qt4 to enable
      Electrum's GUI: it's a Recommends, and we're not pulling it ourselves
      via other means anymore.
    - Restore default file associations (Closes: #10798);
      bugfix on 2.0~beta1.
    - Update 'nopersistent' boot parameter to 'nopersistence'; bugfix on 0.12
      (Closes: #10831). Thanks to live-media=removable, this had no security
      impact in practice.
    - Repair dotfiles persistence feature, by adding a symlink from
      /lib/live/mount/persistence to /live/persistence; bugfix on 2.0~beta1
      (Closes: #10784).
    - Fix ability to re-configure an existing persistent volume using
      the GUI; bugfix on 2.0~beta1 (Closes: #10809).
    - Associate armored OpenPGP public keys named *.key with Seahorse,
      to workaround https://bugs.freedesktop.org/show_bug.cgi?id=93656;
      bugfix on 1.1 (Closes: #10889).
    - Update the list of enabled GNOME Shell extensions, which might fix
      the "GNOME Shell sometimes leaves Classic mode" bug seen in 2.0~beta1:
      · Remove obsolete "Alternative Status Menu", that is not shipped
        in Debian anymore.
      · Explicitly enable the GNOME Shell extensions that build
        the Classic mode.
    - Make _get_tg_setting() compatible with set -u (Closes: #10785).
    - laptop-mode-tools: don't control autosuspend. Some USB input
      devices don't support autosuspend. This change might help fix
      #10850, but even if it doesn't, it makes sense to me that we
      don't let laptop-mode-tools fiddle with this on a Live system
      (Closes (for now): #10850).

  * Minor improvements
    - Remove obsolete code from various places.
    - Tails Greeter:
      · hide all windows while logging in
      · resize and re-position the panel when the screen size grows
      · PostLogin: log into the Journal instead of a dedicated log file
      · use localectl to set the system locale and keyboard mapping
      · delete the Live user's password if no administration password is set
        (Closes: #5589)
      · port to GDBus greeter interface, and adjust to other GDM
        and GNOME changes
    - Tails Installer:
      · port to UDisks2, and from Qt4 to GTK3
      · adapt to work on other GNU/Linux operating systems than Tails
      · clean up enough upstream code and packaging bits to make it
        deserve being uploaded to Debian
      · rename everything from liveusb-creator to tails-installer
    - Port tails-perl5lib to GTK3 and UDisks2. In passing, do some minor
      refactoring and a GUI improvement.
    - Persistent Volume Assistant:
      · port to GTK3 and UDisks2
      · handle errors when deleting persistent volume (Closes: #8435)
      · remove obsolete workarounds
    - Don't install UDisks v1.
    - Adapt custom udev and polkit rules to UDisks v2 (Closes: #9054, #9270).
    - Adjust import-translations' post-import step for Tails Installer,
      to match how its i18n system works nowadays.
    - Use socket activation for CUPS, to save some boot time.
    - Set memlockd.service's OOMScoreAdjust to -1000.
    - Don't bother creating /var/lib/live in tails-detect-virtualization.
      If it does not exist at this point, we have bigger and more
      noticeable problems.
    - Simplify the virtualization detection & reporting system, and do it
      as a non-root user with systemd-detect-virt rather than virt-what.
    - Replace rsyslog with the systemd Journal (Closes: #8320), and adjust
      WhisperBack's logs handling accordingly.
    - Drop tails-save-im-environment.
      It's not been used since we stopped automatically starting the web browser.
    - Add a hook that aborts the build if any *.orig file is found. Such files
      appear mainly when a patch of ours is fuzzy. In most cases they are no big
      deal, but in some cases they end up being taken into account
      and break things.
    - Replace the tor+http shim with apt-transport-tor (Closes: #8198).
    - Install gnome-tweak-tool.
    - Don't bother testing if we're using dependency based boot.
    - Drop workaround to start spice-vdagent in GDM (Closes: #8025).
      This has been fixed in Jessie proper.
    - Don't install ipheth-utils anymore. It seems to be obsolete
      in current desktop environments.
    - Stop installing the buggy unrar-free, superseded in Jessie (Closes: #5838)
    - Drop all custom fontconfig configuration, and configure fonts rendering
      via dconf.
    - Drop zenity patch (zenity-fix-whitespacing-box-sizes.diff),
      that was applied upstream.
    - Install libnet-dbus-perl (currently 1.1.0) from jessie-backports,
      it brings new features we need.
    - Have the security check and the upgrader wait for Tor having bootstrapped
      with systemd unit ordering.
    - Get rid of tails-security-check's wrapper.
      Its only purpose was to wait for Tor to have bootstrapped,
      which is now done via systemd.
    - Don't allow the amnesia and tails-upgrade-frontend users to run
      tor-has-bootstrapped as root with sudo. They don't need it anymore,
      thanks to using systemd for starting relevant units only once Tor
      has bootstrapped.
    - Install python-nautilus, that enables MAT's context menu item in Nautilus.
      (Closes: #9151).
    - Configure GDM with a snippet file instead of patching its
      greeter.dconf-defaults.
    - WhisperBack:
      · port to Python 3 and GObject Introspection (Closes: #7755)
      · migrate from the gnutls module to the ssl one
      · use PGP/MIME for better attachments handling
      · migrate from the gnupginterface module to the gnupg one
      · natively support SOCKS ⇒ don't wrap with torsocks anymore
        (Closes: #9412)
      · don't try to include the obsolete .xession-errors in bug reports
        (Closes: #9966)
    - chroot-browser.sh: don't use static DISPLAY.
    - Simplify debugging:
      · don't hide the emergency shutdown's stdout
      · tails-unblock-network: trace commands so that they end up in the Journal
    - Configure the console codeset at ISO build time, instead of setting it
      to a constant via the Greeter's PostLogin.default.
    - Order the AppArmor policy compiling in a way that is less of a blocker
      during boot.
    - Include the major KMS modules in the initramfs. This helps seamless
      transition to X.Org when booting, and back to text mode on shutdown,
      can help for proper graphics hardware reinitialization post-kexec,
      and should improve GNOME Shell support in some virtual machines.
    - Always show the Universal Access menu icon in the GNOME panel.
    - Drop notification for not-migrated-yet persistence configuration,
      and persistence settings disabled due to wrong access rights.
      That migration happened more two years ago.
    - Remove the restricted network detector, that has been broken for too long;
      see #10560 for next steps (Closes: #8328).
    - Remove unsupported, never completed kiosk mode support.
    - clock_gettime_monotonic: use Perl's own function to get the integer part,
      instead of forking out to sed.
    - Don't (try to) disable lvm2 initscripts anymore. Both the original reason
      and the implementation are obsolete on Jessie.
    - Lower potential for confusion (#8443), by removing system-config-printer.
      One GUI to configure printers is enough (Closes: #8505).
    - Add "set -u" to tails-unblock-network.
    - Add a systemd target whose completion indicates that Tor has bootstrapped,
      and use it everywhere sensible (Closes: #9393).
    - Disable udev's 75-persistent-net-generator.rules, to preventing races
      between MAC spoofing and interface naming.
    - Replace patch against NetworkManager.conf with drop-in files.
    - Replace resolvconf with simpler NetworkManager and dhclient configuration.
      (Closes: #7708)
    - Replace patching of the gdomap, i2p, hdparm, tor and ttdnsd initscripts
      with 'systemctl disable' (Closes: #9881).
    - Replace patches that wrapped apps with torsocks with dynamic patching with
      a hook, to ease maintenance. Also, patch D-Bus services as needed
      (Closes: #10603).
    - Notify the user if running Tails inside non-free virtualization software
      that does not try to hide its nature (Closes: #5315).
      Thanks to Austin English <austinenglish@gmail.com> for the patch.
    - Declare htpdate.service as being needed for time-sync.target, to ensure
      that "services where correct time is essential should be ordered after
      this unit".
    - Convert some of the X session startup programs to `systemd --user' units.
    - Let the Pidgin wrapper pass through additional command-line arguments
      (Closes: #10383)
    - Move out of the $PATH a bunch of programs that users should generally
      not run directly: connect-socks, end-profile, getTorBrowserUserAgent,
      generate-tor-browser-profile, kill-boot-profile, tails-spoof-mac,
      tails-set-wireless-devices-state, tails-configure-keyboard,
      do_not_ever_run_me, boot-profile, tails-unblock-network,
      tor-controlport-filter, tails-virt-notify-user, tails-htp-notify-user,
      udev-watchdog-wrapper (Closes: #10658)
    - Upgrade I2P to 0.9.23-2~deb8u+1.
    - Disable I2P's time syncing support.
    - Install Torbirdy from official Jessie backports, instead of from
      our own APT repository (Closes: #10804).
    - Make GNOME Disks' passphrase strength checking new feature work,
      by installing cracklib-runtime (Closes: #10862).
    - Add support for Japanese in Tor Browser.
    - Install xserver-xorg-video-intel from Jessie Backports (currently:
      2.99.917-2~bpo8+1). This adds support for recent chips such as
      Intel Broadwell's HD Graphics (Closes: #10841).
    - Improve a little bit post-Greeter network unblocking:
      · Sleep a bit longer between deleting the blacklist, and triggering udev;
        this might help cure #9012.
      · Increase logging, so that we get more information next time someone
        sees #9012.
      · Touch /etc/modprobe.d/ after deleting the blacklist; this might help,
        in case all this is caused by some aufs bug.
    - Enable and use the Debian jessie-proposed-updates APT repository,
      anticipating on the Jessie 8.3 point-release (Closes: #10897).
    - Upgrade most firmware packages to 20160110-1.
    - Upgrade Intel CPU microcodes to 3.20151106.1~deb8u1.
    - Disable IPv6 for the default wired connection, so that
      NetworkManager does not spam the logs with IPv6 router
      solicitation failure. Note that this does not fix the problem
      for other connections (Partially closes: #10939).

  * Test suite
    - Adapt to the new desktop environment and applications' look.
    - Adapt new changed nmcli syntax and output.
    - New NetworkManager connection files must be manually loaded in Jessie.
    - Adapt to new pkexec behavior.
    - Adapt to how we now disable networking.
    - Use sysctl instead of echo:ing into /proc/sys.
    - Use oom_score_adj instead of the older oom_adj.
    - Adapt everything depending on logs to the use of the Journal.
    - Port to UDisks v2.
    - Check that the system partition is an EFI System Partition.
    - Add ldlinux.c32 to the list of bootloader files that are expected
      to be modified when we run syslinux (Closes: #9053).
    - Use apt(8) instead of apt-get(8).
    - Don't hide the cursor after opening the GNOME apps menu.
    - Convert the remote shell to into a systemd native service and a Python 3,
      script that uses the sd_notify facility (Closes: #9057). Also, set its
      OOM score adjustment value via its unit file, and not from the test suite.
    - Adjust to match where screenshots are saved nowadays.
    - Check that all system units have started (Closes: #8262)
    - Simplify the "too small device" test.
    - Spawn `poweroff' and `halt' in the background, and don't wait for them
      to return: anything else would be racy vs. the remote shell's stopping.
    - Bump video memory allocated to the system under test, to fix out of video
      memory errors.
    - When configuring the CPU to lack PAE support, use a qemu32 CPU instead
      of a Pentium one: the latter makes GNOME Shell crash.
      See #8778 for details about how Mesa's CPU features detection has
      room for improvement.
    - Adjust free(1) output parsing for Jessie.
    - vm-execute: rename --type option to --spawn.
    - Add method to set the X.Org clipboard, and install its dependency
      (xsel) in the ISO.
    - Paste URLs in one go, to work around issue with lost key presses
      in the browser (Closes: #10467).
    - Reliably wait for Synaptic's search button to fade in.
    - Take into account that the sticky bit is not set on block devices
      on Jessie anymore.
    - Ensure that we can use a NetworkManager connection stored in persistence
      (Closes: #7966).
    - Use a stricter regexp when extracting logs for dropped packets.
    - Clone the host CPU for the test suite guests (Closes: #8778).
    - Run ping as root (aufs does not support file capabilities so we don't
      get cap_net_raw+ep, and if built on a filesystem that does support
      file capabilities, then /bin/ping is not setupd root).
    - Escape regexp special characters when constructing the firewall log
      parsing regexp, and pass -P to grep, since Ruby uses PCRE.
    - Adjust is_persistent?() helper to findmnt changes in Jessie.
    - Rework in depth how we measure pattern coverage in memory, with more
      reliable Linux OOM and VM settings, fundamental improvements
      in what exactly we measure, and custom OOM adjutments for fillram
      processes (Closes: #9705).
    - Use blkid instead of parted to determine the filesystem type.
    - Use --kiosk mode instead of --fullscreen in virt-viewer, to remove
      the tiny border of the in-viewer menu.
    - Remove now redundant desktop screenshot directory scenario.
    - Adapt GNOME notification handling for Debian Jessie (Closes: #8782)
    - Disable screen blanking in the automated test suite, which occasionally
      breaks some test cases (Closes: #10403).
    - Move upgrade scenarios to the feature dedicated to them.
    - Don't make libvirt storage volumes executable.
    - Refactor the PAUSE_ON_FAIL functionality, so that we can use `pause()`
      as a breakpoint when debugging.
    - Drop non-essential Totem test that is mostly a duplicate, and too painful
      to be worth automating on Jessie.
    - Retry Totem HTTPS test with a new Tor circuit on failure.
    - Replace iptables status regexp-based parser with a new XML-based
      status analyzer: the previous implementation could not be adjusted
      to the new ip6tables' output (Closes: #9704).
    - Don't reboot in one instance when it is not needed.
    - Optimize memory erasure anti-test: block the boot to save CPU on the host.
    - Update I2P tests for Jessie, and generally make them more robust.
    - Update Electrum tests for 2.5.4-2 (Closes: #10758).
    - Add workaround for libvirt vs. guestfs permissions issue, to allow
      running the test suite on current Debian sid.
    - Fix buggy code, that happened to work by mistake, in the Seahorse
      test cases; bugfix on 1.8.
    - Update test suite images due to CSS change on Tails' website.
    - Adapt Tor Browser tests to work with the 5.5 series.
    - Automatically test downloading files in Tor Browser.
    - Remove obsolete scenario, that tested opening a downloaded file with
      an external application, which we do not support anymore.
    - Improve robustness of the "Tails OpenPGP keys" scenario (Closes: #10378).
    - Automatically test the "Diable all networking" feature (Closes: #10430).
    - Automatically test that SSH works over LAN (Closes: #9087).
    - Bump some statuc sleeps to fix a few race conditions (Closes: #5330).
    - Automatically test that an emergency shutdown triggers on boot
      medium removal (Closes: #5472).
    - Make the AppArmor checks actually detect errors (Closes: #10926).

  * Build system
    - Bump amount of disk space needed to build Tails with Vagrant.
      The addition of the Japanese Tor Browser tarball made us reach
      the limit of the previous value.

  * Adjustments for Debian 8 (Jessie) with no or very little user-visible impact
    - Free the fixed UIDs/GIDs we need before creating the corresponding users.
    - Replace the real gnome-backgrounds with a fake, equivs generated one
      (Closes: #8055). Jessie's gnome-shell depends on gnome-backgrounds,
      which is too fat to ship considering we're not using it.
    - AppArmor: adjust CUPS profile to support our Live system environment
      (Closes: #8261):
      · Mangle lib/live/mount/overlay/... as usual for aufs.
      · Pass the the attach_disconnected flag, that's needed for compatibility
        with PrivateTmp.
    - Make sure we don't ship geoclue* (Closes: #7949).
    - Drop deprecated GDM configuration file.
    - Don't add the Live user to the deprecated 'fuse' group.
    - Drop hidepid mount option for /proc (Closes: #8256). In its current,
      simplistic form it cannot be supported by systemd.
    - Don't manually load acpi-cpufreq at boot time. It fails to load
      whenever no device it supports is present, which makes the
      systemd-modules-load.service fail. These days, the kernel
      should just automatically load such modules when they are needed.
    - Drop sysvinit-specific (sensigs.omit.d) tweaks for memlockd.
    - Disable the GDM unit file's Restart=always, that breaks our "emergency
      shutdown on boot medium removal" feature.
    - Update the implementation of the memory erasure on shutdown feature:
      · check for rebooting state using systemctl, instead of the obsolete
        $RUNLEVEL (Closes: #8306)
      · the kexec-load initscript normally silently exits unless systemd is
        currently running a reboot job. This is not the case when the emergency
        shutdown has been triggered, so we removed this check
      · migrate tails-kexec to the /lib/systemd/system-shutdown/ facility
      · don't (try to) switch to tty1 on emergency shutdown: it apparently
        requires data that we haven't locked into memory, and then it blocks
        the whole emergency shutdown process
    - Display a slightly darker version of the desktop wallpaper on the screen
      saver, instead of the default flashy "Debian 8" branding (Closes: #9038).
    - Disable software autorun from external media.
    - Disable a few unneeded D-Bus services. Some of these services are
      automatically started (via D-Bus activation) when GNOME Shell tries
      to use them. The only "use" I've seen for them, except eating
      precious RAM, is to display "No appointment today" in the calendar pop-up.
      (Closes: #9037)
    - Prevent NetworkManager services from starting at boot time
      (Closes: #8313). We start them ourselves after changing the MAC address.
    - Unfuzzy all patches (Closes: #8268) and drop a few obsolete ones.
    - Adapt IBus configuration for Jessie (Closes: #8270), i.e. merge the two
      places where we configure keyboard layout and input methods: both are now
      configured in the same place in Jessie's GNOME.
    - Migrate panel launchers to the favorite apps list (Closes: #7992).
    - Drop pre-GNOME Shell menu tweaks.
    - Hide "Log out" button in the GNOME Shell menu (Closes: #8364).
    - Add a custom shutdown-helper GNOME Shell extension (Closes: #8302, #5684
      and #5878) that removes the press-Alt-to-turn-shutdown-button-into-Suspend
      functionality from the GNOME user menu, and makes Restart and Shutdown
      immediate, without further user interaction. Accordingly remove our custom
      Shutdown Helper panel applet (#8302).
    - Drop GNOME Panel configuration, now deprecated.
    - Disable GNOME Shell's screen lock feature.
      We're not there yet (see #5684).
    - Disable GNOME Shell screen locker's user switch feature.
    - Explicitly install libany-moose-perl (Closes: #8051).
      It's needed by our OpenPGP applet. On Wheezy, this package was pulled
      by some other dependency. This is not the case anymore on Jessie.
    - Don't install notification-daemon nor gnome-mag: GNOME Shell has taken
      over this functionality (Closes: #7481).
    - Don't install ntfsprogs: superseded on Jessie.
    - Don't install barry-util: not part of Jessie.
    - Link udev-watchdog dynamically, and lock it plus its dependencies
      in memory.
    - Migrate from gdm-simple-greeter to a custom gdm-tails session
      (Closes: #7599).
    - Update Plymouth installation and configuration:
      · install the plymouth packages via chroot_local-hooks: lb 2.x's "standard"
        packages list pulls console-common in, which plymouth now conflicts with
      · don't patch the plymouth initscript anymore, that was superseded
        by native systemd unit files
      · mask the plymouth-{halt,kexec,poweroff,reboot,shutdown} services,
        to prevent them from occupying the active TTY with an (empty) splash
        screen on shutdown/reboot, that would hide the messages we want to show
        to the user via tails-kexec (Closes: #9032)
    - Migrate GNOME keyboard layout settings from libgnomekbd to input-sources
      (Closes: #7898).
    - Explicitly install syslinux-efi, that we need and is not automatically
      pulled by anything else anymore.
    - Workaround #7248 for GDM: use a solid blue background picture,
      instead of a solid color fill, in the Greeter session.
    - De-install gcc-4.8-base and gcc-4.9 at the end of the ISO build process.
    - Revert the "Wrap syndaemon to always use -t" Wheezy-specific workaround.
    - htpdate: run date(1) in a Jessie-compatible (and nicer) way.
    - Remove obsolete dconf screenshot settings and the corresponding test.
    - Drop our patched python-dbus{,-dev} package (Closes: #9177).
    - live-persist: stop overriding live-boot's functions, we now have
      a recent enough blkid.
    - Adjust sdmem initramfs bits for Jessie:
      · Directly call poweroff instead of halt -p.
      · Don't pass -n to poweroff and reboot, it's not supported anymore.
    - Wrap text in the Unsafe Browser startup warning dialog
      (Jessie's zenity does not wrap it itself).
    - Associate application/pgp-keys with Seahorse's "Import Key" application
      (Closes: #10571).
    - Install topIcons GNOME Shell extension (v28), to work around the fact
      that a few of the applets we use hijack the notification area.
    - "cd /" to fix permissions issue at tails-persistence-setup startup
      (Closes: #8097).
    - Install gstreamer1.0-libav, so that Totem can play H264-encoded videos.
    - Adjust APT sources configuration:
      · remove explicit jessie and jessie-updates sources:
        automatically added by live-build
      · add Debian testing
      · add jessie-backports
    - Firewall: white-list access to the accessibility daemon (Closes: #8075).
    - Adjust to changed desktop notification behavior and supported feature set
      (Closes: #7989):
      · pass the DBUS_SESSION_BUS_ADDRESS used by the GNOME session
        to notify-send
      · update waiting for a notification handler: gnome-panel and nm-applet
        are obsolete, GNOME Shell is now providing this facility, so instead
        wait for a process that starts once GNOME Shell is ready, namely
        ibus-daemon (Closes: #8685)
      · port tails-warn-about-disabled-persistence and tails-virt-notify-user
        to notification actions (instead of hyperlinks), and make the latter
        transient; to this end, add support to Desktop::Notify for "hints"
        and notification actions
      · tails-security-check: use a dialog box instead of desktop notifications
      · MAC spoofing failure notification: remove the link to the documentation;
        it was broken on Tails/Wheezy already, see #10559 for next steps
    - Don't explicitly install gnome-panel nor gnome-menus, so that they go away
      whenever the Greeter does not pull them in anymore.
    - Install gkbd-capplet, that provides gkbd-keyboard-display (Closes: #8363).
    - Install Tor 0.2.7 from deb.torproject.org: we don't need to rebuild it
      ourselves for seccomp support anymore.
    - Wrap Seahorse with torsocks when it is started as a D-Bus service too
      (Closes: #9792).
    - Rename the AppArmor profile for Tor, so it applies to the system-wide
      Tor service we run (Closes: #10528).
    - Essentially revert ALSA state handling to how it was pre-Jessie, so that
      mixer levels are unmuted and sanitized at boot time (Closes: #7591).
    - Pass --yes to apt-get when installing imagemagick.
    - Make removable devices, that we support installing Tails to, user writable:
      Tails Installer requires raw block device access to such devices
      (Closes: #8273). Similarly, allow the amnesia user, when active, to open
      non-system devices for writing with udisks2. This is roughly udisks2's
      equivalent of having direct write access to raw block storage devices.
      Here too, Tails Installer uses this functionality.
    - Disable networkd to prevent any risk of DNS leaks it might cause; and
      disable timesyncd, as we have our own time synchronization mechanism.
      They are not enabled by default in Jessie, but may be in Stretch,
      so let's be explicit about it.
    - Mask hwclock-save.service, to avoid sync'ing the system clock
      to the hardware clock on shutdown (Closes: #9363).
    - apparmor-adjust-cupsd-profile.diff: adjust to parse fine on Jessie
      (Closes: #9963)
    - Explicitly use tor@default.service when it's the one we mean.
    - Refactor GNOME/X env exporting to Tails' shell library, and grab
      more of useful bits of the desktop session environment.
      Then, use the result in the test suite's remote shell.
    - Stop tweaking /etc/modules. It's 2015, the kernel should load these things
      automatically (Closes: #10609).
    - Have systemd hardening let Tor modify its configuration (needed by Tor
      Launcher), and start obfs4proy (Closes: #10696, #10724).
    - Bump extensions.adblockplus.currentVersion and
      extensions.enigmail.configuredVersion to match what we currently get
      on Jessie.
    - I2P: switch from 'service' to 'systemctl' where possible.

 -- Tails developers <tails@boum.org>  Mon, 25 Jan 2016 18:06:33 +0100

tails (1.8.2) unstable; urgency=medium

  * Security fixes
    - Upgrade Tor Browser to 5.0.7.
    - Upgrade Linux to 3.16.7-ckt20-1+deb8u2.
    - Upgrade foomatic-filters to 4.0.17-1+deb7u1.
    - Upgrade git to 1:1.7.10.4-1+wheezy2.
    - Upgrade Icedove to 38.5.0-1~deb7u1.
    - Upgrade libxml2-related packages to 2.8.0+dfsg1-7+wheezy5.
    - Upgrade OpenSSL-related packages to 1.0.1e-2+deb7u19.
    - Upgrade libsmbclient to 2:3.6.6-6+deb7u6.

 -- Tails developers <tails@boum.org>  Sat, 09 Jan 2016 16:27:27 +0100

tails (1.8.1) unstable; urgency=medium

  * Security fixes
    - Upgrade Tor Browser to 5.0.6.
    - Upgrade Linux to 3.16.7-ckt20-1+deb8u1
    - Upgrade gdkpixbuf to 2.26.1-1+deb7u3
    - Upgrade bind9 tools to 1:9.8.4.dfsg.P1-6+nmu2+deb7u8

  * Bugfixes
    - Fix time synchronization in bridge mode by refreshing our patch
      against Tor's AppArmor profile.

 -- Tails developers <tails@boum.org>  Fri, 18 Dec 2015 19:05:18 +0000

tails (1.8) unstable; urgency=medium

  * Security fixes
    - Upgrade Tor to 0.2.7.6-1~d70.wheezy+1+tails1.
    - Upgrade Tor Browser to 5.0.5. (Closes: #10751)
    - Upgrade LibreOffice to 1:3.5.4+dfsg2-0+deb7u5.
    - Upgrade krb5-based packages to 1.10.1+dfsg-5+deb7u6.
    - Upgrade Linux to 3.16.7-ckt11-1+deb8u6.
    - Upgrade wpasupplicant to 1.0-3+deb7u3.
    - Upgrade libpng12-0 to 1.2.49-1+deb7u1.
    - Upgrade openjdk-7 to 7u91-2.6.3-1~deb7u1.
    - Upgrade libnspr4 to 2:4.9.2-1+deb7u3
    - Upgrade dpkg to 1.16.17.
    - Upgrade gnutls26 to 2.12.20-8+deb7u4.
    - Upgrade Icedove to 1:38.0.1-1~deb7u1.
    - Upgrade OpenSSL to 1.0.1e-2+deb7u18.

  * Bugfixes
    - Upgrade to Electrum 2.5.4-2~d70.wheezy+1+tails1. Now Electrum
      should work again. Note that the documentation has not been
      adapted to the slight changes in the Electrum account setup
      wizard yet.

  * Minor improvements
    - Upgrade I2P to 0.9.23-2~deb7u+1.
    - Rebase our patch against the Tor Browser AppArmor profile on top
      of the one shipped in torbrowser-launcher 0.2.1-2.
    - Warn if the claws-mail persistence is enabled and contains a
      Claws Mail configuration when starting icedove. (Closes: #10458)
    - Replace the Claws Mail GNOME launcher with Icedove. (Closes:
      #10739)
    - Remove the Claws Mail persistence feature from the Persistence
      Assistant. (Closes: #10742)

  * Build system
    - Simplify ISO image naming rules by using the base rule we use
      for Jenkins all the time, except when building from a tag
      (i.e. building a release).  (Closes: #10349)

  * Test suite
    - Lower the waiting time for USB installation in the test suite.
      So far we were waiting up to one hour, which is just the same as
      our Jenkins inactivity timeout, so in practice when Tails
      Installer fails and displays an error message, instead of
      reporting that the job failed (which is the point of the
      exercise) we abort the job due to this timeout which
      communicates less clearly that there's probably a bug. (Closes:
      #10718)
    - Remove the check for the sound icon in the systray in the
      Windows Camouflage tests. (Closes: #10493)
    - Retry running whois when "LIMIT EXCEEDED" is in its output for
      increased robustness. (Closes: #10523)
    - Make Seahorse tests more robust. (Closes: #9095, #10501)
    - Make the handling of Pidgin's account manager more robust.
      (Closes: #10506)

 -- Tails developers <tails@boum.org>  Mon, 14 Dec 2015 23:07:19 +0100

tails (1.7) unstable; urgency=medium

  * Major new features and changes
    - Upgrade Tor Browser to 5.0.4. (Closes: #10456)
    - Add a technology preview of the Icedove Email client (a
      rebranded version of Mozilla Thunderbird), including OpenPGP
      support via the Enigmail add-on, general security and anonymity
      improvements via the Torbirdy add-on, and complete persistence
      support (which will be enabled automatically if you already have
      Claws Mail persistence enabled). Icedove will replace Claws Mail
      as the supported email client in Tails in a future
      release. (Closes: #6151, #9498, #10285)
    - Upgrade Tor to 0.2.7.4-rc-1~d70.wheezy+1+tails1. Among the many
      improvement of this new Tor major release, the new
      KeepAliveIsolateSOCKSAuth option allows us to drop the
      bug15482.patch patch (taken from the Tor Browse bundle) that
      enabled similar (but inferior) functionality for *all*
      SocksPort:s -- now the same circuit is only kept alive for
      extended periods for the SocksPort used by the Tor
      Browser. (Closes: #10194, #10308)
    - Add an option to Tails Greeter which disables networking
      completely. This is useful when intending to use Tails for
      offline work only. (Closes: #6811)

  * Security fixes
    - Fix CVE-2015-7665, which could lead to a network interface's IP
      address being exposed through wget. (Closes: #10364)
    - Prevent a symlink attack on ~/.xsession-errors via
      tails-debugging-info which could be used by the amnesia user to
      read the contents of any file, no matter the
      permissions. (Closes: #10333)
    - Upgrade libfreetype6 to 2.4.9-1.1+deb7u2.
    - Upgrade gdk-pixbuf packages to 2.26.1-1+deb7u2.
    - Upgrade Linux to 3.16.7-ckt11-1+deb8u5.
    - Upgrade openjdk-7 packages to 7u85-2.6.1-6~deb7u1.
    - Upgrade unzip to 6.0-8+deb7u4.

  * Bugfixes
    - Add a temporary workaround for an issue in our code which checks
      whether i2p has bootstrapped, which (due to some recent change
      in either I2P or Java) could make it appear it had finished
      prematurely. (Closes: #10185)
    - Fix a logical bug in the persistence preset migration code while
      real-only persistence is enabled. (Closes: #10431)

  * Minor improvements
    - Rework the wordings of the various installation and upgrade
      options available in Tails installer in Wheezy. (Closes: #9672)
    - Restart Tor if bootstrapping stalls for too long when not using
      pluggable transports. (Closes: #9516)
    - Install firmware-amd-graphics, and firmware-misc-nonfree instead
      of firmware-ralink-nonfree, both from Debian Sid.
    - Update the Tails signing key. (Closes: #10012)
    - Update the Tails APT repo signing key. (Closes: #10419)
    - Install the nmh package. (Closes: #10457)
    - Explicitly run "sync" at the end of the Tails Upgrader's upgrade
      process, and pass the "sync" option when remounting the system
      partition as read-write. This might help with some issues we've
      seen, such as #10239, and possibly for #8449 as well.

  * Test suite
    - Add initial automated tests for Icedove. (Closes: #10332)
    - Add automated tests of the MAC spoofing feature. (Closes: #6302)
    - Drop the concept of "background snapshots" and introduce a general
      system for generating snapshots that can be shared between
      features. This removes all silly hacks we previously used to
      "skip" steps, and greatly improves performance and reliability
      of the whole test suite. (Closes: #6094, #8008)
    - Flush to the log file in debug_log() so the debugging info can
      be viewed in real time when monitoring the debug log
      file. (Closes: #10323)
    - Force UTF-8 locale in automated test suite. Ruby will default to
      the system locale, and if it is non-UTF-8, some String-methods
      will fail when operating on non-ASCII strings. (Closes: #10359)
    - Escape regexp used to match nick in CTCP replies. Our Pidgin
      nick's have a 10% chance to include a ^, which will break that
      regexp. We need to escape all characters in the nick. (Closes:
      #10219)
    - Extract TBB languages from the Tails source code. This will
      ensure that valid locales are tested. As an added bonus, the
      code is greatly simplified. (Closes: #9897)
    - Automatically test that tails-debugging-info is not susceptible
      to the type of symlink attacks fixed by #10333.
    - Save all test suite artifacts in a dedicated directory with more
      useful infromation encoded in the path. This makes it easier to
      see which artifacts belongs to which failed scenario and which
      run. (Closes: #10151)
    - Log all useful information via Cucumber's formatters instead of
      printing to stderr, which is not included when logging to file
      via `--out`. (Closes: #10342)
    - Continue running the automated test suite's vnc server even if
      the client disconnects. (Closes: #10345)
    - Add more automatic tests for I2P. (Closes: #6406)
    - Bump the Tor circuit retry count to 10. (Closes: #10375)
    - Clean up dependencies: (Closes: #10208)
      * libxslt1-dev
      * radvd
      * x11-apps

 -- Tails developers <tails@boum.org>  Tue, 03 Nov 2015 01:09:41 +0100

tails (1.6) unstable; urgency=medium

  * Security fixes
    - Upgrade Tor Browser to 5.0.3. (Closes: #10223)
    - Upgrade bind9-based packages to 1:9.8.4.dfsg.P1-6+nmu2+deb7u7.
    - Upgrade liblcms1 to 1.19.dfsg2-1.2+deb7u1.
    - Upgrade libldap-2.4-2 to 2.4.31-2+deb7u1.
    - Upgrade libslp1 to 1.2.1-9+deb7u1.
    - Upgrade ssl-cert to 1.0.32+deb7u1.

  * Bugfixes
    - Fix a corner case for the MAC spoofing panic mode. If panic mode
      failed to disable the specific device that couldn't be spoofed
      (by unloading the module) we disable networking. Previously we
      only stopped NetworkManager. The problem is that NM isn't even
      started at this time, but will specifically be started when
      we're done with MAC spoofing. Therefore, let's completely
      disable NetworkManager so it cannot possibly be
      started. (Closes: #10160)
    - Avoid use of uninitialized value in restricted-network-detector.
      If NetworkManager decides that a wireless connection has timed
      out before "supplicant connection state" has occued, our idea of
      the state is `undef`, so it cannot be used in a string
      comparison. Hence, let's initialize the state to the empty
      string instead of `undef`. Also fix the state
      recording. Apparently NetworkManager can say a few different
      things when it logs the device state transitions. (Closes:
      #7689)

  * Minor improvements
    - Remove workaround for localizing search engine plugins. The
      workaround has recently become unnecessary, possibly due to the
      changes made for the seach bar after the Tor Browser was rebased
      on Firefox 38esr. (Closes: #9146)
    - Refer to the I2P Browser in the I2P notifications. Instead of
      some obscure links that won't work in the Tor Browser, where
      users likely will try them, and which I believe will open them
      by default. (Closes: #10182)
    - Upgrade I2P to 0.9.22. Also set the I2P apparmor profile to
      enforce mode. (Closes: #9830)

  * Test suite
    - Test that udev-watchdog is monitoring the correct device when
      booted from USB. (Closes: #9890)
    - Remove unused 'gksu' step. This causes a false-positive to be
      found for #5330. (Closes: #9877)
    - Make --capture capture individual videos for failed scenarios
      only, and --capture-all to capture videos for all scenarios.
      (Closes: #10148)
    - Use the more efficient x264 encoding when capturing videos using
      the --capture* options. (Closes: #10001)
    - Make --old-iso default to --iso if omitted. Using the same ISO
      for the USB upgrade tests most often still does what we want,
      e.g. test that the current version of Tails being tested has a
      working Tails installer. Hence this seems like a reasonable
      default. (Closes: #10147)
    - Avoid nested FindFailed exceptions in waitAny()/findAny(), and
      throw a new dedicated FindAnyFailed exception if these fail
      instead. Rjb::throw doesn't block Ruby's execution until the
      Java exception has been received by Ruby, so strange things can
      happen and we must avoid it. (Closes: #9633)
    - Fix the Download Management page in our browsers. Without the
      browser.download.panel.shown pref set, the progress being made
      will not update until after the browser has been restarted.
      (Closes: #8159)
    - Add a 'pretty_debug' (with an alias: 'debug') Cucumber formatter
      that deals with debugging instead of printing it to STDERR via
      the `--debug` option (which now has been removed). This gives us
      the full flexibility of Cucumber's formatter system, e.g. one
      easy-to-read formatter can print to the terminal, while we get
      the full debug log printed to a file. (Closes: #9491)
    - Import logging module in otr-bot.py. Our otr-bot.py does not use
      logging but the jabberbot library makes logging calls, causing a
      one-off message “No handlers could be found for logger
      "jabberbot"” to be printed to the console. This commit
      effectively prevents logging/outputting anything to the terminal
      which is at a level lower than CRITICAL. (Closes: 9375)
    - Force new Tor circuit and reload web site on browser
      timeouts. (Closes: #10116)
    - Focus Pidgin's buddy list before trying to access the tools
      menu. (Closes: #10217)
    - Optimize IRC test using waitAny. If connecting to IRC fails,
      such as when OFTC is blocking Tor, waiting 60 seconds to connect
      while a a Reconnect button is visible is sub-optimal. It would
      be better to try forcing a new Tor circuit and clicking the
      reconnect button. (Closes: #9653)
    - Wait for (and focus if necessary) Pidgin's Certificate windows.
      (Closes: #10222)

 -- Tails developers <tails@boum.org>  Sun, 20 Sep 2015 17:47:26 +0000

tails (1.5.1) unstable; urgency=medium

  * Security fixes
    - Upgrade Tor Browser to 5.0.2. (Closes: #10112)
    - Upgrade gdk-pixbuf packages to 2.26.1-1+deb7u1.
    - Upgrade libnss3 to 2:3.14.5-1+deb7u5.

  * Bugfixes
    - Refresh Tor Browser AppArmor profile patch. The old one doesn't
      apply on top of testing's torbrowser-launcher anymore.

  * Build system
    - Make sure Jenkins creates new jobs to build the testing branch
      after freezes. (Closes: #9925)

 -- Tails developers <tails@boum.org>  Fri, 28 Aug 2015 01:52:14 +0200

tails (1.5) unstable; urgency=medium

  * Major new features and changes
    - Move LAN web browsing from Tor Browser to the Unsafe Browser,
      and forbid access to the LAN from the former. (Closes: #7976)
    - Install a 32-bit GRUB EFI boot loader. This at least works
      on some Intel Baytrail systems. (Closes: #8471)

  * Security fixes
    - Upgrade Tor Browser to 5.0, and integrate it:
      · Disable Tiles in all browsers' new tab page.
      · Don't use geo-specific search engine prefs in our browsers.
      · Hide Tools -> Set Up Sync, Tools -> Apps (that links to the Firefox
        Marketplace), and the "Share this page" button in the Tool bar.
      · Generate localized Wikipedia search engine plugin icons so the
        English and localized versions can be distinguished in the new
        search bar. (Closes: #9955)
    - Fix panic mode on MAC spoofing failure. (Closes: #9531)
    - Deny Tor Browser access to global tmp directories with AppArmor,
      and give it its own $TMPDIR. (Closes: #9558)
    - Tails Installer: don't use a predictable file name for the subprocess
      error log. (Closes: #9349)
    - Pidgin AppArmor profile: disable the launchpad-integration abstraction,
      which is too wide-open.
    - Use aliases so that our AppArmor policy applies to
      /lib/live/mount/overlay/ and /lib/live/mount/rootfs/*.squashfs/ as well as
      it applies to /. And accordingly:
      · Upgrade AppArmor packages to 2.9.0-3~bpo70+1.
      · Install rsyslog from wheezy-backports, since the version from Wheezy
        conflicts with AppArmor 2.9.
      · Stop installing systemd for now: the migration work is being done in
        the feature/jessie branch, and it conflicts with rsyslog from
        wheezy-backports.
      · Drop apparmor-adjust-user-tmp-abstraction.diff: obsoleted.
      · apparmor-adjust-tor-profile.diff: simplify and de-duplicate rules.
      · Take into account aufs whiteouts in the system_tor profile.
      · Adjust the Vidalia profile to take into account Live-specific paths.
    - Upgrade Linux to 3.16.7-ckt11-1+deb8u3.
    - Upgrade bind9-host, dnsutils and friends to 1:9.8.4.dfsg.P1-6+nmu2+deb7u6.
    - Upgrade cups-filters to 1.0.18-2.1+deb7u2.
    - Upgrade ghostscript to 9.05~dfsg-6.3+deb7u2.
    - Upgrade libexpat1 to 2.1.0-1+deb7u2.
    - Upgrade libicu48 to 4.8.1.1-12+deb7u3.
    - Upgrade libwmf0.2-7 to 0.2.8.4-10.3+deb7u1.
    - Upgrade openjdk-7 to 7u79-2.5.6-1~deb7u1.

  * Bugfixes
    - Upgrade Tor to 0.2.6.10-1~d70.wheezy+1+tails1.

  * Minor improvements
    - Tails Installer: let the user know when it has rejected a candidate
      destination device because it is too small. (Closes: #9130)
    - Tails Installer: prevent users from trying to "upgrade" a device
      that contains no Tails, or that was not installed with Tails Installer.
      (Closes: #5623)
    - Install libotr5 and pidgin-otr 4.x from wheezy-backports. This adds
      support for the OTRv3 protocol and for multiple concurrent connections
      to the same account. (Closes: #9513)
    - Skip warning dialog when starting Tor Browser while being offline,
      in case it is already running. Thanks to Austin English for the patch!
      (Closes: #7525)
    - Install the apparmor-profiles package (Closes: #9539), but don't ship
      a bunch of AppArmor profiles we don't use, to avoid increasing
      boot time. (Closes: #9757)
    - Ship a /etc/apparmor.d/tunables/home.d/tails snippet, instead
      of patching /etc/apparmor.d/tunables/home.
    - live-boot: don't mount tmpfs twice on /live/overlay, so that the one which
      is actually used as the read-write branch of the root filesystem's union
      mount, is visible. As a consequence:
      · One can now inspect how much space is used, at a given time, in the
        read-write branch of the root filesystem's union mount.
      · We can make sure our AppArmor policy works fine when that filesystem
        is visible, which is safer in case e.g. live-boot's behavior changes
        under our feet in the future... or in case these "hidden" files are
        actually accessible somehow already.

  * Build system
    - Add our jenkins-tools repository as a Git submodule, and replace
      check_po.sh with a symlink pointing to the same script in that submodule.
      Adjust the automated test suite accordingly. (Closes: #9567)
    - Bump amount of RAM needed for Vagrant RAM builds to 7.5 GiB. In
      particular the inclusion of the Tor Browser 5.0 series has recently
      increased the amount of space needed to build Tails. (Closes: #9901)

  * Test suite
    - Test that the Tor Browser cannot access LAN resources.
    - Test that the Unsafe Browser can access the LAN.
    - Installer: test new behavior when trying to upgrade an empty device, and
      when attempting to upgrade a non-Tails FAT partition on GPT; also, take
      into account that all unsupported upgrade scenarios now trigger
      the same behavior.
    - Request a new Tor circuit and re-run the Seahorse and GnuPG CLI tests
      on failure. (Closes: #9518, #9709)
    - run_test_suite: remove control chars from log file even when cucumber
      exits with non-zero. (Closes: #9376)
    - Add compatibility with cucumber 2.0 and Debian Stretch. (Closes: #9667)
    - Use custom exception when 'execute_successfully' fails.
    - Retry looking up whois info on transient failure. (Closes: #9668)
    - Retry wget on transient failure. (Closes: #9715)
    - Test that Tor Browser cannot access files in /tmp.
    - Allow running the test suite without ntp installed. There are other means
      to have an accurate host system clock, e.g. systemd-timesyncd and tlsdate.
      (Closes: #9651)
    - Bump timeout in the Totem feature.
    - Grep memory dump using the --text option. This is necessary with recent
      versions of grep, such as the one in current Debian sid, otherwise it
      will count only one occurrence of the pattern we're looking for.
      (Closes: #9759)
    - Include execute_successfully's error in the exception, instead
      of writing it to stdout via puts. (Closes: #9795)
    - Test that udev-watchdog is actually monitoring the correct device.
      (Closes: #5560)
    - IUK: workaround weird Archive::Tar behaviour on current sid.
    - Test the SocksPort:s given in torrc in the Unsafe Browser.
      This way we don't get any sneaky errors in case we change them and
      forget to update this test.
    - Directly verify AppArmor blocking of the Tor Browser by looking in
      the audit log: Firefox 38 does no longer provide any graphical feedback
      when the kernel blocks its access to files the user wants to access.
    - Update browser-related automated test suite images, and workaround
      weirdness introduced by the new Tor Browser fonts.
    - Test that Pidgin, Tor Browser, Totem and Evince cannot access ~/.gnupg
      via alternate, live-boot generated paths.
    - Adjust tests to cope with our new AppArmor aliases.
    - Bump memory allocated to the system under test to 2 GB. (Closes: #9883)

 -- Tails developers <tails@boum.org>  Mon, 10 Aug 2015 19:12:58 +0200

tails (1.4.1) unstable; urgency=medium

  * Security fixes
    - Upgrade Tor Browser to 4.5.3, based on Firefox 31.8.0 ESR. (Closes: #9649)
    - Upgrade Tor to 0.2.6.9-1~d70.wheezy+1+tails2, which includes a circuit
      isolation bugfix. (Closes: #9560)
    - AppArmor: deny Tor Browser access to the list of recently used files.
      (Closes: #9126)
    - Upgrade OpenSSL to 1.0.1e-2+deb7u17.
    - Upgrade Linux to 3.16.7-ckt11-1.
    - Upgrade CUPS to 1.5.3-5+deb7u6.
    - Upgrade FUSE to 2.9.0-2+deb7u2.
    - Upgrade libsqlite3-0 to 3.7.13-1+deb7u2.
    - Upgrade ntfs-3g and ntfsprogs to 1:2012.1.15AR.5-2.1+deb7u2.
    - Upgrade p7zip-full to 9.20.1~dfsg.1-4+deb7u1.

  * Bugfixes
    - Fix automatic upgrades in Windows Camouflage mode. (Closes: #9413)
    - Don't ship the snakeoil SSL key pair generated by ssl-cert in the ISO.
      (Closes: #9416)
    - Partially fix the truncated notifications issue. (#7249)

  * Minor improvements
    - Disable the hwclock.sh initscript at reboot/shutdown time.
      This is an additional safety measure to ensure that the hardware clock
      is not modified. (Closes: #9364)
    - Stop shipping /var/cache/man/*, to make ISOs and IUKs smaller.
      (Closes: #9417)
    - Update torbrowser-AppArmor-profile.patch to apply cleanly on top of the
      profile shipped with torbrowser-launcher 0.2.0-1.
    - Add the jessie/updates APT repo and set appropriate pinning.
    - Upgrade Electrum to 1.9.8-4~bpo70+1.
    - Upgrade kernel firmware packages to 0.44.

  * Build system
    - Install the Linux kernel from Debian Jessie. (Closes: #9341)
    - Remove files that are not under version control when building in Jenkins.
      (Closes: #9406)
    - Don't modify files in the source tree before having possibly merged
      the base branch into it. (Closes: #9406)
    - Make it so eatmydata is actually used during a greater part of the build
      process. This includes using eatmydata from wheezy-backports.
      (Closes: #9419, #9523)
    - release script: adjust to support current Debian sid.

  * Test suite
    - Test the system clock sanity check we do at boot. (Closes: #9377)
    - Remove the impossible "Clock way in the past" scenarios.
      Thanks to config/chroot_local-includes/lib/live/config/0001-sane-clock,
      these scenarios cannot happen, and since we test that it works they
      can be safely removed.
    - Test that the hardware clock is not modified at shutdown. (Closes: #9557)
    - Pidgin: retry looking for the roadmap URL in the topic.
    - Avoid showing Pidgin's tooltips during test, potentially confusing Sikuli.
      (Closes: #9317)
    - Test all OpenPGP keys shipped with Tails. (Closes: #9402)
    - Check that notification-daemon is running when looking for notifications
      fails. (Closes: #9332)
    - Allow using the cucumber formatters however we want. (Closes: #9424)
    - Enable Spice in the guest, and blacklist the psmouse kernel module,
      to help with lost mouse events. (Closes: #9425)
    - Automate testing Torbutton's 'New Identity' feature. (Closes: #9286)
    - Test that Seahorse is configured to use the correct keyserver.
      (Closes: #9339)
    - Always export TMPDIR back to the test suite's shell environment.
      (Closes: #9479)
    - Make OpenPGP tests more reliable:
      · Retry accessing the OpenPGP applet menus on failure. (Closes: #9355)
      · Retry accessing menus in Seahorse on failure. (Closes: #9344)
    - Focus the Pidgin conversation window before any attempt to interact
      with it. (Closes: #9317)
    - Use convertkey from the (backported to Jessie) Debian package,
      instead of our own copy of that script. (Closes: #9066)
    - Make the memory erasure tests more robust (Closes: #9329):
      · Bump /proc/sys/vm/min_free_kbytes when running fillram.
      · Actually set oom_adj for the remote shell when running fillram.
      · Try to be more sure that we OOM kill fillram.
      · Run fillram as non-root.
    - Only try to build the storage pool if TailsToasterStorage isn't found.
      (Closes: #9568)

 -- Tails developers <tails@boum.org>  Sun, 28 Jun 2015 19:46:25 +0200

tails (1.4) unstable; urgency=medium

  * Major new features
    - Upgrade Tor Browser to 4.5.1, based on Firefox 31.7.0 ESR, which
      introduces many major new features for usability, security and
      privacy. Unfortunately its per-tab circuit view did not make it
      into Tails yet since it requires exposing more Tor state to the
      user running the Tor Browser than we are currently comfortable
      with. (Closes: #9031, #9369)
    - Upgrade Tor to 0.2.6.7-1~d70.wheezy+1+tails2. Like in the Tor
      bundled with the Tor Browser, we patch it so that circuits used
      for SOCKSAuth streams have their lifetime increased indefinitely
      while in active use. This currently only affects the Tor Browser
      in Tails, and should improve the experience on certain web sites
      that otherwise would switch language or log you out every ten
      minutes or so when Tor switches circuit. (Closes: #7934)

  * Security fixes
    - tor-browser wrapper script: avoid offering avenues to arbitrary
      code execution to e.g. an exploited Pidgin. AppArmor Ux rules
      don't sanitize $PATH, which can lead to an exploited application
      (that's allowed to run this script unconfined, e.g. Pidgin)
      having this script run arbitrary code, violating that
      application's confinement. Let's prevent that by setting PATH to
      a list of directories where only root can write. (Closes: #9370)
    - Upgrade Linux to 3.16.7-ckt9-3.
    - Upgrade curl to 7.26.0-1+wheezy13.
    - Upgrade dpkg to 1.16.16.
    - Upgrade gstreamer0.10-plugins-bad to 0.10.23-7.1+deb7u2.
    - Upgrade libgd2-xpm to 2.0.36~rc1~dfsg-6.1+deb7u1.
    - Upgrade openldap to 2.4.31-2.
    - Upgrade LibreOffice to 1:3.5.4+dfsg2-0+deb7u4.
    - Upgrade libruby1.9.1 to 1.9.3.194-8.1+deb7u5.
    - Upgrade libtasn1-3 to 2.13-2+deb7u2.
    - Upgrade libx11 to 2:1.5.0-1+deb7u2.
    - Upgrade libxml-libxml-perl to 2.0001+dfsg-1+deb7u1.
    - Upgrade libxml2 to 2.8.0+dfsg1-7+wheezy4.
    - Upgrade OpenJDK to 7u79-2.5.5-1~deb7u1.
    - Upgrade ppp to 2.4.5-5.1+deb7u2.

  * Bugfixes
    - Disable security warnings when connecting to POP3 and IMAP ports.
      (Closes: #9327)
    - Make the Windows 8 browser theme compatible with the Unsafe and I2P
      browsers. (Closes: #9138)
    - Hide Torbutton's "Tor Network Settings..." context menu entry.
      (Closes: #7647)
    - Upgrade the syslinux packages to support booting Tails on
      Chromebook C720-2800. (Closes: #9044)
    - Enable localization in Tails Upgrader. (Closes: #9190)
    - Make sure the system clock isn't before the build date during
      early boot. Our live-config hook that imports our signing keys
      depend on that the system clock isn't before the date when the
      keys where created. (Closes: #9149)
    - Set GNOME's OpenPGP keys via desktop.gnome.crypto.pgp to prevent
      us from getting GNOME's default keyserver in addition to our
      own. (Closes: #9233)
    - Prevent Firefox from crashing when Orca is enabled: grant
      it access to assistive technologies in its Apparmor
      profile. (Closes: #9261)
    - Add Jessie APT source. (Closes: #9278)
    - Fix set_simple_config_key(). If the key already existed in the
      config file before the call, all other lines would be removed
      due to the sed option -n and p combo. (Closes: #9122)
    - Remove illegal instance of local outside of function definition.
      Together with `set -e` that error has prevented this script from
      restarting Vidalia, like it should. (Closes: #9328)

  * Minor improvements
    - Upgrade I2P to 0.9.19-3~deb7u+1.
    - Install Tor Browser's bundled Torbutton instead of custom .deb.
      As of Torbutton 1.9.1.0 everything we need has been upstreamed.
    - Install Tor Browser's bundled Tor Launcher instead of our
      in-tree version. With Tor 0.2.6.x our custom patches for the
      ClientTransportPlugin hacks are not needed any more. (Closes:
      #7283)
    - Don't install msmtp and mutt. (Closes: #8727)
    - Install fonts-linuxlibertine for improved Vietnamese support in
      LibreOffice. (Closes: #8996)
    - Remove obsoletete #i2p-help IRC channel from the Pidgin
      configuration (Closes: #9137)
    - Add Gedit shortcut to gpgApplet's context menu. Thanks to Ivan
      Bliminse for the patch. (Closes: #9069).
    - Install printer-driver-gutenprint to support more printer
      models. (Closes: #8994).
    - Install paperkey for off-line OpenPGP key backup. (Closes: #8957)
    - Hide the Tor logo in Tor Launcher. (Closes: #8696)
    - Remove useless log() instance in tails-unblock-network. (Closes:
      #9034)
    - Install cdrdao: this enables Brasero to burn combined data/audio
      CDs and to do byte-to-byte disc copy.
    - Hide access to the Add-ons manager in the Unsafe Browser. It's
      currently broken (#9307) but we any way do not want users to
      install add-ons in the Unsafe Browser. (Closes: #9305)
    - Disable warnings on StartTLS for POP3 and IMAP (Will-fix: #9327)
      The default value of this option activates warnings on ports
      23,109,110,143. This commit disables the warnings for POP3 and
      IMAP as these could be equally used in encrypted StartTLS
      connections. (Closes: #9327)
    - Completely rework how we localize our browser by generating our
      branding add-on, and search plugins programatically. This
      improves the localization for the ar, es, fa, ko, nl, pl, ru,
      tr, vi and zh_CN locales by localizing the Startpage and
      Disconnect.me search plugins. Following Tor Browser 4.5's recent
      switch, we now use Disconnect.me as the default search
      engine. (Closes: #9309)
    * Actively set Google as the Unsafe Browser's default search
      engine.

  * Build system
    - Encode in Git which APT suites to include when building Tails.
      (Closes: #8654)
    - Clean up the list of packages we install. (Closes: #6073)
    - Run auto/{build,clean,config} under `set -x' for improved
      debugging.
    - Zero-pad our ISO images so their size is divisible by 2048.
      The data part of an ISO image's sectors is 2048 bytes, which
      implies that ISO images should always have a size divisible
      by 2048. Some applications, e.g. VirtualBox, use this as a sanity
      check, treating ISO images for which this isn't true as garbage.
      Our isohybrid post-processing does not ensure this,
      however. Also Output ISO size before/after isohybrid'ing and
      truncate'ing it. This will help detect if/when truncate is
      needed at all, so that we can report back to syslinux
      maintainers more useful information. (Closes: #8891)
    - Vagrant: raise apt-cacher-ng's ExTreshold preference to 50. The
      goal here is to avoid Tor Browser tarballs being deleted by
      apt-cacher-ng's daily expiration cronjob: they're not listed in
      any APT repo's index file, so acng will be quite eager to clean
      them up.

  * Test suite
    - Bring dependency checks up-to-date (Closes: #8988).
    - Adapt test suite to be run on Debian Jessie, which includes
      removing various Wheezy-specific workarounds, adding a few
      specific to Jessie, migrating from ffmpeg to libav, and
      more. (Closes: #8165)
    - Test that MAT can see that a PDF is dirty (Closes: #9136).
    - Allow throwing Timeout::Error in try_for() blocks, as well as
      nested try_for() (Closes: #9189, #9290).
    - Read test suite configuration files from the features/config/local.d
      directory. (Closes: #9220)
    - Kill virt-viewer with SIGTERM, not SIGINT, to prevent hordes of
      zombie processes from appearing. (Closes: #9139)
    - Kill Xvfb with SIGTERM, not SIGKILL, on test suite exit to allow
      it to properly clean up. (Closes: #8707)
    - Split SSH & SFTP configs in the test suite. (Closes: #9257)
    - Improve how we start subprocesses in the test suite, mostly by
      bypassing the shell for greater security and robustness (Closes:
      #9253)
    - Add Electrum test feature. (Closes #8963)
    - Test that Tails Installer detects when USB devices are
      removed. (Closes: #9131)
    - Test Tails Installer with devices which are too small. (Closes:
      #9129)
    - Test that the Report an Error launcher works in German. (Closes:
      #9143)
    - Verify that no extensions are installed in the Unsafe Browser
      using about:support instead of about:addons, which is broken
      (#9307). (Closes: #9306)
    - Retry GNOME application menu actions when they glitch. The
      GNOME application menus seem to have issues with clicks or
      hovering actions not registering, and hence sometimes submenus
      are not opened when they should, and sometimes clicks on the
      final application shortcut are lost. There seems to be a
      correlation between this and CPU load on the host running the
      test suite. We workaround this by simply re-trying the last
      action when it seems to fail. (Closes: #8928)
    - Work around Seahorse GUI glitchiness (Closes: #9343):
      * When Seahorse appears to be frozen--apparently due to network
        issues--it can often be worked around by refreshing the screen
        or activating a new window.
      * Open Seahorse's preferences dialog using the mouse.
      * Access menu entries with the mouse.
    - Wait for systray icons to finish loading before interacting with
      the systray. (Closes: #9258)
    - Test suite configuration: generalize local.d support to *.d. We
      now load features/config/*.d/*.yml.
    - Use code blocks in "After Scenario" hooks. This is much simpler
      to use (and more readable!) compared to hooking functions and
      arguments like we used to do.
    - Create filesystem share sources in the temporary directory and
      make them world-readable. (Closes: #8950)

 -- Tails developers <tails@boum.org>  Mon, 11 May 2015 16:45:04 +0200

tails (1.3.2) unstable; urgency=medium

  * Security fixes
    - Upgrade Tor Browser to 4.0.6, based on Firefox 31.6.0 ESR.
    - Upgrade OpenSSL to 1.0.1e-2+deb7u16.

  * Bugfixes
    - Make Florence usable with touchpads by forcing syndaemon to
      always use the `-t` option, which only disables tapping and
      scrolling and not mouse movements (Closes: #9011).
    - Make tails-spoof-mac log the correct macchanger exit code on
      failure (Closes: #8687).
    - Tails Installer:
      · Ignore devices with less than 3.5 GB of storage since they
        do not fit a Tails installation (Closes: #6538).
      · Remove devices from the device list as they are unplugged
        (Closes: #8691).

  * Minor improvements
    - Install obfs4proxy 0.0.4-1~tpo1, which adds support for
      client-mode ScrambleSuit.
    - Don't start Vidalia if Windows Camouflage is enabled. (Closes:
      #7400)
    - I2P Browser:
      · Remove "Add-ons" from the Tools menu, and hide "Keyboard
        Shortcuts" and "Take a Tour" since they point to resources on
        the open Internet (Closes: #7970).
      · Hide TorButton button from the customize toolbar options, and
        remove configs whose only purpose was to make Torbutton "green"
        (Closes: #8893).

  * Test suite
    - New tests:
      · Test non-LAN SSH, and SFTP via GNOME's "Connect to Server"
        (Closes: #6308).
      · Verify that Tails' Tor binary has the expected Tor authorities
        hard coded (Closes: #8960).
    - Improvements:
      · Programmatically determine the supported languages when testing
        the Unsafe Browser (Closes: #8918).
      · Rename --temp-dir to --tmpdir and make it behave more like
        mktemp, and honour TMPDIR if set in the environment. (Closes:
        #8709).
    - Bugfixes:
      · Make --temp-dir (now --tmpdir) actually work.

 -- Tails developers <tails@boum.org>  Mon, 30 Mar 2015 16:54:20 +0200

tails (1.3.1) unstable; urgency=medium

  * Security fixes
    - Upgrade Tor Browser to 4.0.5, based on Firefox 31.5.3 ESR. This addresses:
      · https://www.mozilla.org/en-US/security/advisories/mfsa2015-28/
      · https://www.mozilla.org/en-US/security/advisories/mfsa2015-29/
    - Upgrade Linux to 3.16.7-ckt7-1.
    - Upgrade libxfont to 1:1.4.5-5.
    - Upgrade OpenSSL to 1.0.1e-2+deb7u15.
    - Upgrade tcpdump to 4.3.0-1+deb7u2.
    - Upgrade bsdtar to 3.0.4-3+wheezy1.
    - Upgrade CUPS to 1.5.3-5+deb7u5.
    - Upgrade file and libmagic to 5.11-2+deb7u8.
    - Upgrade GnuPG to 1.4.12-7+deb7u7.
    - Upgrade libarchive to 3.0.4-3+wheezy1.
    - Upgrade libav to 6:0.8.17-1.
    - Upgrade FreeType 2 to 2.4.9-1.1+deb7u1.
    - Upgrade libgcrypt11 1.5.0-5+deb7u3.
    - Upgrade libgnutls26 to 2.12.20-8+deb7u3.
    - Upgrade libgtk2-perl to 2:1.244-1+deb7u1.
    - Upgrade ICU to 4.8.1.1-12+deb7u2.
    - Upgrade NSS to 2:3.14.5-1+deb7u4.
    - Upgrade libssh2 to 1.4.2-1.1+deb7u1.

  * Bugfixes
    - Upgrade Tor to 0.2.5.11-1~d70.wheezy+1+tails1. Changes include:
      · Directory authority changes.
      · Fix assertion errors that may trigger under high DNS load.
      · No longer break on HUP with seccomp2 enabled.
      · and more - please consult the upstream changelog.
    - Upgrade Tor Launcher to 0.2.7.2, and update the test suite accordingly
      (Closes: #8964, #6985). Changes include:
      · Ask about bridges before proxy in wizard.
      · Hide logo if TOR_HIDE_BROWSER_LOGO set.
      · Remove firewall prompt from wizard.
      · Feedback when “Copy Tor Log” is clicked.
      · Improve behavior if tor exits.
      · Add option to hide TBB's logo
      · Change "Tor Browser Bundle" to "Tor Browser"
      · Update translations from Transifex.
    - Fix the Tor Launcher killer. (Closes: #9067)
    - Allow Seahorse to communicate with keyservers when run from Tails
      OpenPGP Applet. (Closes: #6394)
    - SSH client: don't proxy connections to 172.17.* to 172.31.*.
      (Closes: #6558)
    - Repair config/chroot_local-packages feature, that was broken in Tails 1.3
      by 19-install-tor-browser-AppArmor-profile. (Closes: #8910)
    - language_statistics.sh: count original words instead of translated words.
      Otherwise we get >100% translation if translated strings are longer than
      original strings. (Closes: #9016)

  * Minor improvements
    - Only ship the new Tails signing key, and have Tails Upgrader stop trusting
      the old one. Update the documentation and test suite accordingly.
      (Closes: #8735, #8736, #8882, #8769, #8951)
    - Polish and harden a bit the WhisperBack configuration (Closes: #8991):
      · Only allow the `amnesia' user to run tails-debugging info as root
        with no arguments.
      · Fix spelling and grammar mistakes, improve phrasing a bit.
      · Quote variables consistently.

  * Test suite
    - New tests:
      · Chatting over XMPP in Pidgin, both peer-to-peer and in a multi-user
        chatroom. (Closes: #8002)
      · Chatting with OTR enabled over XMPP in Pidgin. (Closes: #8001)
      · Check that Pidgin only responds to the expected CTCP requests.
        (Closes: #8966)
      · Fetching keys using Seahorse started via the OpenPGP Applet.
      · Sync'ing keys using Seahorse.
    - Bugfixes:
      · Fix a race condition between the remote shell's and Tails Greeter's
        startup, by making sure the remote shell is ready before we start
        GDM. (Closes: #8941)
      · Kill virt-viewer properly. (Closes: #9070)
      · Make sure the display is stopped on destroy_and_undefine().
        Where we had it earlier, it could be skipped if anything else in the
        block threw an exception.
      · Fix wrong use of "$@". (Closes: #9071)
      · Enable the pipefail option in run_test_suite.
      · Improve the GNOME screenshot test's robustness. (Closes: #8952)
    - Refactoring:
      · turn the focus_pidgin_window() helper into a more generic
        VM.focus_xorg_window() one.
      · Reorganize the Display class.
      · Use clearer method to check process status in the Display class.
    - New developer-oriented features:
      · Add a --log-to-file option to run_test_suite. (Closes: #8894)
      · Add helpers for generating random strings.
      · Make it possible to hook arbitrary calls on scenario end. This is useful
        for dynamically adding cleanup functions, instead of having
        to explicitly deal with them in some After hook.

 -- Tails developers <tails@boum.org>  Mon, 23 Mar 2015 12:34:56 +0000

tails (1.3) unstable; urgency=medium

  * Major new features
    - Produce the Tails image in hybrid mode (again) so that the same
      image can be installed both on DVD *and* "hard disks" like USB
      storage and similar. (Closes: #8510)
    - Confine the Tor Browser using AppArmor. (Closes: #5525)
    - Install the Electrum bitcoin client from wheezy-backports, and
      add a persistence preset for the Live user's bitcoin wallet. If
      electrum is started without the persistence preset enabled, a
      warning is shown. (Closes: #6739)

  * Security fixes
    - Upgrade Tor Browser to 4.0.4 (based on Firefox 31.5.0esr)
      (Closes: #8938).

  * Bugfixes
    - Have tor_bootstrap_progress echo 0 if no matching log line is
      found. (Closes: #8257)
    - Always pass arguments through wrappers (connect-socks, totem,
      wget, whois) with "$@". $* doesn't handle arguments with
      e.g. embedded spaces correctly. (Closes: #8603, #8830)
    - Upgrade Linux to 3.16.7-ckt4-3.

  * Minor improvements
    - Install a custom-built Tor package with Seccomp enabled;
      enable the Seccomp sandbox when no pluggable transport is used.
      (Closes: #8174)
    - Install obfs4proxy instead of obfsproxy, which adds support for
      the obfs4 Tor pluggable transport. (Closes: #7980)
    - Install GnuPG v2 and associated tools from wheezy-backports,
      primarily for its improved support for OpenPGP smartcards. It
      lives side-by-side with GnuPG v1, which still is the
      default. (Closes: #6241)
    - Install ibus-unikey, a Vietnamese input method for IBus. (Closes:
      #7999)
    - Install torsocks (2.x) from wheezy-backports. (Closes: #8220)
    - Install keyringer from Debian Jessie. (Closes: #7752)
    - Install pulseaudio-utils.
    - Remove all traces of Polipo: we don't use it anymore. This
      closes #5379 and #6115 because:
      * Have APT directly use the Tor SOCKS proxy. (Closes: #8194)
      * Wrap wget with torsocks. (Closes: #6623)
      * Wrap Totem to torify it with torsocks. (Closes: #8219)
      * Torify Git with tsocks, instead of setting GIT_PROXY_COMMAND.
        (Closes: #8680)
    - Use torsocks for whois and Gobby, instead of torify.
    - Upgrade I2P to 0.9.18-1~deb7u+1.
    - Refactor the Unsafe and I2P browser code into a common shell
      library. A lot of duplicated code is now shared, and the code
      has been cleaned up and made more reliable. Several
      optimizations of memory usage and startup time were also
      implemented. (Closes: #7951)
    - Invert Exit and About in gpgApplet context menu. This is a
      short-term workaround for making it harder to exit the
      application by mistake (e.g. a double right-click). (Closes:
      #7450)
    - Implement new touchpad settings. This enables tap-to-click,
      2-fingers scrolling, and disable while typing. We don't enable
      reverse scrolling nor horizontal scrolling. (Closes: #7779)
    - Include the mount(8) output and live-additional-software.conf in
      WhisperBack bug reports (Closes: #8719, #8491).
    - Reduce brightness and saturation of background color. (Closes:
      #7963)
    - Have ALSA output sound via PulseAudio by default. This gives us
      centralized sound volume controls, and... allows to easily, and
      automatically, test that audio output works from Tor Browser,
      thanks to the PulseAudio integration into the GNOME sound
      control center.
    - Import the new Tails signing key, which we will use for Tails
      1.3.1, and have Tails Upgrader trust both it and the "old"
      (current) Tails signing key. (Closes: #8732)
    - tails-security-check: error out when passed an invalid CA file.
      Unfortunately, the underlying HTTPS stack we use here fails open
      in those case, so we have to check it ourselves. Currently, we
      check that the file exists, is readable, is a plain file and is
      not empty. Also support specifying the CA file via an
      environment variable. This will ease development and bug-fixing
      quite a bit.
    - Fix racy code in Tails Installer that sometimes made the
      automated test suite stall for scenarios installing Tails
      to USB disks. (Closes: #6092)
    - Make it possible to use Tails Upgrader to upgrade a Tails
      installation that has cruft files on the system partition.
      (Closes: #7678)

  * Build system
    - Install syslinux-utils from our builder-wheezy APT repository in
      Vagrant. We need version 6.03~pre20 to make the Tails ISO image
      in hybrid mode
    - Update deb.tails.boum.org apt repo signing key. (Closes: #8747)
    - Revert "Workaround build failure in lb_source, after creating
      the ISO." This is not needed anymore given the move to the Tor
      SOCKS proxy. (Closes: #5307)
    - Remove the bootstrap stage usage option and disable all
      live-build caching in Vagrant. It introduces complexity and
      potential for strange build inconsistencies for a meager
      reduction in build time. (Closes: #8725)
    - Hardcode the mirrors used at build and boot time in auto/config.
      Our stuff will be more consistent, easier to reproduce, and our
      QA process will be more reliable if we all use the same mirrors
      at build time as the ones we configure in the ISO. E.g. we won't
      have issues such as #8715 again. (Closes: #8726)
    - Don't attempt to retrieve source packages from local-packages so
      local packages can be installed via
      config/chroot_local-packages. (Closes: #8756)
    - Use our own Tor Browser archive when building an ISO. (Closes:
      #8125)

  * Test suite
    - Use libguestfs instead of parted when creating partitions and
      filsystems, and to check that only the expected files
      persist. We also switch to qcow2 as the default disk image
      format everywhere to reduce disk usage, enable us to use
      snapshots that includes the disks (in the future), and to use
      the same steps for creating disks in all tests. (Closes: #8673)
    - Automatically test that Tails ignores persistence volumes stored
      on non-removable media, and doesn't enable swaps. (Closes:
      #7822)
    - Actually make sure that Tails can boot from live systems stored
      on a hard drive. Running the 'I start Tails from DVD ...' step
      will override the earlier 'the computer is set to boot from ide
      drive "live_hd"' step, so let's make the "from DVD" part
      optional; it will be the default any way.
    - Make it possible to use an old iso with different persistence
      presets. (Closes: #8091)
    - Hide the cursor between steps when navigating the GNOME
      applications menu. This makes it a bit more robust, again:
      sometimes the cursor is partially hiding the menu entry we're
      looking for, hence preventing Sikuli from finding it (in
      particular when it's "Accessories", since we've just clicked on
      "Applications" which is nearby). (Closes: #8875)
    - Ensure that the test will fail if "apt-get X" commands fail.
    - Test 'Tor is ready' notification in a separate scenario. (Closes:
      #8714)
    - Add automated tests for torified wget and whois. This should
      help us identify future regressions such as #8603 in their
      torifying wrappers.
    - Add automated test for opening an URL from Pidgin.
    - And add automated tests for the Tor Browser's AppArmor
      sandboxing.
    - Test that "Report an Error Launcher" opens the support
      documentation.
    - Test that the Unsafe Browser:
      * starts in various locales.
      * complains when DNS isn't configured.
      * tears down its chroot on shutdown.
      * runs as the correct user.
      * has no plugins or add-ons installed.
      * has no unexpected bookmarks.
      * has no proxy configured.
    - Bump the "I2P router console is ready" timeout in its test to
      deal with slow Internet connections.
    - Make the automatic tests of gpgApplet more robust by relying
      more on graphical elements instead of keyboard shortcuts and
      static sleep():s. (Closes: #5632)
    - Make sure that enough disk space is available when creating
      virtual storage media. (Closes: #8907)
    - Test that the Unsafe Browser doesn't generate any non-user
      initiated traffic, and in particular that it doesn't check for
      upgrades, which is a regression test for #8694. (Closes: #8702)
    - Various robustness improvements to the Synaptic tests. (Closes:
      #8742)
    - Automatically test Git. (Closes: #6307)
    - Automatically test GNOME Screenshot, which is a regression test
      for #8087. (Closes: #8688)
    - Fix a quoting issue with `tails_persistence_enabled?`. (Closes:
      #8919)
    - Introduce an improved configuration system that also can store
      local secrets, like user credentials needed for some
      tests. (Closes: #6301, #8188)
    - Actually verify that we successfully set the time in our time
      syncing tests. (Closes: #5836)
    - Automatically test Tor. This includes normal functionality and
      the use pluggable transports, that our Tor enforcement is
      effective (e.g. only the Tor network or configured bridges are
      contacted) and that our stream isolation configuration is
      working. (Closes: #5644, #6305, #7821)

 -- Tails developers <tails@boum.org>  Mon, 23 Feb 2015 17:14:00 +0100

tails (1.2.3) unstable; urgency=medium

  * Security fixes
    - Upgrade Linux to 3.16.7-ckt2-1.
    - Upgrade Tor Browser to 4.0.3 (based on Firefox 31.4.0esr)
      (Closes: #8700).
    - Fail safe by entering panic mode if macchanger exits with an
      error, since in this situation we have to treat the
      driver/device state as undefined. Also, we previously just
      exited the script in this case, not triggering the panic mode
      and potentially leaking the real MAC address (Closes: #8571).
    - Disable upgrade checking in the Unsafe Browser. Until now the
      Unsafe Browser has checked for upgrades of the Tor Browser in
      the clear (Closes: #8694).

  * Bugfixes
    - Fix startup of the Unsafe Browser in some locales (Closes: #8693).
    - Wait for notification-daemon to run before showing the MAC
      spoofing panic mode notifications. Without this, the "Network
      card disabled" notification is sometimes lost when MAC spoofing
      fails. Unfortunately this only improves the situation, but
      doesn't fix it completely (see #8685).
    - Log that we're going to stop NetworkManager before trying to do
      it in the MAC spoofing scripts. Without this we wouldn't get the
      log message in case stopping NetworkManager fails (thanks to
      `set -e`).
    - Set GNOME Screenshot preferences to save the screenshots in
      /home/amnesia (Closes: #8087).
    - Do not suspend to RAM when closing the lid on battery power
      (Closes: #8071).
    - Properly update the Tails Installer's status when plugging in a
      USB drive after it has started (Closes: #8353).
    - Make rsync compare file contents by using --checksum for more
      reliable generation of the squashfs filesystem in
      IUKs. Previously it used the default, which is checking
      timestamps and file size, but that doesn't play well with the
      Tor browser files, that have a fixed mtime, which could result
      in updated files not ending up in the IUK.

  * Minor improvements
    - Finish migrating tails-security-check's and tails-iuk's pinning
      to our website's new X.509 certificate authority (Closes: #8404).

  * Build system
    - Update to Vagrant build box tails-builder-20141201. The only
      change is the removal of a reference to an ISO image which
      doesn't exist (except on the system that generated the build
      box) which causes an error for some users (Closes: #7644).
    - Generate the list of packages used during build, after building
      with Jenkins (Closes: #8518). This allows tracking their status
      on the Debian reproducible build front:
      https://reproducible.debian.net/index_pkg_sets.html#tails

  * Automated test suite
    - Check PO files with i18nspector (Closes: #8359).
    - Fix the expected image of a check.tp.o failure. Previously we
      looked for the "Sorry. You are not using Tor." text, but it
      seems it recently changed enough for Sikuli to not find it. To
      prevent future errors of the same kind we'll look for the
      crossed-over onion icon instead (Closes: #8533).
    - Bump timeout when waiting for Tor to re-bootstrap. We have a
      dreaded issue with timeouts that are multiple of 2 minutes, and
      then Tor succeeds soon after, so in order to allow for this
      timeout to be reached twice, and then possibly succeed, let's
      use N*2 minutes + 30 seconds, with N=2.

 -- Tails developers <tails@boum.org>  Wed, 14 Jan 2015 16:12:26 +0100

tails (1.2.2) unstable; urgency=medium

  * Bugfixes
    - Create a CA bundle for Tails Upgrader at ISO build time, and
      patch Tails Upgrader to use it. Specifically this will make it
      possible to check for Tails upgrades after our website changes
      certificate around the 2014 to 2015 transition (Partially fixes
      #8404).

 -- Tails developers <tails@boum.org>  Mon, 15 Dec 2014 10:05:17 +0100

tails (1.2.1) unstable; urgency=low

  * Security fixes
    - Upgrade Linux to 3.16.0-4, i.e. 3.16.7-1.
    - Install Tor Browser 4.0.2 (based on Firefox 31.3.0esr).

  * Bugfixes
    - Install syslinux-utils, to get isohybrid back (Closes: #8155).
    - Update xserver-xorg-input-evdev to 1:2.7.0-1+tails1 which
      includes a patch that restores mouse scrolling in KVM/Spice
      (Closes: 7426).
    - Set Torbutton logging preferences to the defaults (Closes:
      #8160). With the default settings, no site-specific information is
      logged.
    - Use the correct stack of rootfs:s for the chroot browsers (Closes:
      #8152, #8158). After installing incremental upgrades Tails' root
      filesystem consists of a stack squashfs:s, not only
      filesystem.squashfs. When not stacking them correct we may end up
      using the Tor Browser (Firefox) from an older version of Tails, or
      with no Tor Browser at all, as in the upgrade from Tails 1.1.2 to
      1.2, when we migrated from Iceweasel to the Tor Browser. Based on
      a patch contributed by sanic.
    - Use the Tor Browser for MIME type that GNOME associates with
      Iceweasel (Closes: #8153). Open URLs from Claws Mail, KeePassX
      etc. should be possible again.
    - Update patch to include all Intel CPU microcodes (Closes: #8189).
    - AppArmor: allow Pidgin to run Tor Browser unconfined, with
      scrubbed environment (Closes: #8186). Links opened in Pidgin are
      now handled by the Tor Browser.
    - Install all localized Iceweasel search plugins (Closes: #8139).
    - When generating the boot profile, ignore directories in
      process_IN_ACCESS as well (Closes: #7925). This allows ut to
      update the squashfs-ordering again in Tails 1.2.1.
    - gpgApplet: Don't pass already encoded data to GTK2 (Closes:
      #7968). It's now possible to clearsign text including non-ASCII
      characters.
    - Do not run the PulseAudio initscript, neither at startup nor
      shutdown (Closes: #8082).

  * Minor improvements
    - Upgrade I2P to 0.9.17-1~deb7u+1.
    - Make GnuPG configuration closer to the best practices one
      (Closes: #7512).
    - Have GnuPG directly use the Tor SOCKS port (Closes: #7416).
    - Remove TrueCrypt support and documentat how to open TrueCrypt
      volumes using cryptsetup (Closes: #5373).
    - Install hopenpgp-tools from Debian Jessie.

  * Build system
    - Add gettext >= 0.18.3 as a Tails build dependency. We need it for
      xgettext JavaScript support in feature/jessie.

  * Automated test suite
    - Don't click to open a sub-menu in the GNOME applications menu
      (Closes: #8140).
    - When testing the Windows camouflage, look for individual systray
      applets, to avoid relying on their ordering (Closes: #8059).
    - Focus the Pidgin Buddy List before looking for something
      happening in it (Closes: #8161).
    - Remove workaround for showing the TBB's menu bar (Closes #8028).

 -- Tails developers <tails@boum.org>  Tue, 02 Dec 2014 11:34:03 +0100

tails (1.2) unstable; urgency=medium

  * Major new features
    - Migrate from Iceweasel to the Tor Browser from the Tor Browser
      Bundle 4.0 (based on Firefox 31.2.0esr). This fixes the POODLE
      vulnerability.
      The installation in Tails is made global (multi-profile), uses
      the system-wide Tor instance, disables the Tor Browser updater,
      and keeps the desired deviations previously present in Iceweasel,
      e.g. we install the AdBlock Plus add-on, but not Tor Launcher (since
      we run it as a standalone XUL application), among other things.
    - Install AppArmor's userspace tools and apparmor-profiles-extra
      from Wheezy Backports, and enable the AppArmor Linux Security
      Module. This adds Mandatory Access Control for several critical
      applications in Tails, including Tor, Vidalia, Pidgin, Evince
      and Totem.
    - Isolate I2P traffic from the Tor Browser by adding a dedicated
      I2P Browser. It is set up similarly to the Unsafe Browser,
      but further disables features that are irrelevant for I2P, like
      search plugins and the AdBlock Plus addon, while keeping Tor Browser
      security features like the NoScript and Torbutton addons.
    - Upgrade Tor to 0.2.5.8-rc-1~d70.wheezy+1.

  * Security fixes
    - Disable TCP timestamps (Closes: #6579).

  * Bugfixes
    - Remove expired Pidgin certificates (Closes: #7730).
    - Use sudo instead of gksudo for running tails-upgrade-frontend to
      make stderr more easily accessible (Closes: #7431).
    - Run tails-persistence-setup with sudo instead of gksudo to make
      stderr more easily accessible, and allow the desktop user to
      pass the --verbose parameter (Closes: #7623).
    - Disable CUPS in the Unsafe Browser. This will prevent the
      browser from hanging for several minutes when accidentally
      pressing CTRL+P or trying to go to File -> Print (Closes: #7771).

  * Minor improvements
    - Install Linux 3.16-3 (version 3.16.5-1) from Debian
      unstable (Closes: #7886, #8100).
    - Transition away from TrueCrypt: install cryptsetup and friends
      from wheezy-backports (Closes: #5932), and make it clear that
      TrueCrypt will be removed in Tails 1.2.1 (Closes: #7739).
    - Install Monkeysign dependencies for qrcodes scanning.
    - Upgrade syslinux to 3:6.03~pre20+dfsg-2~bpo70+1, and install
      the new syslinux-efi package.
    - Upgrade I2P to 0.9.15-1~deb7u+1
    - Enable Wheezy proposed-updates APT repository and setup APT
      pinnings to install packages from it.
    - Enable Tor's syscall sandbox. This feature (new in 0.2.5.x)
      should make Tor a bit harder to exploit. It is only be enabled
      when when no special Tor configuration is requested in Tails
      Greeter due to incompatibility with pluggable transports.
    - Start I2P automatically when the network connects via a
      NetworkManager hook, and "i2p" is present on the kernel command
      line. The router console is no longer opened automatically, but
      can be accessed through the I2P Browser (Closes: #7732).
    - Simplify the IPv6 ferm rules (Closes: #7668).
    - Include persistence.conf in WhisperBack reports (Closes: #7461)
    - Pin packages from testing to 500, so that they can be upgraded.
    - Don't set Torbutton environment vars globally (Closes: #5648).
    - Enable VirtualBox guest additions by default (Closes: #5730). In
      particular this enables VirtualBox's display management service.
    - In the Unsafe Browser, hide option for "Tor Browser Health
      report", and the "Get Addons" section in the Addon manager
      (Closes: #7952).
    - Show Pidgin's formatting toolbar (Closes: #7356). Having the
      formatting toolbar displayed in Pidgin makes the OTR status more
      explicit by displaying it with words.

  * Automated test suite
    - Add --pause-on-fail to ease VM state debugging when tests
      misbehave.
    - Add execute_successfully() and assert_vmcommand_success() for
      added robustness when executing some command in the testing VM.
    - Use Test::Unit::Assertions instead of our home-made assert().
    - Add test for persistent browser bookmarks.
    - Add basic tests for Pidgin, Totem and Evince, including their
      AppArmor enforcement.
    - Factorize some common step pattern into single steps.
    - Factorize running a command in GNOME Terminal.
    - Add common steps to copy a file and test for its existence.
    - Add a wait_and_double_click Sikuli helper method.
    - Add a VM.file_content method, to avoid repeating ourselves, and
      use it whenever easily doable.
    - Drop test that diffs syslinux' exithelp.cfg: we don't ship this
      file anymore.
    - In the Unsafe Browser tests, rely on subtle timing less (Closes:
      #8009).
    - Use the same logic to determine when Tor is working in the test
      suite as in Tails itself. The idea is to avoid spamming the Tor
      control port during bootstrap, since we've seen problems with
      that already.

 -- Tails developers <tails@boum.org>  Wed, 15 Oct 2014 18:34:50 +0200

tails (1.1.2) unstable; urgency=medium

  * Security fixes
    - Upgrade the web browser to 24.8.0esr-0+tails3~bpo70+1
      (fixes Mozilla#1064636).
    - Install Linux 3.16-1 from sid (Closes: #7886).
    - Upgrade file to 5.11-2+deb7u5 (fixes CVE-2014-0207,
      CVE-2014-0237, CVE-2014-0238, CVE-2014-3478, CVE-2014-3479,
      CVE-2014-3480, CVE-2014-3487, CVE-2014-3538 and CVE-2014-3587).
    - Upgrade curl to 7.26.0-1+wheezy10 (fixes CVE-2014-3613 and
      CVE-2014-3620).
    - Upgrade bind9-based packages to 1:9.8.4.dfsg.P1-6+nmu2+deb7u2
      (fixes CVE-2014-0591).
    - Upgrade gnupg to 1.4.12-7+deb7u6 (fixes CVE-2014-5270).
    - Upgrade apt to 0.9.7.9+deb7u5 (fixes CVE-2014-0487,
      CVE-2014-0488, CVE-2014-0489, CVE-2014-0490, and
      CVE-2014-6273.).
    - Upgrade dbus to 1.6.8-1+deb7u4 (fixes CVE-2014-3635,
      CVE-2014-3636, CVE-2014-3637, CVE-2014-3638 and CVE-2014-3639).
    - Upgrade libav-based pacakges to 6:0.8.16-1 (fixes
      CVE-2013-7020).
    - Upgrade bash to 4.2+dfsg-0.1+deb7u1 (fixes CVE-2014-6271).

 -- Tails developers <tails@boum.org>  Tue, 23 Sep 2014 23:01:40 -0700

tails (1.1.1) unstable; urgency=medium

  * Security fixes
    - Upgrade the web browser to 24.8.0esr-0+tails1~bpo70+1
      (Firefox 24.8.0esr + Iceweasel patches + Torbrowser patches).
      Also import the Tor Browser profile at commit
      271b64b889e5c549196c3ee91c888de88148560f from
      ttp/tor-browser-24.8.0esr-3.x-1.
    - Upgrade Tor to 0.2.4.23-2~d70.wheezy+1 (fixes CVE-2014-5117).
    - Upgrade I2P to 0.9.14.1-1~deb7u+1.
    - Upgrade Linux to 3.14.15-2 (fixes CVE-2014-3534, CVE-2014-4667
      and CVE-2014-4943).
    - Upgrade CUPS-based packages to 1.5.3-5+deb7u4 (fixes
      CVE-2014-3537, CVE-2014-5029, CVE-2014-5030 and CVE-2014-5031).
    - Upgrade libnss3 to 2:3.14.5-1+deb7u1 (fixes CVE-2013-1741,
      CVE-2013-5606, CVE-2014-1491 and CVE-2014-1492).
    - Upgrade openssl to 1.0.1e-2+deb7u12 (fixes CVE-2014-3505,
      CVE-2014-3506, CVE-2014-3507, CVE-2014-3508, CVE-2014-3509,
      CVE-2014-3510, CVE-2014-3511, CVE-2014-3512 and CVE-2014-5139).
    - Upgrade krb5-based packages to 1.10.1+dfsg-5+deb7u2 (fixes
      CVE-2014-4341, CVE-2014-4342, CVE-2014-4343, CVE-2014-4344 and
      CVE-2014-4345).
    - Upgrade libav-based packages to 6:0.8.15-1 (fixes CVE-2011-3934,
      CVE-2011-3935, CVE-2011-3946, CVE-2013-0848, CVE-2013-0851,
      CVE-2013-0852, CVE-2013-0860, CVE-2013-0868, CVE-2013-3672,
      CVE-2013-3674 and CVE-2014-2263.
    - Upgrade libgpgme11 to 1.2.0-1.4+deb7u1 (fixes CVE-2014-5117).
    - Upgrade python-imaging to 1.1.7-4+deb7u1 (fixes CVE-2014-3589).
    - Prevent dhclient from sending the hostname over the network
      (Closes: #7688).
    - Override the hostname provided by the DHCP server (Closes: #7769).
    - Add an I2P boot parameter. Without adding "i2p" to the kernel
      command line, I2P will not be accessible for the Live user.
    - Stricter I2P firewall rules:
      * deny I2P from accessing the LAN
      * deny I2P from accessing the loopback device, except for select
        whitelisted services
      * allow I2P access to the Internet
      The ACCEPT rules will only be enabled when the string 'i2p' is
      passed at the boot prompt. The rules which DENY or REJECT
      access for the 'i2psvc' user will always be applied.
    - Disable I2P plugins, since it doesn't make much sense without
      persistence, and should eliminate some attack vectors.
    - Disable I2P's BOB port. No maintained I2P application uses it.

  * Bugfixes
    - Fix condition clause in tails-security-check (Closes: #7657).
    - Don't ship OpenJDK 6: I2P prefers v7, and we don't need both.
    - Prevent Tails Installer from updating the system partition
      properties on MBR partitions (Closes: #7716).

  * Minor improvements
    - Upgrade to Torbutton 1.6.12.1.
    - Install gnome-user-guide (Closes: #7618).
    - Install cups-pk-helper (Closes: #7636).
    - Update the SquashFS sort file.
    - Compress the SquashFS more aggressively (Closes: #7706).
    - I2P: Keep POP3 email on server. The default in the I2P webmail
      app was to keep mail on the server, but that setting was changed
      recently. This configuration setting (susimail.config) will only
      be copied over in I2P 0.9.14 and newer.
    - Add a Close button to the Tails Installer launcher window.

  * Build system
    - Migrate Vagrant basebox to Debian Wheezy (Closes #7133, #6736).
    - Consistently use the same Debian mirror.
    - Disable runtime APT proxy configuration when using APT in
      binary_local-hooks (Closes: #7691).

  * Automated test suite
    - Automatically test hostname leaks (Closes: #7712).
    - Move autotest live-config hook to be run last. This way we'll
      notice if some earlier live-config hook cancels all hooks by
      running the automated test suite since the remote shell won't be
      running in that case.
    - Test that the I2P boot parameter does what it's supposed to do
      (Closes: #7760).
    - Start applications by using the GNOME Applications menu instead
      of the GNOME Run Dialog (Closes: #5550, #7060).

 -- Tails developers <tails@boum.org>  Sun, 31 Aug 2014 20:49:28 +0000

tails (1.1) unstable; urgency=medium

  * Rebase on Debian Wheezy
    - Upgrade literally thousands of packages.
    - Migrate to GNOME3 fallback mode.
    - Install LibreOffice instead of OpenOffice.
    - Remove custom LSB logging: Wheezy has fancy colored init
      logging.

  * Major new features
    - UEFI boot support.
    - Replace the Windows XP camouflage with an experimental Windows 8
      camouflage.
    - Install Linux 3.14.12-1 from Debian unstable.
    - Bring back VirtualBox guest modules, installed from Wheezy
      backports. Full functionality is only available when using the
      32-bit kernel.

  * Security fixes
    - Fix write access to boot medium via udisks (#6172).
    - Don't allow the desktop user to pass arguments to
      tails-upgrade-frontend (Closes: #7410).
    - Make persistent file permissions safer (Closes #7443):
      * Make the content of /etc/skel non-world-readable. Otherwise,
        such files may be copied to /home/amnesia, and in turn to the
        persistent volume, with unsafe permissions. That's no big deal
        in /home/amnesia (that is itself not world-readable), *but*
        the root of the persistent volume has to be world-readable.
      * Have activate_custom_mounts create new directories with safe
        permissions.
      * Set strict permissions on /home/amnesia (Closes: #7463).
      * Fix permissions on persistent directories that were created
        with unsafe permissions (Closes: #7458).
      * Fix files ownership while copying persistence (Closes: #7216).
        The previous instructions to copy the persistent data were
        creating personal files that belong to root. I don't think
        there is a way of preserving the original ownership using
        Nautilus (unless doing a "move" instead of a "copy" but that's
        not what we are trying to do here).
    - Disable FoxyProxy's proxy:// protocol handler (Closes: #7479).
      FoxyProxy adds the proxy:// protocol handler, which can be used
      to configure the proxy via an URI. A malicious web page can
      include (or a malicious exit node can inject) some JavaScript
      code to visit such an URI and disable or otherwise change
      Iceweasel's proxy settings. While using this to disable
      proxying will be dealt with safely by our firewall, this could
      be used to defeat stream isolation, although the user must be
      tricked into accepting the new proxy settings.
    - Upgrade the web browser to 24.7.0esr-0+tails1~bpo70+1
      (Firefox 24.7.0esr + Iceweasel patches + Torbrowser patches).
    - Upgrade to Linux 3.14.12-1 (fixes CVE-2014-4699).
    - Upgrade libav-based packages to 0.8.13-1 (fixes CVE-2014-4609).
    - Upgrade to libxml2 2.8.0+dfsg1-7+wheezy1 (fixes CVE-2014-0191).
    - Upgrade to dbus 1.6.8-1+deb7u3 (fixes CVE-2014-3477,
      CVE-2014-3532 and CVE-2014-3533).

  * Bugfixes
    - Disable GNOME keyring's GnuPG functionality. (Closes: #7330) In
      feature/regular-gnupg-agent, we installed the regular GnuPG
      agent so that it is used instead of GNOME keyring's one. This is
      not enough on Wheezy, so let's disable the starting of the "gpg"
      component of GNOME keyring.
    - Make sure /etc/default/locale exists, with a sensible default
      value (Closes: #7333). Before Tails Greeter's PostLogin script
      are run, /etc/default/locale does not exist on Wheezy. Our
      tails-kexec initscript (and quite a few other scripts we run)
      depends on this file to exist. So, let's make sure it exists,
      with a sensible default value.
    - Create the tails-persistence-setup user with the same UID/GID it
      had on Tails/Squeeze. (Closes: #7343) Else, our various checks
      for safe access rights on persistence.conf fail.
    - Revert back to browsing the offline documentation using Iceweasel
      instead of Yelp (Closes: #7390, #7285).
    - Make the new NetworkManager configuration directory persistent,
      when the old one was, but disable the old one (Closes: #7338).
    - Before running tails-upgrade-frontend, chdir to a world-readable
      place (Closes: #7641). In particular, Archive::Tar::Wrapper,
      when called by tails-install-iuk, wants to chdir back to the
      original cwd after it has chdir'd elsewhere to do its job.

  * Minor improvements
    - Install seahorse-nautilus, replacing seahorse-plugins (Closes #5516).
    - Install hledger (custom backport, for now): our accountants need this.
    - Install stable Scribus instead of scribus-ng.
    - Install the printer driver for Epson Inkjet that use ESC/P-R.
    - Install the BookletImposer PDF imposition toolkit. It's tiny,
      and really helpful e.g. when producing booklets.
    - Install gtkhash and nautilus-gtkhash (Closes #6763).
    - Import new version of Tor Launcher:
      · Now based on upstream Tor Launcher 0.2.5.4.
      · Tor bug #11772: Proxy Type menu not set correctly
      · Tor bug #11699: Change &amp;#160 to &#160; in network-settings.dtd
      · Correctly handle startup paths that contain dot.
    - Upgrade to Torbutton 1.6.9.0.
    - Avoid shipping python2.6 in addition to python2.7.
    - Don't install Gobby 0.4 anymore. Gobby 0.5 has been available in
      Debian since Squeeze, now is a good time to drop the obsolete
      0.4 implementation.
    - Require a bit less free memory before checking for upgrades with
      Tails Upgrader. The general goal is to avoid displaying "Not
      enough memory available to check for upgrades" too often due to
      over-cautious memory requirements checked in the wrapper.
    - Make Tails Greeter's help window resolution-aware. Previously it
      used a static 800x600 which was problematic on lower resolutions,
      and sub-optimal on higher resolutions. Now it adapts itself
      according to the screen resolution.
    - Whisperback now sanitizes attached logs better with respect to
      DMI data, IPv6 addresses, and serial numbers (Closes #6797,
      #6798, #6804).
    - Integrate the new logo in Tails Installer (Closes #7095)
    - Also install linux-base and linux-compiler-gcc-4.8-x86 from
      sid. This way, we can get rid of our linux-compiler-gcc-4.8-x86
      3.12, and it makes things a bit more consistent.
    - Include the syslinux binary, and its MBR, in the ISO filesystem.
      This in turn allows Tails Installer to use this binary and MBR,
      which is critical for avoiding problems (such as #7345) on
      "Upgrade from ISO".
    - Include syslinux.exe for win32 in utils/win32/ on the ISO
      filesystem (Closes: #7425).
    - Tails Installer:
      * Add consistent margins in GUI.
      * Always reset the target drive's MBR, without asking for
        confirmation, after installing or upgrading.
      * Install the bootloader using the syslinux binary found on the
        target device, once the Live OS has been extracted/copied
        there.
    - Enable double-clicking to pick entries in the language or
      keyboard layout lists in Tails Greeter.
    - Install backport of shared-mime-info 1.3 (Closes: #7079).
    - Make sanity-check prompts closable in Tails Persistence Setup
      (Closes: #7119).
    - Fix quick search in Tails Greeter's Other languages window
      (Closes: #5387).
    - Install systemd. It is not enabled by default, but having it
      around will help doing the migration work.
    - Enable AppArmor on the kernel command-line. This is a no-op
      without the userspace tools and with no profile shipped, but it
      will make it easier to fix this part of the situation.

  * Build system
    - Bump Vagrant builder's memory for RAM builds. Wheezy requires
      more space to build, and the resulting image is larger.
    - Fix Vagrant compatibility issue. Some classes' methods/fields
      have been renamed between Vagrant versions, so we need a simple
      compatibility layer to support all versions. Without this, it's
      not possible to issue e.g. a `build` command to an already
      running (i.e. `vm:up`:ed) Vagrant instance.
    - Move cpu and mem checks to the `build` task. Previously, when
      they were checked in `vm:up` *only* when issued while the VM
      already is up, so these checks weren't run if one issues a
      `build` when the VM is off. Now we'll fail earlier with a more
      informative error message, and it looks like a more logical home
      for them too.
    - Fix buggy memory checks for RAM building. We have to take into
      account which state the Vagrant VM is in for determining *where*
      we check if enough memory is available for a RAM build. If it's
      off, we check the host; if it's on we check the VM. Previously
      we always checked the host, which doesn't make sense when the VM
      is already started.

  * Automated test suite
    - Bump the tester VM's RAM by 256 MiB. There is not enough free
      RAM to run Tails Upgrader with just 1 GiB of RAM after the
      migration to Wheezy.
    - Always adjust OOM and memory overcommit settings. The kernel
      freezes seem to also happen for the amd64 kernel when filling
      the memory.
    - Add option to make Sikuli rety on FindFailed. This makes it
      possible to update manu images for Sikuli in just *one* test
      suite run, by continuously updating outdated pictures as we go.
    - Actually run "Upgrade from ISO" from a USB drive running the old
      version. That's what users do, and is buggy.
    - Automatically test persistent directories permissions (Closes: #7560).
    - Use read-write persistence when testing upgraded USB
      installations.  Otherwise e.g. the permission fixes won't get
      applied, and the subsequent steps testing the permissions will
      fail.
    - Actually check that the ISO's Tails is installed. The step
      "Tails is installed on USB drive $TARGET" only checks that the
      *running* Tails is installed on $TARGET, which obviously fails
      when doing an upgrade from ISO running an old Tails. That it
      worked for the same scenario running the current Tails is just
      coincidental.
    - Use OpenJDK 7 to run our test suite (Closes #7175).
    - Use qemu-system-x86_64 directly, instead of kvm, for running the
      automated test suite (Closes: #7605).

 -- Tails developers <tails@boum.org>  Sun, 20 Jul 2014 23:16:13 +0200

tails (1.0.1) unstable; urgency=medium

  * Security fixes
    - Upgrade the web browser to 24.6.0esr-0+tails1~bpo60+1
      (Firefox 24.6.0esr + Iceweasel patches + Torbrowser patches).
      Also import the Tor Browser profile at commit
      90ba8fbaf6f23494f1a0e38d63153b3b7e65d3d3 from
      ttp/tor-browser-24.6.0esr-3.x-1.
    - Install Linux 3.14 from Debian unstable (fixes CVE-2014-3153 and
      others).
    - Install openssl from Squeeze LTS (fixes CVE-2014-0076,
      CVE-2014-0195, CVE-2014-0221, CVE-2014-3470 and CVE-2014-0224).
    - Install GnuTLS from Squeeze LTS (fixes CVE-2014-3466.).

  * Minor improvements
    - Add Squeeze LTS APT sources. It has been given a low pinning
      priority so explicit pinning must be used to actually install
      anything from it.
    - Upgrade Tor to 0.2.4.22-1~d60.squeeze+1.
    - Upgrade I2P to 0.9.13-1~deb6u+1.

 -- Tails developers <tails@boum.org>  Sun, 08 Jun 2014 19:14:00 +0200

tails (1.0) unstable; urgency=medium

  * Security fixes
    - Upgrade the web browser to 24.5.0esr-0+tails1~bpo60+1
      (Firefox 24.5.0esr + Iceweasel patches + Torbrowser patches).
    - Upgrade Tor to 0.2.4.21-1+tails1~d60.squeeze+1:
      * Based on 0.2.4.21-1~d60.squeeze+1.
      * Backport the fix for Tor bug #11464. It adds client-side blacklists for
        all Tor directory authority keys that was vulnerable to Heartbleed.
        This protects clients in case attackers were able to compromise a
        majority of the authority signing and identity keys.

   * Bugfixes
    - Disable inbound I2P connections. Tails already restricts incoming
      connections, but this change tells I2P about it.
    - Fix link to the system requirements documentation page in the Tails
      Upgrader error shown when too little RAM is available.

  * Minor improvements
    - Upgrade I2P to 0.9.12-2~deb6u+1.
    - Import TorBrowser profile. This was forgotten in Tails 0.23 and even
      though we didn't explicitly set those preferences in that release
      they defaulted to the same values. This future-proofs us in case the
      defaults would ever change.
    - Import new custom version of tor-launcher:
      * Based on upstream Tor Launcher 0.2.5.3.
      * Improve how Tor Launcher handles incomplete translation.
        (Tor bug #11483; more future-proof fix for Tails bug #6885)
      * Remove the bridge settings prompt. (Tor bug #11482; closes Tails
        bug #6934,)
      * Always show bridge help button. (Tor bug #11484)
    - Integrate the new Tails logo into various places:
      * The website
      * The boot splash
      * The "About Tails" dialog

  * Build system
    - Use the stable APT suite when building from the stable Git branch
      (Closes: #7022).

  * Test suite
    - Add test for the #7022 fix.

 -- Tails developers <tails@boum.org>  Sun, 27 Apr 2014 19:34:01 +0200

tails (0.23) unstable; urgency=medium

  * Security fixes
    - Upgrade the web browser to 24.4.0esr-0+tails1~bpo60+1
      (Firefox 24.4.0esr + Iceweasel patches + Torbrowser patches).

  * Major new features
    - Spoof the network interfaces' MAC address by default (Closes: #5421),
      as designed on https://tails.boum.org/contribute/design/MAC_address/.
    - Rework the way to configure how Tor connects to the network
      (bridges, proxy, fascist firewall): add an option to Tails Greeter,
      start Tor Launcher when needed (Closes: #5920, #5343).

  * Bugfixes
    - Additional software: do not crash when persistence is disabled
      (Closes: #6440).
    - Upgrade Pidgin to 2.10.9, that fixes some regressions introduced
      in the 2.10.8 security update (Closes: #6661).
    - Wait for Tor to have fully bootstrapped, plus a bit more time,
      before checking for upgrades (Closes: #6728) and unfixed known
      security issues.
    - Disable the Intel Management Engine Interface driver (Closes: #6460).
      We don't need it in Tails, it might be dangerous, and it causes bugs
      on various hardware such as systems that reboot when asked to shut down
    - Add a launcher for the Tails documentation. This makes it available
      in Windows Camouflage mode (Closes: #5374, #6767).
    - Remove the obsolete wikileaks.de account from Pidgin (Closes: #6807).

  * Minor improvements
    - Upgrade Tor to 0.2.4.21-1~d60.squeeze+1.
    - Upgrade obfsproxy to 0.2.6-2~~squeeze+1.
    - Upgrade I2P to 0.9.11-1deb6u1.
    - Install 64-bit kernel instead of the 686-pae one (Closes: #5456).
      This is a necessary first step towards UEFI boot support.
    - Install Monkeysign (in a not-so-functional shape yet).
    - Disable the autologin text consoles (Closes: #5588). This was one of
      the blockers before a screen saver can be installed
      in a meaningful way (#5684).
    - Don't localize the text consoles anymore: it is broken on Wheezy,
      the intended users can as well use loadkeys, and we now do not have
      to trust setupcon to be safe for being run as root by the desktop user.
    - Make it possible to manually start IBus.
    - Reintroduce the possibility to switch identities in the Tor Browser,
      using a filtering proxy in front of the Tor ControlPort to avoid giving
      full control over Tor to the desktop user (Closes: #6383).
    - Incremental upgrades improvements:
      · Drop the Tails Upgrader launcher, to limit users' confusion
        (Closes: #6513).
      · Lock down sudo credentials a bit.
      · Hide debugging information (Closes: #6505).
      · Include ~/.xsession-errors in WhisperBack bug reports.
        This captures the Tails Upgrader errors and debugging information.
      · Report more precisely why an incremental upgrade cannot be done
        (Closes: #6575).
      · Various user interface and phrasing improvements.
    - Don't install the Cookie Monster browser extension (Closes: #6790).
    - Add a browser bookmark pointing to Tor's Stack Exchange (Closes: #6632).
    - Remove the preconfigured #tor channel from the Pidgin: apparently,
      too many Tails users go ask Tails questions there, without making
      it clear that they are running Tails, hence creating a user-support
      nightmare (Closes: #6679).
    - Use (most of) Tor Browser's mozconfig (Closes: #6474).
    - Rebase the browser on top of iceweasel 24.3.0esr-1, to get
      the certificate authorities added by Debian back (Closes: #6704).
    - Give access to the relevant documentation pages from Tails Greeter.
    - Hide Tails Greeter's password mismatch warning when entry is changed.
    - Persistent Volume Assistant:
      · Take into account our installer is now called Tails Installer.
      · Optimize window height (Closes: #5458).
      · Display device paths in a more user-friendly way (Closes: #5311).

  * Build system
    - Ease updating POT and PO files at release time, and importing translations
      from Transifex (Closes: #6288, #6207).
    - Drop custom poedit backport, install it from squeeze-backports-sloppy.
    - Make ISO and IUK smaller (Closes: #6390, #6425):
      · Exclude more files from being included in the ISO.
      · Remove *.pyc later so that they are not recreated.
      · Truncate log files later so that they are not filled again.
      · At ISO build time, set mtime to the epoch for large files whose content
        generally does not change between releases. This forces rsync
        to compare the actual content of these files, when preparing an IUK,
        instead of blindly adding it to the IUK merely because the mtime
        has changed, while the content is the same.
    - Make local hooks logging consistent.

  * Test suite
    - Migrate from JRuby to native Ruby + rjb.
    - The test suite can now be run on Debian Wheezy + backports.
    - Fix buggy "persistence is not enabled" step (Closes: #5465).
    - Use IPv6 private address as of RFC 4193 for the test suite's virtual
      network. Otherwise dnsmasq from Wheezy complains, as it is not capable
      of handling public IPv6 addresses.
    - Delete volumes after each scenario unless tagged @keep_volumes.
    - Add an anti-test to make sure the memory erasure test works fine.
    - A *lot* of bugfixes, simplifications and robustness improvements.

 -- Tails developers <tails@boum.org>  Tue, 18 Mar 2014 00:58:50 +0100

tails (0.22.1) unstable; urgency=medium

  * Security fixes
    - Upgrade the web browser to 24.3.0esr-0+tails1~bpo60+2
      (Firefox 24.3.0esr + Iceweasel patches + Torbrowser patches).
    - Upgrade NSS to 3.14.5-1~bpo60+1.
    - Upgrade Pidgin to 2.10.8.
    - Workaround browser size fingerprinting issue by using small icons
      in the web browser's navigation toolbar (Closes: #6377).
      We're actually hit by Tor#9268, and this is the best workaround gk
      and I were able to find when discussing this on Tor#10095.

  * Major new features
    - Check for upgrades availability using Tails Upgrader, and propose
      to apply an incremental upgrade whenever possible (Closes: #6014).
      · Run tails-update-frontend at session login time.
      · Have tails-security-check only report unfixed security issues.
      · Greatly improve the Tails Upgrader UI and strings phrasing.
      · Enable startup notification for Tails Upgrader.
    - Install Linux 3.12 (3.12.6-2) from Debian testing. Unfortunately,
      this breaks the memory wipe feature on some hardware (#6460), but
      it fixes quite a few security issues, and improves hardware support.
    - Update the build system to be compatible with Vagrant 1.2 and 1.3,
      in addition to the already supported versions (Closes: #6221).
      Thanks to David Isaac Wolinsky <isaac.wolinsky@gmail.com>.

  * Bugfixes
    - Do not start IBus for languages that don't need it. This fixes
      the keybindings problems introduced in 0.22 (Closes: #6478).
      Thanks to WinterFairy.
    - Disable network.proxy.socks_remote_dns in the Unsafe Browser.
      Bugfix against 0.22 (Closes: #6479).
    - Fetch Tor Browser User-Agent from its own prefs, rather than from
      the obsolete Torbutton ones. Bugfix against 0.22 (Closes: #6477).
    - Upgrade Vagrant basebox to include up-to-date Debian archive keys
      (Closes: #6515, #6527).
    - Do not use a non-working proxy for downloading the Vagrant basebox
      (Closes: #6514).
    - Use IE's icon in Windows camouflage mode.
      Bugfix against 0.22 (Closes: #6536).
    - Support "upgrading" a partial Tails installation (Closes: #6438)
      and fix missing confirmation dialog in Tails Installer (Closes: #6437).
      Thanks to Andres Gomez Ramirez <andres.gomez@cern.ch>.
    - Fix browser homepage in Spanish locales (Closes: #6612).

  * Minor improvements
    - Tor 0.2.4 is stable! Adapt APT sources accordingly.
    - Update Tor Browser to 24.2.0esr-1+tails1, that uses its own NSS
      library instead of the system one.
    - Update Torbutton to 1.6.5.3.
    - Do not start Tor Browser automatically, but notify when Tor is ready.
      Warn the user when they attempt to start Tor Browser before Tor is ready.
    - Import Tor Browser profile at
      3ed5d9511e783deb86835803a6f40e7d5a182a12 from ttp/tor-browser-24.2.0esr-1.
    - Use http.debian.net for Vagrant builds, instead of the mostly broken
      (and soon obsolete) cdn.debian.net.
    - Phrasing and UI improvements in tails-upgrade-frontend.
    - Style and robustness improvements in tails-security-check.
    - Make room for upcoming UEFI support in Tails Installer.

 -- Tails developers <tails@boum.org>  Wed, 29 Jan 2014 15:08:13 +0100

tails (0.22) unstable; urgency=medium

  [Tails developers]
  * Security fixes
    - Upgrade to Iceweasel 24.2.0esr that fixes a few serious security issues.
    - Stop migrating persistence configuration and access rights. Instead,
      disable all persistence configuration files if the mountpoint has wrong
      access rights (Closes: #6413).
    - Upgrade to NSS 3.15.3 that fixes a few serious security issues affecting
      the browser, such as CVE-2013-1741, CVE-2013-5605 and CVE-2013-5606.

  * Major improvements
    - Switch to Iceweasel 24 (Closes: #6370).
      · Resync' (most) Iceweasel prefs with TBB 3.0-beta-1 and get rid
        of many obsolete or default settings.
      · Disable WebRTC (Closes: #6468).
      · Import TorBrowser profile at commit
        51bf06502c46ee6c1f587459e8370aef11a3422d from the tor-browser-24.2.0esr-1
        branch at https://git.torproject.org/tor-browser.git.
    - Switch to Torbutton 1.6.5 (Closes: #6371).
      · Prevent Torbutton from asking users to "upgrade TBB".
      · Use the same Tor SOCKS port as the TBB (9151) for our web browser.
        This should be enough to avoid being affected by Tor#8511.
      · Disable Torbutton 1.6's check for Tor.
        Unfortunately, the new check.torproject.org breaks the remote Tor
        check. We cannot use the local Tor check with the control port. So,
        the shortest and sanest path to fixing the check issue, because the
        remote Tor check is broken" seems to simply disable this check.
        Patch submitted upstream as Tor#10216.
    - Prepare incremental upgrades to be the next default way to upgrade Tails,
      on point-releases at least.

  * Bugfixes
    - Deny X authentication only after Vidalia exits (Closes: #6389).
    - Disable DPMS screen blanking (Closes: #5617).
    - Fix checking of the persistent volume's ACL.
    - Sanitize more IP and MAC addresses in bug reports (Closes: #6391).
    - Do not fail USB upgrade when the "tmp" directory exists on the
      destination device.
    - Tails Installer: list devices with isohybrid Tails installed
      (Closes: #6462).

  * Minor improvements
    - Create a configuration file for additional software if needed
      (Closes: #6436).
    - Translations all over the place.
    - Enable favicons in Iceweasel.
    - Do not propose to make permanent NoScript exceptions.
      In Tails, every such thing is temporary, so better only display the menu
      entry that's about temporarily allowing something.
    - Clearer warning when deleting persistent volume (thanks to Andres Gomez
      Ramirez <andres.gomez@cern.ch> for the patch).
    - Make wording in Tails Installer more consistent.

  [ WinterFairy ]
  * Use IBus instead of SCIM (Closes: #5624, #6206).
    It makes it possible to input passwords in pinentry for at least Japanese,
    Chinese and Korean languages.
  * Add an import-translation script.
    This automates the importation process of completed translations
    from Transifex.
  * Always list optimal keyboard layout in the greeter (Closes: #5741).
  * Fix on-the-fly translation of the greeter in various languages
    (Closes: #5469).

  [ Kytv]
  * Update I2P to 0.9.8.1 (Closes: #6080, #5889).
  * Improve I2P configuration:
    - Disable IPv6 support in a nicer way.
    - Disable i2cp (allows java clients to communicate from outside the JVM). If
      this is unset an exception for port 7654 would need to be added to ferm.
    - Disable "in-network" updates (this is also done in the regular I2P
      packages).
    - Disable the outproxies. Access to the Internet is already routed through
      Tor so these are unnecessary. If end-users have a good reason to go
      through one of the I2P outproxies they can turn them back on.
  * Add a couple of default I2P IRC channels to Pidgin.
  * Allow access to the local 'eepsite' through FoxyProxy.
  * Add firewall exceptions for the standard I2P ports.

 -- Tails developers <tails@boum.org>  Sat, 30 Nov 2013 16:47:18 +0100

tails (0.21) unstable; urgency=low

  * Security fixes
    - Don't grant access to the Tor control port for the desktop user
      (amnesia). Else, an attacker able to run arbitrary code as this user
      could obtain the public IP with a get_info command.
      · Vidalia is now run as a dedicated user.
      · Remove the amnesia user from the debian-tor group.
      · Remove the Vidalia launcher in the Applications menu.
        The Vidalia instance it starts is useless, since it can't connect
        to the Tor control port.
    - Don't allow the desktop user to directly change persistence settings.
      Else, an attacker able to run arbitrary code as this user could
      leverage this feature to gain persistent root access, as long as
      persistence is enabled.
      · Fully rework the persistent filesystem and files ownership
        and permissions.
      · Run the Persistent Volume Assistant as a dedicated user, that is
        granted the relevant udisks and filesystem -level credentials.
      · At persistence activation time, don't trust existing persistence
        configuration files, migrate to the new ownership and permissions,
        migrate every known-safe existing settings and backup what's left.
        Warn the user when not all persistence settings could be migrated.
      · Persistent Volume Assistant uses the new ownership and permissions
        scheme when initializing a new persistent volume, and refuses to
        read persistence.conf if it, or the parent directory, hasn't the
        expected permissions.
      · Make boot medium 'system internal' for udisks with bilibop.
        Once Tails is based on Wheezy, this will further complete the
        protection (see #6172 for details).
    - Update Iceweasel to 17.0.10esr-0+tails2~bpo60+1.
    - Update Torbutton to 1.5.2-2, including a patch cherry-picked from
      upstream to make window resizing closer to what the design says.

  * Major new features
    - Add a persistence preset for printing settings (Closes: #5686).
      Reload CUPS configuration after persistence activation.
    - Support SD card connected through a SDIO host adapter (Closes: #6324).
      · Rebrand Tails USB installer to Tails installer.
      · Display devices brand, model and size in the Installer
        (Closes: #6292).
      · Ask for confirmation before installing Tails onto a device
        (Closes: #6293).
      · Add support for SDIO and MMC block devices to the Tails Installer
        (Closes: #5744) and the Persistent Volume Assistant (Closes: #6325).
      · Arm the udev watchdog when booted from SD (plugged in SDIO) too
        (Closes: #6327).

  * Minor improvements
    - Provide a consistent path to the persistent volume mountpoint
      (Closes: #5854).
    - Add a KeePassX launcher to the top GNOME panel (Closes: #6290).
    - Rework bug reporting workflow: point the desktop launcher to
      the troubleshooting page.
    - Make /home world-readable at build time, regardless of the Git
      working copy permissions. This makes the build process more robust
      against strict umasks.
    - Add signing capabilities to the tails-build script (Closes: #6267).
      This is in turn used to sign ISO images built by our Jenkins setup
      (Closes: #6193).
    - Simplify the ikiwiki setup and make more pages translatable.
    - Exclude the version string in GnuPG's ASCII armored output.
    - Prefer stronger ciphers (AES256,AES192,AES,CAST5) when encrypting
      data with GnuPG.
    - Use the same custom Startpage search URL than the TBB.
      This apparently disables the new broken "family" filter.
    - Update AdBlock Plus patterns.
    - Install Linux from Debian testing.
      (That is, the same version that was shipped in 0.20.1.)

  * Test suite
    - Look for "/tmp/.X11-unix/X${1#:}" too when detecting displays in use.
    - Adapt tests to match the Control Port access security fix:
      · Take into account that the amnesia user isn't part of the debian-tor
        group anymore.
      · Run as root the checks to see if a process is running: this
        is required to see other users' processes.

 -- Tails developers <tails@boum.org>  Sat, 26 Oct 2013 23:42:46 +0200

tails (0.20.1) unstable; urgency=low

  * Major new features
  - Install Tor 0.2.4.17-rc-1~d60.squeeze+1 from the Tor project's repository.
  - Install Iceweasel 17.0.9esr with Torbrowser patches.
  - Install Linux kernel 3.10-3 (version 3.10.11-1) from sid.

  * Bugfixes
  - Remount persistence devices read-only at shutdown/reboot time
    (Closes: #6228).
  - Greeter: display a warning icon on admin password mismatch and on
    persistence unlocking failure. Thanks to Andres Gomez Ramirez
    <andres.gomez@cern.ch> for the fix!
  - Don't torsocksify Pidgin.
    Instead we disable Pidgin's GNOME integration to get the "Global proxy
    configuration", which we set to use Tor. This fixes the I2P IRC account.
  - Additional software: fix typo in notification.
  - Allow installing "Priority: standard" packages that we do not install
    by default: remove them late in the build process instead of assigning
    them a -1 APT pinning level.

  * Minor improvements
  - Update AdBlock Plus patterns.
  - Use more unique ISO file name when building from Jenkins.
  - Additional software: point to the system log on upgrade failure.
  - Set SOCKS5_USER and SOCKS5_PASSWORD in the connect-socks wrapper (used
    by Git). Else, Tor 0.2.4's IsolateSOCKSAuth and connect-proxy
    sometimes play together in some way that makes connect-proxy ask for
    a password to connect to the SocksPort. SOCKS5_USER and
    SOCKS5_PASSWORD are passed through unchanged if they were manually set
    by the user already.
  - Use our custom connect-socks wrapper for SSH. Else, Tor 0.2.4's
    IsolateSOCKSAuth and connect-proxy sometimes play together in some way
    that makes connect-proxy ask for a password to connect to the
    SocksPort. Note that connect-socks uses the default SocksPort too, so
    no change here wrt. our connection isolation design.

  * Localization
  - Import new translations from Transifex.

  * Test suite
  - Fix old ISO checking for consistent error reporting.
  - Remove custom persistence test from manual test suite.
    It was removed for the GUI in t-p-s 0.33.

 -- Tails developers <tails@boum.org>  Sun, 15 Sep 2013 15:49:36 +0200

tails (0.20) unstable; urgency=low

  * Major new features
  - Install Linux kernel 3.10.3-1 from Debian unstable.
  - Iceweasel 17.0.8esr + Torbrowser patches.

  * Bugfixes
  - Prevent Iceweasel from displaying a warning when leaving HTTPS web sites.
  - Make Iceweasel use the correct, localized search engine.
  - Fix Git access to https:// repositories.

  * Minor improvements
  - Install Dasher, a predictive text entry tool.
  - Add a wrapper around TrueCrypt which displays a warning about it soon
    being deprecated in Tails.
  - Remove Pidgin libraries for all protocols but IRC and Jabber/XMPP.
    Many of the other protocols Pidgin support are broken in Tails and
    haven't got any security auditting.
  - Disable the pre-defined Pidgin accounts so they do not auto-connect
    on Pidgin start.
  - Include information about Alsa in WhisperBack reports.
  - Explicitly restrict access to ptrace. While this setting was enabled
    by default in Debian's Linux 3.9.6-1, it will later disabled in 3.9.7-1.
    It's unclear what will happen next, so let's explicitly enable it ourselves.
  - Do not display dialog when a message is sent in Claws Mail.
  - Sync iceweasel preferences with the Torbrowser's.

  * Localization
  - Many translation updates all over the place.
  - Merge all Tails-related POT files into one, and make use of intltoolize
    for better integration with Transifex.

 -- Tails developers <tails@boum.org>  Tue, 30 Jul 2013 14:19:57 +0200

tails (0.19) unstable; urgency=low

  * Major new features
  - Install Linux kernel 3.9.5-1 from Debian unstable.
    Features of particular interest for Tails are the Yama LSM
    (ptrace scope restrictions) and improved hardware support.
    As a corollary, install initramfs-tools from there too.
  - Iceweasel 17.0.7esr + Torbrowser patches.
  - Unblock Bluetooth, Wi-Fi, WWAN and WiMAX; block every other type of
    wireless device. Next steps are described on the
    todo/protect_against_external_bus_memory_forensics ticket.

  * Bugfixes
  - Fix write access to boot medium at the block device level,
    by installing bilibop-udev. Thanks to quidame for his support.
  - tails-greeter l10n-related fixes, thanks to winterfairy:
    · Fix so translations is applied on password mismatch messages.
    · Separate forward and login buttons and make them translatable.
  - Fix link to documentation when no sudo password is set.
  - gpgApplet: partial fix for clipboard emptying after a wrong passphrase
    was entered.
  - Workaround aufs bug in Unsafe Browser script.

  * Minor improvements
  - Drop GNOME proxy settings: we did not find any use of it we were keen
    to support, other than two programs (Seahorse, Pidgin) that are now run
    with torsocks.
  - Format newly created persistent volumes as ext4.
  - GnuPG: don't connect to the keyserver specified by the key owner.
    This feature opens the door to a variety of subtle attacks.
  - GnuPG: locate keys only from local keyrings.
    This is probably the default, but better safe than sorry.
  - Install virt-what from Wheezy.
    The version from Squeeze does not detect at least Parallels for Mac v.8.
  - Upgrade live-boot and live-config to the 3.0.x final version from Wheezy.
    · Remove /live and /lib/live/image compatibility symlinks.
    · Add /live/overlay -> /lib/live/mount/overlay symlink.
      The live-boot changes (commit d2b2a461) brought to fix Debian bug
      #696495 revert some of our previous changes (commit 77dab1cb), and as
      a result, at the time live-persist runs, no tmpfs is mounted on
      /live/overlay, which breaks the aufs mount. So, let's just ensure
      /live/overlay points to a tmpfs.
    · Really disable policykit and sudo live-config hooks.
      ... by making it believe they've already been run.
      This workarounds new live-config's default behavior.

  * Localization
  - Many translation updates all over the place.

  * Test suite
  - Re-enable previously disabled boot device permissions test.

 -- Tails developers <tails@boum.org>  Wed, 26 Jun 2013 12:36:20 +0200

tails (0.18) unstable; urgency=low

  * New features
  - Support obfs3 bridges.
  - Automatically install a custom list of additional packages chosen by
    the user at the beginning of every working session, and upgrade them
    once a network connection is established (technology preview).

  * Iceweasel
  - Upgrade to Iceweasel 17.0.6esr-0+tails1~bpo60+1.
  - Update Torbrowser patches to current maint-2.4 branch (567682b).
  - Isolate DOM storage to first party URI, and enable DOM storage:
    don't set dom.storage.enabled anymore, and set Torbutton's
    disable_domstorage to false.
  - Isolate the image cache per url bar domain.
  - Torbutton 1.5.2, and various prefs hacks to fix breakage:
    · Add .saved version of the Torbutton preferences the TBB also sets.
    · Set TOR_SOCKS_HOST and TOR_SOCKS_PORT.
    · Move some prefs (network.proxy.*, extensions.autoDisableScopes,
      extensions.foxyproxy.last-version) to user.js.
      Else, with Torbutton 1.5.x, these ones are not taken into account.
    · Set network.proxy.socks_version.
      Else we get the meaningless user_pref("network.proxy.socks_version", 9063);
      in prefs.js after the initial startup.
    · Set extensions.foxyproxy.socks_remote_dns to true.
      Else, it overrides the various ways we set network.proxy.socks_remote_dns,
      which in turn makes Torbutton think it should start in non-Tor mode.
    · Also pass the TOR_SOCKS_* environment variables to iceweasel when
      generating the profile: Torbutton behaves differently depending on
      these variables, so we don't want the initial profile generation to be
      done without them. In practice, this has no implication that we could
      see right now, but better safe than sorry.
    · Import all version overrides from the TBB prefs.
      Else, the User-Agent sent in the HTTP headers is fine, but real
      values leak with JavaScript, as demonstrated by ip-check's "Browser
      type" test.
    · Move a bunch of settings to user_pref(), that are not applied otherwise.
      For some, this fixes a regression in 0.18~rc1.
      For other, the  bug was already present in Tails 0.17.2.
  - HTTPS Everywhere 3.2.
  - Update prefs to match the TBB's, fix bugs, and take advantage of the latest
    Torbrowser patches:
    · Increase pipeline randomization.
    · Fix @font-face handling of local() fonts.
      Also disable fallback font rendering.
    · Explicitly disable SPDY v2 and v3.
    · Update http pipelining prefs.
  - Make prefs organization closer to the TBB's:
    · Remove Torbutton prefs that we set at their default value.
    · Import Torbutton preferences from the TBB.
    · Organize iceweasel config files in sections the same way as the TBB.
  - Cleanup prefs:
    · Don't set extensions.torbutton.clear_cookies nor
      extensions.torbutton.saved.share_proxy_settings:
      we don't care about toggling anymore.
    · Don't set extensions.torbutton.saved.download_retention nor
      extensions.torbutton.saved.search_suggest:
      these settings are not used in Torbutton anymore.
  - Update unsafe browser prefs mangling accordingly.
  - Move network.protocol-handler.warn-external.* to user_pref().
    Else they're not applied.
    These prefs are actually ignored by Firefox these days -- the TBB
    design doc reads "They are set still anyway out of respect for the
    dead". Let's go on doing the same.
  - Update extensions.adblockplus.currentVersion.
  - Fetch xul-ext-https-everywhere (3.2-2) and xul-ext-noscript (2.6.6.1-1)
    from Debian unstable. They were uploaded there, and accordingly removed
    from experimental.

  * Bugfixes
  - Linux 3.2.41-2+deb7u2.
  - Fixed swapped filenames of tails-{reboot,shutdown}.desktop.
    Thanks to Mikko Harhanen for the patch.
  - Only add ClientTransportPlugin to torrc when bridge mode is enabled.
    This should bring back support for proxies of type other than obfsproxy.

  * Minor improvements
  - Set kernel.dmesg_restrict=1, and make /proc/<pid>/ invisible
    and restricted for other users. It makes it slightly harder for an attacker
    to gather information that may allow them to escalate privileges.
  - Install gnome-screenshot.
  - Don't disable IPv6 on all network interfaces anymore.
    It turns out the IPv6 leaks we wanted to fix actually don't exist.
  - Add a "About Tails" launcher in the System menu.
  - Install GNOME accessibility themes.
  - Use 'Getting started...' as the homepage for Tails documentation button.
  - Stop relying on the obsolete /live/image compatibility symlink.
  - Disable audio preview in Nautilus.
  - Wheezy was released => Squeeze is now oldstable.
  - Pick Tor from deb.torproject.org regardless of the release name they
    advertise. At some point we needed it, their APT repository still thought
    that stable == Squeeze.
  - Add Wheezy APT sources.
  - Install Linux and related packages from Wheezy.
    Debian sid just got Linux 3.8, and we don't want to switch to a new kernel
    yet.
  - Fetch laptop-mode-tools from Wheezy.
    Wheezy has the version we've been installing in 0.18~rc1,
    while a newer one was uploaded to sid in the meantime.
  - Fetch a few packages from Wheezy instead of unstable.
    Namely: spice-vdagent, libregexp-common-perl, macchanger, service-wrapper,
    libservice-wrapper-java and libservice-wrapper-jni.
    Wheezy has the versions we've been installing for a while, so let's
    avoid having unstable push a newer one to us uselessly at some point.
    Note that at the time of this writing, the versions in sid and in Wheezy
    are the same, so this commit is effectively a no-op as of today: it is
    merely a safeguard for the future.

  * Localization
  - Many translation updates all over the place.

  * Build process
  - Make Vagrant's build-tails script support Jenkins too.

  * Test suite
  - Fix Unsafe Browser test broken by hidepid.

 -- Tails developers <tails@boum.org>  Mon, 13 May 2013 22:17:38 +0200

tails (0.17.2) unstable; urgency=low

  * Iceweasel
  - Upgrade to Iceweasel 17.0.5esr-0+tails2~bpo60+1.
  - Stop displaying obsolete context menu entries ("Open Tor URL" and friends).

  * Hardware support
  - Update Linux to 3.2.41-2

  * Bugfixes
  - Use more reliable OpenPGP keyservers:
    · use the hkps pool in GnuPG (and import their SSL CA)
    · use hkp://pool.sks-keyservers.net in Seahorse (as it does not support
      hkps yet)
  - Keep udisks users (GNOME Disk Utility, tails-persistence-setup, etc.)
    from resetting the system partition's attributes when manipulating the
    partition table. To this end, backport the relevant bugfix from Wheezy
    into parted 2.3-5+tails1. This allowed to remove the sgdisk-based
    workaround in tais-persistence-setup, and to stop installing
    python-parted. All this is a first needed step to fix
    todo/make_system_disk_read-only in a future release.

  * Minor improvements
  - Disable NoScript's HTML5 media click-to-play for better user experience.

  * Localization
  - Tails USB installer: update translations for French, German, Spanish,
    Finnish, Greek, Italian, Latvian, Dutch, Polish and Chinese.
  - Tails Greeter: update translations for Farsi, Chinese, French;
    new translations: Finnish, Norwegian Bokmål, Galician.
  - tails-persistence-setup: update Farsi and Chinese translations;
    import new translations for Finnish and Swedish.
  - WhisperBack: update translations for Arabic, French, German, Greek,
    Spanish, Korean, Polish, Russian. New translations: Finnish, Chinese.

  * Build process
  - Add automated testing framework (Sikuli, Cucumber, libvirt -based)
    with a bunch of tests.

 -- Tails developers <amnesia@boum.org>  Sun, 07 Apr 2013 12:17:26 +0200

tails (0.17.1) unstable; urgency=low

  * Iceweasel
  - Upgrade to Iceweasel 17.0.4esr-0+tails1~bpo60+1.

  * Hardware support
  - Update Linux to 3.2.39-2.
    It includes the drm and agp subsystems from Linux 3.4.29.
  - Don't install xserver-xorg-video-rendition backport.
    xserver-xorg-video-rendition has been removed from squeeze-backports
    due to an upstream tarball mismatch discover when merging backports
    into the main Debian archive, and xserver-xorg-video-all still depends
    on it, so we explicitly install all drivers from -all but -rendition
    as a (hopefully temporary) workaround.

  * Minor improvements
  - Remove Indymedia IRC account, until we ship a version of Pidgin
    with SASL support, that is when Tails is based on Wheezy.

  * Build system
  - Don't ship the wiki's todo and bugs on ISO images.

 -- Tails developers <amnesia@boum.org>  Thu, 21 Mar 2013 18:54:11 +0100

tails (0.17) unstable; urgency=low

  * New features
  - Install the KeePassX password manager, with a configuration and
    documentation that makes it easy to persist the password database.

  * Iceweasel
  - Upgrade to Iceweasel 17.0.3esr-1+tails1~bpo60+1.
  - Install xul-ext-adblock-plus from squeeze-backports.
  - Do not allow listing all available fonts.
    Set browser.display.max_font_attempts and browser.display.max_font_count
    to enable the Torbrowser Limit-the-number-of-fonts-per-document patch.
  - Set default spellchecker dictionary to English (USA),
    and localize it according to locale with our custom branding extension.
  - Disable the add-ons automatic update feature.
  - Make the generated profile world-readable.
  - Remove NoScript click-to-play confirmation.
  - Sync some prefs set by Torbutton, to be ready when it stops setting these.
  - Disable navigation timing.
  - Disable SPDY. It stores state and may have keepalive issues.
  - More aggressive iceweasel HTTP pipelining settings.
  - Enable WebGL (as click-to-play only).
  - Disable network.http.connection-retry-timeout.
  - Disable full path information for plugins.
  - Remove NoScript blocks of WebFonts.
  - Disable DOM storage in Torbutton.
    Since we don't apply the 0026-Isolate-DOM-storage-to-first-party-URI.patch
    Torbrowser patch yet, and still disable DOM storage, we need to tell
    Torbutton not to use it.
  - Synchronize iceweasel's general.useragent.override with TBB based on FF17.
    The User-Agent settings are not kept up-to-date anymore in Torbutton, so
    we have to keep in sync manually with TBB's settings.
  - Remove obsolete APT pining for Torbutton.
    It's not maintained in Debian anymore, so we now fetch it from our own
    APT repository.
  - Fetch FoxyProxy from Debian experimental and libnspr4-0d from
    squeeze-backports, for compatibility with Iceweasel 17.
  - Rebase bookmarks file on top of the default iceweasel 17 one.
  - Explicitly disable AdBlock Plus "correct typos" feature.
    This feature connects to http://urlfixer.org/.
    It is disabled by default in 2.2-1, but let's be careful.

  * Minor improvements
  - Upgrade to live-boot 3.0~b11-1 and live-config 3.0.12-1.
    Accordingly update the 9980-permissions hook, live-persist,
    unsafe-browser and boot-profile.
    Add compatibility symlinks from /live to /lib/live, and from /live/image
    to /lib/live/mount/medium, to ease the transition.
  - Check for errors when sourcing live-boot files, e.g. to detect when
    they have been renamed upstream.
  - Don't add "quiet" to the kernel command-line ourselves.
    Else, it appears twice as live-build's lb_binary_syslinux adds it too.
    Historically, we've been adding it ourselves on top of that because
    lb_binary_yaboot does not add it, but since we gave up the PowerPC support
    attempt, we're now only interested in syslinux, so let's make it easier
    for the general case, e.g. when one wants to remove the "quiet" parameter
    as suggested by our "Tails does not start" debugging documentation.
  - Upgrade I2P to 0.9.4.

  * Bugfixes
  - Many bugfixes brought by the Debian Squeeze 6.0.7 point-release.
  - Use the regular GnuPG agent + pinentry-gtk2 instead of Seahorse
    as a GnuPG agent. This fixes usage of OpenPGP in Claws Mail,
    and brings support for OpenPGP smartcards.
  - Enable I2P hidden mode.
    Else, killing I2P ungracefully is bad for the I2P network.
  - live-persist: move error() function before the first potential usecase.
  - Add missing executable bit on restart-tor and restart-vidalia.
  - Add shutdown and reboot launchers to the menu.
    This workarounds the lack of a shutdown helper applet in camouflage mode.
  - Remove Pidgin's MXit and Sametime support.
    ... at least until CVE-2013-0273, CVE-2013-0272 and CVE-2013-0271 are
    fixed in Debian stable. While we're at it, don't force file removal in
    these "set -e" build scripts: fail hard, instead of silently ignoring
    the fact that files may have moved or disappeared.

  * Hardware support
  - Install recent Intel and AMD microcode from squeeze-backports,
    explicitly excluding the iucode-tool package that's not a good idea
    for Live systems.
  - Install firmware loader for Qualcomm Gobi USB chipsets.
    This is needed to have various mobile broadband chipsets work.
  - Upgrade barry to 0.18.3-5~bpo60+1.
    This much improved new version supports more hardware & ISP,
    and does not display dozens of spurious error messages at boot time.

  * Build system
  - Remove APT local cache (/Var/cache/apt/{,src}pkgcache.bin).

 -- Tails developers <amnesia@boum.org>  Sat, 23 Feb 2013 10:37:57 +0100

tails (0.16) unstable; urgency=low

  * Minor improvements
  - Replace the too-easy-to-misclick shutdown button with a better
    "Shutdown Helper" Gnome applet.
  - Display ~/Persistent in GNOME Places and GtkFileChooser if it is mounted.
  - Set Unsafe Browser's window title to "Unsafe Browser".
  - Install ekeyd to support the EntropyKey.
  - Install font for Sinhala.
  - Update Poedit to 1.5.4.
  - Kill Vidalia when restarting Tor.
    Doing this as early as possible exposes Vidalia's "broken onion" icon
    to users less.
  - Hide the persistence setup launchers in kiosk mode.
  - Add a shell library for Tor functions.
    These are shared among multiple of our scripts.
  - Install dictionaries for supported languages.
    Install hunspell dictionaries when possible,
    fall back on myspell ones else.

  * Bugfixes
  - Disable IPv6 on all network interfaces.
    This is a workaround for the IPv6 link-local multicast leak that was recently
    discovered. Tails has no local service that listens on IPv6, so there should be
    no regression, hopefully, unless one wants to play with OnionCat and VoIP,
    but those of us should know how to workaround this anyway.
  - live-persist: Fix variable mismatch, fixing probe white-list.
    Tails may previously have been able to list GPT partitions labelled
    "TailsData" on hard drives (!) as valid persistence volumes...
  - live-persist: Fix --media option when no devices are attached.
    Earlier, if it was set to e.g. 'removable-usb' and no USB storage was
    connected, $whitelistdev would be empty, which is interpreted like
    all devices are ok by the rest of the code.
  - Fix SCIM in the autostarted web browser: save IM environment variables
    to a file during Desktop session startup, and export them into the
    autostarted browser's environment.
  - Talk of DVD, not of CD, in the shutdown messages.
  - Make tordate work in bridge mode with an incorrect clock.
    When using a bridge Tor reports TLS cert lifetime errors (e.g. when
    the system clock is way off) with severity "info", but when no bridge
    is used the severity is "warn". tordate/20-time.sh depends on grepping
    these error messages, so we termporarily increase Tor's logging
    severity when using bridge mode. If we don't do this tordate will
    sleep forever, leaving Tor in a non-working state.
    · White-list root to use Tor's ControlPort.
    · Add logging for is_clock_way_off().
    · Remove Tor's log before time syncing.
      We depend on grepping stuff from the Tor log (especially for
      tordate/20-time.sh), so deleting it seems like a Good Thing(TM).
    · Stop Tor before messing with its log or data dir.
  - live-persist: limit searched devices the same way as live-boot.
    If no --media argument is specified, use live-boot's
    "(live-media|bootfrom)=removable(|-usb)" argument to limit devices
    searched for a persistent volume.
  - tails-greeter: do not pass media=removable to live-persist.
    Now that we have autodetection with kernel command-line,
    it should not be needed anymore.
  - Start memlockd after configuring it,
    instead of starting it before and restarting it after.
    This avoids running memlockd twice, and prevents other possibly
    surprising race-conditions.
    As a consequence, also have tails-sdmem-on-media-removal start after the
    memlockd service *and* tails-reconfigure-memlockd: to start the watchdog,
    we need memlockd to be properly configured *and* running.

  * iceweasel
  - Set iceweasel homepage to the news section on the Tails website.
    ... using the localized one when possible.
  - Hide the iceweasel add-on bar by default.
    Now that we don't want to ship the Monkeysphere addon anymore,
    that was the only one displayed in there, we can as well hide the whole bar.
  - Don't hide the AdBlock-Plus button in the add-on bar anymore. Now that
    we hide the whole addon bar, we can get rid of this old
    UX improvement.
  - Do not install a placeholder (fake) FireGPG iceweasel extension anymore.
    It was shipped from 0.10 (early 2012) to 0.15 (late November),
    so the migration period should be over now.
  - Don't install xul-ext-monkeysphere anymore.
    The implication of the current keyserver policy are not well
    understood, Monkeysphere is little used in Tails, and we're not sure
    anymore it would be our first bet for the web browser profile with no
    CA. Let's keep the various configuration bits (e.g. FoxyProxy,
    patching MSVA), though, so that advanced users who are used to have
    Monkeysphere in Tails just have to install the package.

  * Build system
  - Install the "standard" task with tasksel for better consistency in the
    Tails ISO images built in various environments.
  - Install p7zip-full. It's a dep by file-roller, but we explicily use it
    elsewhere, and it's better to be safe than sorry.
  - Remove pinning of libvpx0 to sid.
    This package is part of Squeeze, and not from testing/sid.
    We have been shipping the version from Squeeze for a while.
  - Remove config/chroot_local-packages/ from .gitignore.
    The documented way for "external" contributors to add custom packages
    is to put them in chroot_local-packages, and once we pull we import
    any such package into our APT repo and rewrite the
    history appropriately.
    Also, the ability to add packages in there and not see them in "git
    status" makes it very easy to build tainted ISO images with
    non-standard packages, which makes some of us fear can lead to hard to
    debug situations.
  - Make it clearer what can and cannot be done in terms of local packages.

 -- Tails developers <amnesia@boum.org>  Thu, 10 Jan 2013 12:47:42 +0100

tails (0.15) unstable; urgency=low

  * Major new features
  - Persistence for browser bookmarks.
  - Support for obfsproxy bridges.

  * Minor improvements
  - Add the Hangul (Korean) Input Method Engine for SCIM.
  - Add vendor-specific dpkg origin information. This makes dpkg-vendor
    return correct information.
  - Install pcscd and libccid from squeeze-backports. This is needed to
    support, to some extent, some OpenPGP SmartCard readers.
  - Install HPIJS PPD files and the IJS driver (hpijs).
    This adds support for some printers, such as Xerox DocumentCenter400.
  - Optimize fonts display for LCD.
  - Update TrueCrypt to version 7.1a.

  * Bugfixes
  - Do not use pdnsd anymore. It has been orphaned in Debian, has quite
    some bugs in there, and apparently Tor's DNSPort's own caching is
    be good enough.
  - Remove useless iceweasel cookies exceptions. They are useless as
    per-session cookies are allowed.
  - Do not run setupcon on X. This call is only needed on the Linux
    console, no need to annoy the user with a weird "Press enter to
    activate this console" when the open a root shell in a GNOME
    Terminal.
  - Allow the tails-iuk-get-target-file user to connect to the SOCKSPort
    dedicated for Tails-specific software.
  - Fix gpgApplet menu display in Windows camouflage mode.
  - Fix Tor reaching an inactive state if it's restarted in "bridge mode",
    e.g. during the time sync' process.

  * Iceweasel
  - Update iceweasel to 10.0.11esr-1+tails1.
  - User profile is now generated at build time in order to support persistent
    bookmarks.
  - Update HTTPS Everywhere to version 3.0.4.
  - Update NoScript to version 2.6.
  - Fix bookmark to I2P router console.
  - Re-enable Monkeysphere extension to connect to the validation agent.

  * Localization
  - The Tails USB installer, tails-persistence-setup and tails-greeter
    are now translated into Bulgarian.
  - Update Chinese translation for tails-greeter.
  - Update Euskadi translation for WhisperBack.

  * Build system
  - Custom packages are now retrieved from Tails APT repository instead
    of bloating the Git repository.
  - Allow '~' in wiki filenames. This makes it possible to ship
    update-description files for release candidates.
  - Document how to create incremental update kit.
  - Handle release candidates when generating custom APT sources.
  - Remove pinning for xul-ext-adblock-plus.
    It is obsolete since we've added this package to our APT repository.

 -- Tails developers <amnesia@boum.org>  Sun, 25 Nov 2012 12:59:17 +0100

tails (0.14) unstable; urgency=low

  * Major new features
  - Enable Tor stream isolation; several new SocksPorts with
    appropriate Isolate* options have been added for different use
    cases (i.e. applications). All application's have been
    reconfigured to use these new SocksPorts, which should increase
    anonymity by making it more difficulte to correlate traffic from
    different applications or "online identities".
  - The web browser now has the anonymity enhancing patches from the
    TorBrowser applied.
  - gpgApplet can now handle public-key cryptography.
  - Install an additional, PAE-enabled kernel with NX-bit
    support. This kernel is auto-selected when the hardware supports
    it and will:
    * provide executable space protection, preventing certain types of
      buffer overflows from being exploitable.
    * enable more than 4 GiB of system memory.
    * make all processors/cores available, including their
      power-saving functionality.
  - Add a persistence preset for NetworkManager connections.

  * Minor improvements
  - On kexec reboot, make the boot quiet only if debug=wipemem was not
    enabled.
  - Update torproject.org's APT repo key.
  - Update the embedded Tails signing key.
  - Use symlinks instead of duplicating localized searchplugins.
  - Rewrite Tails firewall using ferm. Tails firewall was written in
    very unsophisticated iptables-save/restore format. As more feature
    creeped in, it started to be quite unreadable.
  - Optimize VirtualBox modules build at runtime to avoid installing the
    userspace utils N times.
  - Drop most of Vidalia's configuration. Our custom lines just caused
    trouble (with multiple SocksPorts) and the default works well.
  - Blacklist PC speaker module. On some computers, having the pcspkr
    module loaded means loud beeps at bootup, shutdown and when using
    the console. As it draws useless attention to Tails users, it is
    better to prevent Linux from loading it by default.
  - Remove all addons from the Unsafe Browser. No addons are essential
    for the Unsafe Browser's intent. If anything they will modify the
    network fingerprint compared to a normal Iceweasel install, which
    is undesirable.
  - Prevent some unwanted packages to be installed at all, rather than
    uninstalling them later. This should speed up the build a bit.
  - Add a symlink from /etc/live/config to /etc/live/config.d. This
    makes the system compatible with live-config 3.0.4-1, without
    breaking backward compatibility with various parts of the system
    that use the old path.
  - Do not run unecessary scripts during shutdown sequence, to make
    shutdown faster.
  - Make live-persist deal with persistent ~/.gconf subdirs so that
    any options saved therein actually get persistent.
  - Prevent memlockd unload on shutdown, to make sure that all
    necessary tools for memory wiping are available when the new
    kernel has kexec'd.
  - Patch initscripts headers instead of fiddling with update-rc.d. We
    now let insserv figure out the correct ordering for the services
    during startup and shutdown, i.e. use dependency-based boot
    sequencing.
  - Remove the last absolute path in our isolinux config, which makes
    it easier to migrate from isolinux to syslinux (just rename the
    directory), and hence might make it easier for 3rd party USB
    installers (like the Universal USB Installer) to support Tails.

  * Bugfixes
  - Include `seq` in the ramdisk environment: it is used to wipe more
    memory. This fixes the long-standing bug about Tails not cleaning
    all memory on shutdown.
  - Fix Yelp crashing on internal links
  - Allow amnesia user to use Tor's TransPort. This firewall exception
    is necessary for applications that doesn't have in-built SOCKS
    support and cannot use torsocks. One such example is Claws Mail,
    which uses tsocks since torsocks makes it leak the hostname. This
    exception, together with Tor's automatic .onion mapping makes
    Claws Mail able to use hidden service mail providers again.
  - Force threads locking support in Python DBus binding. Without this
    liveusb-creator doesn't work with a PAE-enabled kernel.
  - Fix localized search plugins for 'es' and 'pt'
  - Fix live-boot's readahead, which caused an unnecessary pause
    during boot.
  - Factorize GCC wanted / available version numbers in VirtualBox
    modules building hook. This, incidentally, fixes a bug caused by
    duplication and not updating all instances.
  - Fix tordate vs. Tor 0.2.3.x. Since 0.2.3.x Tor doesn't download a
    consensus for clocks that are more than 30 days in the past or 2
    days in the future (see commits f4c1fa2 and 87622e4 in Tor's git
    repo). For such clock skews we set the time to the Tor authority's
    cert's valid-after date to ensure that a consensus can be
    downloaded.

  * Tor
  - Update to version 0.2.3.24-rc-1~~squeeze+1, a new major
    version. It's not a stable release, but we have been assured by
    the Tor developers that this is the right move.
  - Stop setting custom value for the Tor LongLivedPorts
    setting. Gobby's port was upstreamed in Tor 0.2.3.x.

  * Iceweasel
  - Update to 10.0.10esr-1+tails1, which has all the anonymity enhancing
    patches from the TorBrowser applied.
  - Install iceweasel from our own repo, http://deb.tails.boum.org.
  - Fix Iceweasel's file associations. No more should you be suggested
    to open a PDF in the GIMP.

  * htpdate
  - Use curl instead of wget, and add a --proxy option passed through
    to curl.
  - Remove the --fullrequest option, we don't need it anymore.
  - Remove --dns-timeout option, we don't need it anymore.
  - Change --proxy handling to support Debian Squeeze's curl.
  - Clarify what happens if --proxy is not used.
  - Compute the median of the diffs more correctly.

  * Hardware support
  - Update Linux to 3.2.32-1.

  * Software
  - Update vidalia to 0.2.20-1+tails1.
  - Update bundled WhisperBack package to 1.6.2:
    * Raise the socket library timeout to 120 seconds
    * Use smtplib's timeout parameter
    * Fix error output when calling send a 2nd time
  - Update liveusb-creator to 3.11.6-3.
  - Update i2p to 0.9.2.
  - Update tails-persistence-setup to 0.20-1, which should make it
    possible to install Tails on large (>= 32 GiB) USB drives.
  - Install console-setup and keyboard-configuration from unstable
    (required by new initramfs-tools).
  - Update tails-greeter to 0.7.3:
    * Import pt_BR translation.
    * Let langpanel usable during option selection stage
    * Print less debugging messages by default
    (below are changes in tails-greeter 0.7.2:)
    * Use correct test operators.
    * Generate language codes of available locales at package build
      time.
    * Read list of language codes from where we have saved it at
      package build time.
    * Drop tails-lang-helper, not used anymore.
    * Do not compile locales at login time anymore. Tails now ships
      locales-all.
  - Import live-config{,-sysvinit} 3.0.8-1. live-config >= 3.0.9-1
    has basically nothing useful for us, and it migrates to new paths
    brought by live-boot 3.0~b7, which we're not ready for yet (see:
    todo/newer_live-boot).

  * Localization
  - Fix Tails specific Iceweasel localization for pt-BR
  - Add Japanese input system: scim-anthy.
  - whisperback is now also translated into German, Hebrew, Hungarian,
    Italian and Korean.
  - tails-persistence-setup is now also translated into Arabic.
  - tails-greeter is now also translated into Arabic, Hebrew, Basque,
    Hungarian, Italian and Chinese.

  * Build system
  - Catch more errors in during build time:
    - Ensure that all local hooks start with 'set -e'.
    - Fail hard if adduser fails in local hooks.
    - Fail hard if 'rm' fails in local hooks.
  - vagrant: Ensure we have the set of Perl packages needed by our
    Ikiwiki
  - vagrant: Configure live-build to ship with ftp.us.debian.org.
    Using cdn.debian.net leads to bad interactions with Tor.
  - vagrant: Don't use gzip compression when building from a tag, i.e.
    a release.
  - vagrant: Optionally use bootstrap stage cache for faster builds
    via the 'cache' build option.
  - vagrant: Make sure release builds are clean, i.e. they don't use
    any potentially dangerous build options.
  - vagrant: Disable live-build package caching. This build system is
    meant to use an external caching proxy, so live-build's cache just
    wastes RAM (for in-memory builds) or disk space.
  - vagrant: use aufs magic instead of copying source into tmpfs.
    This reduces the amount of RAM required for building Tails in.
  - vagrant: Allow in-memory builds when a VM with enough memory is
    already started.

 -- Tails developers <amnesia@boum.org>  Sat, 10 Nov 2012 12:34:56 +0000

tails (0.13) unstable; urgency=low

  * Major new features
  - Use white-list/principle of least privelege approach for local services.
    Only users that need a certain local (i.e. hosted on loopback) service
    (according to our use cases) are granted access to it by our firewall;
    all other users are denied access.
  - Ship a first version of the incremental update system. Updates are not
    currently triggered automatically, but this will allow tests to be done
    on larger scales.

  * Minor improvements
  - Enable four workspaces in the Windows XP camouflage. This allows
    users to quickly switch to a more innocent looking workspace in case
    they are working on sensitive data and attract unwanted attention.
    The workspace switcher applet isn't there, though, since there's no
    such thing in Windows XP, so switching is only possible via keyboard
    shortcuts.
  - Ship with precompiled locales instead of generating them upon login.
  - Add support for wireless regulation.
  - Use color for Git output, not intended for machine consumption,
    written to the terminal.
  - Have ttdnsd use OpenDNS. Using Google's DNS servers was very
    glitchy, and rarely succeeded when it should. It can probably be
    attributed to Google's DNS, which is known to take issue with Tor
    exits.
  - Upgrade WhisperBack to 1.6, with many UI improvements and new translations.
  - Include GDM logs and dmidecode informations in the reports.
  - Allow to modify language and layout in the "Advanced options" screen
    of the greeter.
  - GnuPG: bump cert-digest-algo to SHA512.
  - Update torproject.org's APT repo key.

  * Bugfixes
  - Make Claws Mail save local/POP emails in its dot-directory. The
    default is to save them at ~/Mail, which isn't included in our
    current Claws Mail persistence preset.
  - Fix the System Monitor applet.
  - Remove broken ttdnsd from the default DNS resolution loop.
  - Hide the 'TailsData' partition in desktop applications.
  - Ship unrar-free again, so that the GNOME archive manager knows about
    it.
  - Ship with an empty whitelist for Noscript.
  - Disable FoxyProxy's advertisement on proxy error page.
  - Fix slow browsing experience for offline documentation.
  - Raise the socket timeout to 120 seconds in WhisperBack.
  - Enable the ikiwiki trail plugin for the locally built wiki too.

  * Iceweasel
  - Upgrade iceweasel to 10.0.6esr-1 (Extended Support Release) and install it
    and its dependencies from squeeze-backports.

  * Hardware support
  - Upgrade Linux to 3.2.23-1.

  * Software
  - Update tor to version 0.2.2.39.
  - Update Iceweasel to version 10.0.7esr-2.
  - Update i2p to version 0.9.1.

  * Build system
  - vagrant: Install Ikiwiki from Debian unstable. The 'mirrorlist'
    patches have finally been merged in upstream Ikiwiki. So instead of
    building Ikiwiki by hand, we can now install the package directly
    from Debian unstable.
  - Do not build the ikiwiki forum on the bundled static website copy.

 -- Tails developers <amnesia@boum.org>  Mon, 17 Sep 2012 15:19:25 +0200

tails (0.12.1) unstable; urgency=low

  This is a brown paper bag release to fix two major problems introduced in
  Tails 0.12.

  * Iceweasel
  - Upgrade Torbutton to 1.4.6.
  - Upgrade AdBlock Plus to 2.1.
  - Update AdBlock Plus patterns.

  * Hardware support
  - Upgrade Linux to 3.2.21-3 (linux-image-3.2.0-3-486).

  * Software
  - Install MAT from Debian backports, drop custom package.
  - Install python-pdfrw to re-add PDF support to the MAT.
  - Upgrade tails-greeter to 0.7.1, which fixes the race condition that
    broke administration password and locale settings on some systems.

  * Boot
  - Remove the Tails specific plymouth theme. The theme interfers heavily with
    the boot process on some hardware.

 -- Tails developers <amnesia@boum.org>  Mon, 17 Sep 2012 13:06:03 +0200

tails (0.12) unstable; urgency=low

  * Major new features
  - Add the Unsafe Web Browser, which has direct access to the Internet and
    can be used to login to captive portals.
  - The (previously experimental, now deemed stable) Windows camouflage can now
    be enabled via a check box in Tails greeter.

  * Tor
  - Upgrade to 0.2.2.37-1~~squeeze+1.

  * Iceweasel
  - Upgrade iceweasel to 10.0.5esr-1 (Extended Support Release) and install it
    and its dependencies from squeeze-backports.
  - Add a bookmark for the offline Tails documentation.
  - Update AdBlock patterns.

  * Persistence
  - Allow using larger USB drives by increasing the mkfs timeout to 10 minutes.
  - Tell the user what's going on when the Tails boot device cannot be found.

  * Hardware support
  - Upgrade Linux to 3.2.20-1 (linux-image-3.2.0-2-amd64).

  * Software
  - Install rfkill.
  - Install torsocks. Note that this makes `torify' use `torsocks' instead of
    `tsocks'. The `tsocks' binary is dropped to avoid problems, but remaining
    files (the library) are kept since ttdnsd depends on them.
  - Fetch live-config-sysvinit from sid so that it matches live-config version.
  - Update virtualbox backports to 4.1.10-dfsg-1~bpo60+1.
  - Install pciutils (needed by virtualbox-guest-utils).
  - Install mousetweaks. This is needed to use the mouse accessibility settings
    in System -> Preferences -> Mouse -> Accessibility.
  - Install the "hardlink" files deduplicator.
  - Do not install cryptkeeper anymore. See todo/remove_cryptkeeper for reason.
    Users of cryptkeeper are encouraged to install cryptkeeper via `apt-get
    update; apt-get install --yes cryptkeeper`, open their volume and move
    their to Tails' built-in persistence instead, as a one-time migration.
  - Upgrade I2P to version 0.9.
  - Don't install GParted. GNOME Disk Utility has been on par with GParted
    since Squeeze was released.
  - Upgrade live-boot to 3.0~a27-1+tails2~1.gbp319fe6.
  - Upgrade live-config to 3.0~a39-1 and install it from Debian experimental.
  - Upgrade tails-greeter to 0.7.
  - Upgrade tails-persistence-setup to 0.17-1.
  - Install libyaml-libyaml-perl.
  - Upgrade MAT, the metadata anonymisation toolkit, 0.3.2-1~bpo60+1.
  - Fetch python-pdfrw from backports, drop custom package.

  * Internationalization
  - The Tails website and documentation now has a (partial) Portuguese
    translation.

  * Build system
  - Tails can now be built without using a HTTP proxy.
  - Tails can now easily be built by using Vagrant. See the updated
    contribute/build page for instructions.

  * Boot
  - Remove obsolete noswap boot parameter. live-boot now handles swap on an
    opt-in basis.
  - The squashfs.sort files generated with boot-profile should now be ok which
    makes the generate images boot noticeably faster on optical media. See
    bugs/weird_squashfs.sort_entries for more information.
  - Set Tails specific syslinux and plymouth themes.
  - Add NVidia KMS video drivers to the initrd in order to show our shiny new
    plymouth theme on more systems.

 -- Tails developers <amnesia@boum.org>  Mon, 11 Jun 2012 13:37:00 +0200

tails (0.11) unstable; urgency=low

  * Major new features
  - Do not grant the desktop user root credentials by default.
  - A graphical boot menu (tails-greeter 0.6.3) allows choosing among
    many languages, and setting an optional sudoer password.
  - Support opt-in targeted persistence
    · tails-persistence-setup 0.14-1
    · live-boot 3.0~a25-1+tails1~5.gbp48d06c
    · live-config 3.0~a35-1
  - USB installer: liveusb-creator 3.11.6-1

  * iceweasel
  - Install iceweasel 10.0.4esr-1 (Extended Support Release).
    Let's stop tracking a too fast moving target.
    Debian Wheezy will ship ESR versions.
  - Install needed dependencies from squeeze-backports.
  - Search plugins:
    · Remove bing.
      bing appeared due to our upgrading iceweasel.
      Removing it makes things consistent with the way they have been
      until now, that is: let's keep only the general search engines
      we've been asked to add, plus Google, and a few specialized ones.
    · Replace Debian-provided DuckDuckGo search plugin with the "HTML SSL"
      one, version 20110219. This is the non-JavaScript, SSL, POST flavour.
    · Add ixquick.com.
    · Install localized search engines in the correct place.
      No need to copy them around at boot time anymore.
    · Remove Scroogle. RIP.
  - Enable TLS false start, like the TBB does since December.
  - Adblock Plus: don't count and save filter hits, supress first run dialog.
  - Install neither the GreaseMonkey add-on, nor any GreaseMonkey script.
    YouTube's HTML5 opt-in program is over.
    HTML5 video support is now autodetected and used.

  * Vidalia
  - Upgrade to 0.2.17-1+tails1: drop Do-not-warn-about-Tor-version.patch,
    applied upstream.
  - Set SkipVersionCheck=true.
    Thanks to chiiph for implementing this upstream (needs Vidalia 0.2.16+).

  * Internationalization
  - Install all available iceweasel l10n packages.
  - Remove syslinux language choosing menu.
    tails-greeter allows choosing a non-English language.
  - Add fonts for Hebrew, Thai, Khmer, Lao and Korean languages.
  - Add bidi support.
  - Setup text console at profile time.
    Context: Tails runs with text console autologin on.
    These consoles now wait, using a "Press enter to activate this console"
    message, for the user. When they press enter in there, they should have chosen
    their preferred keyboard layout in tails-greeter by now. Then, we run setupcon.
    As a result, the resulting shell is properly localized, and setupcon
    sets the correct keyboard layout, both according to the preferences expressed by
    the user in tails-greeter.
  - Don't use localepurge, don't remove any Scribus translations anymore,
    don't localize environment at live-config time:
    tails-greeter allows us to support many, many more languages.

  * Hardware support
  - Linux 3.2.15-1 (linux-image-3.2.0-2-amd64).
  - Fix low sound level on MacBook5,2.
  - Disable laptop-mode-tools automatic modules. This modules set often
    needs some amount of hardware-specific tweaking to work properly.
    This makes them rather not well suited for a Live system.

  * Software
  - Install GNOME keyring.
    This is needed so that NetworkManager remembers the WEP/WPA secrets
    for the time of a Tails session. Initialize GNOME keyring at user
    creation time.
  - Install usbutils to have the lsusb command.
  - Install the Traverso multitrack audio recorder and editor.

  * Miscellaneous
  - GNOME Terminal: keep 8192 scrollback lines instead of the smallish
    default.
  - Replaced tails-wifi initscript with laptop-mode-tools matching feature.
  - Disable gdomap service.
  - Fetch klibc-utils and libklibc from sid.
    The last initramfs-tools depends on these.
  - Set root password to "root" if debug=root is passed on the
    kernel cmdline. Allow setting root password on kernel cmdline via
    rootpw=. Looks like we implemented this feature twice.
  - Append a space on the kernel command line. This eases manually adding
    more options.
  - Rename sudoers.d snippets to match naming scheme.
    Sudo credentials that shall be unconditionally granted to the Tails
    default user are named zzz_*, to make sure they are applied.
  - WhisperBack: also include /var/log/live-persist and
    /var/lib/gdm3/tails.persistence.
  - Add a wrapper to torify whois.
  - Rework the VirtualBox guest modules building hook to support
    multiple kernels.
  - Consistently wait for nm-applet when waiting for user session to come up.
    Waiting for gnome-panel or notification-daemon worked worse.
  - Don't start the NetworkManager system service via init.
    Some Tails NM hooks need the user to be logged in to run properly.
    That's why tails-greeter starts NetworkManager at PostLogin time.
  - Also lock /bin/echo into memory. For some reason, kexec-load needs it.
  - Pidgin: don't use the OFTC hidden service anymore.
    It proved to be quite unreliable, being sometimes down for days.
  - Do not display storage volumes on Desktop, by disabling
    /apps/nautilus/desktop/volumes_visible GConf entry. Enabling that
    GConf setting avoids displaying the bind-mounted persistent
    directories on the Desktop, and reduces user confusion. It also is
    a first step towards a bigger UI change: GNOME3 does not manage the
    Desktop anymore, so volume icons and other Desktop icons are meant to
    disappear anyway. It implies we'll have to move all Desktop icons
    elsewhere. Let's start this move now: this will smooth the UI change
    Wheezy will carry for our users, by applying some of it progressively.

  * Build system
  - Don't build hybrid ISO images anymore. They boot less reliably on
    a variety of hardware, and are made less useful by us shipping
    a USB installer from now on.
  - Append .conf to live-config configuration filenames:
    live-config >3.0~a36-1 only takes into account files named *.conf
    in there. Accordingly update scripts that source these files.
  - Remove long-obsolete home-refresh script and its configuration.

  * Virtualization support
  - Support Spice and QXL: install the Spice agent from Debian sid,
    install xserver-xorg-video-qxl from squeeze-backports.

 -- Tails developers <amnesia@boum.org>  Tue, 17 Apr 2012 14:54:00 +0200

tails (0.10.2) unstable; urgency=low

  * Iceweasel
  - Update to 10.0.2-1.
  - Disable HTTPS-Everywhere's SSL Observatory (plus first-run pop-up).
  - Revert "FoxyProxy: don't enclose regexps between ^ and $."
    Currently "http://www.i2p2.de" (and everything similar) is captured by
    the I2P filter, which is incorrect. It seems isMultiLine="false" does
    *not* make RE into ^RE$ any longer.
  - Remove file:// from NoScript's exception lists.
    This will fix the JavaScript toggles in the local copy of the documentation.
  - Update AdBlock patterns.

  * Software
  - Upgrade I2P to 0.8.13.
  - Install libvpx0 from sid.
  - Fetch klibc-utils and libklibc from sid.
    The last initramfs-tools depends on these.

  * Hardware support
  - Upgrade Linux kernel to 3.2.7-1.
  - Install firmware-libertas.
    This adds support for wireless network cards with Marvell Libertas
    8xxx chips supported by the libertas_cs, libertas_sdio, libertas_spi,
    libertas_tf_usb, mwl8k and usb8xxx drivers.

  * Miscellaneous
  - Revert "Set time to middle of [valid-after, fresh-until] from consensus."
    This reverts commit 18d23a500b9412b4b0fbe4e38a9398eb1a3eadef.
    With this vmid clocks that are E minutes back in time may cause issues
    (temporary Tor outages) after consensus updates that happen at the
    (60-E):th minute or later during any hour. Full analysis:
    https://mailman.boum.org/pipermail/tails-dev/2012-January/000873.html
  - Add the default user to the vboxsf group.
    This will allow the user to get full access to automounted VirtualBox
    shared folders as they are mounted with guid vboxsf and rwx group
    permissions.

 -- Tails developers <amnesia@boum.org>  Thu, 01 Mar 2012 20:26:21 +0100

tails (0.10.1) unstable; urgency=low

  * Iceweasel
  - Make Startpage the default web search engine. Scroogle does not look
    reliable enough these days.

  * Software
  - Upgrade WhisperBack to 1.5.1 (update link to bug reporting documentation).
  - Update MAT to 0.2.2-2~bpo60+1 (fixes a critical bug in the GUI).

  * Hardware support
  - Upgrade Linux kernel to 3.2.1-2

  * Time synchronization
    Serious rework that should fix most, if not all, of the infamous
    time-sync' related bugs some Tails users have experienced recently.
    - Make htpdate more resilient by using three server pools, and
      allowing some failure ratio.
    - Set time from Tor's unverified-consensus if needed.
    - Set time to middle of [valid-after, fresh-until] from consensus.
    - Many robustness, performance and fingerprinting-resistance improvements.
    - Display time-sync' notification much earlier.

  * Miscellaneous
  - Fix access to "dumb" git:// protocol by using a connect-socks wrapper
    as GIT_PROXY_COMMAND.
  - SSH client: fix access to SSH servers on the Internet by correcting
    Host / ProxyCommand usage.
  - Pidgin: use OFTC hidden service to workaround Tor blocking.
  - Claws Mail: disable draft autosaving.
    When composing PGP encrypted email, drafts are saved back to
    the server in plaintext. This includes both autosaved and manually
    saved drafts.
  - tails-security-check-wrapper: avoid eating all memory when offline.

 -- Tails developers <amnesia@boum.org>  Sat, 28 Jan 2012 10:00:31 +0100

tails (0.10) unstable; urgency=low

  * Tor: upgrade to 0.2.2.35-1.

  * Iceweasel
  - Install Iceweasel 9.0 from the Debian Mozilla team's APT repository.
  - Update Torbutton to 1.4.5.1-1.
  - Support viewing any YouTube video that is available in HTML5 format:
    install xul-ext-greasemonkey and the "Permanently Enable HTML5 on
    YouTube" GreaseMonkey script.
  - Stop using Polipo in Iceweasel. Its SOCKS support was fixed.
  - Install from Debian sid the iceweasel extensions we ship,
    for compatibility with FF9.
  - Use Scroogle (any languages) instead of Scroogle (English only) when
    booted in English. Many users choose English because their own
    language is not supported yet; let's not hide them search results in
    their own language.
  - Install Iceweasel language packs from Debian unstable:
    unfortunately they are not shipped on the mozilla.debian.net repository.
  - Install the NoScript Firefox extension; configure it the same way as
    the TBB does.
  - Disable third-party cookies.
    They can be used to track users, which is bad. Besides, this is what
    TBB has been doing for years.
  - FoxyProxy: allow direct connections to RFC1918 IPs.

  * Do not transparent proxy outgoing Internet connections through Tor.
  - Torify the SSH client using connect-proxy to all IPs but RFC1918 ones.
  - Torify APT using Polipo HTTP.
  - Torify wget in wgetrc.
  - Torify gobby clients using torsocks. It does not support proxies yet.
  - Torify tails-security-check using LWP::UserAgent's SOCKS proxy support.
  - Fix enabling of GNOME's HTTP proxy.

  * Software
  - Upgrade Vidalia to 0.2.15-1+tails1.
    · New upstream release.
    · Do not warn about Tor version.
  - Upgrade MAT to 0.2.2-1~bpo60+1.
  - Upgrade VirtualBox guest software to 4.1.6-dfsg-2~bpo60+1,
    built against the ABI of X.Org backports.
  - Upgrade I2P to 0.8.11 using KillYourTV's Squeeze packages;
    additionally, fix its start script that was broken by the tordate merge.
  - Install unar (The Unarchiver) instead of the non-free unrar.
  - Install Nautilus Wipe instead of custom Nautilus scripts.

  * Hardware support
  - Upgrade Linux kernel to 3.1.6-1.
  - Upgrade to X.Org from squeeze-backports.
  - Install more, and more recent b43 firmwares.
  - Upgrade barry to 0.15-1.2~bpo60+1.

  * Internationalization
  - Add basic language support for Russian, Farsi and Vietnamese.
  - Install some Indic fonts.
  - Install some Russian fonts.
  - Add Alt+Shift shortcut to switch keyboard layout.

  * Miscellaneous
  - Support booting in "Windows XP -like camouflage mode":
    · Install homebrewn local .debs for a Windows XP look-alike Gnome theme.
    · Add the "Windows XP Bliss" desktop wallpaper.
    · Added a script that's sets up Gnome to look like Microsoft Windows XP.
    · Add Windows XP "camouflage" icons for some programs.
    · Make Iceweasel use the IE icon when Windows XP camouflage is enabled.
    · Add special launcher icons for the Windows XP theme so that they're
      not too big.
  - Decrease Florence focus zoom to 1.2.
  - Do not fetch APT translation files. Running apt-get update is heavy enough.
  - Add MSN support thanks to msn-pecan.
  - Add custom SSH client configuration:
    · Prefer strong ciphers and MACs.
    · Enable maximum compression level.
     · Explicitly disable X11 forwarding.
    · Connect as root by default, to prevent fingerprinting when username
      was not specified.
  - Replace flawed FireGPG with a home-made GnuPG encryption applet;
    install a feature-stripped FireGPG that redirects users to
    the documentation, and don't run Seahorse applet anymore.
  - Enable Seahorse's GnuPG agent.
  - Blank screen when lid is closed, rather than shutting down the system.
    The shutdown "feature" has caused data losses for too many people, it seems.
    There are many other ways a Tails system can be shut down in a hurry
    these days.
  - Import Tails signing key into the keyring.
  - Fix bug in the Pidgin nick generation that resulted in the nick
    "XXX_NICK_XXX" once out of twenty.
  - Pre-configure the #tor IRC discussion channel in Pidgin.
  - Fix "technology preview" of bridge support: it was broken by tordate merge.
  - Install dependencies of our USB installer to ease its development.
  - Make vidalia NM hook sleep only if Vidalia is already running.
  - Reintroduce the htpdate notification, telling users when it's safe
    to use Tor Hidden Services.
  - htpdate: omit -f argument to not download full pages.
  - htpdate: write success file even when not within {min,max}adjust.
    Otherwise htpdate will not "succeed" when the time diff is 0 (i.e.
    the clock was already correct) so the success file cannot be used
    as an indicator that the system time now is correct, which arguably
    is its most important purpose.

  * Build system
  - Name built images according to git tag.

 -- Tails developers <tails@boum.org>  Wed, 04 Jan 2012 09:56:38 +0100

tails (0.9) unstable; urgency=low

  * Tor
  - Upgrade to 0.2.2.34 (fixes CVE-2011-2768, CVE-2011-2769).

  * Iceweasel
  - Upgrade to 3.5.16-11 (fixes CVE-2011-3647, CVE-2011-3648, CVE-2011-3650).
  - Upgrade FireGPG to 0.8-1+tails2: notify users that the FireGPG Text
    Editor is the only safe place for performing cryptographic operations,
    and make it impossible to do otherwise. Other ways open up several
    severe attacks through JavaScript (e.g. leaking plaintext when
    decrypting, signing messages written by the attacker).
  - Install Cookie Monster extension instead of CS Lite.
  - Always ask where to save files.
  - Upgrade Torbutton to 1.4.4.1-1, which includes support for the in-browser
    "New identity" feature.

  * Software
  - Install MAT, the metadata anonymisation toolkit.
  - Upgrade TrueCrypt to 7.1.
  - Upgrade WhisperBack to 1.5~rc1 (leads the user by the hand if an error
    occurs while sending the bugreport, proposes to save it after 2 faild
    attempts, numerous bugfixes).
  - Linux: upgrade to linux-image-3.0.0-2-486 (version 3.0.0-6); fixes
    a great number of bugs and security issues.

  * Miscellaneous
  - Fully rework date and time setting system.
  - Remove the htp user firewall exception.
  - Saner keyboard layouts for Arabic and Russian.
  - Use Plymouth text-only splash screen at boot time.
  - Color the init scripts output.
  - Suppress Tor's warning about applications doing their own DNS lookups.
    This is totally safe due to our Tor enforcement.
  - Disable hdparm boot-time service.
    We only want hdparm so that laptop-mode-tools can use it.
  - Run Claws Mail using torify.
    It's not as good as if Claws Mail supported SOCKS proxies itself,
    but still better than relying on the transparent netfilter torification.
  - Install HPLIP and hpcups for better printing support.

  * Erase memory at shutdown
  - Run many sdmem instances at once.
    In hope of erasing more memory until we come up with a proper fix for
    [[bugs/sdmem_does_not_clear_all_memory]].
  - Kill gdm3 instead of using its initscript on brutal shutdown.
  - Use absolute path to eject for more robust memory wipe on boot medium removal.

  * Space savings
  - Exclude kernel and initramfs from being put into the SquashFS.
    Those files are already shipped where they are needed, that is in the ISO
    filesystem. Adapt kexec and memlockd bits.
  - Do not ship the GNOME icon theme cache.
  - Do not ship .pyc files.
  - Do not ship NEWS.Debian.gz files.

  * Build system
  - Re-implement hook that modifies syslinux config to make future
    development easier.

 -- Tails developers <amnesia@boum.org>  Tue, 01 Nov 2011 13:26:38 +0100

tails (0.8.1) unstable; urgency=low

  * Iceweasel
    - Update to 3.5.16-10 (fixes DSA-2313-1).
    - FireGPG: force crypto action results to appear in a new window, otherwise
      JavaScript can steal decrypted plaintext. Advice: always use FireGPG's
      text editor when writing text you want to encrypt. If you write it in a
      textbox the plaintext can be stolen through JavaScript before it is
      encrypted in the same way.
    - Update HTTPS Everywhere extension to 1.0.3-1.
    - Stop using the small version of the Tor check page. The small version
      incorrectly tells Tails users to upgrade their Torbrowser, which has
      confused some users.

  * Software
    - Update Linux to 3.0.0-2 (fixes DSA-2310-1, CVE-2011-2905, CVE-2011-2909,
      CVE-2011-2723, CVE-2011-2699, CVE-2011-1162, CVE-2011-1161).
    - Update usb-modeswitch to 1.1.9-2~bpo60+1 and usb-modeswitch-data to
      20110805-1~bpo60+1 from Debian backports. This adds support for a few
      devices such as Pantech UMW190 CDMA modem.
    - Install libregexp-common-perl 2011041701-3 from Debian unstable. This
      fixes the bug: [[bugs/msva_does_not_use_configured_keyserver]].
    - Install hdparm so the hard drives can be spinned down in order to save
      battery power.
    - Install barry-util for better BlackBerry integration.
    - Debian security upgrades: OpenOffice.org (DSA-2315-1), openjdk-6
      (DSA-2311-1), policykit-1 (DSA-2319-1)

   * Protecting against memory recovery
    - Set more appropriate Linux VM config before wiping memory. These
      parameters should make the wipe process more robust and efficient.

 -- Tails developers <amnesia@boum.org>  Sun, 16 Oct 2011 11:31:18 +0200

tails (0.8) unstable; urgency=low

  * Rebase on the Debian Squeeze 6.0.2.1 point-release.

  * Tor
    - Update to 0.2.2.33-1.
    - Disabled ControlPort in favour of ControlSocket.
    - Add port 6523 (Gobby) to Tor's LongLivedPorts list.

  * I2P
    - Update to 0.8.8.
    - Start script now depends on HTP since I2P breaks if the clock jumps or is
      too skewed during bootstrap.

  * Iceweasel
    - Update to 3.5.16-9 (fixes CVE-2011-2374, CVE-2011-2376, CVE-2011-2365,
      CVE-2011-2373, CVE-2011-2371, CVE-2011-0083, CVE-2011-2363, CVE-2011-0085,
      CVE-2011-2362, CVE-2011-2982, CVE-2011-2981, CVE-2011-2378, CVE-2011-2984,
      CVE-2011-2983).
    - Enable HTTP pipelining (like TBB).
    - Update HTTPS Everywhere extension to 1.0.1-1 from Debian unstable.
    - Suppress FoxyProxy update prompts.
    - Prevent FoxyProxy from "phoning home" after a detected upgrade.
    - Fixed a bunch of buggy regular expressions in FoxyProxy's configuration.
      See [[bugs/exploitable_typo_in_url_regex?]] for details. Note that none of
      these issues are critical due to the transparent proxy.
    - Add DuckDuckGo SSL search engine.

  * Torbutton
    - Update to torbutton 1.4.3-1 from Debian unstable.
    - Don't show Torbutton status in the status bar as it's now displayed in the
      toolbar instead.

  * Pidgin
    - More random looking nicks in pidgin.
    - Add IRC account on chat.wikileaks.de:9999.

  * HTP
    - Upgrade htpdate script (taken from Git 7797fe9) that allows setting wget's
      --dns-timeout option.

  * Software
    - Update Linux to 3.0.0-1. -686 is now deprecated in favour of -486 and
      -686-pae; the world is not ready for -pae yet, so we now ship -486.
    - Update OpenSSL to 0.9.8o-4squeeze2 (fixes CVE-2011-1945 (revoke
      compromised DigiNotar certificates), CVE-2011-1945).
    - Update Vidalia to 0.2.14-1+tails1 custom package.
    - Install accessibility tools:
      - gnome-mag: screen magnifier
      - gnome-orca: text-to-speech
    - Replace the onBoard virtual keyboard with Florence.
    - Install the PiTIVi non-linear audio/video editor.
    - Install ttdnsd.
    - Install tor-arm.
    - Install lzma.

  * Arbitrary DNS queries
    - Tor can not handle all types of DNS queries, so if the Tor resolver fails
      we fallback to ttdnsd. This is now possible with Tor 0.2.2.x, since we
      fixed Tor bug #3369.

  * Hardware support
    - Install ipheth-utils for iPhone tethering.
    - Install xserver-xorg-input-vmmouse (for mouse integration with the host OS
      in VMWare and KVM).
    - Install virtualbox-ose 4.x guest packages from Debian backports.

  * Miscellaneous
    - Switch gpg to use keys.indymedia.org's hidden service, without SSL.
      The keys.indymedia.org SSL certificate is now self-signed. The hidden
      service gives a good enough way to authenticate the server and encrypts
      the connection, and just removes the certificates management issue.
    - The squashfs is now compressed using XZ which reduces the image size quite
      drastically.
    - Remove Windows autorun.bat and autorun.inf. These files did open a static
      copy of our website, which is not accessible any longer.

  * Build system
    - Use the Git branch instead of the Debian version into the built image's
      filename.
    - Allow replacing efficient XZ compression with quicker gzip.
    - Build and install documentation into the chroot (-> filesystem.squashfs).
      Rationale: our static website cannot be copied to a FAT32 filesystem due
      to filenames being too long. This means the documentation cannot be
      browsed offline from outside Tails. However, our installer creates GPT
      hidden partitions, so the doc would not be browseable from outside Tails
      anyway. The only usecase we really break by doing so is browsing the
      documentation while running a non-Tails system, from a Tails CD.

 -- Tails developers <amnesia@boum.org>  Thu, 09 Sep 2011 11:31:18 +0200

tails (0.7.2) unstable; urgency=high

  * Iceweasel
  - Disable Torbutton's external application launch warning.
    ... which advises using Tails. Tails *is* running Tails.
  - FoxyProxy: install from Debian instead of the older one we previously
    shipped.

  * Software
  - haveged: install an official Debian backport instead of a custom backport.
  - unrar: install the version from Debian's non-free repository.
    Users report unrar-free does not work well enough.

 -- Tails developers <amnesia@boum.org>  Sun, 12 Jun 2011 15:34:56 +0200

tails (0.7.1) unstable; urgency=high

  * Vidalia: new 0.2.12-2+tails1 custom package.

  * Iceweasel
  - Don't show Foxyproxy's status / icon in FF statusbar to prevent users
    from accidentaly / unconsciously put their anonymity at risk.
  - "amnesia branding" extension: bump Iceweasel compatibility to 4.0 to ease
    development of future releases.

  * Software
  - Upgrade Linux kernel to Debian's 2.6.32-33: fixes tons of bugs,
    including the infamous missing mouse cursor one. Oh, and it closes
    a few security holes at well.
  - Install unrar-free.
  - Do not install pppoeconf (superseeded by NetworkManager).
  - Upgrade macchanger to Debian testing package to ease development of
    future Tails releases.
  - Debian security upgrades: x11-xserver-utils (DSA-2213-1), isc-dhcp
    (DSA-2216-1), libmodplug (DSA-2226-1), openjdk-6 (DSA-2224-1).

  * Protecting against memory recovery
  - Add Italian translation for tails-kexec. Thanks to Marco A. Calamari.
  - Make it clear what it may mean if the system does not power off
    automatically.
  - Use kexec's --reset-vga option that might fix display corruption issues
    on some hardware.

  * WhisperBack (encrypted bug reporting software)
  - Upgrade WhisperBack to 1.4.1:
    localizes the documentation wiki's URL,
    uses WebKit to display the bug reporting help page,
    now is usable on really small screens.
  - Extract wiki's supported languages at build time, save this
    information to /etc/amnesia/environment, source this file into the
    Live user's environment so that WhisperBack 1.4+ can make good use
    of it.

  * Miscellaneous
  - Fix boot in Chinese.
  - Install mobile-broadband-provider-info for better 3G support.
  - Add back GNOME system icons to menus.
  - tails-security-check: avoid generating double-slashes in the Atom
    feeds URL.
  - Remove "vga=788" boot parameter which breaks the boot on some hardware.
  - Remove now useless "splash" boot parameter.
  - Fix a bunch of i386-isms.
  - Pass the noswap option to the kernel. This does not change actual Tails
    behaviour but prevents users from unnecessarily worrying because of 
    the "Activating swap" boot message.
  - Make use of check.torproject.org's Arabic version.

  * Build system
  - Enable squeeze-backports. It is now ready and will be used soon.
  - Install eatmydata in the chroot.
  - Convert ikiwiki setup files to YAML.

 -- Tails developers <amnesia@boum.org>  Fri, 29 Apr 2011 17:14:53 +0200

tails (0.7) unstable; urgency=low

  * Hardware support
  - Install foomatic-filters-ppds to support more printers.
  - Give the default user the right to manage printers.

  * Software
  - Deinstall unwanted packages newly pulled by recent live-build.
  
 -- Tails developers <amnesia@boum.org>  Wed, 06 Apr 2011 22:58:51 +0200

tails (0.7~rc2) unstable; urgency=low

  ** SNAPSHOT build @824f39248a08f9e190146980fb1eb0e55d483d71 **

  * Rebase on Debian Squeeze 6.0.1 point-release.
  
  * Vidalia: new 0.2.10-3+tails5 custom package..

  * Hardware support
  - Install usb-modeswitch and modemmanager to support mobile broadband
    devices such as 3G USB dongles. Thanks to Marco A. Calamari for the
    suggestion.

  * Misc
  - Website relocated to https://tails.boum.org/ => adapt various places.
  - Configure keyboard layout accordingly to the chosen language for
    Italian and Portuguese.

 -- Tails developers <amnesia@boum.org>  Fri, 25 Mar 2011 15:44:25 +0100

tails (0.7~rc1) UNRELEASED; urgency=low

  ** SNAPSHOT build @98987f111fc097a699b526eeaef46bc75be5290a **

  * Rebase on Debian Squeeze.

  * T(A)ILS has been renamed to Tails.
  
  * Protecting against memory recovery
    New, safer way to wipe memory on shutdown which is now also used when
    the boot media is physically removed.

  * Tor
  - Update to 0.2.1.30-1.

  * Iceweasel
  - Add HTTPS Everywhere 0.9.4 extension.
  - Better preserve Anonymity Set: spoof US English Browser and timezone
    the same way as the Tor Browser Bundle, disable favicons and picture
    iconification.
  - Install AdBlock Plus extension from Debian.
  - Add Tor-related bookmarks.
  - Support FTP, thanks to FoxyProxy.
  - Update AdBlock patterns.
  - Disable geolocation and the offline cache.

  * Software
  - Update Vidalia to 0.2.10-3+tails4.
  - Install gnome-disk-utility (Palimpsest) and Seahorse plugins.
  - Add opt-in i2p support with Iceweasel integration through FoxyProxy.
  - onBoard: fix "really quits when clicking the close window icon" bug.
  - Optionally install TrueCrypt at boot time.
  - Install laptop-mode-tools for better use of battery-powered hardware.
  - Replace xsane with simple-scan which is part of GNOME and way easier
    to use.
  - Upgrade WhisperBack to 1.3.1 (bugfixes, French translation).
  - Install scribus-ng instead of scribus. It is far less buggy in Squeeze.
  
  * Firewall
  - Drop incoming packets by default.
  - Forbid queries to DNS resolvers on the LAN.
  - Set output policy to drop (defense-in-depth).

  * Hardware support
  - Install Atheros and Broadcom wireless firmwares.
  - Install libsane-hpaio and sane-utils, respectively needed for
    multi-function peripherals and some SCSI scanners.

  * live-boot 2.0.15-1+tails1.35f1a14
  - Cherry-pick our fromiso= bugfixes from upstream 3.x branch.

  * Miscellaneous
  - Many tiny user interface improvements.
  - More robust HTP time synchronization wrt. network failures.
    Also, display the logs when the clock synchronization fails.
  - Disable GNOME automatic media mounting and opening to protect against
    a class of attacks that was recently put under the spotlights.
    Also, this feature was breaking the "no trace is left on local
    storage devices unless explicitly asked" part of Tails specification.
  - Make configuration more similar to the Tor Browser Bundle's one.
  - GnuPG: default to stronger digest algorithms.
  - Many more or less proper hacks to get the built image size under 700MB.
  - Compress the initramfs using LZMA for faster boot.

  * Build system
  - Run lb build inside eatmydata fsync-less environment to greatly improve
    build time.

 -- Tails developers <amnesia@boum.org>  Fri, 11 Mar 2011 15:52:19 +0100

tails (0.6.2) unstable; urgency=high

  * Tor: upgrade to 0.2.1.29 (fixes CVE-2011-0427).
  * Software
  - Upgrade Linux kernel, dpkg, libc6, NSS, OpenSSL, libxml2 (fixes various
    security issues).
  - Upgrade Claws Mail to 3.7.6 (new backport).
  - Install Liferea, tcpdump and tcpflow.
  * Seahorse: use hkp:// transport as it does not support hkps://.
  * FireGPG: use hkps:// to connect to the configured keyserver.
  * Build system: take note of the Debian Live tools versions being used
    to make next point-release process faster.
  * APT: don't ship package indices.

 -- T(A)ILS developers <amnesia@boum.org>  Wed, 19 Jan 2011 16:59:43 +0100

tails (0.6.1) unstable; urgency=low

  * Tor: upgrade to 0.1.28 (fixes CVE-2010-1676)
  * Software: upgrade NSS, Xulrunner, glibc (fixes various security issues)
  * FireGPG: use the same keyserver as the one configured in gpg.conf.
  * Seahorse: use same keyserver as in gpg.conf.
  * HTP: display the logs when the clock synchronization fails.
  * Update HTP configuration: www.google.com now redirects to
    encrypted.google.com.
  * Use the light version of the "Are you using Tor?" webpage.
  * Update AdBlock patterns.

 -- T(A)ILS developers <amnesia@boum.org>  Fri, 24 Dec 2010 13:28:29 +0100

tails (0.6) unstable; urgency=low

  * Releasing 0.6.

  * New OpenPGP signing-only key. Details are on the website:
    https://amnesia.boum.org/GnuPG_key/

  * Iceweasel
  - Fixed torbutton has migrated to testing, remove custom package.

  * HTP
  - Query ssl.scroogle.org instead of lists.debian.org.
  - Don't run when the interface that has gone up is the loopback one.

  * Nautilus scripts
  - Add shortcut to securely erase free space in a partition.
  - The nautilus-wipe shortcut user interface is now translatable.

  * Misc
  - Really fix virtualization warning display.
  - More accurate APT pinning.
  - Disable Debian sid APT source again since a fixed live-config has
    migrated to Squeeze since then.

  * live-boot: upgrade to 2.0.8-1+tails1.13926a
  - Sometimes fixes the smem at shutdown bug.
  - Now possible to create a second partition on the USB stick T(A)ILS is
    running from.

  * Hardware support
  - Support RT2860 wireless chipsets by installing firmware-ralink from
    Debian Backports.
  - Install firmware-linux-nonfree from backports.
  - Fix b43 wireless chipsets by having b43-fwcutter extract firmwares at
    build time.

  * Build system
  - Install live-build and live-helper from Squeeze.
  - Update SquashFS sort file.

 -- T(A)ILS developers <amnesia@boum.org>  Wed, 20 Oct 2010 19:53:17 +0200

tails (0.6~rc3) UNRELEASED; urgency=low

  ** SNAPSHOT build @a3ebb6c775d83d1a1448bc917a9f0995df93e44d **

  * Iceweasel
  - Autostart Iceweasel with the GNOME session. This workarounds the
    "Iceweasel first page is not loaded" bug.
  
  * HTP
  - Upgrade htpdate script (taken from Git 7797fe9).

  * Misc
  - Disable ssh-agent auto-starting with X session: gnome-keyring is
    more user-friendly.
  - Fix virtualization warning display.
  - Boot profile hook: write desktop file to /etc/skel.

  * Build system
  - Convert build system to live-build 2.0.1.
  - APT: fetch live-build and live-helper from Debian Live snapshots.
  - Remove dependency on live-build functions in chroot_local-hooks.
    This makes the build environment more robust and less dependent on
    live-build internals.
  - Remove hand-made rcS.d/S41tails-wifi: a hook now does this.
  - Measure time used by the lh build command.
  - Fix boot profile hook.
  - Boot profiling: wait a bit more: the current list does not include
    /usr/sbin/tor.

 -- T(A)ILS developers <amnesia@boum.org>  Sat, 02 Oct 2010 23:06:46 +0200

tails (0.6~rc2) UNRELEASED; urgency=low

  ** SNAPSHOT build @c0ca0760ff577a1e797cdddf0e95c5d62a986ec8 **

  * Iceweasel
  - Refreshed AdBlock patterns (20100926).
  - Set network.dns.disableIPv6 to true (untested yet)
  - Torbutton: install patched 1.2.5-1+tails1 to fix the User-Agent bug,
    disable extensions.torbutton.spoof_english again.

  * Software
  - WhisperBack: upgrade to 1.3~beta3 (main change:  let the user provide
    optional email address and OpenPGP key).
  - Remove mc.
  - Update haveged backport to 0.9-3~amnesia+lenny1.
  - Update live-boot custom packages (2.0.6-1+tails1.6797e8): fixes bugs
    in persistency and smem-on-shutdown.
  - Update custom htpdate script. Taken from commit d778a6094cb3 in our
    custom Git repository:  fixes setting of date/time.

  * Build system
  - Bugfix: failed builds are now (hopefully) detected.
  - Fix permissions on files in /etc/apt/ that are preserved in the image.
  - Install version 2.0~a21-1 of live-build and live-helper in the image.
    We are too late in the release process to upgrade to current Squeeze
    version (2.0~a29-1).

  * Misc
  - Pidgin/OTR: disable the automatic OTR initiation and OTR requirement.

 -- T(A)ILS developers <amnesia@boum.org>  Wed, 29 Sep 2010 19:23:17 +0200

tails (0.6~1.gbpef2878) UNRELEASED; urgency=low

  ** SNAPSHOT build @ef28782a0bf58004397b5fd303f938cc7d11ddaa **

  * Hardware support
  - Use a 2.6.32 kernel: linux-image-2.6.32-bpo.5-686 (2.6.32-23~bpo50+1)
    from backports.org. This should support far more hardware and
    especially a lot of wireless adapters.
  - Add firmware for RTL8192 wireless adapters.
  - Enable power management on all wireless interfaces on boot.

  * Software
  - Install inkscape.
  - Install poedit.
  - Install gfshare and ssss: two complementary implementations
    of Shamir's Secret Sharing.
  - Install tor-geoipdb.
  - Remove dialog, mc and xterm.

  * Iceweasel
  - Set extensions.torbutton.spoof_english to its default true value
    in order to workaround a security issue:
    https://amnesia.boum.org/security/Iceweasel_exposes_a_rare_User-Agent/

  * Monkeysphere
  - Install the Iceweasel extension.
  - Use a hkps:// keyserver.

  * GnuPG
  - Install gnupg from backports.org so that hkps:// is supported.
  - Use a hkps:// keyserver.
  - Proxy traffic via polipo.
  - Prefer up-to-date digests and ciphers.

  * Vidalia: rebased our custom package against 0.2.10.

  * Build system
  - Built images are now named like this:
    tails-i386-lenny-0.5-20100925.iso
  - Use live-helper support for isohybrid options instead of doing the
    conversion ourselves. The default binary image type we build is now
    iso-hybrid.
  - Remove .deb built by m-a after they have been installed.
  - Setup custom GConf settings at build time rather than at boot time.
  - Move $HOME files to /etc/skel and let adduser deal with permissions.
  - Convert to live-boot / live-config / live-build 2.x branches.
  - Replaced our custom live-initramfs with a custom live-boot package;
    included version is 2.0.5-1+tails2.6797e8 from our Git repository:
    git clone git://git.immerda.ch/tails_live-boot.git
  - Install live-config* from the live-snapshots Lenny repository.
    Rationale: live-config binary packages differ depending on the target
    distribution, so that using Squeeze's live-config does not produce
    fully-working Lenny images.
  - Rename custom scripts, packages lists and syslinux menu entries from
    the amnesia-* namespace to the tails-* one.

  * HTP
  - Use (authenticated) HTP instead of NTP.
  - The htpdate script that is used comes from commit 43f5f83c0 in our
    custom repository:  git://git.immerda.ch/tails_htp.git
  - Start Tor and Vidalia only once HTP is done.

  * Misc
  - Fix IPv6 firewall restore file. It was previously not used at all.
  - Use ftp.us.debian.org instead of the buggy GeoIP-powered
    cdn.debian.net.
  - Gedit: don't autocreate backup copies.
  - Build images with syslinux>=4.01 that has better isohybrid support.
  - amnesia-security-check: got rid of the dependency on File::Slurp.
  - Take into account the migration of backports.org to backports.debian.org.
  - Make GnuPG key import errors fatal on boot.
  - Warn the user when T(A)ILS is running inside a virtual machine.
  - DNS cache: forget automapped .onion:s on Tor restart.

  * Documentation: imported Incognito's walkthrough, converted to
    Markdown, started the needed adaptation work.

 -- T(A)ILS developers <amnesia@boum.org>  Sun, 26 Sep 2010 11:06:50 +0200

tails (0.5) unstable; urgency=low

  * The project has merged efforts with Incognito.
    It is now to be called "The (Amnesic) Incognito Live System".
    In short: T(A)ILS.

  * Community
  - Created the amnesia-news mailing-list.
  - Added a forum to the website.
  - Created a chatroom on IRC: #tails on irc.oftc.net

  * Fixed bugs
  - Workaround nasty NetworkManager vs. Tor bug that often
    prevented the system to connect to the Tor network: restart Tor and Vidalia
    when a network interface goes up.
  - onBoard now autodetects the keyboard layout... at least once some
    keys have been pressed.
  - New windows don't open in background anymore, thanks to
    a patched Metacity.
  - Memory wiping at shutdown is now lightning fast, and does not prevent
    the computer to halt anymore.
  - GNOME panel icons are right-aligned again.
  - Fixed permissions on APT config files.
  - Repaired mouse integration when running inside VirtualBox.

  * Iceweasel
  - Torbutton: redirect to Scroogle when presented a Google captcha.
  - Revamped bookmarks
      . moved T(A)ILS own website to the personal toolbar
      . moved webmail links (that are expected to be more than 3 soon)
        to a dedicated folder.
  - Don't show AdBlock Plus icon in the toolbar.
  - Adblock Plus: updated patterns, configured to only update subscriptions
    once a year. Which means never, hopefully, as users do update their
    Live system on a regular basis, don't they?

  * Vidalia: rebased our custom package against 0.2.8.
  
  * Claws Mail
  - Install Claws Mail from backports.org to use the X.509 CA
    certificates provided by Debian.
  - Enable PGP modules with basic configuration:
      . Automatically check signatures.
      . Use gpg-agent to manage passwords.
      . Display warning on start-up if GnuPG doesn't work.
  - Set the IO timeout to 120s (i.e. the double of the default 60s).
  
  * Pidgin
  - Automatically connect to irc.oftc.net with a randomized nickname,
    so as not to advertize the use of T(A)ILS; this nickname is made of:
     . a random firstname picked from the 2000 most registered by the U.S.
       social security administration in the 70s;
     . two random digits.
    Good old irc.indymedia.org is still configured - with same nickname -
    but is not enabled by default anymore.
  - Disabled MSN support, that is far too often affected by security flaws.

  * Build $HOME programmatically
  - Migrated all GConf settings, including the GNOME panel configuration,
    to XML files that are loaded at boot time.
  - Configure iceweasel profile skeleton in /etc/iceweasel.
    A brand new profile is setup from this skeleton once iceweasel is
    started after boot.
      . build sqlite files at build time from plain SQL.
      . FireGPG: hard-code current firegpg version at build time to prevent
        the extension to think it was just updated.
      . stop shipping binary NSS files. These were here only to
        install CaCert's certificate, that is actually shipped by Debian's
        patched libnss.
  
  * Build system
  - Updated Debian Live snapshots APT repository URL.
  - Purge all devel packages at the end of the chroot configuration.
  - Make sure the hook that fixes permissions runs last.
  - Remove unwanted Iceweasel search plugins at build time.
  
  * Misc
  - Added a progress bar for boot time file readahead.
  - Readahead more (~37MB) stuff in foreground at boot time.
  - Make the APT pinning persist in the Live image.
  - localepurge: keep locales for all supported languages,
    don't bother when installing new packages.
  - Removed syslinux help menu: these help pages are either buggy or
    not understandable by non-geeks.
  - Fixed Windows autorun.
  - Disable a few live-initramfs scripts to improve boot time.
  - Firewall: forbid any IPv6 communication with the outside.
  - Virtualization support: install open-vm-tools.
  - WhisperBack: updated to 1.2.1, add a random bug ID to the sent
    mail subject.
  - Prompt for CD removal on shutdown, not for USB device.

  * live-initramfs: new package built from our Git (e2890a04ff) repository.
  - Merged upstream changes up to 1.177.2-1.
  - New noprompt=usb feature.
  - Fix buggy memory wiping and shutdown.
  - Really reboot when asked, rather than shutting down the system.

  * onBoard
  - Upgraded to a new custom, patched package (0.93.0-0ubuntu4~amnesia1).
  - Added an entry in the Applications menu.
  
  * Software
  - Install vim-nox with basic configuration
  - Install pwgen
  - Install monkeysphere and msva-perl
  - Replaced randomsound with haveged as an additional source of entropy.

  * Hardware support
  - Build ralink rt2570 wifi modules.
  - Build rt2860 wifi modules from Squeeze. This supports the RT2860
    wireless adapter, found particularly in the ASUS EeePC model 901
    and above.
  - Build broadcom-sta-source wifi modules.
  - Bugfix: cpufreq modules were not properly added to /etc/modules.
  - Use 800x600 mode on boot rather than 1024x768 for compatibility
    with smaller displays.

 -- amnesia <amnesia@boum.org>  Fri, 30 Apr 2010 16:14:13 +0200

amnesia (0.4.2) unstable; urgency=low

  New release, mainly aimed at fixing live-initramfs security issue
  (Debian bug #568750), with an additional set of small enhancements as
  a bonus.

  * live-initramfs: new custom package built from our own live-initramfs
    Git repository (commit 8b96e5a6cf8abc)
  - based on new 1.173.1-1 upstream release
  - fixed live-media=removable behaviour so that filesystem images found
    on non-removable storage are really never used (Debian bug #568750)

  * Vidalia: bring back our UI customizations (0.2.7-1~lenny+amnesia1)

  * APT: consistently use the GeoIP-powered cdn.debian.net

  * Software: make room so that {alpha, future} Squeeze images fit on
    700MB CD-ROM
  - only install OpenOffice.org's calc, draw, impress, math and writer
    components
  - removed OpenOffice.org's English hyphenation and thesaurus
  - removed hunspell, wonder why it was ever added

  * Boot
  - explicitly disable persistence, better safe than sorry
  - removed compulsory 15s timeout, live-initramfs knows how to wait for
    the Live media to be ready

  * Build system: don't cache rootfs anymore

 -- amnesia <amnesia@boum.org>  Sun, 07 Feb 2010 18:28:16 +0100

amnesia (0.4.1) unstable; urgency=low

  * Brown paper bag bugfix release: have amnesia-security-check use
    entries publication time, rather than update time... else tagging
    a security issue as fixed, after releasing a new version, make this
    issue be announced to every user of this new, fixed version.

 -- amnesia <amnesia@boum.org>  Sat, 06 Feb 2010 03:58:41 +0100

amnesia (0.4) unstable; urgency=low

  * We now only build and ship "Hybrid" ISO images, which can be either
    burnt on CD-ROM or dd'd to a USB stick or hard disk.

  * l10n: we now build and ship multilingual images; initially supported
    (or rather wanna-be-supported) languages are: ar, zh, de, en, fr, it,
    pt, es
  - install Iceweasel's and OpenOffice.org's l10n packages for every
    supported language
  - stop installing localized help for OpenOffice.org, we can't afford it
    for enough languages
  - when possible, Iceweasel's homepage and default search engine are localized
  - added Iceweasel's "any language" Scroogle SSL search engine
  - when the documentation icon is clicked, display the local wiki in
    currently used language, if available
  - the Nautilus wipe script is now translatable
  - added gnome-keyboard-applet to the Gnome panel

  * software
  - replaced Icedove with claws mail, in a bit rough way; see
    https://amnesia.boum.org/todo/replace_icedove_with_claws/ for best
    practices and configuration advices
  - virtual keyboard: install onBoard instead of kvkbd
  - Tor controller: install Vidalia instead of TorK
  - install only chosen parts of Gnome, rather than gnome-desktop-environment
  - do not install xdialog, which is unused and not in Squeeze
  - stop installing grub as it breaks Squeeze builds (see Debian bug #467620)
  - install live-helper from snapshots repository into the Live image

  * Iceweasel
  - do not install the NoScript extension anymore: it is not strictly
    necessary but bloodily annoying

  * Provide WhisperBack 1.2 for anonymous, GnuPG-encrypted bug reporting.
  - added dependency on python-gnutls
  - install the SMTP hidden relay's certificate

  * amnesia-security-check: new program that tells users that the amnesia
    version they are running is affected by security flaws, and which ones
    they are; this program is run at Gnome session startup, after sleeping
    2 minutes to let Tor a chance to initialize.
    Technical details:
  - Perl
  - uses the Desktop Notifications framework
  - fetches the security atom feed from the wiki
  - verifies the server certificate against its known CA
  - tries fetching the localized feed; if it fails, fetch the default
    (English) feed

  * live-initramfs: new custom package built from our own live-initramfs
    Git repository (commit 40e957c4b89099e06421)
  - at shutdown time, ask the user to unplug the CD / USB stick, then run
    smem, wait for it to finish, then attempt to immediately halt

  * build system
  - bumped dependency on live-helper to >= 2.0a6 and adapted our config
  - generate hybrid ISO images by default, when installed syslinux is
    recent enough
  - stop trying to support building several images in a row, it is still
    broken and less needed now that we ship hybrid ISO images
  - scripts/config: specify distribution when initializing defaults
  - updated Debian Live APT repository's signing key

  * PowerPC
  - disable virtualbox packages installing and module building on !i386
    && !amd64, as PowerPC is not a supported guest architecture
  - built and imported tor_0.2.1.20-1~~lenny+1_powerpc.deb

  * Squeeze
  - rough beginnings of a scratch Squeeze branch, currently unsupported
  - install gobby-infinote

  * misc
  - updated GnuPG key with up-to-date signatures
  - more improvements on boot time from CD
  - enhanced the wipe in Nautilus UI (now asks for confirmation and
    reports success or failure)
  - removed the "restart Tor" launcher from the Gnome panel

 -- amnesia <amnesia@boum.org>  Fri, 05 Feb 2010 22:28:04 +0100

amnesia (0.3) unstable; urgency=low

  * software: removed openvpn, added
  - Audacity
  - cups
  - Git
  - Gobby
  - GParted
  - lvm2 (with disabled initscript as it slows-down too much the boot in certain
    circumstances)
  - NetworkManager 0.7 (from backports.org) to support non-DHCP networking
  - ntfsprogs
  - randomsound to enhance the kernel's random pool
  * Tor
  - install the latest stable release from deb.torproject.org
  - ifupdown script now uses SIGHUP signal rather than a whole tor
    restart, so that in the middle of it vidalia won't start it's own
    tor
  - configure Gnome proxy to use Tor
  * iceweasel
  - adblockplus: upgraded to 1.0.2
  - adblockplus: subscribe to US and DE EasyList extensions, updated patterns
  - firegpg is now installed from Debian Squeeze rather than manually; current
    version is then 0.7.10
  - firegpg: use better keyserver ... namely pool.sks-keyservers.net
  - added bookmark to Amnesia's own website
  - use a custom "amnesiabranding" extension to localize the default search
    engine and homepage depending on the current locale
  - updated noscript whitelist
  - disable overriden homepage redirect on iceweasel upgrade
  * pidgin
  - nicer default configuration with verified irc.indymedia.org's SSL cert
  - do not parse incoming messages for formatting
  - hide formatting toolbar
  * hardware compatibility
  - b43-fwcutter
  - beginning of support for the ppc architecture
  - load acpi-cpufreq, cpufreq_ondemand and cpufreq_powersave kernel
    modules
  * live-initramfs: custom, updated package based on upstream's 1.157.4-1, built
    from commit b0a4265f9f30bad945da of amnesia's custom live-initramfs Git
    repository
  - securely erases RAM on shutdown using smem
  - fixes the noprompt bug when running from USB
  - disables local swap partitions usage, wrongly enabled by upstream
  * fully support for running as a guest system in VirtualBox
  - install guest utils and X11 drivers
  - build virtualbox-ose kernel modules at image build time
  * documentation
  - new (translatable) wiki, using ikiwiki, with integrated bugs and todo
    tracking system a static version of the wiki is included in generated
    images and linked from the Desktop
  * build system
  - adapt for live-helper 2.0, and depend on it
  - get amnesia version from debian/changelog
  - include the full version in ISO volume name
  - save .list, .packages and .buildlog
  - scripts/clean: cleanup any created dir in binary_local-includes
  - updated Debian Live snapshot packages repository URL and signing key
  - remove duplicated apt/preferences file, the live-helper bug has been
    fixed
  * l10n: beginning of support for --language=en
  * misc
  - improved boot time on CD by ordering files in the squashfs in the order they
    are used during boot
  - added a amnesia-version script to built images, that outputs the current
    image's version
  - added a amnesia-debug script that prepares a tarball with information that
    could be useful for developpers
  - updated Amnesia GnuPG key to a new 4096R one
  - set time with NTP when a network interface is brought up
  - import amnesia's GnuPG pubkey into the live session user's keyring
  - do not ask DHCP for a specific hostname
  - install localepurge, only keep en, fr, de and es locales, which reduces the
    generated images' size by 100MB
  - added a hook to replace /sbin/swapon with a script that only runs
    /bin/true
  - moved networking hooks responsibility from ifupdown to NetworkManager

 -- amnesia <amnesia@boum.org>  Thu, 26 Nov 2009 11:17:08 +0100

amnesia (0.2) unstable; urgency=low

  * imported /home/amnesia, then:
  - more user-friendly shell, umask 077
  - updated panel, added launcher to restart Tor
  - mv $HOME/bin/* /usr/local/bin/
  - removed metacity sessions
  - removed gstreamer's registry, better keep this dynamically updated
  - rm .qt/qt_plugins_3.3rc, better keep this dynamically updated
  - removed .gnome/gnome-vfs/.trash_entry_cache
  - removed kconf_update log
  - removed and excluded Epiphany configuration (not installed)
  - cleanup .kde
  * iceweasel
  - enable caching in RAM
  - explicitly disable ssl v2, and enable ssl v3 + tls
  - removed prefs for the non-installed webdeveloper
  - removed the SSL Blacklist extension (not so useful, licensing issues)
  - deep profile directory cleanup
  - extensions cleanup: prefer Debian-packaged ones, cleanly reinstalled
    AddBlock Plus and CS Lite to allow upgrading them
  - updated pluginreg.dat and localstore.rdf
  - moved some settings to user.js
  - made cookie/JavaScript whitelists more consistent
  - force httpS on whitelisted sites
  - NoScript: marked google and gmail as untrusted
  - some user interface tweaks, mainly for NoScript
  - FireGPG: disable the buggy auto-detection feature, the link to firegpg's
    homepage in generated pgp messages and the GMail interface (which won't
    work without JavaScript anyway)
  - updated blocklist.xml
  - removed and excluded a bunch of files in the profile directory
  * icedove: clean the profile directory up just like we did for iceweasel
  * software: install msmtp and mutt
  * home-refresh
  - use rsync rather than tar
  * documentation
  - various fixes
  - reviewed pidgin-otr security (see TODO)
  * build system
  - stop calling home-refresh in lh_build
  - include home-refresh in generated images
  - gitignore update
  - fix permissions on local includes at build time
  - updated scripts/{build,clean} wrt. new $HOME handling
  - scripts/{build,config}: stop guessing BASEDIR, we must be run from
    the root of the source directory anyway
  - stop storing /etc/amnesia/version in Git, delete it at clean time
  * release
  - converted Changelog to the Debian format and location, updated
    build scripts accordingly
  - added a README symlink at the root of the source directory
  - basic debian/ directory (not working for building packages yet,
    but at least we can now use git-dch)
  - added debian/gbp.conf with our custom options for git-dch
  - config/amnesia: introduce new $AMNESIA_DEV_* variables to be used
    by developpers' scripts
  - added ./release script: a wrapper around git-dch, git-commit and git-tag

 -- amnesia <amnesia@boum.org>  Tue, 23 Jun 2009 14:42:03 +0200

amnesia (0.1) UNRELEASED; urgency=low

  * Forked Privatix 9.03.15, by Markus Mandalka:
  http://mandalka.name/privatix/index.html.en
  Everything has since been rewritten or so heavily changed that nothing
  remains from the original code... apart of a bunch of Gnome settings.
  * hardware support:
  - install a bunch of non-free wifi firmwares
  - install xsane and add the live user to the scanner group
  - install aircrack-ng
  - install xserver-xorg-video-geode on i386 (eCafe support)
  - install xserver-xorg-video-all
  - install firmware-linux from backports.org
  - install system-config-printer
  - added instructions in README.eCAFE to support the Hercules eCAFE EC-800
    netbook
  * APT:
  - configure pinning to support installing chosen packages from
    squeeze; the APT source for testing is hardcoded in chroot_sources/,
    since there is no way to use $LH_CHROOT_MIRROR in chroot_local-hooks
  - give backports.org priority 200, so that we track upgrades of packages
    installed from there
  * release: include the Changelog and TODO in the generated images,
  in the   /usr/share/doc/amnesia/ directory
  * software: install gnomebaker when building Gnome-based live OS, to
  easily clone myself when running from CD
  * build system
  - build i386 images when the build host is amd64
  - added a version file: /etc/amnesia/version
  - use snapshot live-* packages inside the images
  - setup timezone depending on the chosen build locale
  - rely on standard live-initramfs adduser to do our user setup
    (including sudo vs. Gnome/KDE, etc.)
  - stop "supporting" KDE
  - allow building several images at once
  - migrated most of lh_config invocations to scripts/config
  - append "noprompt" so that halting/rebooting work with splashy
  - moved our own variables to config/amnesia, using the namespace
    $AMNESIA_*
  * iceweasel
  - default search engine is now Scroogle SSL, configured to search pages
    in French language; the English one is also installed
  - never ask to save passwords or forms content
  - configured the torbutton extension to use polipo
  - installed the CACert root certificate
  - installed the SSL Blacklist extension and the blacklist data
  - installed the FireGPG extension
  - installed the CS Lite extension
  - installed the NoScript extension
  - NoScript, CS Lite: replaced the default whitelists with a list of
    trusted, non-commercial Internet Service Providers
  - configure extensions (add to prefs.js):
    user_pref("extensions.torbutton.startup", true);
    user_pref("extensions.torbutton.startup_state", 1);
    user_pref("extensions.torbutton.tor_enabled", true);
    user_pref("noscript.notify.hide", true);
    user_pref("capability.policy.maonoscript.sites", "about:
      about:blank about:certerror about:config about:credits
      about:neterror about:plugins about:privatebrowsing
      about:sessionrestore chrome: resource:");
    user_pref("extensions.firegpg.no_updates", true);
  - install the NoScript plugin from Debian squeeze
  - delete urlclassifier3.sqlite on $HOME refresh: as we disabled
    "safebrowsing", this huge file is of no use
  - torbutton: install newer version from Squeeze
  * linux: removed non-686 kernel flavours when building i386 images
  * compatibility: append "live-media=removable live-media-timeout=15", to
    prevent blindly booting another debian-live installed on the hard disk
  * software: added
  - gnome-app-install
  - iwconfig
  - cryptkeeper: Gnome system tray applet to encrypt files with EncFS
  - kvkbd: virtual keyboard (installed from backports.org)
  - sshfs (and added live user to the fuse group)
  - less, secure-delete, wipe, seahorse, sshfs, ntfs-3g
  - scribus
  * Tor
  - enable the transparent proxy, the DNS resolver, and the control port
  - save authentication cookie to /tmp/control_auth_cookie, so that the
    live user can use Tork and co.
  - autostart Tork with Gnome
  - Tork: installed, disabled most notifications and startup tips
  - added a restart tor hook to if-up.d (used by Network Manager as well),
    so that Tor does work immediately even if the network cable was
    plugged late in/after the boot process
  * $HOME
  - added a nautilus-script to wipe files and directories
  - bash with working completion for the live user
  * polipo: install and configure this HTTP proxy to forward requests
  through Tor
  * DNS: install and configure pdnsd to forward any DNS request through
  the Tor resolver
  * firewall: force every outgoing TCP connection through the Tor
  transparent proxy, discard any outgoing UDP connection
  * misc
  - set syslinux timeout to 4 seconds
  - use splashy for more user-friendly boot/halt sequences

 -- amnesia <amnesia@boum.org>  Sat, 20 Jun 2009 21:09:15 +0200<|MERGE_RESOLUTION|>--- conflicted
+++ resolved
@@ -1,14 +1,10 @@
-<<<<<<< HEAD
 tails (4.5) UNRELEASED; urgency=medium
 
   * Dummy entry for next release.
 
  -- intrigeri <intrigeri@debian.org>  Tue, 22 Oct 2019 15:23:33 +0000
 
-tails (4.1.1) UNRELEASED; urgency=medium
-=======
 tails (4.1.1) unstable; urgency=medium
->>>>>>> 2a5dcd9a
 
   * Bugfixes
     - Drop all network drivers from the initramfs to shrink its size
