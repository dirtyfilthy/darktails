tails (1.7) UNRELEASED; urgency=medium

  * Dummy entry for next major release.

 -- intrigeri <intrigeri@debian.org>  Sat, 08 Aug 2015 13:35:23 +0200

<<<<<<< HEAD
tails (1.6) UNRELEASED; urgency=medium

  * Dummy entry.

 -- Tails developers <tails@boum.org>  Fri, 07 Aug 2015 15:44:45 +0200

tails (1.5~rc1) unstable; urgency=medium
=======
tails (1.5) unstable; urgency=medium
>>>>>>> feeb5e27

  * Major new features and changes
    - Move LAN web browsing from Tor Browser to the Unsafe Browser,
      and forbid access to the LAN from the former. (Closes: #7976)
    - Install a 32-bit GRUB EFI boot loader. This at least works
      on some Intel Baytrail systems. (Closes: #8471)

  * Security fixes
    - Upgrade Tor Browser to 5.0, and integrate it:
      · Disable Tiles in all browsers' new tab page.
      · Don't use geo-specific search engine prefs in our browsers.
      · Hide Tools -> Set Up Sync, Tools -> Apps (that links to the Firefox
        Marketplace, and the "Share this page" button in the Tool bar.
      · Generate localized Wikipedia search engine plugin icons so the
        English and localized versions can be distinguished in the new
        search bar. (Closes: #9955)
    - Fix panic mode on MAC spoofing failure. (Closes: #9531)
    - Deny Tor Browser access to global tmp directories with AppArmor,
      and give it its own $TMPDIR. (Closes: #9558)
    - Tails Installer: don't use a predictable file name for the subprocess
      error log. (Closes: #9349)
    - Pidgin AppArmor profile: disable the launchpad-integration abstraction,
      which is too wide-open.
    - Use aliases so that our AppArmor policy applies to
      /lib/live/mount/overlay/ and /lib/live/mount/rootfs/*.squashfs/ as well as
      it applies to /. And accordingly:
      · Upgrade AppArmor packages to 2.9.0-3~bpo70+1.
      · Install rsyslog from wheezy-backports, since the version from Wheezy
        conflicts with AppArmor 2.9.
      · Stop installing systemd for now: the migration work is being done in
        the feature/jessie branch, and it conflicts with rsyslog from
        wheezy-backports.
      · Drop apparmor-adjust-user-tmp-abstraction.diff: obsoleted.
      · apparmor-adjust-tor-profile.diff: simplify and de-duplicate rules.
      · Take into account aufs whiteouts in the system_tor profile.
      · Adjust the Vidalia profile to take into account Live-specific paths.
    - Upgrade Linux to 3.16.7-ckt11-1+deb8u2.
    - Upgrade bind9-host, dnsutils and friends to 1:9.8.4.dfsg.P1-6+nmu2+deb7u6.
    - Upgrade cups-filters to 1.0.18-2.1+deb7u2.
    - Upgrade ghostscript to 9.05~dfsg-6.3+deb7u2.
    - Upgrade libexpat1 to 2.1.0-1+deb7u2.
    - Upgrade libicu48 to 4.8.1.1-12+deb7u3.
    - Upgrade libwmf0.2-7 to 0.2.8.4-10.3+deb7u1.
    - Upgrade openjdk-7 to 7u79-2.5.6-1~deb7u1.

  * Bugfixes
    - Upgrade Tor to 0.2.6.10-1~d70.wheezy+1+tails1.

  * Minor improvements
    - Tails Installer: let the user know when it has rejected a candidate
      destination device because it is too small. (Closes: #9130)
    - Tails Installer: prevent users from trying to "upgrade" a device
      that contains no Tails, or that was not installed with Tails Installer.
      (Closes: #5623)
    - Install libotr5 and pidgin-otr 4.x from wheezy-backports. This adds
      support for the OTRv3 protocol and for multiple concurrent connections
      to the same account. (Closes: #9513)
    - Skip warning dialog when starting Tor Browser while being offline,
      in case it is already running. Thanks to Austin English for the patch!
      (Closes: #7525)
    - Install the apparmor-profiles package (Closes: #9539), but don't ship
      a bunch of AppArmor profiles we don't use, to avoid increasing
      boot time. (Closes: #9757)
    - Ship a /etc/apparmor.d/tunables/home.d/tails snippet, instead
      of patching /etc/apparmor.d/tunables/home.
    - live-boot: don't mount tmpfs twice on /live/overlay, so that the one which
      is actually used as the read-write branch of the root filesystem's union
      mount, is visible. As a consequence:
      · One can now inspect how much space is used, at a given time, in the
        read-write branch of the root filesystem's union mount.
      · We can make sure our AppArmor policy works fine when that filesystem
        is visible, which is safer in case e.g. live-boot's behavior change
        under our feet in the future... or in case these "hidden" files are
        actually accessible somehow already.

  * Build system
    - Add our jenkins-tools repository as a Git submodule, and replace
      check_po.sh with a symlink pointing to the same script in that submodule.
      Adjust the automated test suite accordingly. (Closes: #9567)
    - Bump amount of RAM needed for Vagrant RAM builds to 7.5 GiB. In
      particular the inclusion of the Tor Browser 5.0 series has recently
      increased the amount of space needed to build Tails. (Closes: #9901)

  * Test suite
    - Test that the Tor Browser cannot access LAN resources.
    - Test that the Unsafe Browser can access the LAN.
    - Installer: test new behavior when trying to upgrade an empty device, and
      when attempting to upgrade a non-Tails FAT partition on GPT; also, take
      into account that all unsupported upgrade scenarios now trigger
      the same behavior.
    - Request a new Tor circuit and re-run the Seahorse and GnuPG CLI tests
      on failure. (Closes: #9518, #9709)
    - run_test_suite: remove control chars from log file even when cucumber
      exits with non-zero. (Closes: #9376)
    - Add compatibility with cucumber 2.0 and Debian Stretch. (Closes: #9667)
    - Use custom exception when 'execute_successfully' fails.
    - Retry looking up whois info on transient failure. (Closes: #9668)
    - Retry wget on transient failure. (Closes: #9715)
    - Test that Tor Browser cannot access files in /tmp.
    - Allow running the test suite without ntp installed. There are other means
      to have an accurate host system clock, e.g. systemd-timesyncd and tlsdate.
      (Closes: #9651)
    - Bump timeout in the Totem feature.
    - Grep memory dump using the --text option. This is necessary with recent
      versions of grep, such as the one in current Debian sid, otherwise it
      will count only one occurrence of the pattern we're looking for.
      (Closes: #9759)
    - Include execute_successfully's error in the exception, instead
      of writing it to stdout via puts. (Closes: #9795)
    - Test that udev-watchdog is actually monitoring the correct device.
      (Closes: #5560)
    - IUK: workaround weird Archive::Tar behaviour on current sid.
    - Test the SocksPort:s given in torrc in the Unsafe Browser.
      This way we don't get any sneaky errors in case we change them and
      forget to update this test.
    - Directly verify AppArmor blocking of the Tor Browser by looking in
      the audit log: Firefox 38 does no longer provide any graphical feedback
      when the kernel blocks its access to files the user wants to access.
    - Update browser-related automated test suite images, and workaround
      weirdness introduced by the new Tor Browser fonts.
    - Test that Pidgin, Tor Browser, Totem and Evince cannot access ~/.gnupg
      via alternate, live-boot generated paths.
    - Adjust tests to cope with our new AppArmor aliases.
    - Bump memory allocated to the system under test to 2 GB. (Closes: #9883)

 -- Tails developers <tails@boum.org>  Mon, 10 Aug 2015 19:12:58 +0200

tails (1.4.1) unstable; urgency=medium

  * Security fixes
    - Upgrade Tor Browser to 4.5.3, based on Firefox 31.8.0 ESR. (Closes: #9649)
    - Upgrade Tor to 0.2.6.9-1~d70.wheezy+1+tails2, which includes a circuit
      isolation bugfix. (Closes: #9560)
    - AppArmor: deny Tor Browser access to the list of recently used files.
      (Closes: #9126)
    - Upgrade OpenSSL to 1.0.1e-2+deb7u17.
    - Upgrade Linux to 3.16.7-ckt11-1.
    - Upgrade CUPS to 1.5.3-5+deb7u6.
    - Upgrade FUSE to 2.9.0-2+deb7u2.
    - Upgrade libsqlite3-0 to 3.7.13-1+deb7u2.
    - Upgrade ntfs-3g and ntfsprogs to 1:2012.1.15AR.5-2.1+deb7u2.
    - Upgrade p7zip-full to 9.20.1~dfsg.1-4+deb7u1.

  * Bugfixes
    - Fix automatic upgrades in Windows Camouflage mode. (Closes: #9413)
    - Don't ship the snakeoil SSL key pair generated by ssl-cert in the ISO.
      (Closes: #9416)
    - Partially fix the truncated notifications issue. (#7249)

  * Minor improvements
    - Disable the hwclock.sh initscript at reboot/shutdown time.
      This is an additional safety measure to ensure that the hardware clock
      is not modified. (Closes: #9364)
    - Stop shipping /var/cache/man/*, to make ISOs and IUKs smaller.
      (Closes: #9417)
    - Update torbrowser-AppArmor-profile.patch to apply cleanly on top of the
      profile shipped with torbrowser-launcher 0.2.0-1.
    - Add the jessie/updates APT repo and set appropriate pinning.
    - Upgrade Electrum to 1.9.8-4~bpo70+1.
    - Upgrade kernel firmware packages to 0.44.

  * Build system
    - Install the Linux kernel from Debian Jessie. (Closes: #9341)
    - Remove files that are not under version control when building in Jenkins.
      (Closes: #9406)
    - Don't modify files in the source tree before having possibly merged
      the base branch into it. (Closes: #9406)
    - Make it so eatmydata is actually used during a greater part of the build
      process. This includes using eatmydata from wheezy-backports.
      (Closes: #9419, #9523)
    - release script: adjust to support current Debian sid.

  * Test suite
    - Test the system clock sanity check we do at boot. (Closes: #9377)
    - Remove the impossible "Clock way in the past" scenarios.
      Thanks to config/chroot_local-includes/lib/live/config/0001-sane-clock,
      these scenarios cannot happen, and since we test that it works they
      can be safely removed.
    - Test that the hardware clock is not modified at shutdown. (Closes: #9557)
    - Pidgin: retry looking for the roadmap URL in the topic.
    - Avoid showing Pidgin's tooltips during test, potentially confusing Sikuli.
      (Closes: #9317)
    - Test all OpenPGP keys shipped with Tails. (Closes: #9402)
    - Check that notification-daemon is running when looking for notifications
      fails. (Closes: #9332)
    - Allow using the cucumber formatters however we want. (Closes: #9424)
    - Enable Spice in the guest, and blacklist the psmouse kernel module,
      to help with lost mouse events. (Closes: #9425)
    - Automate testing Torbutton's 'New Identity' feature. (Closes: #9286)
    - Test that Seahorse is configured to use the correct keyserver.
      (Closes: #9339)
    - Always export TMPDIR back to the test suite's shell environment.
      (Closes: #9479)
    - Make OpenPGP tests more reliable:
      · Retry accessing the OpenPGP applet menus on failure. (Closes: #9355)
      · Retry accessing menus in Seahorse on failure. (Closes: #9344)
    - Focus the Pidgin conversation window before any attempt to interact
      with it. (Closes: #9317)
    - Use convertkey from the (backported to Jessie) Debian package,
      instead of our own copy of that script. (Closes: #9066)
    - Make the memory erasure tests more robust (Closes: #9329):
      · Bump /proc/sys/vm/min_free_kbytes when running fillram.
      · Actually set oom_adj for the remote shell when running fillram.
      · Try to be more sure that we OOM kill fillram.
      · Run fillram as non-root.
    - Only try to build the storage pool if TailsToasterStorage isn't found.
      (Closes: #9568)

 -- Tails developers <tails@boum.org>  Sun, 28 Jun 2015 19:46:25 +0200

tails (1.4) unstable; urgency=medium

  * Major new features
    - Upgrade Tor Browser to 4.5.1, based on Firefox 31.7.0 ESR, which
      introduces many major new features for usability, security and
      privacy. Unfortunately its per-tab circuit view did not make it
      into Tails yet since it requires exposing more Tor state to the
      user running the Tor Browser than we are currently comfortable
      with. (Closes: #9031, #9369)
    - Upgrade Tor to 0.2.6.7-1~d70.wheezy+1+tails2. Like in the Tor
      bundled with the Tor Browser, we patch it so that circuits used
      for SOCKSAuth streams have their lifetime increased indefinitely
      while in active use. This currently only affects the Tor Browser
      in Tails, and should improve the experience on certain web sites
      that otherwise would switch language or log you out every ten
      minutes or so when Tor switches circuit. (Closes: #7934)

  * Security fixes
    - tor-browser wrapper script: avoid offering avenues to arbitrary
      code execution to e.g. an exploited Pidgin. AppArmor Ux rules
      don't sanitize $PATH, which can lead to an exploited application
      (that's allowed to run this script unconfined, e.g. Pidgin)
      having this script run arbitrary code, violating that
      application's confinement. Let's prevent that by setting PATH to
      a list of directories where only root can write. (Closes: #9370)
    - Upgrade Linux to 3.16.7-ckt9-3.
    - Upgrade curl to 7.26.0-1+wheezy13.
    - Upgrade dpkg to 1.16.16.
    - Upgrade gstreamer0.10-plugins-bad to 0.10.23-7.1+deb7u2.
    - Upgrade libgd2-xpm to 2.0.36~rc1~dfsg-6.1+deb7u1.
    - Upgrade openldap to 2.4.31-2.
    - Upgrade LibreOffice to 1:3.5.4+dfsg2-0+deb7u4.
    - Upgrade libruby1.9.1 to 1.9.3.194-8.1+deb7u5.
    - Upgrade libtasn1-3 to 2.13-2+deb7u2.
    - Upgrade libx11 to 2:1.5.0-1+deb7u2.
    - Upgrade libxml-libxml-perl to 2.0001+dfsg-1+deb7u1.
    - Upgrade libxml2 to 2.8.0+dfsg1-7+wheezy4.
    - Upgrade OpenJDK to 7u79-2.5.5-1~deb7u1.
    - Upgrade ppp to 2.4.5-5.1+deb7u2.

  * Bugfixes
    - Disable security warnings when connecting to POP3 and IMAP ports.
      (Closes: #9327)
    - Make the Windows 8 browser theme compatible with the Unsafe and I2P
      browsers. (Closes: #9138)
    - Hide Torbutton's "Tor Network Settings..." context menu entry.
      (Closes: #7647)
    - Upgrade the syslinux packages to support booting Tails on
      Chromebook C720-2800. (Closes: #9044)
    - Enable localization in Tails Upgrader. (Closes: #9190)
    - Make sure the system clock isn't before the build date during
      early boot. Our live-config hook that imports our signing keys
      depend on that the system clock isn't before the date when the
      keys where created. (Closes: #9149)
    - Set GNOME's OpenPGP keys via desktop.gnome.crypto.pgp to prevent
      us from getting GNOME's default keyserver in addition to our
      own. (Closes: #9233)
    - Prevent Firefox from crashing when Orca is enabled: grant
      it access to assistive technologies in its Apparmor
      profile. (Closes: #9261)
    - Add Jessie APT source. (Closes: #9278)
    - Fix set_simple_config_key(). If the key already existed in the
      config file before the call, all other lines would be removed
      due to the sed option -n and p combo. (Closes: #9122)
    - Remove illegal instance of local outside of function definition.
      Together with `set -e` that error has prevented this script from
      restarting Vidalia, like it should. (Closes: #9328)

  * Minor improvements
    - Upgrade I2P to 0.9.19-3~deb7u+1.
    - Install Tor Browser's bundled Torbutton instead of custom .deb.
      As of Torbutton 1.9.1.0 everything we need has been upstreamed.
    - Install Tor Browser's bundled Tor Launcher instead of our
      in-tree version. With Tor 0.2.6.x our custom patches for the
      ClientTransportPlugin hacks are not needed any more. (Closes:
      #7283)
    - Don't install msmtp and mutt. (Closes: #8727)
    - Install fonts-linuxlibertine for improved Vietnamese support in
      LibreOffice. (Closes: #8996)
    - Remove obsoletete #i2p-help IRC channel from the Pidgin
      configuration (Closes: #9137)
    - Add Gedit shortcut to gpgApplet's context menu. Thanks to Ivan
      Bliminse for the patch. (Closes: #9069).
    - Install printer-driver-gutenprint to support more printer
      models. (Closes: #8994).
    - Install paperkey for off-line OpenPGP key backup. (Closes: #8957)
    - Hide the Tor logo in Tor Launcher. (Closes: #8696)
    - Remove useless log() instance in tails-unblock-network. (Closes:
      #9034)
    - Install cdrdao: this enables Brasero to burn combined data/audio
      CDs and to do byte-to-byte disc copy.
    - Hide access to the Add-ons manager in the Unsafe Browser. It's
      currently broken (#9307) but we any way do not want users to
      install add-ons in the Unsafe Browser. (Closes: #9305)
    - Disable warnings on StartTLS for POP3 and IMAP (Will-fix: #9327)
      The default value of this option activates warnings on ports
      23,109,110,143. This commit disables the warnings for POP3 and
      IMAP as these could be equally used in encrypted StartTLS
      connections. (Closes: #9327)
    - Completely rework how we localize our browser by generating our
      branding add-on, and search plugins programatically. This
      improves the localization for the ar, es, fa, ko, nl, pl, ru,
      tr, vi and zh_CN locales by localizing the Startpage and
      Disconnect.me search plugins. Following Tor Browser 4.5's recent
      switch, we now use Disconnect.me as the default search
      engine. (Closes: #9309)
    * Actively set Google as the Unsafe Browser's default search
      engine.

  * Build system
    - Encode in Git which APT suites to include when building Tails.
      (Closes: #8654)
    - Clean up the list of packages we install. (Closes: #6073)
    - Run auto/{build,clean,config} under `set -x' for improved
      debugging.
    - Zero-pad our ISO images so their size is divisible by 2048.
      The data part of an ISO image's sectors is 2048 bytes, which
      implies that ISO images should always have a size divisible
      by 2048. Some applications, e.g. VirtualBox, use this as a sanity
      check, treating ISO images for which this isn't true as garbage.
      Our isohybrid post-processing does not ensure this,
      however. Also Output ISO size before/after isohybrid'ing and
      truncate'ing it. This will help detect if/when truncate is
      needed at all, so that we can report back to syslinux
      maintainers more useful information. (Closes: #8891)
    - Vagrant: raise apt-cacher-ng's ExTreshold preference to 50. The
      goal here is to avoid Tor Browser tarballs being deleted by
      apt-cacher-ng's daily expiration cronjob: they're not listed in
      any APT repo's index file, so acng will be quite eager to clean
      them up.

  * Test suite
    - Bring dependency checks up-to-date (Closes: #8988).
    - Adapt test suite to be run on Debian Jessie, which includes
      removing various Wheezy-specific workarounds, adding a few
      specific to Jessie, migrating from ffmpeg to libav, and
      more. (Closes: #8165)
    - Test that MAT can see that a PDF is dirty (Closes: #9136).
    - Allow throwing Timeout::Error in try_for() blocks, as well as
      nested try_for() (Closes: #9189, #9290).
    - Read test suite configuration files from the features/config/local.d
      directory. (Closes: #9220)
    - Kill virt-viewer with SIGTERM, not SIGINT, to prevent hordes of
      zombie processes from appearing. (Closes: #9139)
    - Kill Xvfb with SIGTERM, not SIGKILL, on test suite exit to allow
      it to properly clean up. (Closes: #8707)
    - Split SSH & SFTP configs in the test suite. (Closes: #9257)
    - Improve how we start subprocesses in the test suite, mostly by
      bypassing the shell for greater security and robustness (Closes:
      #9253)
    - Add Electrum test feature. (Closes #8963)
    - Test that Tails Installer detects when USB devices are
      removed. (Closes: #9131)
    - Test Tails Installer with devices which are too small. (Closes:
      #9129)
    - Test that the Report an Error launcher works in German. (Closes:
      #9143)
    - Verify that no extensions are installed in the Unsafe Browser
      using about:support instead of about:addons, which is broken
      (#9307). (Closes: #9306)
    - Retry GNOME application menu actions when they glitch. The
      GNOME application menus seem to have issues with clicks or
      hovering actions not registering, and hence sometimes submenus
      are not opened when they should, and sometimes clicks on the
      final application shortcut are lost. There seems to be a
      correlation between this and CPU load on the host running the
      test suite. We workaround this by simply re-trying the last
      action when it seems to fail. (Closes: #8928)
    - Work around Seahorse GUI glitchiness (Closes: #9343):
      * When Seahorse appears to be frozen--apparently due to network
        issues--it can often be worked around by refreshing the screen
        or activating a new window.
      * Open Seahorse's preferences dialog using the mouse.
      * Access menu entries with the mouse.
    - Wait for systray icons to finish loading before interacting with
      the systray. (Closes: #9258)
    - Test suite configuration: generalize local.d support to *.d. We
      now load features/config/*.d/*.yml.
    - Use code blocks in "After Scenario" hooks. This is much simpler
      to use (and more readable!) compared to hooking functions and
      arguments like we used to do.
    - Create filesystem share sources in the temporary directory and
      make them world-readable. (Closes: #8950)

 -- Tails developers <tails@boum.org>  Mon, 11 May 2015 16:45:04 +0200

tails (1.3.2) unstable; urgency=medium

  * Security fixes
    - Upgrade Tor Browser to 4.0.6, based on Firefox 31.6.0 ESR.
    - Upgrade OpenSSL to 1.0.1e-2+deb7u16.

  * Bugfixes
    - Make Florence usable with touchpads by forcing syndaemon to
      always use the `-t` option, which only disables tapping and
      scrolling and not mouse movements (Closes: #9011).
    - Make tails-spoof-mac log the correct macchanger exit code on
      failure (Closes: #8687).
    - Tails Installer:
      · Ignore devices with less than 3.5 GB of storage since they
        do not fit a Tails installation (Closes: #6538).
      · Remove devices from the device list as they are unplugged
        (Closes: #8691).

  * Minor improvements
    - Install obfs4proxy 0.0.4-1~tpo1, which adds support for
      client-mode ScrambleSuit.
    - Don't start Vidalia if Windows Camouflage is enabled. (Closes:
      #7400)
    - I2P Browser:
      · Remove "Add-ons" from the Tools menu, and hide "Keyboard
        Shortcuts" and "Take a Tour" since they point to resources on
        the open Internet (Closes: #7970).
      · Hide TorButton button from the customize toolbar options, and
        remove configs whose only purpose was to make Torbutton "green"
        (Closes: #8893).

  * Test suite
    - New tests:
      · Test non-LAN SSH, and SFTP via GNOME's "Connect to Server"
        (Closes: #6308).
      · Verify that Tails' Tor binary has the expected Tor authorities
        hard coded (Closes: #8960).
    - Improvements:
      · Programmatically determine the supported languages when testing
        the Unsafe Browser (Closes: #8918).
      · Rename --temp-dir to --tmpdir and make it behave more like
        mktemp, and honour TMPDIR if set in the environment. (Closes:
        #8709).
    - Bugfixes:
      · Make --temp-dir (now --tmpdir) actually work.

 -- Tails developers <tails@boum.org>  Mon, 30 Mar 2015 16:54:20 +0200

tails (1.3.1) unstable; urgency=medium

  * Security fixes
    - Upgrade Tor Browser to 4.0.5, based on Firefox 31.5.3 ESR. This addresses:
      · https://www.mozilla.org/en-US/security/advisories/mfsa2015-28/
      · https://www.mozilla.org/en-US/security/advisories/mfsa2015-29/
    - Upgrade Linux to 3.16.7-ckt7-1.
    - Upgrade libxfont to 1:1.4.5-5.
    - Upgrade OpenSSL to 1.0.1e-2+deb7u15.
    - Upgrade tcpdump to 4.3.0-1+deb7u2.
    - Upgrade bsdtar to 3.0.4-3+wheezy1.
    - Upgrade CUPS to 1.5.3-5+deb7u5.
    - Upgrade file and libmagic to 5.11-2+deb7u8.
    - Upgrade GnuPG to 1.4.12-7+deb7u7.
    - Upgrade libarchive to 3.0.4-3+wheezy1.
    - Upgrade libav to 6:0.8.17-1.
    - Upgrade FreeType 2 to 2.4.9-1.1+deb7u1.
    - Upgrade libgcrypt11 1.5.0-5+deb7u3.
    - Upgrade libgnutls26 to 2.12.20-8+deb7u3.
    - Upgrade libgtk2-perl to 2:1.244-1+deb7u1.
    - Upgrade ICU to 4.8.1.1-12+deb7u2.
    - Upgrade NSS to 2:3.14.5-1+deb7u4.
    - Upgrade libssh2 to 1.4.2-1.1+deb7u1.

  * Bugfixes
    - Upgrade Tor to 0.2.5.11-1~d70.wheezy+1+tails1. Changes include:
      · Directory authority changes.
      · Fix assertion errors that may trigger under high DNS load.
      · No longer break on HUP with seccomp2 enabled.
      · and more - please consult the upstream changelog.
    - Upgrade Tor Launcher to 0.2.7.2, and update the test suite accordingly
      (Closes: #8964, #6985). Changes include:
      · Ask about bridges before proxy in wizard.
      · Hide logo if TOR_HIDE_BROWSER_LOGO set.
      · Remove firewall prompt from wizard.
      · Feedback when “Copy Tor Log” is clicked.
      · Improve behavior if tor exits.
      · Add option to hide TBB's logo
      · Change "Tor Browser Bundle" to "Tor Browser"
      · Update translations from Transifex.
    - Fix the Tor Launcher killer. (Closes: #9067)
    - Allow Seahorse to communicate with keyservers when run from Tails
      OpenPGP Applet. (Closes: #6394)
    - SSH client: don't proxy connections to 172.17.* to 172.31.*.
      (Closes: #6558)
    - Repair config/chroot_local-packages feature, that was broken in Tails 1.3
      by 19-install-tor-browser-AppArmor-profile. (Closes: #8910)
    - language_statistics.sh: count original words instead of translated words.
      Otherwise we get >100% translation if translated strings are longer than
      original strings. (Closes: #9016)

  * Minor improvements
    - Only ship the new Tails signing key, and have Tails Upgrader stop trusting
      the old one. Update the documentation and test suite accordingly.
      (Closes: #8735, #8736, #8882, #8769, #8951)
    - Polish and harden a bit the WhisperBack configuration (Closes: #8991):
      · Only allow the `amnesia' user to run tails-debugging info as root
        with no arguments.
      · Fix spelling and grammar mistakes, improve phrasing a bit.
      · Quote variables consistently.

  * Test suite
    - New tests:
      · Chatting over XMPP in Pidgin, both peer-to-peer and in a multi-user
        chatroom. (Closes: #8002)
      · Chatting with OTR enabled over XMPP in Pidgin. (Closes: #8001)
      · Check that Pidgin only responds to the expected CTCP requests.
        (Closes: #8966)
      · Fetching keys using Seahorse started via the OpenPGP Applet.
      · Sync'ing keys using Seahorse.
    - Bugfixes:
      · Fix a race condition between the remote shell's and Tails Greeter's
        startup, by making sure the remote shell is ready before we start
        GDM. (Closes: #8941)
      · Kill virt-viewer properly. (Closes: #9070)
      · Make sure the display is stopped on destroy_and_undefine().
        Where we had it earlier, it could be skipped if anything else in the
        block threw an exception.
      · Fix wrong use of "$@". (Closes: #9071)
      · Enable the pipefail option in run_test_suite.
      · Improve the GNOME screenshot test's robustness. (Closes: #8952)
    - Refactoring:
      · turn the focus_pidgin_window() helper into a more generic
        VM.focus_xorg_window() one.
      · Reorganize the Display class.
      · Use clearer method to check process status in the Display class.
    - New developer-oriented features:
      · Add a --log-to-file option to run_test_suite. (Closes: #8894)
      · Add helpers for generating random strings.
      · Make it possible to hook arbitrary calls on scenario end. This is useful
        for dynamically adding cleanup functions, instead of having
        to explicitly deal with them in some After hook.

 -- Tails developers <tails@boum.org>  Mon, 23 Mar 2015 12:34:56 +0000

tails (1.3) unstable; urgency=medium

  * Major new features
    - Produce the Tails image in hybrid mode (again) so that the same
      image can be installed both on DVD *and* "hard disks" like USB
      storage and similar. (Closes: #8510)
    - Confine the Tor Browser using AppArmor. (Closes: #5525)
    - Install the Electrum bitcoin client from wheezy-backports, and
      add a persistence preset for the Live user's bitcoin wallet. If
      electrum is started without the persistence preset enabled, a
      warning is shown. (Closes: #6739)

  * Security fixes
    - Upgrade Tor Browser to 4.0.4 (based on Firefox 31.5.0esr)
      (Closes: #8938).

  * Bugfixes
    - Have tor_bootstrap_progress echo 0 if no matching log line is
      found. (Closes: #8257)
    - Always pass arguments through wrappers (connect-socks, totem,
      wget, whois) with "$@". $* doesn't handle arguments with
      e.g. embedded spaces correctly. (Closes: #8603, #8830)
    - Upgrade Linux to 3.16.7-ckt4-3.

  * Minor improvements
    - Install a custom-built Tor package with Seccomp enabled;
      enable the Seccomp sandbox when no pluggable transport is used.
      (Closes: #8174)
    - Install obfs4proxy instead of obfsproxy, which adds support for
      the obfs4 Tor pluggable transport. (Closes: #7980)
    - Install GnuPG v2 and associated tools from wheezy-backports,
      primarily for its improved support for OpenPGP smartcards. It
      lives side-by-side with GnuPG v1, which still is the
      default. (Closes: #6241)
    - Install ibus-unikey, a Vietnamese input method for IBus. (Closes:
      #7999)
    - Install torsocks (2.x) from wheezy-backports. (Closes: #8220)
    - Install keyringer from Debian Jessie. (Closes: #7752)
    - Install pulseaudio-utils.
    - Remove all traces of Polipo: we don't use it anymore. This
      closes #5379 and #6115 because:
      * Have APT directly use the Tor SOCKS proxy. (Closes: #8194)
      * Wrap wget with torsocks. (Closes: #6623)
      * Wrap Totem to torify it with torsocks. (Closes: #8219)
      * Torify Git with tsocks, instead of setting GIT_PROXY_COMMAND.
        (Closes: #8680)
    - Use torsocks for whois and Gobby, instead of torify.
    - Upgrade I2P to 0.9.18-1~deb7u+1.
    - Refactor the Unsafe and I2P browser code into a common shell
      library. A lot of duplicated code is now shared, and the code
      has been cleaned up and made more reliable. Several
      optimizations of memory usage and startup time were also
      implemented. (Closes: #7951)
    - Invert Exit and About in gpgApplet context menu. This is a
      short-term workaround for making it harder to exit the
      application by mistake (e.g. a double right-click). (Closes:
      #7450)
    - Implement new touchpad settings. This enables tap-to-click,
      2-fingers scrolling, and disable while typing. We don't enable
      reverse scrolling nor horizontal scrolling. (Closes: #7779)
    - Include the mount(8) output and live-additional-software.conf in
      WhisperBack bug reports (Closes: #8719, #8491).
    - Reduce brightness and saturation of background color. (Closes:
      #7963)
    - Have ALSA output sound via PulseAudio by default. This gives us
      centralized sound volume controls, and... allows to easily, and
      automatically, test that audio output works from Tor Browser,
      thanks to the PulseAudio integration into the GNOME sound
      control center.
    - Import the new Tails signing key, which we will use for Tails
      1.3.1, and have Tails Upgrader trust both it and the "old"
      (current) Tails signing key. (Closes: #8732)
    - tails-security-check: error out when passed an invalid CA file.
      Unfortunately, the underlying HTTPS stack we use here fails open
      in those case, so we have to check it ourselves. Currently, we
      check that the file exists, is readable, is a plain file and is
      not empty. Also support specifying the CA file via an
      environment variable. This will ease development and bug-fixing
      quite a bit.
    - Fix racy code in Tails Installer that sometimes made the
      automated test suite stall for scenarios installing Tails
      to USB disks. (Closes: #6092)
    - Make it possible to use Tails Upgrader to upgrade a Tails
      installation that has cruft files on the system partition.
      (Closes: #7678)

  * Build system
    - Install syslinux-utils from our builder-wheezy APT repository in
      Vagrant. We need version 6.03~pre20 to make the Tails ISO image
      in hybrid mode
    - Update deb.tails.boum.org apt repo signing key. (Closes: #8747)
    - Revert "Workaround build failure in lb_source, after creating
      the ISO." This is not needed anymore given the move to the Tor
      SOCKS proxy. (Closes: #5307)
    - Remove the bootstrap stage usage option and disable all
      live-build caching in Vagrant. It introduces complexity and
      potential for strange build inconsistencies for a meager
      reduction in build time. (Closes: #8725)
    - Hardcode the mirrors used at build and boot time in auto/config.
      Our stuff will be more consistent, easier to reproduce, and our
      QA process will be more reliable if we all use the same mirrors
      at build time as the ones we configure in the ISO. E.g. we won't
      have issues such as #8715 again. (Closes: #8726)
    - Don't attempt to retrieve source packages from local-packages so
      local packages can be installed via
      config/chroot_local-packages. (Closes: #8756)
    - Use our own Tor Browser archive when building an ISO. (Closes:
      #8125)

  * Test suite
    - Use libguestfs instead of parted when creating partitions and
      filsystems, and to check that only the expected files
      persist. We also switch to qcow2 as the default disk image
      format everywhere to reduce disk usage, enable us to use
      snapshots that includes the disks (in the future), and to use
      the same steps for creating disks in all tests. (Closes: #8673)
    - Automatically test that Tails ignores persistence volumes stored
      on non-removable media, and doesn't enable swaps. (Closes:
      #7822)
    - Actually make sure that Tails can boot from live systems stored
      on a hard drive. Running the 'I start Tails from DVD ...' step
      will override the earlier 'the computer is set to boot from ide
      drive "live_hd"' step, so let's make the "from DVD" part
      optional; it will be the default any way.
    - Make it possible to use an old iso with different persistence
      presets. (Closes: #8091)
    - Hide the cursor between steps when navigating the GNOME
      applications menu. This makes it a bit more robust, again:
      sometimes the cursor is partially hiding the menu entry we're
      looking for, hence preventing Sikuli from finding it (in
      particular when it's "Accessories", since we've just clicked on
      "Applications" which is nearby). (Closes: #8875)
    - Ensure that the test will fail if "apt-get X" commands fail.
    - Test 'Tor is ready' notification in a separate scenario. (Closes:
      #8714)
    - Add automated tests for torified wget and whois. This should
      help us identify future regressions such as #8603 in their
      torifying wrappers.
    - Add automated test for opening an URL from Pidgin.
    - And add automated tests for the Tor Browser's AppArmor
      sandboxing.
    - Test that "Report an Error Launcher" opens the support
      documentation.
    - Test that the Unsafe Browser:
      * starts in various locales.
      * complains when DNS isn't configured.
      * tears down its chroot on shutdown.
      * runs as the correct user.
      * has no plugins or add-ons installed.
      * has no unexpected bookmarks.
      * has no proxy configured.
    - Bump the "I2P router console is ready" timeout in its test to
      deal with slow Internet connections.
    - Make the automatic tests of gpgApplet more robust by relying
      more on graphical elements instead of keyboard shortcuts and
      static sleep():s. (Closes: #5632)
    - Make sure that enough disk space is available when creating
      virtual storage media. (Closes: #8907)
    - Test that the Unsafe Browser doesn't generate any non-user
      initiated traffic, and in particular that it doesn't check for
      upgrades, which is a regression test for #8694. (Closes: #8702)
    - Various robustness improvements to the Synaptic tests. (Closes:
      #8742)
    - Automatically test Git. (Closes: #6307)
    - Automatically test GNOME Screenshot, which is a regression test
      for #8087. (Closes: #8688)
    - Fix a quoting issue with `tails_persistence_enabled?`. (Closes:
      #8919)
    - Introduce an improved configuration system that also can store
      local secrets, like user credentials needed for some
      tests. (Closes: #6301, #8188)
    - Actually verify that we successfully set the time in our time
      syncing tests. (Closes: #5836)
    - Automatically test Tor. This includes normal functionality and
      the use pluggable transports, that our Tor enforcement is
      effective (e.g. only the Tor network or configured bridges are
      contacted) and that our stream isolation configuration is
      working. (Closes: #5644, #6305, #7821)

 -- Tails developers <tails@boum.org>  Mon, 23 Feb 2015 17:14:00 +0100

tails (1.2.3) unstable; urgency=medium

  * Security fixes
    - Upgrade Linux to 3.16.7-ckt2-1.
    - Upgrade Tor Browser to 4.0.3 (based on Firefox 31.4.0esr)
      (Closes: #8700).
    - Fail safe by entering panic mode if macchanger exits with an
      error, since in this situation we have to treat the
      driver/device state as undefined. Also, we previously just
      exited the script in this case, not triggering the panic mode
      and potentially leaking the real MAC address (Closes: #8571).
    - Disable upgrade checking in the Unsafe Browser. Until now the
      Unsafe Browser has checked for upgrades of the Tor Browser in
      the clear (Closes: #8694).

  * Bugfixes
    - Fix startup of the Unsafe Browser in some locales (Closes: #8693).
    - Wait for notification-daemon to run before showing the MAC
      spoofing panic mode notifications. Without this, the "Network
      card disabled" notification is sometimes lost when MAC spoofing
      fails. Unfortunately this only improves the situation, but
      doesn't fix it completely (see #8685).
    - Log that we're going to stop NetworkManager before trying to do
      it in the MAC spoofing scripts. Without this we wouldn't get the
      log message in case stopping NetworkManager fails (thanks to
      `set -e`).
    - Set GNOME Screenshot preferences to save the screenshots in
      /home/amnesia (Closes: #8087).
    - Do not suspend to RAM when closing the lid on battery power
      (Closes: #8071).
    - Properly update the Tails Installer's status when plugging in a
      USB drive after it has started (Closes: #8353).
    - Make rsync compare file contents by using --checksum for more
      reliable generation of the squashfs filesystem in
      IUKs. Previously it used the default, which is checking
      timestamps and file size, but that doesn't play well with the
      Tor browser files, that have a fixed mtime, which could result
      in updated files not ending up in the IUK.

  * Minor improvements
    - Finish migrating tails-security-check's and tails-iuk's pinning
      to our website's new X.509 certificate authority (Closes: #8404).

  * Build system
    - Update to Vagrant build box tails-builder-20141201. The only
      change is the removal of a reference to an ISO image which
      doesn't exist (except on the system that generated the build
      box) which causes an error for some users (Closes: #7644).
    - Generate the list of packages used during build, after building
      with Jenkins (Closes: #8518). This allows tracking their status
      on the Debian reproducible build front:
      https://reproducible.debian.net/index_pkg_sets.html#tails

  * Automated test suite
    - Check PO files with i18nspector (Closes: #8359).
    - Fix the expected image of a check.tp.o failure. Previously we
      looked for the "Sorry. You are not using Tor." text, but it
      seems it recently changed enough for Sikuli to not find it. To
      prevent future errors of the same kind we'll look for the
      crossed-over onion icon instead (Closes: #8533).
    - Bump timeout when waiting for Tor to re-bootstrap. We have a
      dreaded issue with timeouts that are multiple of 2 minutes, and
      then Tor succeeds soon after, so in order to allow for this
      timeout to be reached twice, and then possibly succeed, let's
      use N*2 minutes + 30 seconds, with N=2.

 -- Tails developers <tails@boum.org>  Wed, 14 Jan 2015 16:12:26 +0100

tails (1.2.2) unstable; urgency=medium

  * Bugfixes
    - Create a CA bundle for Tails Upgrader at ISO build time, and
      patch Tails Upgrader to use it. Specifically this will make it
      possible to check for Tails upgrades after our website changes
      certificate around the 2014 to 2015 transition (Partially fixes
      #8404).

 -- Tails developers <tails@boum.org>  Mon, 15 Dec 2014 10:05:17 +0100

tails (1.2.1) unstable; urgency=low

  * Security fixes
    - Upgrade Linux to 3.16.0-4, i.e. 3.16.7-1.
    - Install Tor Browser 4.0.2 (based on Firefox 31.3.0esr).

  * Bugfixes
    - Install syslinux-utils, to get isohybrid back (Closes: #8155).
    - Update xserver-xorg-input-evdev to 1:2.7.0-1+tails1 which
      includes a patch that restores mouse scrolling in KVM/Spice
      (Closes: 7426).
    - Set Torbutton logging preferences to the defaults (Closes:
      #8160). With the default settings, no site-specific information is
      logged.
    - Use the correct stack of rootfs:s for the chroot browsers (Closes:
      #8152, #8158). After installing incremental upgrades Tails' root
      filesystem consists of a stack squashfs:s, not only
      filesystem.squashfs. When not stacking them correct we may end up
      using the Tor Browser (Firefox) from an older version of Tails, or
      with no Tor Browser at all, as in the upgrade from Tails 1.1.2 to
      1.2, when we migrated from Iceweasel to the Tor Browser. Based on
      a patch contributed by sanic.
    - Use the Tor Browser for MIME type that GNOME associates with
      Iceweasel (Closes: #8153). Open URLs from Claws Mail, KeePassX
      etc. should be possible again.
    - Update patch to include all Intel CPU microcodes (Closes: #8189).
    - AppArmor: allow Pidgin to run Tor Browser unconfined, with
      scrubbed environment (Closes: #8186). Links opened in Pidgin are
      now handled by the Tor Browser.
    - Install all localized Iceweasel search plugins (Closes: #8139).
    - When generating the boot profile, ignore directories in
      process_IN_ACCESS as well (Closes: #7925). This allows ut to
      update the squashfs-ordering again in Tails 1.2.1.
    - gpgApplet: Don't pass already encoded data to GTK2 (Closes:
      #7968). It's now possible to clearsign text including non-ASCII
      characters.
    - Do not run the PulseAudio initscript, neither at startup nor
      shutdown (Closes: #8082).

  * Minor improvements
    - Upgrade I2P to 0.9.17-1~deb7u+1.
    - Make GnuPG configuration closer to the best practices one
      (Closes: #7512).
    - Have GnuPG directly use the Tor SOCKS port (Closes: #7416).
    - Remove TrueCrypt support and documentat how to open TrueCrypt
      volumes using cryptsetup (Closes: #5373).
    - Install hopenpgp-tools from Debian Jessie.

  * Build system
    - Add gettext >= 0.18.3 as a Tails build dependency. We need it for
      xgettext JavaScript support in feature/jessie.

  * Automated test suite
    - Don't click to open a sub-menu in the GNOME applications menu
      (Closes: #8140).
    - When testing the Windows camouflage, look for individual systray
      applets, to avoid relying on their ordering (Closes: #8059).
    - Focus the Pidgin Buddy List before looking for something
      happening in it (Closes: #8161).
    - Remove workaround for showing the TBB's menu bar (Closes #8028).

 -- Tails developers <tails@boum.org>  Tue, 02 Dec 2014 11:34:03 +0100

tails (1.2) unstable; urgency=medium

  * Major new features
    - Migrate from Iceweasel to the Tor Browser from the Tor Browser
      Bundle 4.0 (based on Firefox 31.2.0esr). This fixes the POODLE
      vulnerability.
      The installation in Tails is made global (multi-profile), uses
      the system-wide Tor instance, disables the Tor Browser updater,
      and keeps the desired deviations previously present in Iceweasel,
      e.g. we install the AdBlock Plus add-on, but not Tor Launcher (since
      we run it as a standalone XUL application), among other things.
    - Install AppArmor's userspace tools and apparmor-profiles-extra
      from Wheezy Backports, and enable the AppArmor Linux Security
      Module. This adds Mandatory Access Control for several critical
      applications in Tails, including Tor, Vidalia, Pidgin, Evince
      and Totem.
    - Isolate I2P traffic from the Tor Browser by adding a dedicated
      I2P Browser. It is set up similarly to the Unsafe Browser,
      but further disables features that are irrelevant for I2P, like
      search plugins and the AdBlock Plus addon, while keeping Tor Browser
      security features like the NoScript and Torbutton addons.
    - Upgrade Tor to 0.2.5.8-rc-1~d70.wheezy+1.

  * Security fixes
    - Disable TCP timestamps (Closes: #6579).

  * Bugfixes
    - Remove expired Pidgin certificates (Closes: #7730).
    - Use sudo instead of gksudo for running tails-upgrade-frontend to
      make stderr more easily accessible (Closes: #7431).
    - Run tails-persistence-setup with sudo instead of gksudo to make
      stderr more easily accessible, and allow the desktop user to
      pass the --verbose parameter (Closes: #7623).
    - Disable CUPS in the Unsafe Browser. This will prevent the
      browser from hanging for several minutes when accidentally
      pressing CTRL+P or trying to go to File -> Print (Closes: #7771).

  * Minor improvements
    - Install Linux 3.16-3 (version 3.16.5-1) from Debian
      unstable (Closes: #7886, #8100).
    - Transition away from TrueCrypt: install cryptsetup and friends
      from wheezy-backports (Closes: #5932), and make it clear that
      TrueCrypt will be removed in Tails 1.2.1 (Closes: #7739).
    - Install Monkeysign dependencies for qrcodes scanning.
    - Upgrade syslinux to 3:6.03~pre20+dfsg-2~bpo70+1, and install
      the new syslinux-efi package.
    - Upgrade I2P to 0.9.15-1~deb7u+1
    - Enable Wheezy proposed-updates APT repository and setup APT
      pinnings to install packages from it.
    - Enable Tor's syscall sandbox. This feature (new in 0.2.5.x)
      should make Tor a bit harder to exploit. It is only be enabled
      when when no special Tor configuration is requested in Tails
      Greeter due to incompatibility with pluggable transports.
    - Start I2P automatically when the network connects via a
      NetworkManager hook, and "i2p" is present on the kernel command
      line. The router console is no longer opened automatically, but
      can be accessed through the I2P Browser (Closes: #7732).
    - Simplify the IPv6 ferm rules (Closes: #7668).
    - Include persistence.conf in WhisperBack reports (Closes: #7461)
    - Pin packages from testing to 500, so that they can be upgraded.
    - Don't set Torbutton environment vars globally (Closes: #5648).
    - Enable VirtualBox guest additions by default (Closes: #5730). In
      particular this enables VirtualBox's display management service.
    - In the Unsafe Browser, hide option for "Tor Browser Health
      report", and the "Get Addons" section in the Addon manager
      (Closes: #7952).
    - Show Pidgin's formatting toolbar (Closes: #7356). Having the
      formatting toolbar displayed in Pidgin makes the OTR status more
      explicit by displaying it with words.

  * Automated test suite
    - Add --pause-on-fail to ease VM state debugging when tests
      misbehave.
    - Add execute_successfully() and assert_vmcommand_success() for
      added robustness when executing some command in the testing VM.
    - Use Test::Unit::Assertions instead of our home-made assert().
    - Add test for persistent browser bookmarks.
    - Add basic tests for Pidgin, Totem and Evince, including their
      AppArmor enforcement.
    - Factorize some common step pattern into single steps.
    - Factorize running a command in GNOME Terminal.
    - Add common steps to copy a file and test for its existence.
    - Add a wait_and_double_click Sikuli helper method.
    - Add a VM.file_content method, to avoid repeating ourselves, and
      use it whenever easily doable.
    - Drop test that diffs syslinux' exithelp.cfg: we don't ship this
      file anymore.
    - In the Unsafe Browser tests, rely on subtle timing less (Closes:
      #8009).
    - Use the same logic to determine when Tor is working in the test
      suite as in Tails itself. The idea is to avoid spamming the Tor
      control port during bootstrap, since we've seen problems with
      that already.

 -- Tails developers <tails@boum.org>  Wed, 15 Oct 2014 18:34:50 +0200

tails (1.1.2) unstable; urgency=medium

  * Security fixes
    - Upgrade the web browser to 24.8.0esr-0+tails3~bpo70+1
      (fixes Mozilla#1064636).
    - Install Linux 3.16-1 from sid (Closes: #7886).
    - Upgrade file to 5.11-2+deb7u5 (fixes CVE-2014-0207,
      CVE-2014-0237, CVE-2014-0238, CVE-2014-3478, CVE-2014-3479,
      CVE-2014-3480, CVE-2014-3487, CVE-2014-3538 and CVE-2014-3587).
    - Upgrade curl to 7.26.0-1+wheezy10 (fixes CVE-2014-3613 and
      CVE-2014-3620).
    - Upgrade bind9-based packages to 1:9.8.4.dfsg.P1-6+nmu2+deb7u2
      (fixes CVE-2014-0591).
    - Upgrade gnupg to 1.4.12-7+deb7u6 (fixes CVE-2014-5270).
    - Upgrade apt to 0.9.7.9+deb7u5 (fixes CVE-2014-0487,
      CVE-2014-0488, CVE-2014-0489, CVE-2014-0490, and
      CVE-2014-6273.).
    - Upgrade dbus to 1.6.8-1+deb7u4 (fixes CVE-2014-3635,
      CVE-2014-3636, CVE-2014-3637, CVE-2014-3638 and CVE-2014-3639).
    - Upgrade libav-based pacakges to 6:0.8.16-1 (fixes
      CVE-2013-7020).
    - Upgrade bash to 4.2+dfsg-0.1+deb7u1 (fixes CVE-2014-6271).

 -- Tails developers <tails@boum.org>  Tue, 23 Sep 2014 23:01:40 -0700

tails (1.1.1) unstable; urgency=medium

  * Security fixes
    - Upgrade the web browser to 24.8.0esr-0+tails1~bpo70+1
      (Firefox 24.8.0esr + Iceweasel patches + Torbrowser patches).
      Also import the Tor Browser profile at commit
      271b64b889e5c549196c3ee91c888de88148560f from
      ttp/tor-browser-24.8.0esr-3.x-1.
    - Upgrade Tor to 0.2.4.23-2~d70.wheezy+1 (fixes CVE-2014-5117).
    - Upgrade I2P to 0.9.14.1-1~deb7u+1.
    - Upgrade Linux to 3.14.15-2 (fixes CVE-2014-3534, CVE-2014-4667
      and CVE-2014-4943).
    - Upgrade CUPS-based packages to 1.5.3-5+deb7u4 (fixes
      CVE-2014-3537, CVE-2014-5029, CVE-2014-5030 and CVE-2014-5031).
    - Upgrade libnss3 to 2:3.14.5-1+deb7u1 (fixes CVE-2013-1741,
      CVE-2013-5606, CVE-2014-1491 and CVE-2014-1492).
    - Upgrade openssl to 1.0.1e-2+deb7u12 (fixes CVE-2014-3505,
      CVE-2014-3506, CVE-2014-3507, CVE-2014-3508, CVE-2014-3509,
      CVE-2014-3510, CVE-2014-3511, CVE-2014-3512 and CVE-2014-5139).
    - Upgrade krb5-based packages to 1.10.1+dfsg-5+deb7u2 (fixes
      CVE-2014-4341, CVE-2014-4342, CVE-2014-4343, CVE-2014-4344 and
      CVE-2014-4345).
    - Upgrade libav-based packages to 6:0.8.15-1 (fixes CVE-2011-3934,
      CVE-2011-3935, CVE-2011-3946, CVE-2013-0848, CVE-2013-0851,
      CVE-2013-0852, CVE-2013-0860, CVE-2013-0868, CVE-2013-3672,
      CVE-2013-3674 and CVE-2014-2263.
    - Upgrade libgpgme11 to 1.2.0-1.4+deb7u1 (fixes CVE-2014-5117).
    - Upgrade python-imaging to 1.1.7-4+deb7u1 (fixes CVE-2014-3589).
    - Prevent dhclient from sending the hostname over the network
      (Closes: #7688).
    - Override the hostname provided by the DHCP server (Closes: #7769).
    - Add an I2P boot parameter. Without adding "i2p" to the kernel
      command line, I2P will not be accessible for the Live user.
    - Stricter I2P firewall rules:
      * deny I2P from accessing the LAN
      * deny I2P from accessing the loopback device, except for select
        whitelisted services
      * allow I2P access to the Internet
      The ACCEPT rules will only be enabled when the string 'i2p' is
      passed at the boot prompt. The rules which DENY or REJECT
      access for the 'i2psvc' user will always be applied.
    - Disable I2P plugins, since it doesn't make much sense without
      persistence, and should eliminate some attack vectors.
    - Disable I2P's BOB port. No maintained I2P application uses it.

  * Bugfixes
    - Fix condition clause in tails-security-check (Closes: #7657).
    - Don't ship OpenJDK 6: I2P prefers v7, and we don't need both.
    - Prevent Tails Installer from updating the system partition
      properties on MBR partitions (Closes: #7716).

  * Minor improvements
    - Upgrade to Torbutton 1.6.12.1.
    - Install gnome-user-guide (Closes: #7618).
    - Install cups-pk-helper (Closes: #7636).
    - Update the SquashFS sort file.
    - Compress the SquashFS more aggressively (Closes: #7706).
    - I2P: Keep POP3 email on server. The default in the I2P webmail
      app was to keep mail on the server, but that setting was changed
      recently. This configuration setting (susimail.config) will only
      be copied over in I2P 0.9.14 and newer.
    - Add a Close button to the Tails Installer launcher window.

  * Build system
    - Migrate Vagrant basebox to Debian Wheezy (Closes #7133, #6736).
    - Consistently use the same Debian mirror.
    - Disable runtime APT proxy configuration when using APT in
      binary_local-hooks (Closes: #7691).

  * Automated test suite
    - Automatically test hostname leaks (Closes: #7712).
    - Move autotest live-config hook to be run last. This way we'll
      notice if some earlier live-config hook cancels all hooks by
      running the automated test suite since the remote shell won't be
      running in that case.
    - Test that the I2P boot parameter does what it's supposed to do
      (Closes: #7760).
    - Start applications by using the GNOME Applications menu instead
      of the GNOME Run Dialog (Closes: #5550, #7060).

 -- Tails developers <tails@boum.org>  Sun, 31 Aug 2014 20:49:28 +0000

tails (1.1) unstable; urgency=medium

  * Rebase on Debian Wheezy
    - Upgrade literally thousands of packages.
    - Migrate to GNOME3 fallback mode.
    - Install LibreOffice instead of OpenOffice.
    - Remove custom LSB logging: Wheezy has fancy colored init
      logging.

  * Major new features
    - UEFI boot support.
    - Replace the Windows XP camouflage with an experimental Windows 8
      camouflage.
    - Install Linux 3.14.12-1 from Debian unstable.
    - Bring back VirtualBox guest modules, installed from Wheezy
      backports. Full functionality is only available when using the
      32-bit kernel.

  * Security fixes
    - Fix write access to boot medium via udisks (#6172).
    - Don't allow the desktop user to pass arguments to
      tails-upgrade-frontend (Closes: #7410).
    - Make persistent file permissions safer (Closes #7443):
      * Make the content of /etc/skel non-world-readable. Otherwise,
        such files may be copied to /home/amnesia, and in turn to the
        persistent volume, with unsafe permissions. That's no big deal
        in /home/amnesia (that is itself not world-readable), *but*
        the root of the persistent volume has to be world-readable.
      * Have activate_custom_mounts create new directories with safe
        permissions.
      * Set strict permissions on /home/amnesia (Closes: #7463).
      * Fix permissions on persistent directories that were created
        with unsafe permissions (Closes: #7458).
      * Fix files ownership while copying persistence (Closes: #7216).
        The previous instructions to copy the persistent data were
        creating personal files that belong to root. I don't think
        there is a way of preserving the original ownership using
        Nautilus (unless doing a "move" instead of a "copy" but that's
        not what we are trying to do here).
    - Disable FoxyProxy's proxy:// protocol handler (Closes: #7479).
      FoxyProxy adds the proxy:// protocol handler, which can be used
      to configure the proxy via an URI. A malicious web page can
      include (or a malicious exit node can inject) some JavaScript
      code to visit such an URI and disable or otherwise change
      Iceweasel's proxy settings. While using this to disable
      proxying will be dealt with safely by our firewall, this could
      be used to defeat stream isolation, although the user must be
      tricked into accepting the new proxy settings.
    - Upgrade the web browser to 24.7.0esr-0+tails1~bpo70+1
      (Firefox 24.7.0esr + Iceweasel patches + Torbrowser patches).
    - Upgrade to Linux 3.14.12-1 (fixes CVE-2014-4699).
    - Upgrade libav-based packages to 0.8.13-1 (fixes CVE-2014-4609).
    - Upgrade to libxml2 2.8.0+dfsg1-7+wheezy1 (fixes CVE-2014-0191).
    - Upgrade to dbus 1.6.8-1+deb7u3 (fixes CVE-2014-3477,
      CVE-2014-3532 and CVE-2014-3533).

  * Bugfixes
    - Disable GNOME keyring's GnuPG functionality. (Closes: #7330) In
      feature/regular-gnupg-agent, we installed the regular GnuPG
      agent so that it is used instead of GNOME keyring's one. This is
      not enough on Wheezy, so let's disable the starting of the "gpg"
      component of GNOME keyring.
    - Make sure /etc/default/locale exists, with a sensible default
      value (Closes: #7333). Before Tails Greeter's PostLogin script
      are run, /etc/default/locale does not exist on Wheezy. Our
      tails-kexec initscript (and quite a few other scripts we run)
      depends on this file to exist. So, let's make sure it exists,
      with a sensible default value.
    - Create the tails-persistence-setup user with the same UID/GID it
      had on Tails/Squeeze. (Closes: #7343) Else, our various checks
      for safe access rights on persistence.conf fail.
    - Revert back to browsing the offline documentation using Iceweasel
      instead of Yelp (Closes: #7390, #7285).
    - Make the new NetworkManager configuration directory persistent,
      when the old one was, but disable the old one (Closes: #7338).
    - Before running tails-upgrade-frontend, chdir to a world-readable
      place (Closes: #7641). In particular, Archive::Tar::Wrapper,
      when called by tails-install-iuk, wants to chdir back to the
      original cwd after it has chdir'd elsewhere to do its job.

  * Minor improvements
    - Install seahorse-nautilus, replacing seahorse-plugins (Closes #5516).
    - Install hledger (custom backport, for now): our accountants need this.
    - Install stable Scribus instead of scribus-ng.
    - Install the printer driver for Epson Inkjet that use ESC/P-R.
    - Install the BookletImposer PDF imposition toolkit. It's tiny,
      and really helpful e.g. when producing booklets.
    - Install gtkhash and nautilus-gtkhash (Closes #6763).
    - Import new version of Tor Launcher:
      · Now based on upstream Tor Launcher 0.2.5.4.
      · Tor bug #11772: Proxy Type menu not set correctly
      · Tor bug #11699: Change &amp;#160 to &#160; in network-settings.dtd
      · Correctly handle startup paths that contain dot.
    - Upgrade to Torbutton 1.6.9.0.
    - Avoid shipping python2.6 in addition to python2.7.
    - Don't install Gobby 0.4 anymore. Gobby 0.5 has been available in
      Debian since Squeeze, now is a good time to drop the obsolete
      0.4 implementation.
    - Require a bit less free memory before checking for upgrades with
      Tails Upgrader. The general goal is to avoid displaying "Not
      enough memory available to check for upgrades" too often due to
      over-cautious memory requirements checked in the wrapper.
    - Make Tails Greeter's help window resolution-aware. Previously it
      used a static 800x600 which was problematic on lower resolutions,
      and sub-optimal on higher resolutions. Now it adapts itself
      according to the screen resolution.
    - Whisperback now sanitizes attached logs better with respect to
      DMI data, IPv6 addresses, and serial numbers (Closes #6797,
      #6798, #6804).
    - Integrate the new logo in Tails Installer (Closes #7095)
    - Also install linux-base and linux-compiler-gcc-4.8-x86 from
      sid. This way, we can get rid of our linux-compiler-gcc-4.8-x86
      3.12, and it makes things a bit more consistent.
    - Include the syslinux binary, and its MBR, in the ISO filesystem.
      This in turn allows Tails Installer to use this binary and MBR,
      which is critical for avoiding problems (such as #7345) on
      "Upgrade from ISO".
    - Include syslinux.exe for win32 in utils/win32/ on the ISO
      filesystem (Closes: #7425).
    - Tails Installer:
      * Add consistent margins in GUI.
      * Always reset the target drive's MBR, without asking for
        confirmation, after installing or upgrading.
      * Install the bootloader using the syslinux binary found on the
        target device, once the Live OS has been extracted/copied
        there.
    - Enable double-clicking to pick entries in the language or
      keyboard layout lists in Tails Greeter.
    - Install backport of shared-mime-info 1.3 (Closes: #7079).
    - Make sanity-check prompts closable in Tails Persistence Setup
      (Closes: #7119).
    - Fix quick search in Tails Greeter's Other languages window
      (Closes: #5387).
    - Install systemd. It is not enabled by default, but having it
      around will help doing the migration work.
    - Enable AppArmor on the kernel command-line. This is a no-op
      without the userspace tools and with no profile shipped, but it
      will make it easier to fix this part of the situation.

  * Build system
    - Bump Vagrant builder's memory for RAM builds. Wheezy requires
      more space to build, and the resulting image is larger.
    - Fix Vagrant compatibility issue. Some classes' methods/fields
      have been renamed between Vagrant versions, so we need a simple
      compatibility layer to support all versions. Without this, it's
      not possible to issue e.g. a `build` command to an already
      running (i.e. `vm:up`:ed) Vagrant instance.
    - Move cpu and mem checks to the `build` task. Previously, when
      they were checked in `vm:up` *only* when issued while the VM
      already is up, so these checks weren't run if one issues a
      `build` when the VM is off. Now we'll fail earlier with a more
      informative error message, and it looks like a more logical home
      for them too.
    - Fix buggy memory checks for RAM building. We have to take into
      account which state the Vagrant VM is in for determining *where*
      we check if enough memory is available for a RAM build. If it's
      off, we check the host; if it's on we check the VM. Previously
      we always checked the host, which doesn't make sense when the VM
      is already started.

  * Automated test suite
    - Bump the tester VM's RAM by 256 MiB. There is not enough free
      RAM to run Tails Upgrader with just 1 GiB of RAM after the
      migration to Wheezy.
    - Always adjust OOM and memory overcommit settings. The kernel
      freezes seem to also happen for the amd64 kernel when filling
      the memory.
    - Add option to make Sikuli rety on FindFailed. This makes it
      possible to update manu images for Sikuli in just *one* test
      suite run, by continuously updating outdated pictures as we go.
    - Actually run "Upgrade from ISO" from a USB drive running the old
      version. That's what users do, and is buggy.
    - Automatically test persistent directories permissions (Closes: #7560).
    - Use read-write persistence when testing upgraded USB
      installations.  Otherwise e.g. the permission fixes won't get
      applied, and the subsequent steps testing the permissions will
      fail.
    - Actually check that the ISO's Tails is installed. The step
      "Tails is installed on USB drive $TARGET" only checks that the
      *running* Tails is installed on $TARGET, which obviously fails
      when doing an upgrade from ISO running an old Tails. That it
      worked for the same scenario running the current Tails is just
      coincidental.
    - Use OpenJDK 7 to run our test suite (Closes #7175).
    - Use qemu-system-x86_64 directly, instead of kvm, for running the
      automated test suite (Closes: #7605).

 -- Tails developers <tails@boum.org>  Sun, 20 Jul 2014 23:16:13 +0200

tails (1.0.1) unstable; urgency=medium

  * Security fixes
    - Upgrade the web browser to 24.6.0esr-0+tails1~bpo60+1
      (Firefox 24.6.0esr + Iceweasel patches + Torbrowser patches).
      Also import the Tor Browser profile at commit
      90ba8fbaf6f23494f1a0e38d63153b3b7e65d3d3 from
      ttp/tor-browser-24.6.0esr-3.x-1.
    - Install Linux 3.14 from Debian unstable (fixes CVE-2014-3153 and
      others).
    - Install openssl from Squeeze LTS (fixes CVE-2014-0076,
      CVE-2014-0195, CVE-2014-0221, CVE-2014-3470 and CVE-2014-0224).
    - Install GnuTLS from Squeeze LTS (fixes CVE-2014-3466.).

  * Minor improvements
    - Add Squeeze LTS APT sources. It has been given a low pinning
      priority so explicit pinning must be used to actually install
      anything from it.
    - Upgrade Tor to 0.2.4.22-1~d60.squeeze+1.
    - Upgrade I2P to 0.9.13-1~deb6u+1.

 -- Tails developers <tails@boum.org>  Sun, 08 Jun 2014 19:14:00 +0200

tails (1.0) unstable; urgency=medium

  * Security fixes
    - Upgrade the web browser to 24.5.0esr-0+tails1~bpo60+1
      (Firefox 24.5.0esr + Iceweasel patches + Torbrowser patches).
    - Upgrade Tor to 0.2.4.21-1+tails1~d60.squeeze+1:
      * Based on 0.2.4.21-1~d60.squeeze+1.
      * Backport the fix for Tor bug #11464. It adds client-side blacklists for
        all Tor directory authority keys that was vulnerable to Heartbleed.
        This protects clients in case attackers were able to compromise a
        majority of the authority signing and identity keys.

   * Bugfixes
    - Disable inbound I2P connections. Tails already restricts incoming
      connections, but this change tells I2P about it.
    - Fix link to the system requirements documentation page in the Tails
      Upgrader error shown when too little RAM is available.

  * Minor improvements
    - Upgrade I2P to 0.9.12-2~deb6u+1.
    - Import TorBrowser profile. This was forgotten in Tails 0.23 and even
      though we didn't explicitly set those preferences in that release
      they defaulted to the same values. This future-proofs us in case the
      defaults would ever change.
    - Import new custom version of tor-launcher:
      * Based on upstream Tor Launcher 0.2.5.3.
      * Improve how Tor Launcher handles incomplete translation.
        (Tor bug #11483; more future-proof fix for Tails bug #6885)
      * Remove the bridge settings prompt. (Tor bug #11482; closes Tails
        bug #6934,)
      * Always show bridge help button. (Tor bug #11484)
    - Integrate the new Tails logo into various places:
      * The website
      * The boot splash
      * The "About Tails" dialog

  * Build system
    - Use the stable APT suite when building from the stable Git branch
      (Closes: #7022).

  * Test suite
    - Add test for the #7022 fix.

 -- Tails developers <tails@boum.org>  Sun, 27 Apr 2014 19:34:01 +0200

tails (0.23) unstable; urgency=medium

  * Security fixes
    - Upgrade the web browser to 24.4.0esr-0+tails1~bpo60+1
      (Firefox 24.4.0esr + Iceweasel patches + Torbrowser patches).

  * Major new features
    - Spoof the network interfaces' MAC address by default (Closes: #5421),
      as designed on https://tails.boum.org/contribute/design/MAC_address/.
    - Rework the way to configure how Tor connects to the network
      (bridges, proxy, fascist firewall): add an option to Tails Greeter,
      start Tor Launcher when needed (Closes: #5920, #5343).

  * Bugfixes
    - Additional software: do not crash when persistence is disabled
      (Closes: #6440).
    - Upgrade Pidgin to 2.10.9, that fixes some regressions introduced
      in the 2.10.8 security update (Closes: #6661).
    - Wait for Tor to have fully bootstrapped, plus a bit more time,
      before checking for upgrades (Closes: #6728) and unfixed known
      security issues.
    - Disable the Intel Management Engine Interface driver (Closes: #6460).
      We don't need it in Tails, it might be dangerous, and it causes bugs
      on various hardware such as systems that reboot when asked to shut down
    - Add a launcher for the Tails documentation. This makes it available
      in Windows Camouflage mode (Closes: #5374, #6767).
    - Remove the obsolete wikileaks.de account from Pidgin (Closes: #6807).

  * Minor improvements
    - Upgrade Tor to 0.2.4.21-1~d60.squeeze+1.
    - Upgrade obfsproxy to 0.2.6-2~~squeeze+1.
    - Upgrade I2P to 0.9.11-1deb6u1.
    - Install 64-bit kernel instead of the 686-pae one (Closes: #5456).
      This is a necessary first step towards UEFI boot support.
    - Install Monkeysign (in a not-so-functional shape yet).
    - Disable the autologin text consoles (Closes: #5588). This was one of
      the blockers before a screen saver can be installed
      in a meaningful way (#5684).
    - Don't localize the text consoles anymore: it is broken on Wheezy,
      the intended users can as well use loadkeys, and we now do not have
      to trust setupcon to be safe for being run as root by the desktop user.
    - Make it possible to manually start IBus.
    - Reintroduce the possibility to switch identities in the Tor Browser,
      using a filtering proxy in front of the Tor ControlPort to avoid giving
      full control over Tor to the desktop user (Closes: #6383).
    - Incremental upgrades improvements:
      · Drop the Tails Upgrader launcher, to limit users' confusion
        (Closes: #6513).
      · Lock down sudo credentials a bit.
      · Hide debugging information (Closes: #6505).
      · Include ~/.xsession-errors in WhisperBack bug reports.
        This captures the Tails Upgrader errors and debugging information.
      · Report more precisely why an incremental upgrade cannot be done
        (Closes: #6575).
      · Various user interface and phrasing improvements.
    - Don't install the Cookie Monster browser extension (Closes: #6790).
    - Add a browser bookmark pointing to Tor's Stack Exchange (Closes: #6632).
    - Remove the preconfigured #tor channel from the Pidgin: apparently,
      too many Tails users go ask Tails questions there, without making
      it clear that they are running Tails, hence creating a user-support
      nightmare (Closes: #6679).
    - Use (most of) Tor Browser's mozconfig (Closes: #6474).
    - Rebase the browser on top of iceweasel 24.3.0esr-1, to get
      the certificate authorities added by Debian back (Closes: #6704).
    - Give access to the relevant documentation pages from Tails Greeter.
    - Hide Tails Greeter's password mismatch warning when entry is changed.
    - Persistent Volume Assistant:
      · Take into account our installer is now called Tails Installer.
      · Optimize window height (Closes: #5458).
      · Display device paths in a more user-friendly way (Closes: #5311).

  * Build system
    - Ease updating POT and PO files at release time, and importing translations
      from Transifex (Closes: #6288, #6207).
    - Drop custom poedit backport, install it from squeeze-backports-sloppy.
    - Make ISO and IUK smaller (Closes: #6390, #6425):
      · Exclude more files from being included in the ISO.
      · Remove *.pyc later so that they are not recreated.
      · Truncate log files later so that they are not filled again.
      · At ISO build time, set mtime to the epoch for large files whose content
        generally does not change between releases. This forces rsync
        to compare the actual content of these files, when preparing an IUK,
        instead of blindly adding it to the IUK merely because the mtime
        has changed, while the content is the same.
    - Make local hooks logging consistent.

  * Test suite
    - Migrate from JRuby to native Ruby + rjb.
    - The test suite can now be run on Debian Wheezy + backports.
    - Fix buggy "persistence is not enabled" step (Closes: #5465).
    - Use IPv6 private address as of RFC 4193 for the test suite's virtual
      network. Otherwise dnsmasq from Wheezy complains, as it is not capable
      of handling public IPv6 addresses.
    - Delete volumes after each scenario unless tagged @keep_volumes.
    - Add an anti-test to make sure the memory erasure test works fine.
    - A *lot* of bugfixes, simplifications and robustness improvements.

 -- Tails developers <tails@boum.org>  Tue, 18 Mar 2014 00:58:50 +0100

tails (0.22.1) unstable; urgency=medium

  * Security fixes
    - Upgrade the web browser to 24.3.0esr-0+tails1~bpo60+2
      (Firefox 24.3.0esr + Iceweasel patches + Torbrowser patches).
    - Upgrade NSS to 3.14.5-1~bpo60+1.
    - Upgrade Pidgin to 2.10.8.
    - Workaround browser size fingerprinting issue by using small icons
      in the web browser's navigation toolbar (Closes: #6377).
      We're actually hit by Tor#9268, and this is the best workaround gk
      and I were able to find when discussing this on Tor#10095.

  * Major new features
    - Check for upgrades availability using Tails Upgrader, and propose
      to apply an incremental upgrade whenever possible (Closes: #6014).
      · Run tails-update-frontend at session login time.
      · Have tails-security-check only report unfixed security issues.
      · Greatly improve the Tails Upgrader UI and strings phrasing.
      · Enable startup notification for Tails Upgrader.
    - Install Linux 3.12 (3.12.6-2) from Debian testing. Unfortunately,
      this breaks the memory wipe feature on some hardware (#6460), but
      it fixes quite a few security issues, and improves hardware support.
    - Update the build system to be compatible with Vagrant 1.2 and 1.3,
      in addition to the already supported versions (Closes: #6221).
      Thanks to David Isaac Wolinsky <isaac.wolinsky@gmail.com>.

  * Bugfixes
    - Do not start IBus for languages that don't need it. This fixes
      the keybindings problems introduced in 0.22 (Closes: #6478).
      Thanks to WinterFairy.
    - Disable network.proxy.socks_remote_dns in the Unsafe Browser.
      Bugfix against 0.22 (Closes: #6479).
    - Fetch Tor Browser User-Agent from its own prefs, rather than from
      the obsolete Torbutton ones. Bugfix against 0.22 (Closes: #6477).
    - Upgrade Vagrant basebox to include up-to-date Debian archive keys
      (Closes: #6515, #6527).
    - Do not use a non-working proxy for downloading the Vagrant basebox
      (Closes: #6514).
    - Use IE's icon in Windows camouflage mode.
      Bugfix against 0.22 (Closes: #6536).
    - Support "upgrading" a partial Tails installation (Closes: #6438)
      and fix missing confirmation dialog in Tails Installer (Closes: #6437).
      Thanks to Andres Gomez Ramirez <andres.gomez@cern.ch>.
    - Fix browser homepage in Spanish locales (Closes: #6612).

  * Minor improvements
    - Tor 0.2.4 is stable! Adapt APT sources accordingly.
    - Update Tor Browser to 24.2.0esr-1+tails1, that uses its own NSS
      library instead of the system one.
    - Update Torbutton to 1.6.5.3.
    - Do not start Tor Browser automatically, but notify when Tor is ready.
      Warn the user when they attempt to start Tor Browser before Tor is ready.
    - Import Tor Browser profile at
      3ed5d9511e783deb86835803a6f40e7d5a182a12 from ttp/tor-browser-24.2.0esr-1.
    - Use http.debian.net for Vagrant builds, instead of the mostly broken
      (and soon obsolete) cdn.debian.net.
    - Phrasing and UI improvements in tails-upgrade-frontend.
    - Style and robustness improvements in tails-security-check.
    - Make room for upcoming UEFI support in Tails Installer.

 -- Tails developers <tails@boum.org>  Wed, 29 Jan 2014 15:08:13 +0100

tails (0.22) unstable; urgency=medium

  [Tails developers]
  * Security fixes
    - Upgrade to Iceweasel 24.2.0esr that fixes a few serious security issues.
    - Stop migrating persistence configuration and access rights. Instead,
      disable all persistence configuration files if the mountpoint has wrong
      access rights (Closes: #6413).
    - Upgrade to NSS 3.15.3 that fixes a few serious security issues affecting
      the browser, such as CVE-2013-1741, CVE-2013-5605 and CVE-2013-5606.

  * Major improvements
    - Switch to Iceweasel 24 (Closes: #6370).
      · Resync' (most) Iceweasel prefs with TBB 3.0-beta-1 and get rid
        of many obsolete or default settings.
      · Disable WebRTC (Closes: #6468).
      · Import TorBrowser profile at commit
        51bf06502c46ee6c1f587459e8370aef11a3422d from the tor-browser-24.2.0esr-1
        branch at https://git.torproject.org/tor-browser.git.
    - Switch to Torbutton 1.6.5 (Closes: #6371).
      · Prevent Torbutton from asking users to "upgrade TBB".
      · Use the same Tor SOCKS port as the TBB (9151) for our web browser.
        This should be enough to avoid being affected by Tor#8511.
      · Disable Torbutton 1.6's check for Tor.
        Unfortunately, the new check.torproject.org breaks the remote Tor
        check. We cannot use the local Tor check with the control port. So,
        the shortest and sanest path to fixing the check issue, because the
        remote Tor check is broken" seems to simply disable this check.
        Patch submitted upstream as Tor#10216.
    - Prepare incremental upgrades to be the next default way to upgrade Tails,
      on point-releases at least.

  * Bugfixes
    - Deny X authentication only after Vidalia exits (Closes: #6389).
    - Disable DPMS screen blanking (Closes: #5617).
    - Fix checking of the persistent volume's ACL.
    - Sanitize more IP and MAC addresses in bug reports (Closes: #6391).
    - Do not fail USB upgrade when the "tmp" directory exists on the
      destination device.
    - Tails Installer: list devices with isohybrid Tails installed
      (Closes: #6462).

  * Minor improvements
    - Create a configuration file for additional software if needed
      (Closes: #6436).
    - Translations all over the place.
    - Enable favicons in Iceweasel.
    - Do not propose to make permanent NoScript exceptions.
      In Tails, every such thing is temporary, so better only display the menu
      entry that's about temporarily allowing something.
    - Clearer warning when deleting persistent volume (thanks to Andres Gomez
      Ramirez <andres.gomez@cern.ch> for the patch).
    - Make wording in Tails Installer more consistent.

  [ WinterFairy ]
  * Use IBus instead of SCIM (Closes: #5624, #6206).
    It makes it possible to input passwords in pinentry for at least Japanese,
    Chinese and Korean languages.
  * Add an import-translation script.
    This automates the importation process of completed translations
    from Transifex.
  * Always list optimal keyboard layout in the greeter (Closes: #5741).
  * Fix on-the-fly translation of the greeter in various languages
    (Closes: #5469).

  [ Kytv]
  * Update I2P to 0.9.8.1 (Closes: #6080, #5889).
  * Improve I2P configuration:
    - Disable IPv6 support in a nicer way.
    - Disable i2cp (allows java clients to communicate from outside the JVM). If
      this is unset an exception for port 7654 would need to be added to ferm.
    - Disable "in-network" updates (this is also done in the regular I2P
      packages).
    - Disable the outproxies. Access to the Internet is already routed through
      Tor so these are unnecessary. If end-users have a good reason to go
      through one of the I2P outproxies they can turn them back on.
  * Add a couple of default I2P IRC channels to Pidgin.
  * Allow access to the local 'eepsite' through FoxyProxy.
  * Add firewall exceptions for the standard I2P ports.

 -- Tails developers <tails@boum.org>  Sat, 30 Nov 2013 16:47:18 +0100

tails (0.21) unstable; urgency=low

  * Security fixes
    - Don't grant access to the Tor control port for the desktop user
      (amnesia). Else, an attacker able to run arbitrary code as this user
      could obtain the public IP with a get_info command.
      · Vidalia is now run as a dedicated user.
      · Remove the amnesia user from the debian-tor group.
      · Remove the Vidalia launcher in the Applications menu.
        The Vidalia instance it starts is useless, since it can't connect
        to the Tor control port.
    - Don't allow the desktop user to directly change persistence settings.
      Else, an attacker able to run arbitrary code as this user could
      leverage this feature to gain persistent root access, as long as
      persistence is enabled.
      · Fully rework the persistent filesystem and files ownership
        and permissions.
      · Run the Persistent Volume Assistant as a dedicated user, that is
        granted the relevant udisks and filesystem -level credentials.
      · At persistence activation time, don't trust existing persistence
        configuration files, migrate to the new ownership and permissions,
        migrate every known-safe existing settings and backup what's left.
        Warn the user when not all persistence settings could be migrated.
      · Persistent Volume Assistant uses the new ownership and permissions
        scheme when initializing a new persistent volume, and refuses to
        read persistence.conf if it, or the parent directory, hasn't the
        expected permissions.
      · Make boot medium 'system internal' for udisks with bilibop.
        Once Tails is based on Wheezy, this will further complete the
        protection (see #6172 for details).
    - Update Iceweasel to 17.0.10esr-0+tails2~bpo60+1.
    - Update Torbutton to 1.5.2-2, including a patch cherry-picked from
      upstream to make window resizing closer to what the design says.

  * Major new features
    - Add a persistence preset for printing settings (Closes: #5686).
      Reload CUPS configuration after persistence activation.
    - Support SD card connected through a SDIO host adapter (Closes: #6324).
      · Rebrand Tails USB installer to Tails installer.
      · Display devices brand, model and size in the Installer
        (Closes: #6292).
      · Ask for confirmation before installing Tails onto a device
        (Closes: #6293).
      · Add support for SDIO and MMC block devices to the Tails Installer
        (Closes: #5744) and the Persistent Volume Assistant (Closes: #6325).
      · Arm the udev watchdog when booted from SD (plugged in SDIO) too
        (Closes: #6327).

  * Minor improvements
    - Provide a consistent path to the persistent volume mountpoint
      (Closes: #5854).
    - Add a KeePassX launcher to the top GNOME panel (Closes: #6290).
    - Rework bug reporting workflow: point the desktop launcher to
      the troubleshooting page.
    - Make /home world-readable at build time, regardless of the Git
      working copy permissions. This makes the build process more robust
      against strict umasks.
    - Add signing capabilities to the tails-build script (Closes: #6267).
      This is in turn used to sign ISO images built by our Jenkins setup
      (Closes: #6193).
    - Simplify the ikiwiki setup and make more pages translatable.
    - Exclude the version string in GnuPG's ASCII armored output.
    - Prefer stronger ciphers (AES256,AES192,AES,CAST5) when encrypting
      data with GnuPG.
    - Use the same custom Startpage search URL than the TBB.
      This apparently disables the new broken "family" filter.
    - Update AdBlock Plus patterns.
    - Install Linux from Debian testing.
      (That is, the same version that was shipped in 0.20.1.)

  * Test suite
    - Look for "/tmp/.X11-unix/X${1#:}" too when detecting displays in use.
    - Adapt tests to match the Control Port access security fix:
      · Take into account that the amnesia user isn't part of the debian-tor
        group anymore.
      · Run as root the checks to see if a process is running: this
        is required to see other users' processes.

 -- Tails developers <tails@boum.org>  Sat, 26 Oct 2013 23:42:46 +0200

tails (0.20.1) unstable; urgency=low

  * Major new features
  - Install Tor 0.2.4.17-rc-1~d60.squeeze+1 from the Tor project's repository.
  - Install Iceweasel 17.0.9esr with Torbrowser patches.
  - Install Linux kernel 3.10-3 (version 3.10.11-1) from sid.

  * Bugfixes
  - Remount persistence devices read-only at shutdown/reboot time
    (Closes: #6228).
  - Greeter: display a warning icon on admin password mismatch and on
    persistence unlocking failure. Thanks to Andres Gomez Ramirez
    <andres.gomez@cern.ch> for the fix!
  - Don't torsocksify Pidgin.
    Instead we disable Pidgin's GNOME integration to get the "Global proxy
    configuration", which we set to use Tor. This fixes the I2P IRC account.
  - Additional software: fix typo in notification.
  - Allow installing "Priority: standard" packages that we do not install
    by default: remove them late in the build process instead of assigning
    them a -1 APT pinning level.

  * Minor improvements
  - Update AdBlock Plus patterns.
  - Use more unique ISO file name when building from Jenkins.
  - Additional software: point to the system log on upgrade failure.
  - Set SOCKS5_USER and SOCKS5_PASSWORD in the connect-socks wrapper (used
    by Git). Else, Tor 0.2.4's IsolateSOCKSAuth and connect-proxy
    sometimes play together in some way that makes connect-proxy ask for
    a password to connect to the SocksPort. SOCKS5_USER and
    SOCKS5_PASSWORD are passed through unchanged if they were manually set
    by the user already.
  - Use our custom connect-socks wrapper for SSH. Else, Tor 0.2.4's
    IsolateSOCKSAuth and connect-proxy sometimes play together in some way
    that makes connect-proxy ask for a password to connect to the
    SocksPort. Note that connect-socks uses the default SocksPort too, so
    no change here wrt. our connection isolation design.

  * Localization
  - Import new translations from Transifex.

  * Test suite
  - Fix old ISO checking for consistent error reporting.
  - Remove custom persistence test from manual test suite.
    It was removed for the GUI in t-p-s 0.33.

 -- Tails developers <tails@boum.org>  Sun, 15 Sep 2013 15:49:36 +0200

tails (0.20) unstable; urgency=low

  * Major new features
  - Install Linux kernel 3.10.3-1 from Debian unstable.
  - Iceweasel 17.0.8esr + Torbrowser patches.

  * Bugfixes
  - Prevent Iceweasel from displaying a warning when leaving HTTPS web sites.
  - Make Iceweasel use the correct, localized search engine.
  - Fix Git access to https:// repositories.

  * Minor improvements
  - Install Dasher, a predictive text entry tool.
  - Add a wrapper around TrueCrypt which displays a warning about it soon
    being deprecated in Tails.
  - Remove Pidgin libraries for all protocols but IRC and Jabber/XMPP.
    Many of the other protocols Pidgin support are broken in Tails and
    haven't got any security auditting.
  - Disable the pre-defined Pidgin accounts so they do not auto-connect
    on Pidgin start.
  - Include information about Alsa in WhisperBack reports.
  - Explicitly restrict access to ptrace. While this setting was enabled
    by default in Debian's Linux 3.9.6-1, it will later disabled in 3.9.7-1.
    It's unclear what will happen next, so let's explicitly enable it ourselves.
  - Do not display dialog when a message is sent in Claws Mail.
  - Sync iceweasel preferences with the Torbrowser's.

  * Localization
  - Many translation updates all over the place.
  - Merge all Tails-related POT files into one, and make use of intltoolize
    for better integration with Transifex.

 -- Tails developers <tails@boum.org>  Tue, 30 Jul 2013 14:19:57 +0200

tails (0.19) unstable; urgency=low

  * Major new features
  - Install Linux kernel 3.9.5-1 from Debian unstable.
    Features of particular interest for Tails are the Yama LSM
    (ptrace scope restrictions) and improved hardware support.
    As a corollary, install initramfs-tools from there too.
  - Iceweasel 17.0.7esr + Torbrowser patches.
  - Unblock Bluetooth, Wi-Fi, WWAN and WiMAX; block every other type of
    wireless device. Next steps are described on the
    todo/protect_against_external_bus_memory_forensics ticket.

  * Bugfixes
  - Fix write access to boot medium at the block device level,
    by installing bilibop-udev. Thanks to quidame for his support.
  - tails-greeter l10n-related fixes, thanks to winterfairy:
    · Fix so translations is applied on password mismatch messages.
    · Separate forward and login buttons and make them translatable.
  - Fix link to documentation when no sudo password is set.
  - gpgApplet: partial fix for clipboard emptying after a wrong passphrase
    was entered.
  - Workaround aufs bug in Unsafe Browser script.

  * Minor improvements
  - Drop GNOME proxy settings: we did not find any use of it we were keen
    to support, other than two programs (Seahorse, Pidgin) that are now run
    with torsocks.
  - Format newly created persistent volumes as ext4.
  - GnuPG: don't connect to the keyserver specified by the key owner.
    This feature opens the door to a variety of subtle attacks.
  - GnuPG: locate keys only from local keyrings.
    This is probably the default, but better safe than sorry.
  - Install virt-what from Wheezy.
    The version from Squeeze does not detect at least Parallels for Mac v.8.
  - Upgrade live-boot and live-config to the 3.0.x final version from Wheezy.
    · Remove /live and /lib/live/image compatibility symlinks.
    · Add /live/overlay -> /lib/live/mount/overlay symlink.
      The live-boot changes (commit d2b2a461) brought to fix Debian bug
      #696495 revert some of our previous changes (commit 77dab1cb), and as
      a result, at the time live-persist runs, no tmpfs is mounted on
      /live/overlay, which breaks the aufs mount. So, let's just ensure
      /live/overlay points to a tmpfs.
    · Really disable policykit and sudo live-config hooks.
      ... by making it believe they've already been run.
      This workarounds new live-config's default behavior.

  * Localization
  - Many translation updates all over the place.

  * Test suite
  - Re-enable previously disabled boot device permissions test.

 -- Tails developers <tails@boum.org>  Wed, 26 Jun 2013 12:36:20 +0200

tails (0.18) unstable; urgency=low

  * New features
  - Support obfs3 bridges.
  - Automatically install a custom list of additional packages chosen by
    the user at the beginning of every working session, and upgrade them
    once a network connection is established (technology preview).

  * Iceweasel
  - Upgrade to Iceweasel 17.0.6esr-0+tails1~bpo60+1.
  - Update Torbrowser patches to current maint-2.4 branch (567682b).
  - Isolate DOM storage to first party URI, and enable DOM storage:
    don't set dom.storage.enabled anymore, and set Torbutton's
    disable_domstorage to false.
  - Isolate the image cache per url bar domain.
  - Torbutton 1.5.2, and various prefs hacks to fix breakage:
    · Add .saved version of the Torbutton preferences the TBB also sets.
    · Set TOR_SOCKS_HOST and TOR_SOCKS_PORT.
    · Move some prefs (network.proxy.*, extensions.autoDisableScopes,
      extensions.foxyproxy.last-version) to user.js.
      Else, with Torbutton 1.5.x, these ones are not taken into account.
    · Set network.proxy.socks_version.
      Else we get the meaningless user_pref("network.proxy.socks_version", 9063);
      in prefs.js after the initial startup.
    · Set extensions.foxyproxy.socks_remote_dns to true.
      Else, it overrides the various ways we set network.proxy.socks_remote_dns,
      which in turn makes Torbutton think it should start in non-Tor mode.
    · Also pass the TOR_SOCKS_* environment variables to iceweasel when
      generating the profile: Torbutton behaves differently depending on
      these variables, so we don't want the initial profile generation to be
      done without them. In practice, this has no implication that we could
      see right now, but better safe than sorry.
    · Import all version overrides from the TBB prefs.
      Else, the User-Agent sent in the HTTP headers is fine, but real
      values leak with JavaScript, as demonstrated by ip-check's "Browser
      type" test.
    · Move a bunch of settings to user_pref(), that are not applied otherwise.
      For some, this fixes a regression in 0.18~rc1.
      For other, the  bug was already present in Tails 0.17.2.
  - HTTPS Everywhere 3.2.
  - Update prefs to match the TBB's, fix bugs, and take advantage of the latest
    Torbrowser patches:
    · Increase pipeline randomization.
    · Fix @font-face handling of local() fonts.
      Also disable fallback font rendering.
    · Explicitly disable SPDY v2 and v3.
    · Update http pipelining prefs.
  - Make prefs organization closer to the TBB's:
    · Remove Torbutton prefs that we set at their default value.
    · Import Torbutton preferences from the TBB.
    · Organize iceweasel config files in sections the same way as the TBB.
  - Cleanup prefs:
    · Don't set extensions.torbutton.clear_cookies nor
      extensions.torbutton.saved.share_proxy_settings:
      we don't care about toggling anymore.
    · Don't set extensions.torbutton.saved.download_retention nor
      extensions.torbutton.saved.search_suggest:
      these settings are not used in Torbutton anymore.
  - Update unsafe browser prefs mangling accordingly.
  - Move network.protocol-handler.warn-external.* to user_pref().
    Else they're not applied.
    These prefs are actually ignored by Firefox these days -- the TBB
    design doc reads "They are set still anyway out of respect for the
    dead". Let's go on doing the same.
  - Update extensions.adblockplus.currentVersion.
  - Fetch xul-ext-https-everywhere (3.2-2) and xul-ext-noscript (2.6.6.1-1)
    from Debian unstable. They were uploaded there, and accordingly removed
    from experimental.

  * Bugfixes
  - Linux 3.2.41-2+deb7u2.
  - Fixed swapped filenames of tails-{reboot,shutdown}.desktop.
    Thanks to Mikko Harhanen for the patch.
  - Only add ClientTransportPlugin to torrc when bridge mode is enabled.
    This should bring back support for proxies of type other than obfsproxy.

  * Minor improvements
  - Set kernel.dmesg_restrict=1, and make /proc/<pid>/ invisible
    and restricted for other users. It makes it slightly harder for an attacker
    to gather information that may allow them to escalate privileges.
  - Install gnome-screenshot.
  - Don't disable IPv6 on all network interfaces anymore.
    It turns out the IPv6 leaks we wanted to fix actually don't exist.
  - Add a "About Tails" launcher in the System menu.
  - Install GNOME accessibility themes.
  - Use 'Getting started...' as the homepage for Tails documentation button.
  - Stop relying on the obsolete /live/image compatibility symlink.
  - Disable audio preview in Nautilus.
  - Wheezy was released => Squeeze is now oldstable.
  - Pick Tor from deb.torproject.org regardless of the release name they
    advertise. At some point we needed it, their APT repository still thought
    that stable == Squeeze.
  - Add Wheezy APT sources.
  - Install Linux and related packages from Wheezy.
    Debian sid just got Linux 3.8, and we don't want to switch to a new kernel
    yet.
  - Fetch laptop-mode-tools from Wheezy.
    Wheezy has the version we've been installing in 0.18~rc1,
    while a newer one was uploaded to sid in the meantime.
  - Fetch a few packages from Wheezy instead of unstable.
    Namely: spice-vdagent, libregexp-common-perl, macchanger, service-wrapper,
    libservice-wrapper-java and libservice-wrapper-jni.
    Wheezy has the versions we've been installing for a while, so let's
    avoid having unstable push a newer one to us uselessly at some point.
    Note that at the time of this writing, the versions in sid and in Wheezy
    are the same, so this commit is effectively a no-op as of today: it is
    merely a safeguard for the future.

  * Localization
  - Many translation updates all over the place.

  * Build process
  - Make Vagrant's build-tails script support Jenkins too.

  * Test suite
  - Fix Unsafe Browser test broken by hidepid.

 -- Tails developers <tails@boum.org>  Mon, 13 May 2013 22:17:38 +0200

tails (0.17.2) unstable; urgency=low

  * Iceweasel
  - Upgrade to Iceweasel 17.0.5esr-0+tails2~bpo60+1.
  - Stop displaying obsolete context menu entries ("Open Tor URL" and friends).

  * Hardware support
  - Update Linux to 3.2.41-2

  * Bugfixes
  - Use more reliable OpenPGP keyservers:
    · use the hkps pool in GnuPG (and import their SSL CA)
    · use hkp://pool.sks-keyservers.net in Seahorse (as it does not support
      hkps yet)
  - Keep udisks users (GNOME Disk Utility, tails-persistence-setup, etc.)
    from resetting the system partition's attributes when manipulating the
    partition table. To this end, backport the relevant bugfix from Wheezy
    into parted 2.3-5+tails1. This allowed to remove the sgdisk-based
    workaround in tais-persistence-setup, and to stop installing
    python-parted. All this is a first needed step to fix
    todo/make_system_disk_read-only in a future release.

  * Minor improvements
  - Disable NoScript's HTML5 media click-to-play for better user experience.

  * Localization
  - Tails USB installer: update translations for French, German, Spanish,
    Finnish, Greek, Italian, Latvian, Dutch, Polish and Chinese.
  - Tails Greeter: update translations for Farsi, Chinese, French;
    new translations: Finnish, Norwegian Bokmål, Galician.
  - tails-persistence-setup: update Farsi and Chinese translations;
    import new translations for Finnish and Swedish.
  - WhisperBack: update translations for Arabic, French, German, Greek,
    Spanish, Korean, Polish, Russian. New translations: Finnish, Chinese.

  * Build process
  - Add automated testing framework (Sikuli, Cucumber, libvirt -based)
    with a bunch of tests.

 -- Tails developers <amnesia@boum.org>  Sun, 07 Apr 2013 12:17:26 +0200

tails (0.17.1) unstable; urgency=low

  * Iceweasel
  - Upgrade to Iceweasel 17.0.4esr-0+tails1~bpo60+1.

  * Hardware support
  - Update Linux to 3.2.39-2.
    It includes the drm and agp subsystems from Linux 3.4.29.
  - Don't install xserver-xorg-video-rendition backport.
    xserver-xorg-video-rendition has been removed from squeeze-backports
    due to an upstream tarball mismatch discover when merging backports
    into the main Debian archive, and xserver-xorg-video-all still depends
    on it, so we explicitly install all drivers from -all but -rendition
    as a (hopefully temporary) workaround.

  * Minor improvements
  - Remove Indymedia IRC account, until we ship a version of Pidgin
    with SASL support, that is when Tails is based on Wheezy.

  * Build system
  - Don't ship the wiki's todo and bugs on ISO images.

 -- Tails developers <amnesia@boum.org>  Thu, 21 Mar 2013 18:54:11 +0100

tails (0.17) unstable; urgency=low

  * New features
  - Install the KeePassX password manager, with a configuration and
    documentation that makes it easy to persist the password database.

  * Iceweasel
  - Upgrade to Iceweasel 17.0.3esr-1+tails1~bpo60+1.
  - Install xul-ext-adblock-plus from squeeze-backports.
  - Do not allow listing all available fonts.
    Set browser.display.max_font_attempts and browser.display.max_font_count
    to enable the Torbrowser Limit-the-number-of-fonts-per-document patch.
  - Set default spellchecker dictionary to English (USA),
    and localize it according to locale with our custom branding extension.
  - Disable the add-ons automatic update feature.
  - Make the generated profile world-readable.
  - Remove NoScript click-to-play confirmation.
  - Sync some prefs set by Torbutton, to be ready when it stops setting these.
  - Disable navigation timing.
  - Disable SPDY. It stores state and may have keepalive issues.
  - More aggressive iceweasel HTTP pipelining settings.
  - Enable WebGL (as click-to-play only).
  - Disable network.http.connection-retry-timeout.
  - Disable full path information for plugins.
  - Remove NoScript blocks of WebFonts.
  - Disable DOM storage in Torbutton.
    Since we don't apply the 0026-Isolate-DOM-storage-to-first-party-URI.patch
    Torbrowser patch yet, and still disable DOM storage, we need to tell
    Torbutton not to use it.
  - Synchronize iceweasel's general.useragent.override with TBB based on FF17.
    The User-Agent settings are not kept up-to-date anymore in Torbutton, so
    we have to keep in sync manually with TBB's settings.
  - Remove obsolete APT pining for Torbutton.
    It's not maintained in Debian anymore, so we now fetch it from our own
    APT repository.
  - Fetch FoxyProxy from Debian experimental and libnspr4-0d from
    squeeze-backports, for compatibility with Iceweasel 17.
  - Rebase bookmarks file on top of the default iceweasel 17 one.
  - Explicitly disable AdBlock Plus "correct typos" feature.
    This feature connects to http://urlfixer.org/.
    It is disabled by default in 2.2-1, but let's be careful.

  * Minor improvements
  - Upgrade to live-boot 3.0~b11-1 and live-config 3.0.12-1.
    Accordingly update the 9980-permissions hook, live-persist,
    unsafe-browser and boot-profile.
    Add compatibility symlinks from /live to /lib/live, and from /live/image
    to /lib/live/mount/medium, to ease the transition.
  - Check for errors when sourcing live-boot files, e.g. to detect when
    they have been renamed upstream.
  - Don't add "quiet" to the kernel command-line ourselves.
    Else, it appears twice as live-build's lb_binary_syslinux adds it too.
    Historically, we've been adding it ourselves on top of that because
    lb_binary_yaboot does not add it, but since we gave up the PowerPC support
    attempt, we're now only interested in syslinux, so let's make it easier
    for the general case, e.g. when one wants to remove the "quiet" parameter
    as suggested by our "Tails does not start" debugging documentation.
  - Upgrade I2P to 0.9.4.

  * Bugfixes
  - Many bugfixes brought by the Debian Squeeze 6.0.7 point-release.
  - Use the regular GnuPG agent + pinentry-gtk2 instead of Seahorse
    as a GnuPG agent. This fixes usage of OpenPGP in Claws Mail,
    and brings support for OpenPGP smartcards.
  - Enable I2P hidden mode.
    Else, killing I2P ungracefully is bad for the I2P network.
  - live-persist: move error() function before the first potential usecase.
  - Add missing executable bit on restart-tor and restart-vidalia.
  - Add shutdown and reboot launchers to the menu.
    This workarounds the lack of a shutdown helper applet in camouflage mode.
  - Remove Pidgin's MXit and Sametime support.
    ... at least until CVE-2013-0273, CVE-2013-0272 and CVE-2013-0271 are
    fixed in Debian stable. While we're at it, don't force file removal in
    these "set -e" build scripts: fail hard, instead of silently ignoring
    the fact that files may have moved or disappeared.

  * Hardware support
  - Install recent Intel and AMD microcode from squeeze-backports,
    explicitly excluding the iucode-tool package that's not a good idea
    for Live systems.
  - Install firmware loader for Qualcomm Gobi USB chipsets.
    This is needed to have various mobile broadband chipsets work.
  - Upgrade barry to 0.18.3-5~bpo60+1.
    This much improved new version supports more hardware & ISP,
    and does not display dozens of spurious error messages at boot time.

  * Build system
  - Remove APT local cache (/Var/cache/apt/{,src}pkgcache.bin).

 -- Tails developers <amnesia@boum.org>  Sat, 23 Feb 2013 10:37:57 +0100

tails (0.16) unstable; urgency=low

  * Minor improvements
  - Replace the too-easy-to-misclick shutdown button with a better
    "Shutdown Helper" Gnome applet.
  - Display ~/Persistent in GNOME Places and GtkFileChooser if it is mounted.
  - Set Unsafe Browser's window title to "Unsafe Browser".
  - Install ekeyd to support the EntropyKey.
  - Install font for Sinhala.
  - Update Poedit to 1.5.4.
  - Kill Vidalia when restarting Tor.
    Doing this as early as possible exposes Vidalia's "broken onion" icon
    to users less.
  - Hide the persistence setup launchers in kiosk mode.
  - Add a shell library for Tor functions.
    These are shared among multiple of our scripts.
  - Install dictionaries for supported languages.
    Install hunspell dictionaries when possible,
    fall back on myspell ones else.

  * Bugfixes
  - Disable IPv6 on all network interfaces.
    This is a workaround for the IPv6 link-local multicast leak that was recently
    discovered. Tails has no local service that listens on IPv6, so there should be
    no regression, hopefully, unless one wants to play with OnionCat and VoIP,
    but those of us should know how to workaround this anyway.
  - live-persist: Fix variable mismatch, fixing probe white-list.
    Tails may previously have been able to list GPT partitions labelled
    "TailsData" on hard drives (!) as valid persistence volumes...
  - live-persist: Fix --media option when no devices are attached.
    Earlier, if it was set to e.g. 'removable-usb' and no USB storage was
    connected, $whitelistdev would be empty, which is interpreted like
    all devices are ok by the rest of the code.
  - Fix SCIM in the autostarted web browser: save IM environment variables
    to a file during Desktop session startup, and export them into the
    autostarted browser's environment.
  - Talk of DVD, not of CD, in the shutdown messages.
  - Make tordate work in bridge mode with an incorrect clock.
    When using a bridge Tor reports TLS cert lifetime errors (e.g. when
    the system clock is way off) with severity "info", but when no bridge
    is used the severity is "warn". tordate/20-time.sh depends on grepping
    these error messages, so we termporarily increase Tor's logging
    severity when using bridge mode. If we don't do this tordate will
    sleep forever, leaving Tor in a non-working state.
    · White-list root to use Tor's ControlPort.
    · Add logging for is_clock_way_off().
    · Remove Tor's log before time syncing.
      We depend on grepping stuff from the Tor log (especially for
      tordate/20-time.sh), so deleting it seems like a Good Thing(TM).
    · Stop Tor before messing with its log or data dir.
  - live-persist: limit searched devices the same way as live-boot.
    If no --media argument is specified, use live-boot's
    "(live-media|bootfrom)=removable(|-usb)" argument to limit devices
    searched for a persistent volume.
  - tails-greeter: do not pass media=removable to live-persist.
    Now that we have autodetection with kernel command-line,
    it should not be needed anymore.
  - Start memlockd after configuring it,
    instead of starting it before and restarting it after.
    This avoids running memlockd twice, and prevents other possibly
    surprising race-conditions.
    As a consequence, also have tails-sdmem-on-media-removal start after the
    memlockd service *and* tails-reconfigure-memlockd: to start the watchdog,
    we need memlockd to be properly configured *and* running.

  * iceweasel
  - Set iceweasel homepage to the news section on the Tails website.
    ... using the localized one when possible.
  - Hide the iceweasel add-on bar by default.
    Now that we don't want to ship the Monkeysphere addon anymore,
    that was the only one displayed in there, we can as well hide the whole bar.
  - Don't hide the AdBlock-Plus button in the add-on bar anymore. Now that
    we hide the whole addon bar, we can get rid of this old
    UX improvement.
  - Do not install a placeholder (fake) FireGPG iceweasel extension anymore.
    It was shipped from 0.10 (early 2012) to 0.15 (late November),
    so the migration period should be over now.
  - Don't install xul-ext-monkeysphere anymore.
    The implication of the current keyserver policy are not well
    understood, Monkeysphere is little used in Tails, and we're not sure
    anymore it would be our first bet for the web browser profile with no
    CA. Let's keep the various configuration bits (e.g. FoxyProxy,
    patching MSVA), though, so that advanced users who are used to have
    Monkeysphere in Tails just have to install the package.

  * Build system
  - Install the "standard" task with tasksel for better consistency in the
    Tails ISO images built in various environments.
  - Install p7zip-full. It's a dep by file-roller, but we explicily use it
    elsewhere, and it's better to be safe than sorry.
  - Remove pinning of libvpx0 to sid.
    This package is part of Squeeze, and not from testing/sid.
    We have been shipping the version from Squeeze for a while.
  - Remove config/chroot_local-packages/ from .gitignore.
    The documented way for "external" contributors to add custom packages
    is to put them in chroot_local-packages, and once we pull we import
    any such package into our APT repo and rewrite the
    history appropriately.
    Also, the ability to add packages in there and not see them in "git
    status" makes it very easy to build tainted ISO images with
    non-standard packages, which makes some of us fear can lead to hard to
    debug situations.
  - Make it clearer what can and cannot be done in terms of local packages.

 -- Tails developers <amnesia@boum.org>  Thu, 10 Jan 2013 12:47:42 +0100

tails (0.15) unstable; urgency=low

  * Major new features
  - Persistence for browser bookmarks.
  - Support for obfsproxy bridges.

  * Minor improvements
  - Add the Hangul (Korean) Input Method Engine for SCIM.
  - Add vendor-specific dpkg origin information. This makes dpkg-vendor
    return correct information.
  - Install pcscd and libccid from squeeze-backports. This is needed to
    support, to some extent, some OpenPGP SmartCard readers.
  - Install HPIJS PPD files and the IJS driver (hpijs).
    This adds support for some printers, such as Xerox DocumentCenter400.
  - Optimize fonts display for LCD.
  - Update TrueCrypt to version 7.1a.

  * Bugfixes
  - Do not use pdnsd anymore. It has been orphaned in Debian, has quite
    some bugs in there, and apparently Tor's DNSPort's own caching is
    be good enough.
  - Remove useless iceweasel cookies exceptions. They are useless as
    per-session cookies are allowed.
  - Do not run setupcon on X. This call is only needed on the Linux
    console, no need to annoy the user with a weird "Press enter to
    activate this console" when the open a root shell in a GNOME
    Terminal.
  - Allow the tails-iuk-get-target-file user to connect to the SOCKSPort
    dedicated for Tails-specific software.
  - Fix gpgApplet menu display in Windows camouflage mode.
  - Fix Tor reaching an inactive state if it's restarted in "bridge mode",
    e.g. during the time sync' process.

  * Iceweasel
  - Update iceweasel to 10.0.11esr-1+tails1.
  - User profile is now generated at build time in order to support persistent
    bookmarks.
  - Update HTTPS Everywhere to version 3.0.4.
  - Update NoScript to version 2.6.
  - Fix bookmark to I2P router console.
  - Re-enable Monkeysphere extension to connect to the validation agent.

  * Localization
  - The Tails USB installer, tails-persistence-setup and tails-greeter
    are now translated into Bulgarian.
  - Update Chinese translation for tails-greeter.
  - Update Euskadi translation for WhisperBack.

  * Build system
  - Custom packages are now retrieved from Tails APT repository instead
    of bloating the Git repository.
  - Allow '~' in wiki filenames. This makes it possible to ship
    update-description files for release candidates.
  - Document how to create incremental update kit.
  - Handle release candidates when generating custom APT sources.
  - Remove pinning for xul-ext-adblock-plus.
    It is obsolete since we've added this package to our APT repository.

 -- Tails developers <amnesia@boum.org>  Sun, 25 Nov 2012 12:59:17 +0100

tails (0.14) unstable; urgency=low

  * Major new features
  - Enable Tor stream isolation; several new SocksPorts with
    appropriate Isolate* options have been added for different use
    cases (i.e. applications). All application's have been
    reconfigured to use these new SocksPorts, which should increase
    anonymity by making it more difficulte to correlate traffic from
    different applications or "online identities".
  - The web browser now has the anonymity enhancing patches from the
    TorBrowser applied.
  - gpgApplet can now handle public-key cryptography.
  - Install an additional, PAE-enabled kernel with NX-bit
    support. This kernel is auto-selected when the hardware supports
    it and will:
    * provide executable space protection, preventing certain types of
      buffer overflows from being exploitable.
    * enable more than 4 GiB of system memory.
    * make all processors/cores available, including their
      power-saving functionality.
  - Add a persistence preset for NetworkManager connections.

  * Minor improvements
  - On kexec reboot, make the boot quiet only if debug=wipemem was not
    enabled.
  - Update torproject.org's APT repo key.
  - Update the embedded Tails signing key.
  - Use symlinks instead of duplicating localized searchplugins.
  - Rewrite Tails firewall using ferm. Tails firewall was written in
    very unsophisticated iptables-save/restore format. As more feature
    creeped in, it started to be quite unreadable.
  - Optimize VirtualBox modules build at runtime to avoid installing the
    userspace utils N times.
  - Drop most of Vidalia's configuration. Our custom lines just caused
    trouble (with multiple SocksPorts) and the default works well.
  - Blacklist PC speaker module. On some computers, having the pcspkr
    module loaded means loud beeps at bootup, shutdown and when using
    the console. As it draws useless attention to Tails users, it is
    better to prevent Linux from loading it by default.
  - Remove all addons from the Unsafe Browser. No addons are essential
    for the Unsafe Browser's intent. If anything they will modify the
    network fingerprint compared to a normal Iceweasel install, which
    is undesirable.
  - Prevent some unwanted packages to be installed at all, rather than
    uninstalling them later. This should speed up the build a bit.
  - Add a symlink from /etc/live/config to /etc/live/config.d. This
    makes the system compatible with live-config 3.0.4-1, without
    breaking backward compatibility with various parts of the system
    that use the old path.
  - Do not run unecessary scripts during shutdown sequence, to make
    shutdown faster.
  - Make live-persist deal with persistent ~/.gconf subdirs so that
    any options saved therein actually get persistent.
  - Prevent memlockd unload on shutdown, to make sure that all
    necessary tools for memory wiping are available when the new
    kernel has kexec'd.
  - Patch initscripts headers instead of fiddling with update-rc.d. We
    now let insserv figure out the correct ordering for the services
    during startup and shutdown, i.e. use dependency-based boot
    sequencing.
  - Remove the last absolute path in our isolinux config, which makes
    it easier to migrate from isolinux to syslinux (just rename the
    directory), and hence might make it easier for 3rd party USB
    installers (like the Universal USB Installer) to support Tails.

  * Bugfixes
  - Include `seq` in the ramdisk environment: it is used to wipe more
    memory. This fixes the long-standing bug about Tails not cleaning
    all memory on shutdown.
  - Fix Yelp crashing on internal links
  - Allow amnesia user to use Tor's TransPort. This firewall exception
    is necessary for applications that doesn't have in-built SOCKS
    support and cannot use torsocks. One such example is Claws Mail,
    which uses tsocks since torsocks makes it leak the hostname. This
    exception, together with Tor's automatic .onion mapping makes
    Claws Mail able to use hidden service mail providers again.
  - Force threads locking support in Python DBus binding. Without this
    liveusb-creator doesn't work with a PAE-enabled kernel.
  - Fix localized search plugins for 'es' and 'pt'
  - Fix live-boot's readahead, which caused an unnecessary pause
    during boot.
  - Factorize GCC wanted / available version numbers in VirtualBox
    modules building hook. This, incidentally, fixes a bug caused by
    duplication and not updating all instances.
  - Fix tordate vs. Tor 0.2.3.x. Since 0.2.3.x Tor doesn't download a
    consensus for clocks that are more than 30 days in the past or 2
    days in the future (see commits f4c1fa2 and 87622e4 in Tor's git
    repo). For such clock skews we set the time to the Tor authority's
    cert's valid-after date to ensure that a consensus can be
    downloaded.

  * Tor
  - Update to version 0.2.3.24-rc-1~~squeeze+1, a new major
    version. It's not a stable release, but we have been assured by
    the Tor developers that this is the right move.
  - Stop setting custom value for the Tor LongLivedPorts
    setting. Gobby's port was upstreamed in Tor 0.2.3.x.

  * Iceweasel
  - Update to 10.0.10esr-1+tails1, which has all the anonymity enhancing
    patches from the TorBrowser applied.
  - Install iceweasel from our own repo, http://deb.tails.boum.org.
  - Fix Iceweasel's file associations. No more should you be suggested
    to open a PDF in the GIMP.

  * htpdate
  - Use curl instead of wget, and add a --proxy option passed through
    to curl.
  - Remove the --fullrequest option, we don't need it anymore.
  - Remove --dns-timeout option, we don't need it anymore.
  - Change --proxy handling to support Debian Squeeze's curl.
  - Clarify what happens if --proxy is not used.
  - Compute the median of the diffs more correctly.

  * Hardware support
  - Update Linux to 3.2.32-1.

  * Software
  - Update vidalia to 0.2.20-1+tails1.
  - Update bundled WhisperBack package to 1.6.2:
    * Raise the socket library timeout to 120 seconds
    * Use smtplib's timeout parameter
    * Fix error output when calling send a 2nd time
  - Update liveusb-creator to 3.11.6-3.
  - Update i2p to 0.9.2.
  - Update tails-persistence-setup to 0.20-1, which should make it
    possible to install Tails on large (>= 32 GiB) USB drives.
  - Install console-setup and keyboard-configuration from unstable
    (required by new initramfs-tools).
  - Update tails-greeter to 0.7.3:
    * Import pt_BR translation.
    * Let langpanel usable during option selection stage
    * Print less debugging messages by default
    (below are changes in tails-greeter 0.7.2:)
    * Use correct test operators.
    * Generate language codes of available locales at package build
      time.
    * Read list of language codes from where we have saved it at
      package build time.
    * Drop tails-lang-helper, not used anymore.
    * Do not compile locales at login time anymore. Tails now ships
      locales-all.
  - Import live-config{,-sysvinit} 3.0.8-1. live-config >= 3.0.9-1
    has basically nothing useful for us, and it migrates to new paths
    brought by live-boot 3.0~b7, which we're not ready for yet (see:
    todo/newer_live-boot).

  * Localization
  - Fix Tails specific Iceweasel localization for pt-BR
  - Add Japanese input system: scim-anthy.
  - whisperback is now also translated into German, Hebrew, Hungarian,
    Italian and Korean.
  - tails-persistence-setup is now also translated into Arabic.
  - tails-greeter is now also translated into Arabic, Hebrew, Basque,
    Hungarian, Italian and Chinese.

  * Build system
  - Catch more errors in during build time:
    - Ensure that all local hooks start with 'set -e'.
    - Fail hard if adduser fails in local hooks.
    - Fail hard if 'rm' fails in local hooks.
  - vagrant: Ensure we have the set of Perl packages needed by our
    Ikiwiki
  - vagrant: Configure live-build to ship with ftp.us.debian.org.
    Using cdn.debian.net leads to bad interactions with Tor.
  - vagrant: Don't use gzip compression when building from a tag, i.e.
    a release.
  - vagrant: Optionally use bootstrap stage cache for faster builds
    via the 'cache' build option.
  - vagrant: Make sure release builds are clean, i.e. they don't use
    any potentially dangerous build options.
  - vagrant: Disable live-build package caching. This build system is
    meant to use an external caching proxy, so live-build's cache just
    wastes RAM (for in-memory builds) or disk space.
  - vagrant: use aufs magic instead of copying source into tmpfs.
    This reduces the amount of RAM required for building Tails in.
  - vagrant: Allow in-memory builds when a VM with enough memory is
    already started.

 -- Tails developers <amnesia@boum.org>  Sat, 10 Nov 2012 12:34:56 +0000

tails (0.13) unstable; urgency=low

  * Major new features
  - Use white-list/principle of least privelege approach for local services.
    Only users that need a certain local (i.e. hosted on loopback) service
    (according to our use cases) are granted access to it by our firewall;
    all other users are denied access.
  - Ship a first version of the incremental update system. Updates are not
    currently triggered automatically, but this will allow tests to be done
    on larger scales.

  * Minor improvements
  - Enable four workspaces in the Windows XP camouflage. This allows
    users to quickly switch to a more innocent looking workspace in case
    they are working on sensitive data and attract unwanted attention.
    The workspace switcher applet isn't there, though, since there's no
    such thing in Windows XP, so switching is only possible via keyboard
    shortcuts.
  - Ship with precompiled locales instead of generating them upon login.
  - Add support for wireless regulation.
  - Use color for Git output, not intended for machine consumption,
    written to the terminal.
  - Have ttdnsd use OpenDNS. Using Google's DNS servers was very
    glitchy, and rarely succeeded when it should. It can probably be
    attributed to Google's DNS, which is known to take issue with Tor
    exits.
  - Upgrade WhisperBack to 1.6, with many UI improvements and new translations.
  - Include GDM logs and dmidecode informations in the reports.
  - Allow to modify language and layout in the "Advanced options" screen
    of the greeter.
  - GnuPG: bump cert-digest-algo to SHA512.
  - Update torproject.org's APT repo key.

  * Bugfixes
  - Make Claws Mail save local/POP emails in its dot-directory. The
    default is to save them at ~/Mail, which isn't included in our
    current Claws Mail persistence preset.
  - Fix the System Monitor applet.
  - Remove broken ttdnsd from the default DNS resolution loop.
  - Hide the 'TailsData' partition in desktop applications.
  - Ship unrar-free again, so that the GNOME archive manager knows about
    it.
  - Ship with an empty whitelist for Noscript.
  - Disable FoxyProxy's advertisement on proxy error page.
  - Fix slow browsing experience for offline documentation.
  - Raise the socket timeout to 120 seconds in WhisperBack.
  - Enable the ikiwiki trail plugin for the locally built wiki too.

  * Iceweasel
  - Upgrade iceweasel to 10.0.6esr-1 (Extended Support Release) and install it
    and its dependencies from squeeze-backports.

  * Hardware support
  - Upgrade Linux to 3.2.23-1.

  * Software
  - Update tor to version 0.2.2.39.
  - Update Iceweasel to version 10.0.7esr-2.
  - Update i2p to version 0.9.1.

  * Build system
  - vagrant: Install Ikiwiki from Debian unstable. The 'mirrorlist'
    patches have finally been merged in upstream Ikiwiki. So instead of
    building Ikiwiki by hand, we can now install the package directly
    from Debian unstable.
  - Do not build the ikiwiki forum on the bundled static website copy.

 -- Tails developers <amnesia@boum.org>  Mon, 17 Sep 2012 15:19:25 +0200

tails (0.12.1) unstable; urgency=low

  This is a brown paper bag release to fix two major problems introduced in
  Tails 0.12.

  * Iceweasel
  - Upgrade Torbutton to 1.4.6.
  - Upgrade AdBlock Plus to 2.1.
  - Update AdBlock Plus patterns.

  * Hardware support
  - Upgrade Linux to 3.2.21-3 (linux-image-3.2.0-3-486).

  * Software
  - Install MAT from Debian backports, drop custom package.
  - Install python-pdfrw to re-add PDF support to the MAT.
  - Upgrade tails-greeter to 0.7.1, which fixes the race condition that
    broke administration password and locale settings on some systems.

  * Boot
  - Remove the Tails specific plymouth theme. The theme interfers heavily with
    the boot process on some hardware.

 -- Tails developers <amnesia@boum.org>  Mon, 17 Sep 2012 13:06:03 +0200

tails (0.12) unstable; urgency=low

  * Major new features
  - Add the Unsafe Web Browser, which has direct access to the Internet and
    can be used to login to captive portals.
  - The (previously experimental, now deemed stable) Windows camouflage can now
    be enabled via a check box in Tails greeter.

  * Tor
  - Upgrade to 0.2.2.37-1~~squeeze+1.

  * Iceweasel
  - Upgrade iceweasel to 10.0.5esr-1 (Extended Support Release) and install it
    and its dependencies from squeeze-backports.
  - Add a bookmark for the offline Tails documentation.
  - Update AdBlock patterns.

  * Persistence
  - Allow using larger USB drives by increasing the mkfs timeout to 10 minutes.
  - Tell the user what's going on when the Tails boot device cannot be found.

  * Hardware support
  - Upgrade Linux to 3.2.20-1 (linux-image-3.2.0-2-amd64).

  * Software
  - Install rfkill.
  - Install torsocks. Note that this makes `torify' use `torsocks' instead of
    `tsocks'. The `tsocks' binary is dropped to avoid problems, but remaining
    files (the library) are kept since ttdnsd depends on them.
  - Fetch live-config-sysvinit from sid so that it matches live-config version.
  - Update virtualbox backports to 4.1.10-dfsg-1~bpo60+1.
  - Install pciutils (needed by virtualbox-guest-utils).
  - Install mousetweaks. This is needed to use the mouse accessibility settings
    in System -> Preferences -> Mouse -> Accessibility.
  - Install the "hardlink" files deduplicator.
  - Do not install cryptkeeper anymore. See todo/remove_cryptkeeper for reason.
    Users of cryptkeeper are encouraged to install cryptkeeper via `apt-get
    update; apt-get install --yes cryptkeeper`, open their volume and move
    their to Tails' built-in persistence instead, as a one-time migration.
  - Upgrade I2P to version 0.9.
  - Don't install GParted. GNOME Disk Utility has been on par with GParted
    since Squeeze was released.
  - Upgrade live-boot to 3.0~a27-1+tails2~1.gbp319fe6.
  - Upgrade live-config to 3.0~a39-1 and install it from Debian experimental.
  - Upgrade tails-greeter to 0.7.
  - Upgrade tails-persistence-setup to 0.17-1.
  - Install libyaml-libyaml-perl.
  - Upgrade MAT, the metadata anonymisation toolkit, 0.3.2-1~bpo60+1.
  - Fetch python-pdfrw from backports, drop custom package.

  * Internationalization
  - The Tails website and documentation now has a (partial) Portuguese
    translation.

  * Build system
  - Tails can now be built without using a HTTP proxy.
  - Tails can now easily be built by using Vagrant. See the updated
    contribute/build page for instructions.

  * Boot
  - Remove obsolete noswap boot parameter. live-boot now handles swap on an
    opt-in basis.
  - The squashfs.sort files generated with boot-profile should now be ok which
    makes the generate images boot noticeably faster on optical media. See
    bugs/weird_squashfs.sort_entries for more information.
  - Set Tails specific syslinux and plymouth themes.
  - Add NVidia KMS video drivers to the initrd in order to show our shiny new
    plymouth theme on more systems.

 -- Tails developers <amnesia@boum.org>  Mon, 11 Jun 2012 13:37:00 +0200

tails (0.11) unstable; urgency=low

  * Major new features
  - Do not grant the desktop user root credentials by default.
  - A graphical boot menu (tails-greeter 0.6.3) allows choosing among
    many languages, and setting an optional sudoer password.
  - Support opt-in targeted persistence
    · tails-persistence-setup 0.14-1
    · live-boot 3.0~a25-1+tails1~5.gbp48d06c
    · live-config 3.0~a35-1
  - USB installer: liveusb-creator 3.11.6-1

  * iceweasel
  - Install iceweasel 10.0.4esr-1 (Extended Support Release).
    Let's stop tracking a too fast moving target.
    Debian Wheezy will ship ESR versions.
  - Install needed dependencies from squeeze-backports.
  - Search plugins:
    · Remove bing.
      bing appeared due to our upgrading iceweasel.
      Removing it makes things consistent with the way they have been
      until now, that is: let's keep only the general search engines
      we've been asked to add, plus Google, and a few specialized ones.
    · Replace Debian-provided DuckDuckGo search plugin with the "HTML SSL"
      one, version 20110219. This is the non-JavaScript, SSL, POST flavour.
    · Add ixquick.com.
    · Install localized search engines in the correct place.
      No need to copy them around at boot time anymore.
    · Remove Scroogle. RIP.
  - Enable TLS false start, like the TBB does since December.
  - Adblock Plus: don't count and save filter hits, supress first run dialog.
  - Install neither the GreaseMonkey add-on, nor any GreaseMonkey script.
    YouTube's HTML5 opt-in program is over.
    HTML5 video support is now autodetected and used.

  * Vidalia
  - Upgrade to 0.2.17-1+tails1: drop Do-not-warn-about-Tor-version.patch,
    applied upstream.
  - Set SkipVersionCheck=true.
    Thanks to chiiph for implementing this upstream (needs Vidalia 0.2.16+).

  * Internationalization
  - Install all available iceweasel l10n packages.
  - Remove syslinux language choosing menu.
    tails-greeter allows choosing a non-English language.
  - Add fonts for Hebrew, Thai, Khmer, Lao and Korean languages.
  - Add bidi support.
  - Setup text console at profile time.
    Context: Tails runs with text console autologin on.
    These consoles now wait, using a "Press enter to activate this console"
    message, for the user. When they press enter in there, they should have chosen
    their preferred keyboard layout in tails-greeter by now. Then, we run setupcon.
    As a result, the resulting shell is properly localized, and setupcon
    sets the correct keyboard layout, both according to the preferences expressed by
    the user in tails-greeter.
  - Don't use localepurge, don't remove any Scribus translations anymore,
    don't localize environment at live-config time:
    tails-greeter allows us to support many, many more languages.

  * Hardware support
  - Linux 3.2.15-1 (linux-image-3.2.0-2-amd64).
  - Fix low sound level on MacBook5,2.
  - Disable laptop-mode-tools automatic modules. This modules set often
    needs some amount of hardware-specific tweaking to work properly.
    This makes them rather not well suited for a Live system.

  * Software
  - Install GNOME keyring.
    This is needed so that NetworkManager remembers the WEP/WPA secrets
    for the time of a Tails session. Initialize GNOME keyring at user
    creation time.
  - Install usbutils to have the lsusb command.
  - Install the Traverso multitrack audio recorder and editor.

  * Miscellaneous
  - GNOME Terminal: keep 8192 scrollback lines instead of the smallish
    default.
  - Replaced tails-wifi initscript with laptop-mode-tools matching feature.
  - Disable gdomap service.
  - Fetch klibc-utils and libklibc from sid.
    The last initramfs-tools depends on these.
  - Set root password to "root" if debug=root is passed on the
    kernel cmdline. Allow setting root password on kernel cmdline via
    rootpw=. Looks like we implemented this feature twice.
  - Append a space on the kernel command line. This eases manually adding
    more options.
  - Rename sudoers.d snippets to match naming scheme.
    Sudo credentials that shall be unconditionally granted to the Tails
    default user are named zzz_*, to make sure they are applied.
  - WhisperBack: also include /var/log/live-persist and
    /var/lib/gdm3/tails.persistence.
  - Add a wrapper to torify whois.
  - Rework the VirtualBox guest modules building hook to support
    multiple kernels.
  - Consistently wait for nm-applet when waiting for user session to come up.
    Waiting for gnome-panel or notification-daemon worked worse.
  - Don't start the NetworkManager system service via init.
    Some Tails NM hooks need the user to be logged in to run properly.
    That's why tails-greeter starts NetworkManager at PostLogin time.
  - Also lock /bin/echo into memory. For some reason, kexec-load needs it.
  - Pidgin: don't use the OFTC hidden service anymore.
    It proved to be quite unreliable, being sometimes down for days.
  - Do not display storage volumes on Desktop, by disabling
    /apps/nautilus/desktop/volumes_visible GConf entry. Enabling that
    GConf setting avoids displaying the bind-mounted persistent
    directories on the Desktop, and reduces user confusion. It also is
    a first step towards a bigger UI change: GNOME3 does not manage the
    Desktop anymore, so volume icons and other Desktop icons are meant to
    disappear anyway. It implies we'll have to move all Desktop icons
    elsewhere. Let's start this move now: this will smooth the UI change
    Wheezy will carry for our users, by applying some of it progressively.

  * Build system
  - Don't build hybrid ISO images anymore. They boot less reliably on
    a variety of hardware, and are made less useful by us shipping
    a USB installer from now on.
  - Append .conf to live-config configuration filenames:
    live-config >3.0~a36-1 only takes into account files named *.conf
    in there. Accordingly update scripts that source these files.
  - Remove long-obsolete home-refresh script and its configuration.

  * Virtualization support
  - Support Spice and QXL: install the Spice agent from Debian sid,
    install xserver-xorg-video-qxl from squeeze-backports.

 -- Tails developers <amnesia@boum.org>  Tue, 17 Apr 2012 14:54:00 +0200

tails (0.10.2) unstable; urgency=low

  * Iceweasel
  - Update to 10.0.2-1.
  - Disable HTTPS-Everywhere's SSL Observatory (plus first-run pop-up).
  - Revert "FoxyProxy: don't enclose regexps between ^ and $."
    Currently "http://www.i2p2.de" (and everything similar) is captured by
    the I2P filter, which is incorrect. It seems isMultiLine="false" does
    *not* make RE into ^RE$ any longer.
  - Remove file:// from NoScript's exception lists.
    This will fix the JavaScript toggles in the local copy of the documentation.
  - Update AdBlock patterns.

  * Software
  - Upgrade I2P to 0.8.13.
  - Install libvpx0 from sid.
  - Fetch klibc-utils and libklibc from sid.
    The last initramfs-tools depends on these.

  * Hardware support
  - Upgrade Linux kernel to 3.2.7-1.
  - Install firmware-libertas.
    This adds support for wireless network cards with Marvell Libertas
    8xxx chips supported by the libertas_cs, libertas_sdio, libertas_spi,
    libertas_tf_usb, mwl8k and usb8xxx drivers.

  * Miscellaneous
  - Revert "Set time to middle of [valid-after, fresh-until] from consensus."
    This reverts commit 18d23a500b9412b4b0fbe4e38a9398eb1a3eadef.
    With this vmid clocks that are E minutes back in time may cause issues
    (temporary Tor outages) after consensus updates that happen at the
    (60-E):th minute or later during any hour. Full analysis:
    https://mailman.boum.org/pipermail/tails-dev/2012-January/000873.html
  - Add the default user to the vboxsf group.
    This will allow the user to get full access to automounted VirtualBox
    shared folders as they are mounted with guid vboxsf and rwx group
    permissions.

 -- Tails developers <amnesia@boum.org>  Thu, 01 Mar 2012 20:26:21 +0100

tails (0.10.1) unstable; urgency=low

  * Iceweasel
  - Make Startpage the default web search engine. Scroogle does not look
    reliable enough these days.

  * Software
  - Upgrade WhisperBack to 1.5.1 (update link to bug reporting documentation).
  - Update MAT to 0.2.2-2~bpo60+1 (fixes a critical bug in the GUI).

  * Hardware support
  - Upgrade Linux kernel to 3.2.1-2

  * Time synchronization
    Serious rework that should fix most, if not all, of the infamous
    time-sync' related bugs some Tails users have experienced recently.
    - Make htpdate more resilient by using three server pools, and
      allowing some failure ratio.
    - Set time from Tor's unverified-consensus if needed.
    - Set time to middle of [valid-after, fresh-until] from consensus.
    - Many robustness, performance and fingerprinting-resistance improvements.
    - Display time-sync' notification much earlier.

  * Miscellaneous
  - Fix access to "dumb" git:// protocol by using a connect-socks wrapper
    as GIT_PROXY_COMMAND.
  - SSH client: fix access to SSH servers on the Internet by correcting
    Host / ProxyCommand usage.
  - Pidgin: use OFTC hidden service to workaround Tor blocking.
  - Claws Mail: disable draft autosaving.
    When composing PGP encrypted email, drafts are saved back to
    the server in plaintext. This includes both autosaved and manually
    saved drafts.
  - tails-security-check-wrapper: avoid eating all memory when offline.

 -- Tails developers <amnesia@boum.org>  Sat, 28 Jan 2012 10:00:31 +0100

tails (0.10) unstable; urgency=low

  * Tor: upgrade to 0.2.2.35-1.

  * Iceweasel
  - Install Iceweasel 9.0 from the Debian Mozilla team's APT repository.
  - Update Torbutton to 1.4.5.1-1.
  - Support viewing any YouTube video that is available in HTML5 format:
    install xul-ext-greasemonkey and the "Permanently Enable HTML5 on
    YouTube" GreaseMonkey script.
  - Stop using Polipo in Iceweasel. Its SOCKS support was fixed.
  - Install from Debian sid the iceweasel extensions we ship,
    for compatibility with FF9.
  - Use Scroogle (any languages) instead of Scroogle (English only) when
    booted in English. Many users choose English because their own
    language is not supported yet; let's not hide them search results in
    their own language.
  - Install Iceweasel language packs from Debian unstable:
    unfortunately they are not shipped on the mozilla.debian.net repository.
  - Install the NoScript Firefox extension; configure it the same way as
    the TBB does.
  - Disable third-party cookies.
    They can be used to track users, which is bad. Besides, this is what
    TBB has been doing for years.
  - FoxyProxy: allow direct connections to RFC1918 IPs.

  * Do not transparent proxy outgoing Internet connections through Tor.
  - Torify the SSH client using connect-proxy to all IPs but RFC1918 ones.
  - Torify APT using Polipo HTTP.
  - Torify wget in wgetrc.
  - Torify gobby clients using torsocks. It does not support proxies yet.
  - Torify tails-security-check using LWP::UserAgent's SOCKS proxy support.
  - Fix enabling of GNOME's HTTP proxy.

  * Software
  - Upgrade Vidalia to 0.2.15-1+tails1.
    · New upstream release.
    · Do not warn about Tor version.
  - Upgrade MAT to 0.2.2-1~bpo60+1.
  - Upgrade VirtualBox guest software to 4.1.6-dfsg-2~bpo60+1,
    built against the ABI of X.Org backports.
  - Upgrade I2P to 0.8.11 using KillYourTV's Squeeze packages;
    additionally, fix its start script that was broken by the tordate merge.
  - Install unar (The Unarchiver) instead of the non-free unrar.
  - Install Nautilus Wipe instead of custom Nautilus scripts.

  * Hardware support
  - Upgrade Linux kernel to 3.1.6-1.
  - Upgrade to X.Org from squeeze-backports.
  - Install more, and more recent b43 firmwares.
  - Upgrade barry to 0.15-1.2~bpo60+1.

  * Internationalization
  - Add basic language support for Russian, Farsi and Vietnamese.
  - Install some Indic fonts.
  - Install some Russian fonts.
  - Add Alt+Shift shortcut to switch keyboard layout.

  * Miscellaneous
  - Support booting in "Windows XP -like camouflage mode":
    · Install homebrewn local .debs for a Windows XP look-alike Gnome theme.
    · Add the "Windows XP Bliss" desktop wallpaper.
    · Added a script that's sets up Gnome to look like Microsoft Windows XP.
    · Add Windows XP "camouflage" icons for some programs.
    · Make Iceweasel use the IE icon when Windows XP camouflage is enabled.
    · Add special launcher icons for the Windows XP theme so that they're
      not too big.
  - Decrease Florence focus zoom to 1.2.
  - Do not fetch APT translation files. Running apt-get update is heavy enough.
  - Add MSN support thanks to msn-pecan.
  - Add custom SSH client configuration:
    · Prefer strong ciphers and MACs.
    · Enable maximum compression level.
     · Explicitly disable X11 forwarding.
    · Connect as root by default, to prevent fingerprinting when username
      was not specified.
  - Replace flawed FireGPG with a home-made GnuPG encryption applet;
    install a feature-stripped FireGPG that redirects users to
    the documentation, and don't run Seahorse applet anymore.
  - Enable Seahorse's GnuPG agent.
  - Blank screen when lid is closed, rather than shutting down the system.
    The shutdown "feature" has caused data losses for too many people, it seems.
    There are many other ways a Tails system can be shut down in a hurry
    these days.
  - Import Tails signing key into the keyring.
  - Fix bug in the Pidgin nick generation that resulted in the nick
    "XXX_NICK_XXX" once out of twenty.
  - Pre-configure the #tor IRC discussion channel in Pidgin.
  - Fix "technology preview" of bridge support: it was broken by tordate merge.
  - Install dependencies of our USB installer to ease its development.
  - Make vidalia NM hook sleep only if Vidalia is already running.
  - Reintroduce the htpdate notification, telling users when it's safe
    to use Tor Hidden Services.
  - htpdate: omit -f argument to not download full pages.
  - htpdate: write success file even when not within {min,max}adjust.
    Otherwise htpdate will not "succeed" when the time diff is 0 (i.e.
    the clock was already correct) so the success file cannot be used
    as an indicator that the system time now is correct, which arguably
    is its most important purpose.

  * Build system
  - Name built images according to git tag.

 -- Tails developers <tails@boum.org>  Wed, 04 Jan 2012 09:56:38 +0100

tails (0.9) unstable; urgency=low

  * Tor
  - Upgrade to 0.2.2.34 (fixes CVE-2011-2768, CVE-2011-2769).

  * Iceweasel
  - Upgrade to 3.5.16-11 (fixes CVE-2011-3647, CVE-2011-3648, CVE-2011-3650).
  - Upgrade FireGPG to 0.8-1+tails2: notify users that the FireGPG Text
    Editor is the only safe place for performing cryptographic operations,
    and make it impossible to do otherwise. Other ways open up several
    severe attacks through JavaScript (e.g. leaking plaintext when
    decrypting, signing messages written by the attacker).
  - Install Cookie Monster extension instead of CS Lite.
  - Always ask where to save files.
  - Upgrade Torbutton to 1.4.4.1-1, which includes support for the in-browser
    "New identity" feature.

  * Software
  - Install MAT, the metadata anonymisation toolkit.
  - Upgrade TrueCrypt to 7.1.
  - Upgrade WhisperBack to 1.5~rc1 (leads the user by the hand if an error
    occurs while sending the bugreport, proposes to save it after 2 faild
    attempts, numerous bugfixes).
  - Linux: upgrade to linux-image-3.0.0-2-486 (version 3.0.0-6); fixes
    a great number of bugs and security issues.

  * Miscellaneous
  - Fully rework date and time setting system.
  - Remove the htp user firewall exception.
  - Saner keyboard layouts for Arabic and Russian.
  - Use Plymouth text-only splash screen at boot time.
  - Color the init scripts output.
  - Suppress Tor's warning about applications doing their own DNS lookups.
    This is totally safe due to our Tor enforcement.
  - Disable hdparm boot-time service.
    We only want hdparm so that laptop-mode-tools can use it.
  - Run Claws Mail using torify.
    It's not as good as if Claws Mail supported SOCKS proxies itself,
    but still better than relying on the transparent netfilter torification.
  - Install HPLIP and hpcups for better printing support.

  * Erase memory at shutdown
  - Run many sdmem instances at once.
    In hope of erasing more memory until we come up with a proper fix for
    [[bugs/sdmem_does_not_clear_all_memory]].
  - Kill gdm3 instead of using its initscript on brutal shutdown.
  - Use absolute path to eject for more robust memory wipe on boot medium removal.

  * Space savings
  - Exclude kernel and initramfs from being put into the SquashFS.
    Those files are already shipped where they are needed, that is in the ISO
    filesystem. Adapt kexec and memlockd bits.
  - Do not ship the GNOME icon theme cache.
  - Do not ship .pyc files.
  - Do not ship NEWS.Debian.gz files.

  * Build system
  - Re-implement hook that modifies syslinux config to make future
    development easier.

 -- Tails developers <amnesia@boum.org>  Tue, 01 Nov 2011 13:26:38 +0100

tails (0.8.1) unstable; urgency=low

  * Iceweasel
    - Update to 3.5.16-10 (fixes DSA-2313-1).
    - FireGPG: force crypto action results to appear in a new window, otherwise
      JavaScript can steal decrypted plaintext. Advice: always use FireGPG's
      text editor when writing text you want to encrypt. If you write it in a
      textbox the plaintext can be stolen through JavaScript before it is
      encrypted in the same way.
    - Update HTTPS Everywhere extension to 1.0.3-1.
    - Stop using the small version of the Tor check page. The small version
      incorrectly tells Tails users to upgrade their Torbrowser, which has
      confused some users.

  * Software
    - Update Linux to 3.0.0-2 (fixes DSA-2310-1, CVE-2011-2905, CVE-2011-2909,
      CVE-2011-2723, CVE-2011-2699, CVE-2011-1162, CVE-2011-1161).
    - Update usb-modeswitch to 1.1.9-2~bpo60+1 and usb-modeswitch-data to
      20110805-1~bpo60+1 from Debian backports. This adds support for a few
      devices such as Pantech UMW190 CDMA modem.
    - Install libregexp-common-perl 2011041701-3 from Debian unstable. This
      fixes the bug: [[bugs/msva_does_not_use_configured_keyserver]].
    - Install hdparm so the hard drives can be spinned down in order to save
      battery power.
    - Install barry-util for better BlackBerry integration.
    - Debian security upgrades: OpenOffice.org (DSA-2315-1), openjdk-6
      (DSA-2311-1), policykit-1 (DSA-2319-1)

   * Protecting against memory recovery
    - Set more appropriate Linux VM config before wiping memory. These
      parameters should make the wipe process more robust and efficient.

 -- Tails developers <amnesia@boum.org>  Sun, 16 Oct 2011 11:31:18 +0200

tails (0.8) unstable; urgency=low

  * Rebase on the Debian Squeeze 6.0.2.1 point-release.

  * Tor
    - Update to 0.2.2.33-1.
    - Disabled ControlPort in favour of ControlSocket.
    - Add port 6523 (Gobby) to Tor's LongLivedPorts list.

  * I2P
    - Update to 0.8.8.
    - Start script now depends on HTP since I2P breaks if the clock jumps or is
      too skewed during bootstrap.

  * Iceweasel
    - Update to 3.5.16-9 (fixes CVE-2011-2374, CVE-2011-2376, CVE-2011-2365,
      CVE-2011-2373, CVE-2011-2371, CVE-2011-0083, CVE-2011-2363, CVE-2011-0085,
      CVE-2011-2362, CVE-2011-2982, CVE-2011-2981, CVE-2011-2378, CVE-2011-2984,
      CVE-2011-2983).
    - Enable HTTP pipelining (like TBB).
    - Update HTTPS Everywhere extension to 1.0.1-1 from Debian unstable.
    - Suppress FoxyProxy update prompts.
    - Prevent FoxyProxy from "phoning home" after a detected upgrade.
    - Fixed a bunch of buggy regular expressions in FoxyProxy's configuration.
      See [[bugs/exploitable_typo_in_url_regex?]] for details. Note that none of
      these issues are critical due to the transparent proxy.
    - Add DuckDuckGo SSL search engine.

  * Torbutton
    - Update to torbutton 1.4.3-1 from Debian unstable.
    - Don't show Torbutton status in the status bar as it's now displayed in the
      toolbar instead.

  * Pidgin
    - More random looking nicks in pidgin.
    - Add IRC account on chat.wikileaks.de:9999.

  * HTP
    - Upgrade htpdate script (taken from Git 7797fe9) that allows setting wget's
      --dns-timeout option.

  * Software
    - Update Linux to 3.0.0-1. -686 is now deprecated in favour of -486 and
      -686-pae; the world is not ready for -pae yet, so we now ship -486.
    - Update OpenSSL to 0.9.8o-4squeeze2 (fixes CVE-2011-1945 (revoke
      compromised DigiNotar certificates), CVE-2011-1945).
    - Update Vidalia to 0.2.14-1+tails1 custom package.
    - Install accessibility tools:
      - gnome-mag: screen magnifier
      - gnome-orca: text-to-speech
    - Replace the onBoard virtual keyboard with Florence.
    - Install the PiTIVi non-linear audio/video editor.
    - Install ttdnsd.
    - Install tor-arm.
    - Install lzma.

  * Arbitrary DNS queries
    - Tor can not handle all types of DNS queries, so if the Tor resolver fails
      we fallback to ttdnsd. This is now possible with Tor 0.2.2.x, since we
      fixed Tor bug #3369.

  * Hardware support
    - Install ipheth-utils for iPhone tethering.
    - Install xserver-xorg-input-vmmouse (for mouse integration with the host OS
      in VMWare and KVM).
    - Install virtualbox-ose 4.x guest packages from Debian backports.

  * Miscellaneous
    - Switch gpg to use keys.indymedia.org's hidden service, without SSL.
      The keys.indymedia.org SSL certificate is now self-signed. The hidden
      service gives a good enough way to authenticate the server and encrypts
      the connection, and just removes the certificates management issue.
    - The squashfs is now compressed using XZ which reduces the image size quite
      drastically.
    - Remove Windows autorun.bat and autorun.inf. These files did open a static
      copy of our website, which is not accessible any longer.

  * Build system
    - Use the Git branch instead of the Debian version into the built image's
      filename.
    - Allow replacing efficient XZ compression with quicker gzip.
    - Build and install documentation into the chroot (-> filesystem.squashfs).
      Rationale: our static website cannot be copied to a FAT32 filesystem due
      to filenames being too long. This means the documentation cannot be
      browsed offline from outside Tails. However, our installer creates GPT
      hidden partitions, so the doc would not be browseable from outside Tails
      anyway. The only usecase we really break by doing so is browsing the
      documentation while running a non-Tails system, from a Tails CD.

 -- Tails developers <amnesia@boum.org>  Thu, 09 Sep 2011 11:31:18 +0200

tails (0.7.2) unstable; urgency=high

  * Iceweasel
  - Disable Torbutton's external application launch warning.
    ... which advises using Tails. Tails *is* running Tails.
  - FoxyProxy: install from Debian instead of the older one we previously
    shipped.

  * Software
  - haveged: install an official Debian backport instead of a custom backport.
  - unrar: install the version from Debian's non-free repository.
    Users report unrar-free does not work well enough.

 -- Tails developers <amnesia@boum.org>  Sun, 12 Jun 2011 15:34:56 +0200

tails (0.7.1) unstable; urgency=high

  * Vidalia: new 0.2.12-2+tails1 custom package.

  * Iceweasel
  - Don't show Foxyproxy's status / icon in FF statusbar to prevent users
    from accidentaly / unconsciously put their anonymity at risk.
  - "amnesia branding" extension: bump Iceweasel compatibility to 4.0 to ease
    development of future releases.

  * Software
  - Upgrade Linux kernel to Debian's 2.6.32-33: fixes tons of bugs,
    including the infamous missing mouse cursor one. Oh, and it closes
    a few security holes at well.
  - Install unrar-free.
  - Do not install pppoeconf (superseeded by NetworkManager).
  - Upgrade macchanger to Debian testing package to ease development of
    future Tails releases.
  - Debian security upgrades: x11-xserver-utils (DSA-2213-1), isc-dhcp
    (DSA-2216-1), libmodplug (DSA-2226-1), openjdk-6 (DSA-2224-1).

  * Protecting against memory recovery
  - Add Italian translation for tails-kexec. Thanks to Marco A. Calamari.
  - Make it clear what it may mean if the system does not power off
    automatically.
  - Use kexec's --reset-vga option that might fix display corruption issues
    on some hardware.

  * WhisperBack (encrypted bug reporting software)
  - Upgrade WhisperBack to 1.4.1:
    localizes the documentation wiki's URL,
    uses WebKit to display the bug reporting help page,
    now is usable on really small screens.
  - Extract wiki's supported languages at build time, save this
    information to /etc/amnesia/environment, source this file into the
    Live user's environment so that WhisperBack 1.4+ can make good use
    of it.

  * Miscellaneous
  - Fix boot in Chinese.
  - Install mobile-broadband-provider-info for better 3G support.
  - Add back GNOME system icons to menus.
  - tails-security-check: avoid generating double-slashes in the Atom
    feeds URL.
  - Remove "vga=788" boot parameter which breaks the boot on some hardware.
  - Remove now useless "splash" boot parameter.
  - Fix a bunch of i386-isms.
  - Pass the noswap option to the kernel. This does not change actual Tails
    behaviour but prevents users from unnecessarily worrying because of 
    the "Activating swap" boot message.
  - Make use of check.torproject.org's Arabic version.

  * Build system
  - Enable squeeze-backports. It is now ready and will be used soon.
  - Install eatmydata in the chroot.
  - Convert ikiwiki setup files to YAML.

 -- Tails developers <amnesia@boum.org>  Fri, 29 Apr 2011 17:14:53 +0200

tails (0.7) unstable; urgency=low

  * Hardware support
  - Install foomatic-filters-ppds to support more printers.
  - Give the default user the right to manage printers.

  * Software
  - Deinstall unwanted packages newly pulled by recent live-build.
  
 -- Tails developers <amnesia@boum.org>  Wed, 06 Apr 2011 22:58:51 +0200

tails (0.7~rc2) unstable; urgency=low

  ** SNAPSHOT build @824f39248a08f9e190146980fb1eb0e55d483d71 **

  * Rebase on Debian Squeeze 6.0.1 point-release.
  
  * Vidalia: new 0.2.10-3+tails5 custom package..

  * Hardware support
  - Install usb-modeswitch and modemmanager to support mobile broadband
    devices such as 3G USB dongles. Thanks to Marco A. Calamari for the
    suggestion.

  * Misc
  - Website relocated to https://tails.boum.org/ => adapt various places.
  - Configure keyboard layout accordingly to the chosen language for
    Italian and Portuguese.

 -- Tails developers <amnesia@boum.org>  Fri, 25 Mar 2011 15:44:25 +0100

tails (0.7~rc1) UNRELEASED; urgency=low

  ** SNAPSHOT build @98987f111fc097a699b526eeaef46bc75be5290a **

  * Rebase on Debian Squeeze.

  * T(A)ILS has been renamed to Tails.
  
  * Protecting against memory recovery
    New, safer way to wipe memory on shutdown which is now also used when
    the boot media is physically removed.

  * Tor
  - Update to 0.2.1.30-1.

  * Iceweasel
  - Add HTTPS Everywhere 0.9.4 extension.
  - Better preserve Anonymity Set: spoof US English Browser and timezone
    the same way as the Tor Browser Bundle, disable favicons and picture
    iconification.
  - Install AdBlock Plus extension from Debian.
  - Add Tor-related bookmarks.
  - Support FTP, thanks to FoxyProxy.
  - Update AdBlock patterns.
  - Disable geolocation and the offline cache.

  * Software
  - Update Vidalia to 0.2.10-3+tails4.
  - Install gnome-disk-utility (Palimpsest) and Seahorse plugins.
  - Add opt-in i2p support with Iceweasel integration through FoxyProxy.
  - onBoard: fix "really quits when clicking the close window icon" bug.
  - Optionally install TrueCrypt at boot time.
  - Install laptop-mode-tools for better use of battery-powered hardware.
  - Replace xsane with simple-scan which is part of GNOME and way easier
    to use.
  - Upgrade WhisperBack to 1.3.1 (bugfixes, French translation).
  - Install scribus-ng instead of scribus. It is far less buggy in Squeeze.
  
  * Firewall
  - Drop incoming packets by default.
  - Forbid queries to DNS resolvers on the LAN.
  - Set output policy to drop (defense-in-depth).

  * Hardware support
  - Install Atheros and Broadcom wireless firmwares.
  - Install libsane-hpaio and sane-utils, respectively needed for
    multi-function peripherals and some SCSI scanners.

  * live-boot 2.0.15-1+tails1.35f1a14
  - Cherry-pick our fromiso= bugfixes from upstream 3.x branch.

  * Miscellaneous
  - Many tiny user interface improvements.
  - More robust HTP time synchronization wrt. network failures.
    Also, display the logs when the clock synchronization fails.
  - Disable GNOME automatic media mounting and opening to protect against
    a class of attacks that was recently put under the spotlights.
    Also, this feature was breaking the "no trace is left on local
    storage devices unless explicitly asked" part of Tails specification.
  - Make configuration more similar to the Tor Browser Bundle's one.
  - GnuPG: default to stronger digest algorithms.
  - Many more or less proper hacks to get the built image size under 700MB.
  - Compress the initramfs using LZMA for faster boot.

  * Build system
  - Run lb build inside eatmydata fsync-less environment to greatly improve
    build time.

 -- Tails developers <amnesia@boum.org>  Fri, 11 Mar 2011 15:52:19 +0100

tails (0.6.2) unstable; urgency=high

  * Tor: upgrade to 0.2.1.29 (fixes CVE-2011-0427).
  * Software
  - Upgrade Linux kernel, dpkg, libc6, NSS, OpenSSL, libxml2 (fixes various
    security issues).
  - Upgrade Claws Mail to 3.7.6 (new backport).
  - Install Liferea, tcpdump and tcpflow.
  * Seahorse: use hkp:// transport as it does not support hkps://.
  * FireGPG: use hkps:// to connect to the configured keyserver.
  * Build system: take note of the Debian Live tools versions being used
    to make next point-release process faster.
  * APT: don't ship package indices.

 -- T(A)ILS developers <amnesia@boum.org>  Wed, 19 Jan 2011 16:59:43 +0100

tails (0.6.1) unstable; urgency=low

  * Tor: upgrade to 0.1.28 (fixes CVE-2010-1676)
  * Software: upgrade NSS, Xulrunner, glibc (fixes various security issues)
  * FireGPG: use the same keyserver as the one configured in gpg.conf.
  * Seahorse: use same keyserver as in gpg.conf.
  * HTP: display the logs when the clock synchronization fails.
  * Update HTP configuration: www.google.com now redirects to
    encrypted.google.com.
  * Use the light version of the "Are you using Tor?" webpage.
  * Update AdBlock patterns.

 -- T(A)ILS developers <amnesia@boum.org>  Fri, 24 Dec 2010 13:28:29 +0100

tails (0.6) unstable; urgency=low

  * Releasing 0.6.

  * New OpenPGP signing-only key. Details are on the website:
    https://amnesia.boum.org/GnuPG_key/

  * Iceweasel
  - Fixed torbutton has migrated to testing, remove custom package.

  * HTP
  - Query ssl.scroogle.org instead of lists.debian.org.
  - Don't run when the interface that has gone up is the loopback one.

  * Nautilus scripts
  - Add shortcut to securely erase free space in a partition.
  - The nautilus-wipe shortcut user interface is now translatable.

  * Misc
  - Really fix virtualization warning display.
  - More accurate APT pinning.
  - Disable Debian sid APT source again since a fixed live-config has
    migrated to Squeeze since then.

  * live-boot: upgrade to 2.0.8-1+tails1.13926a
  - Sometimes fixes the smem at shutdown bug.
  - Now possible to create a second partition on the USB stick T(A)ILS is
    running from.

  * Hardware support
  - Support RT2860 wireless chipsets by installing firmware-ralink from
    Debian Backports.
  - Install firmware-linux-nonfree from backports.
  - Fix b43 wireless chipsets by having b43-fwcutter extract firmwares at
    build time.

  * Build system
  - Install live-build and live-helper from Squeeze.
  - Update SquashFS sort file.

 -- T(A)ILS developers <amnesia@boum.org>  Wed, 20 Oct 2010 19:53:17 +0200

tails (0.6~rc3) UNRELEASED; urgency=low

  ** SNAPSHOT build @a3ebb6c775d83d1a1448bc917a9f0995df93e44d **

  * Iceweasel
  - Autostart Iceweasel with the GNOME session. This workarounds the
    "Iceweasel first page is not loaded" bug.
  
  * HTP
  - Upgrade htpdate script (taken from Git 7797fe9).

  * Misc
  - Disable ssh-agent auto-starting with X session: gnome-keyring is
    more user-friendly.
  - Fix virtualization warning display.
  - Boot profile hook: write desktop file to /etc/skel.

  * Build system
  - Convert build system to live-build 2.0.1.
  - APT: fetch live-build and live-helper from Debian Live snapshots.
  - Remove dependency on live-build functions in chroot_local-hooks.
    This makes the build environment more robust and less dependent on
    live-build internals.
  - Remove hand-made rcS.d/S41tails-wifi: a hook now does this.
  - Measure time used by the lh build command.
  - Fix boot profile hook.
  - Boot profiling: wait a bit more: the current list does not include
    /usr/sbin/tor.

 -- T(A)ILS developers <amnesia@boum.org>  Sat, 02 Oct 2010 23:06:46 +0200

tails (0.6~rc2) UNRELEASED; urgency=low

  ** SNAPSHOT build @c0ca0760ff577a1e797cdddf0e95c5d62a986ec8 **

  * Iceweasel
  - Refreshed AdBlock patterns (20100926).
  - Set network.dns.disableIPv6 to true (untested yet)
  - Torbutton: install patched 1.2.5-1+tails1 to fix the User-Agent bug,
    disable extensions.torbutton.spoof_english again.

  * Software
  - WhisperBack: upgrade to 1.3~beta3 (main change:  let the user provide
    optional email address and OpenPGP key).
  - Remove mc.
  - Update haveged backport to 0.9-3~amnesia+lenny1.
  - Update live-boot custom packages (2.0.6-1+tails1.6797e8): fixes bugs
    in persistency and smem-on-shutdown.
  - Update custom htpdate script. Taken from commit d778a6094cb3 in our
    custom Git repository:  fixes setting of date/time.

  * Build system
  - Bugfix: failed builds are now (hopefully) detected.
  - Fix permissions on files in /etc/apt/ that are preserved in the image.
  - Install version 2.0~a21-1 of live-build and live-helper in the image.
    We are too late in the release process to upgrade to current Squeeze
    version (2.0~a29-1).

  * Misc
  - Pidgin/OTR: disable the automatic OTR initiation and OTR requirement.

 -- T(A)ILS developers <amnesia@boum.org>  Wed, 29 Sep 2010 19:23:17 +0200

tails (0.6~1.gbpef2878) UNRELEASED; urgency=low

  ** SNAPSHOT build @ef28782a0bf58004397b5fd303f938cc7d11ddaa **

  * Hardware support
  - Use a 2.6.32 kernel: linux-image-2.6.32-bpo.5-686 (2.6.32-23~bpo50+1)
    from backports.org. This should support far more hardware and
    especially a lot of wireless adapters.
  - Add firmware for RTL8192 wireless adapters.
  - Enable power management on all wireless interfaces on boot.

  * Software
  - Install inkscape.
  - Install poedit.
  - Install gfshare and ssss: two complementary implementations
    of Shamir's Secret Sharing.
  - Install tor-geoipdb.
  - Remove dialog, mc and xterm.

  * Iceweasel
  - Set extensions.torbutton.spoof_english to its default true value
    in order to workaround a security issue:
    https://amnesia.boum.org/security/Iceweasel_exposes_a_rare_User-Agent/

  * Monkeysphere
  - Install the Iceweasel extension.
  - Use a hkps:// keyserver.

  * GnuPG
  - Install gnupg from backports.org so that hkps:// is supported.
  - Use a hkps:// keyserver.
  - Proxy traffic via polipo.
  - Prefer up-to-date digests and ciphers.

  * Vidalia: rebased our custom package against 0.2.10.

  * Build system
  - Built images are now named like this:
    tails-i386-lenny-0.5-20100925.iso
  - Use live-helper support for isohybrid options instead of doing the
    conversion ourselves. The default binary image type we build is now
    iso-hybrid.
  - Remove .deb built by m-a after they have been installed.
  - Setup custom GConf settings at build time rather than at boot time.
  - Move $HOME files to /etc/skel and let adduser deal with permissions.
  - Convert to live-boot / live-config / live-build 2.x branches.
  - Replaced our custom live-initramfs with a custom live-boot package;
    included version is 2.0.5-1+tails2.6797e8 from our Git repository:
    git clone git://git.immerda.ch/tails_live-boot.git
  - Install live-config* from the live-snapshots Lenny repository.
    Rationale: live-config binary packages differ depending on the target
    distribution, so that using Squeeze's live-config does not produce
    fully-working Lenny images.
  - Rename custom scripts, packages lists and syslinux menu entries from
    the amnesia-* namespace to the tails-* one.

  * HTP
  - Use (authenticated) HTP instead of NTP.
  - The htpdate script that is used comes from commit 43f5f83c0 in our
    custom repository:  git://git.immerda.ch/tails_htp.git
  - Start Tor and Vidalia only once HTP is done.

  * Misc
  - Fix IPv6 firewall restore file. It was previously not used at all.
  - Use ftp.us.debian.org instead of the buggy GeoIP-powered
    cdn.debian.net.
  - Gedit: don't autocreate backup copies.
  - Build images with syslinux>=4.01 that has better isohybrid support.
  - amnesia-security-check: got rid of the dependency on File::Slurp.
  - Take into account the migration of backports.org to backports.debian.org.
  - Make GnuPG key import errors fatal on boot.
  - Warn the user when T(A)ILS is running inside a virtual machine.
  - DNS cache: forget automapped .onion:s on Tor restart.

  * Documentation: imported Incognito's walkthrough, converted to
    Markdown, started the needed adaptation work.

 -- T(A)ILS developers <amnesia@boum.org>  Sun, 26 Sep 2010 11:06:50 +0200

tails (0.5) unstable; urgency=low

  * The project has merged efforts with Incognito.
    It is now to be called "The (Amnesic) Incognito Live System".
    In short: T(A)ILS.

  * Community
  - Created the amnesia-news mailing-list.
  - Added a forum to the website.
  - Created a chatroom on IRC: #tails on irc.oftc.net

  * Fixed bugs
  - Workaround nasty NetworkManager vs. Tor bug that often
    prevented the system to connect to the Tor network: restart Tor and Vidalia
    when a network interface goes up.
  - onBoard now autodetects the keyboard layout... at least once some
    keys have been pressed.
  - New windows don't open in background anymore, thanks to
    a patched Metacity.
  - Memory wiping at shutdown is now lightning fast, and does not prevent
    the computer to halt anymore.
  - GNOME panel icons are right-aligned again.
  - Fixed permissions on APT config files.
  - Repaired mouse integration when running inside VirtualBox.

  * Iceweasel
  - Torbutton: redirect to Scroogle when presented a Google captcha.
  - Revamped bookmarks
      . moved T(A)ILS own website to the personal toolbar
      . moved webmail links (that are expected to be more than 3 soon)
        to a dedicated folder.
  - Don't show AdBlock Plus icon in the toolbar.
  - Adblock Plus: updated patterns, configured to only update subscriptions
    once a year. Which means never, hopefully, as users do update their
    Live system on a regular basis, don't they?

  * Vidalia: rebased our custom package against 0.2.8.
  
  * Claws Mail
  - Install Claws Mail from backports.org to use the X.509 CA
    certificates provided by Debian.
  - Enable PGP modules with basic configuration:
      . Automatically check signatures.
      . Use gpg-agent to manage passwords.
      . Display warning on start-up if GnuPG doesn't work.
  - Set the IO timeout to 120s (i.e. the double of the default 60s).
  
  * Pidgin
  - Automatically connect to irc.oftc.net with a randomized nickname,
    so as not to advertize the use of T(A)ILS; this nickname is made of:
     . a random firstname picked from the 2000 most registered by the U.S.
       social security administration in the 70s;
     . two random digits.
    Good old irc.indymedia.org is still configured - with same nickname -
    but is not enabled by default anymore.
  - Disabled MSN support, that is far too often affected by security flaws.

  * Build $HOME programmatically
  - Migrated all GConf settings, including the GNOME panel configuration,
    to XML files that are loaded at boot time.
  - Configure iceweasel profile skeleton in /etc/iceweasel.
    A brand new profile is setup from this skeleton once iceweasel is
    started after boot.
      . build sqlite files at build time from plain SQL.
      . FireGPG: hard-code current firegpg version at build time to prevent
        the extension to think it was just updated.
      . stop shipping binary NSS files. These were here only to
        install CaCert's certificate, that is actually shipped by Debian's
        patched libnss.
  
  * Build system
  - Updated Debian Live snapshots APT repository URL.
  - Purge all devel packages at the end of the chroot configuration.
  - Make sure the hook that fixes permissions runs last.
  - Remove unwanted Iceweasel search plugins at build time.
  
  * Misc
  - Added a progress bar for boot time file readahead.
  - Readahead more (~37MB) stuff in foreground at boot time.
  - Make the APT pinning persist in the Live image.
  - localepurge: keep locales for all supported languages,
    don't bother when installing new packages.
  - Removed syslinux help menu: these help pages are either buggy or
    not understandable by non-geeks.
  - Fixed Windows autorun.
  - Disable a few live-initramfs scripts to improve boot time.
  - Firewall: forbid any IPv6 communication with the outside.
  - Virtualization support: install open-vm-tools.
  - WhisperBack: updated to 1.2.1, add a random bug ID to the sent
    mail subject.
  - Prompt for CD removal on shutdown, not for USB device.

  * live-initramfs: new package built from our Git (e2890a04ff) repository.
  - Merged upstream changes up to 1.177.2-1.
  - New noprompt=usb feature.
  - Fix buggy memory wiping and shutdown.
  - Really reboot when asked, rather than shutting down the system.

  * onBoard
  - Upgraded to a new custom, patched package (0.93.0-0ubuntu4~amnesia1).
  - Added an entry in the Applications menu.
  
  * Software
  - Install vim-nox with basic configuration
  - Install pwgen
  - Install monkeysphere and msva-perl
  - Replaced randomsound with haveged as an additional source of entropy.

  * Hardware support
  - Build ralink rt2570 wifi modules.
  - Build rt2860 wifi modules from Squeeze. This supports the RT2860
    wireless adapter, found particularly in the ASUS EeePC model 901
    and above.
  - Build broadcom-sta-source wifi modules.
  - Bugfix: cpufreq modules were not properly added to /etc/modules.
  - Use 800x600 mode on boot rather than 1024x768 for compatibility
    with smaller displays.

 -- amnesia <amnesia@boum.org>  Fri, 30 Apr 2010 16:14:13 +0200

amnesia (0.4.2) unstable; urgency=low

  New release, mainly aimed at fixing live-initramfs security issue
  (Debian bug #568750), with an additional set of small enhancements as
  a bonus.

  * live-initramfs: new custom package built from our own live-initramfs
    Git repository (commit 8b96e5a6cf8abc)
  - based on new 1.173.1-1 upstream release
  - fixed live-media=removable behaviour so that filesystem images found
    on non-removable storage are really never used (Debian bug #568750)

  * Vidalia: bring back our UI customizations (0.2.7-1~lenny+amnesia1)

  * APT: consistently use the GeoIP-powered cdn.debian.net

  * Software: make room so that {alpha, future} Squeeze images fit on
    700MB CD-ROM
  - only install OpenOffice.org's calc, draw, impress, math and writer
    components
  - removed OpenOffice.org's English hyphenation and thesaurus
  - removed hunspell, wonder why it was ever added

  * Boot
  - explicitly disable persistence, better safe than sorry
  - removed compulsory 15s timeout, live-initramfs knows how to wait for
    the Live media to be ready

  * Build system: don't cache rootfs anymore

 -- amnesia <amnesia@boum.org>  Sun, 07 Feb 2010 18:28:16 +0100

amnesia (0.4.1) unstable; urgency=low

  * Brown paper bag bugfix release: have amnesia-security-check use
    entries publication time, rather than update time... else tagging
    a security issue as fixed, after releasing a new version, make this
    issue be announced to every user of this new, fixed version.

 -- amnesia <amnesia@boum.org>  Sat, 06 Feb 2010 03:58:41 +0100

amnesia (0.4) unstable; urgency=low

  * We now only build and ship "Hybrid" ISO images, which can be either
    burnt on CD-ROM or dd'd to a USB stick or hard disk.

  * l10n: we now build and ship multilingual images; initially supported
    (or rather wanna-be-supported) languages are: ar, zh, de, en, fr, it,
    pt, es
  - install Iceweasel's and OpenOffice.org's l10n packages for every
    supported language
  - stop installing localized help for OpenOffice.org, we can't afford it
    for enough languages
  - when possible, Iceweasel's homepage and default search engine are localized
  - added Iceweasel's "any language" Scroogle SSL search engine
  - when the documentation icon is clicked, display the local wiki in
    currently used language, if available
  - the Nautilus wipe script is now translatable
  - added gnome-keyboard-applet to the Gnome panel

  * software
  - replaced Icedove with claws mail, in a bit rough way; see
    https://amnesia.boum.org/todo/replace_icedove_with_claws/ for best
    practices and configuration advices
  - virtual keyboard: install onBoard instead of kvkbd
  - Tor controller: install Vidalia instead of TorK
  - install only chosen parts of Gnome, rather than gnome-desktop-environment
  - do not install xdialog, which is unused and not in Squeeze
  - stop installing grub as it breaks Squeeze builds (see Debian bug #467620)
  - install live-helper from snapshots repository into the Live image

  * Iceweasel
  - do not install the NoScript extension anymore: it is not strictly
    necessary but bloodily annoying

  * Provide WhisperBack 1.2 for anonymous, GnuPG-encrypted bug reporting.
  - added dependency on python-gnutls
  - install the SMTP hidden relay's certificate

  * amnesia-security-check: new program that tells users that the amnesia
    version they are running is affected by security flaws, and which ones
    they are; this program is run at Gnome session startup, after sleeping
    2 minutes to let Tor a chance to initialize.
    Technical details:
  - Perl
  - uses the Desktop Notifications framework
  - fetches the security atom feed from the wiki
  - verifies the server certificate against its known CA
  - tries fetching the localized feed; if it fails, fetch the default
    (English) feed

  * live-initramfs: new custom package built from our own live-initramfs
    Git repository (commit 40e957c4b89099e06421)
  - at shutdown time, ask the user to unplug the CD / USB stick, then run
    smem, wait for it to finish, then attempt to immediately halt

  * build system
  - bumped dependency on live-helper to >= 2.0a6 and adapted our config
  - generate hybrid ISO images by default, when installed syslinux is
    recent enough
  - stop trying to support building several images in a row, it is still
    broken and less needed now that we ship hybrid ISO images
  - scripts/config: specify distribution when initializing defaults
  - updated Debian Live APT repository's signing key

  * PowerPC
  - disable virtualbox packages installing and module building on !i386
    && !amd64, as PowerPC is not a supported guest architecture
  - built and imported tor_0.2.1.20-1~~lenny+1_powerpc.deb

  * Squeeze
  - rough beginnings of a scratch Squeeze branch, currently unsupported
  - install gobby-infinote

  * misc
  - updated GnuPG key with up-to-date signatures
  - more improvements on boot time from CD
  - enhanced the wipe in Nautilus UI (now asks for confirmation and
    reports success or failure)
  - removed the "restart Tor" launcher from the Gnome panel

 -- amnesia <amnesia@boum.org>  Fri, 05 Feb 2010 22:28:04 +0100

amnesia (0.3) unstable; urgency=low

  * software: removed openvpn, added
  - Audacity
  - cups
  - Git
  - Gobby
  - GParted
  - lvm2 (with disabled initscript as it slows-down too much the boot in certain
    circumstances)
  - NetworkManager 0.7 (from backports.org) to support non-DHCP networking
  - ntfsprogs
  - randomsound to enhance the kernel's random pool
  * Tor
  - install the latest stable release from deb.torproject.org
  - ifupdown script now uses SIGHUP signal rather than a whole tor
    restart, so that in the middle of it vidalia won't start it's own
    tor
  - configure Gnome proxy to use Tor
  * iceweasel
  - adblockplus: upgraded to 1.0.2
  - adblockplus: subscribe to US and DE EasyList extensions, updated patterns
  - firegpg is now installed from Debian Squeeze rather than manually; current
    version is then 0.7.10
  - firegpg: use better keyserver ... namely pool.sks-keyservers.net
  - added bookmark to Amnesia's own website
  - use a custom "amnesiabranding" extension to localize the default search
    engine and homepage depending on the current locale
  - updated noscript whitelist
  - disable overriden homepage redirect on iceweasel upgrade
  * pidgin
  - nicer default configuration with verified irc.indymedia.org's SSL cert
  - do not parse incoming messages for formatting
  - hide formatting toolbar
  * hardware compatibility
  - b43-fwcutter
  - beginning of support for the ppc architecture
  - load acpi-cpufreq, cpufreq_ondemand and cpufreq_powersave kernel
    modules
  * live-initramfs: custom, updated package based on upstream's 1.157.4-1, built
    from commit b0a4265f9f30bad945da of amnesia's custom live-initramfs Git
    repository
  - securely erases RAM on shutdown using smem
  - fixes the noprompt bug when running from USB
  - disables local swap partitions usage, wrongly enabled by upstream
  * fully support for running as a guest system in VirtualBox
  - install guest utils and X11 drivers
  - build virtualbox-ose kernel modules at image build time
  * documentation
  - new (translatable) wiki, using ikiwiki, with integrated bugs and todo
    tracking system a static version of the wiki is included in generated
    images and linked from the Desktop
  * build system
  - adapt for live-helper 2.0, and depend on it
  - get amnesia version from debian/changelog
  - include the full version in ISO volume name
  - save .list, .packages and .buildlog
  - scripts/clean: cleanup any created dir in binary_local-includes
  - updated Debian Live snapshot packages repository URL and signing key
  - remove duplicated apt/preferences file, the live-helper bug has been
    fixed
  * l10n: beginning of support for --language=en
  * misc
  - improved boot time on CD by ordering files in the squashfs in the order they
    are used during boot
  - added a amnesia-version script to built images, that outputs the current
    image's version
  - added a amnesia-debug script that prepares a tarball with information that
    could be useful for developpers
  - updated Amnesia GnuPG key to a new 4096R one
  - set time with NTP when a network interface is brought up
  - import amnesia's GnuPG pubkey into the live session user's keyring
  - do not ask DHCP for a specific hostname
  - install localepurge, only keep en, fr, de and es locales, which reduces the
    generated images' size by 100MB
  - added a hook to replace /sbin/swapon with a script that only runs
    /bin/true
  - moved networking hooks responsibility from ifupdown to NetworkManager

 -- amnesia <amnesia@boum.org>  Thu, 26 Nov 2009 11:17:08 +0100

amnesia (0.2) unstable; urgency=low

  * imported /home/amnesia, then:
  - more user-friendly shell, umask 077
  - updated panel, added launcher to restart Tor
  - mv $HOME/bin/* /usr/local/bin/
  - removed metacity sessions
  - removed gstreamer's registry, better keep this dynamically updated
  - rm .qt/qt_plugins_3.3rc, better keep this dynamically updated
  - removed .gnome/gnome-vfs/.trash_entry_cache
  - removed kconf_update log
  - removed and excluded Epiphany configuration (not installed)
  - cleanup .kde
  * iceweasel
  - enable caching in RAM
  - explicitly disable ssl v2, and enable ssl v3 + tls
  - removed prefs for the non-installed webdeveloper
  - removed the SSL Blacklist extension (not so useful, licensing issues)
  - deep profile directory cleanup
  - extensions cleanup: prefer Debian-packaged ones, cleanly reinstalled
    AddBlock Plus and CS Lite to allow upgrading them
  - updated pluginreg.dat and localstore.rdf
  - moved some settings to user.js
  - made cookie/JavaScript whitelists more consistent
  - force httpS on whitelisted sites
  - NoScript: marked google and gmail as untrusted
  - some user interface tweaks, mainly for NoScript
  - FireGPG: disable the buggy auto-detection feature, the link to firegpg's
    homepage in generated pgp messages and the GMail interface (which won't
    work without JavaScript anyway)
  - updated blocklist.xml
  - removed and excluded a bunch of files in the profile directory
  * icedove: clean the profile directory up just like we did for iceweasel
  * software: install msmtp and mutt
  * home-refresh
  - use rsync rather than tar
  * documentation
  - various fixes
  - reviewed pidgin-otr security (see TODO)
  * build system
  - stop calling home-refresh in lh_build
  - include home-refresh in generated images
  - gitignore update
  - fix permissions on local includes at build time
  - updated scripts/{build,clean} wrt. new $HOME handling
  - scripts/{build,config}: stop guessing BASEDIR, we must be run from
    the root of the source directory anyway
  - stop storing /etc/amnesia/version in Git, delete it at clean time
  * release
  - converted Changelog to the Debian format and location, updated
    build scripts accordingly
  - added a README symlink at the root of the source directory
  - basic debian/ directory (not working for building packages yet,
    but at least we can now use git-dch)
  - added debian/gbp.conf with our custom options for git-dch
  - config/amnesia: introduce new $AMNESIA_DEV_* variables to be used
    by developpers' scripts
  - added ./release script: a wrapper around git-dch, git-commit and git-tag

 -- amnesia <amnesia@boum.org>  Tue, 23 Jun 2009 14:42:03 +0200

amnesia (0.1) UNRELEASED; urgency=low

  * Forked Privatix 9.03.15, by Markus Mandalka:
  http://mandalka.name/privatix/index.html.en
  Everything has since been rewritten or so heavily changed that nothing
  remains from the original code... apart of a bunch of Gnome settings.
  * hardware support:
  - install a bunch of non-free wifi firmwares
  - install xsane and add the live user to the scanner group
  - install aircrack-ng
  - install xserver-xorg-video-geode on i386 (eCafe support)
  - install xserver-xorg-video-all
  - install firmware-linux from backports.org
  - install system-config-printer
  - added instructions in README.eCAFE to support the Hercules eCAFE EC-800
    netbook
  * APT:
  - configure pinning to support installing chosen packages from
    squeeze; the APT source for testing is hardcoded in chroot_sources/,
    since there is no way to use $LH_CHROOT_MIRROR in chroot_local-hooks
  - give backports.org priority 200, so that we track upgrades of packages
    installed from there
  * release: include the Changelog and TODO in the generated images,
  in the   /usr/share/doc/amnesia/ directory
  * software: install gnomebaker when building Gnome-based live OS, to
  easily clone myself when running from CD
  * build system
  - build i386 images when the build host is amd64
  - added a version file: /etc/amnesia/version
  - use snapshot live-* packages inside the images
  - setup timezone depending on the chosen build locale
  - rely on standard live-initramfs adduser to do our user setup
    (including sudo vs. Gnome/KDE, etc.)
  - stop "supporting" KDE
  - allow building several images at once
  - migrated most of lh_config invocations to scripts/config
  - append "noprompt" so that halting/rebooting work with splashy
  - moved our own variables to config/amnesia, using the namespace
    $AMNESIA_*
  * iceweasel
  - default search engine is now Scroogle SSL, configured to search pages
    in French language; the English one is also installed
  - never ask to save passwords or forms content
  - configured the torbutton extension to use polipo
  - installed the CACert root certificate
  - installed the SSL Blacklist extension and the blacklist data
  - installed the FireGPG extension
  - installed the CS Lite extension
  - installed the NoScript extension
  - NoScript, CS Lite: replaced the default whitelists with a list of
    trusted, non-commercial Internet Service Providers
  - configure extensions (add to prefs.js):
    user_pref("extensions.torbutton.startup", true);
    user_pref("extensions.torbutton.startup_state", 1);
    user_pref("extensions.torbutton.tor_enabled", true);
    user_pref("noscript.notify.hide", true);
    user_pref("capability.policy.maonoscript.sites", "about:
      about:blank about:certerror about:config about:credits
      about:neterror about:plugins about:privatebrowsing
      about:sessionrestore chrome: resource:");
    user_pref("extensions.firegpg.no_updates", true);
  - install the NoScript plugin from Debian squeeze
  - delete urlclassifier3.sqlite on $HOME refresh: as we disabled
    "safebrowsing", this huge file is of no use
  - torbutton: install newer version from Squeeze
  * linux: removed non-686 kernel flavours when building i386 images
  * compatibility: append "live-media=removable live-media-timeout=15", to
    prevent blindly booting another debian-live installed on the hard disk
  * software: added
  - gnome-app-install
  - iwconfig
  - cryptkeeper: Gnome system tray applet to encrypt files with EncFS
  - kvkbd: virtual keyboard (installed from backports.org)
  - sshfs (and added live user to the fuse group)
  - less, secure-delete, wipe, seahorse, sshfs, ntfs-3g
  - scribus
  * Tor
  - enable the transparent proxy, the DNS resolver, and the control port
  - save authentication cookie to /tmp/control_auth_cookie, so that the
    live user can use Tork and co.
  - autostart Tork with Gnome
  - Tork: installed, disabled most notifications and startup tips
  - added a restart tor hook to if-up.d (used by Network Manager as well),
    so that Tor does work immediately even if the network cable was
    plugged late in/after the boot process
  * $HOME
  - added a nautilus-script to wipe files and directories
  - bash with working completion for the live user
  * polipo: install and configure this HTTP proxy to forward requests
  through Tor
  * DNS: install and configure pdnsd to forward any DNS request through
  the Tor resolver
  * firewall: force every outgoing TCP connection through the Tor
  transparent proxy, discard any outgoing UDP connection
  * misc
  - set syslinux timeout to 4 seconds
  - use splashy for more user-friendly boot/halt sequences

 -- amnesia <amnesia@boum.org>  Sat, 20 Jun 2009 21:09:15 +0200<|MERGE_RESOLUTION|>--- conflicted
+++ resolved
@@ -4,17 +4,7 @@
 
  -- intrigeri <intrigeri@debian.org>  Sat, 08 Aug 2015 13:35:23 +0200
 
-<<<<<<< HEAD
-tails (1.6) UNRELEASED; urgency=medium
-
-  * Dummy entry.
-
- -- Tails developers <tails@boum.org>  Fri, 07 Aug 2015 15:44:45 +0200
-
-tails (1.5~rc1) unstable; urgency=medium
-=======
 tails (1.5) unstable; urgency=medium
->>>>>>> feeb5e27
 
   * Major new features and changes
     - Move LAN web browsing from Tor Browser to the Unsafe Browser,
