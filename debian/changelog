<<<<<<< HEAD
tails (3.0) UNRELEASED; urgency=medium

  * Dummy entry for new release.

 -- Tails developers <tails@boum.org>  Mon, 11 Jan 2016 13:59:28 +0000

tails (2.6) UNRELEASED; urgency=medium
=======
tails (2.7) UNRELEASED; urgency=medium
>>>>>>> eb1c18fa

  * Security fixes
    - Upgrade to Linux 4.7. (Closes: #11885, #11818)
    - Upgrade to Tor 0.2.8.9. (Closes: #11832, #11891)
    - Upgrade Tor Browser to 6.0.6 based on Firefox 45.5. (Closes: #11910)
    - Upgrade Icedove to 1:45.4.0-1~deb8u1+tails1. (Closes: #11854,
      #11860)
    - Upgrade imagemagick to 8:6.8.9.9-5+deb8u5.
    - Upgrade openssl to 1.0.1t-1+deb8u5.
    - Upgrade libarchive to 3.1.2-11+deb8u3.
    - Upgrade bind9 to 1:9.9.5.dfsg-9+deb8u8.
    - Upgrade libav to 6:11.8-1~deb8u1.
    - Upgrade ghostscript to 9.06~dfsg-2+deb8u3.
    - Upgrade c-ares to 1.10.0-2+deb8u1.
    - Upgrade nspr to 2:4.12-1+debu8u1.
    - Upgrade nss to 2:3.26-1+debu8u1.
    - Upgrade tar to 1.27.1-2+deb8u1.
    - Upgrade curl to 7.38.0-4+deb8u5.
    - Upgrade libgd3 to 2.1.0-5+deb8u7.
    - Upgrade opendjk-7 to 7u111-2.6.7-2~deb8u1.
    - Upgrade mat to 0.5.2-3+deb8u1.
    - Upgrade libxslt to 1.1.28-2+deb8u2.
    - Upgrade pillow to 2.6.1-2+deb8u3.

  * Minor improvements
    - Ship Let's encrypt intermediate certificate to prepare the
      the next certificate renewal of our website. Also unify the
      way our upgrades and security checkers verify this SSL
      certificate using our dedicated perl lib code. (Closes: #11810)

  * Bugfixes
    - Fix multiarch support in Synaptic. (Closes: #11820)
    - Set default spelling language to en_US in Icedove. (Closes: #11037)

  * Build system
    - Disable debootstrap merged-usr option. (Closes: #11903)

  * Test suite
    - Add test for incremental upgrades. (Closes: #6309)
    - Add tests for Icedove. (Closes: #6304)
    - Decrease timeout to Tails Greeter to speed up testing of branches
      where it is broken. (Closes: #11449)
    - Add a ID field to the remote shell responses to filter out
      unrelated ones. (Closes: #11846)
    - Reliabily wait for the Greeter PostLogin script. (Closes: #5666)
    - Reliabily type the kernel command line in the prompt at the boot
      menu to ensure the remote shell is started. (Closes: #10777)
    - Remove DVDROM device when not used, to workaround QEMU/Libvirt
      compatibility issue. (Closes: #11874)


 -- Tails developers <tails@boum.org>  Mon, 03 Oct 2016 23:06:51 +0200

tails (2.6) unstable; urgency=medium

  * Major new features and changes
    - Install Tor 0.2.8.7. (Closes: #11351)
    - Enable kASLR in the Linux kernel. (Closes: #11281)
    - Upgrade Icedove to 1:45.2.0-1~deb8u1+tails1: (Closes: #11714)
      · Drop auto-fetched configurations using Oauth2.  They do not
        work together with Torbirdy since it disables needed
        functionality (like JavaScript and cookies) in the embedded
        browser. This should make auto-configuration work for GMail
        again, for instance.  (Closes: ##11536)
      · Pin Icedove to be installed from our APT repo. Debian's
        Icedove packages still do not have our secure Icedove
        autoconfig wizard patches applied, so installing them would be
        a serious security regression. (Closes: #11613)
      · Add missing icedove-l10n-* packages to our custom APT
        repository (Closes: #11550)
    - Upgrade to Linux 4.6: (Closes: #10298)
      · Install the 686 kernel flavour instead of the obsolete 586
        one.
      · APT, dpkg: add amd64 architecture. The amd64 kernel flavour is
        not built anymore for the i386 architecture, so we need to use
        multiarch now.
      · Build and install the out-of-tree aufs4 module. (Closes: #10298)
      · Disable kernel modesetting for QXL: it's not compatible with
        Jessie's QXL X.Org driver.

  * Security fixes
    - Hopefully fixed an issue which would sometimes make the Greeter
      ignore the "disable networking" or "bridge mode"
      options. (Closes: #11593)

  * Minor improvements
    - Install firmware-intel-sound and firmware-ti-connectivity.  This
      adds support for some sound cards and Wi-Fi adapters.  (Closes:
      #11502)
    - Install OpenPGP Applet from Debian. (Closes: #10190)
    - Port the "About Tails" dialog to python3.
    - Run our initramfs memory erasure hook earlier (Closes:
      #10733). The goal here is to:
      · save a few seconds on shutdown (it might matter especially for
        the emergency one);
      · work in a less heavily multitasking / event-driven
        environment, for more robust operation.
    - Install rngd, and make rng-tools initscript return success when
      it can't find any hardware RNG device. Most Tails systems around
      probably have no such device, and we don't want systemd to
      believe they failed to boot properly. (Closes: #5650)
    - Don't force using the vboxvideo X.Org driver. According to our
      tests, this forced setting is:
       · harmful: it breaks X startup when the vboxvideo *kernel*
         driver is loaded;
       · useless: X.Org now autodetects the vboxvideo X.Org driver and
         uses it when running in VirtualBox and the vboxvideo kernel
         is not present.
    - Port boot-profile to python3 (Closes: #10083). Thanks to
      heartsucker <heartsucker@autistici.org> for the patch!
    - Include /proc/cmdline and the content of persistent APT sources
      in WhisperBack bug reports. (Closes: #11675, #11635)
    - Disable non-free APT sources at boot time. (Closes: #10130)
    - Have a dedicated page for the homepage of Tor Browser in
      Tails. (Closes: # 11725)
    - Only build the VirtualBox kernel modules for the 32-bit kernel.
      It's both hard and useless to build it for 64-bit in the current
      state of things, as long as we're shipping a 32-bit userspace.
      Also, install virtualbox-* from jessie-backports, since the
      version in Jessie is not compatible with Linux 4.x.

  * Build system
    - Don't install+remove dpatch during the build. It's not been
      needed in this hook for ages.
    - Bump BUILD_SPACE_REQUIREMENT: at least one of us needed that to
      build feature/10298-linux-4.x-aufs with the gzipcomp option.

  * Test suite
    - Send Tails Installer's debug log to the Cucumber debug log on
      failure. This is meant to debug #10720 since I can't
      reproduce it locally.
    - Give the system under testing 2 vCPUs. (Closes: #6729)
    - Split scenarios from checks.feature. (Closes: #5707)
    - Add retry-logic to the Synaptic tests. (Closes: #10412, #10441,
      #10991)
    - Run usb_upgrade.feature earlier, when there is enough free disk
      space left. (Closes: #11582)
    - Use more recent virtual hardware in the system under test,
      i.e. USB 3.0 (nec-xhci) on a pc-i440fx-2.5 machine. Switching
      USB controllers has helped with problems we see on Jenkins when
      booting from USB (#11588). Also, there are chances that more
      recent virtual hardware sees more testing these days, so it
      sounds potentially useful to "upgrade".
    - Add support for Cucumber 2.4. (Closes: #11690)
    - Always write {pretty,debug} logs and JSON output to the artifact
      directory.
    - Disable info level logging on Chutney nodes to save disk
      space. For our network all these add up to > 1 GiB and we didn't
      take this into account when budgeting RAM to the isotesters on
      Jenkins.

 -- Tails developers <tails@boum.org>  Tue, 20 Sep 2016 04:16:33 +0200

tails (2.5) unstable; urgency=medium

  * Major new features and changes
    - Upgrade Icedove to 1:45.1.0-1~deb8u1+tails2. (Closes: #11530)
      · Fix long delay causing bad UX in the autoconfig wizard,
        when it does not manage to guess proper settings on some domains.
        (Closes: #11486)
      · Better support sending email through some ISPs, such as Riseup.
        (Closes: #10933)
      · Fix spurious error message when creating an account and providing
        its password. (Closes: #11550)

  * Security fixes
    - Upgrade Tor Browser to 6.0.3 based on Firefox 45.3. (Closes: #11611)
    - Upgrade GIMP to 2.8.14-1+deb8u1.
    - Upgrade libav to 6:11.7-1~deb8u1.
    - Upgrade expat to 2.1.0-6+deb8u3.
    - Upgrade libgd3 to 2.1.0-5+deb8u6.
    - Upgrade libmodule-build-perl to 0.421000-2+deb8u1.
    - Upgrade perl to 5.20.2-3+deb8u6.
    - Upgrade Pidgin to 2.11.0-0+deb8u1.
    - Upgrade LibreOffice to 1:4.3.3-2+deb8u5.
    - Upgrade libxslt1.1 to 1.1.28-2+deb8u1.
    - Upgrade Linux to 3.16.7-ckt25-2+deb8u3.
    - Upgrade OpenSSH to 1:6.7p1-5+deb8u3.
    - Upgrade p7zip to 9.20.1~dfsg.1-4.1+deb8u2.

  * Minor improvements
    - htpdate: replace obsolete and unreliable URIs in HTP pools, and decrease
      timeout for HTTP operations for more robust time synchronization.
      (Closes: #11577)
    - Hide settings panel for the Online Accounts component of GNOME,
      that we don't support. (Closes: #11545)
    - Vastly improve graphics performance in KVM guest with QXL driver.
      (Closes: #11500)
    - Fix graphics artifacts in Tor Browser in KVM guest with QXL driver.
      (Closes: #11489)

  * Build system
    - Wrap Pidgin in a more maintainable way. (Closes: #11567)

  * Test suite
    - Add a test scenario for the persistence "dotfiles" feature.
      (Closes: #10840)
    - Improve robustness of most APT, Git, SFTP and SSH scenarios,
      enough to enable them on Jenkins. (Closes: #10444, #10496, #10498)
    - Improve robustness of checking for persistence partition. (Closes: #11558)
    - Treat Tails booting from /dev/sda as OK, to support all cases
      including a weird one caused by hybrid ISO images. (Closes: #10504)
    - Bump a bunch of timeouts to cope with the occasional slowness on Jenkins.
    - Only query A records when exercising DNS lookups, to improve robustness.

 -- Tails developers <tails@boum.org>  Sun, 31 Jul 2016 16:50:35 +0000

tails (2.4) unstable; urgency=medium

  * Major new features and changes
    - Upgrade Tor Browser to 6.0.1 based on Firefox 45.2. (Closes:
      #11403, #11513).
    - Enable Icedove's automatic configuration wizard. We patch the
      wizard to only use secure protocols when probing, and only
      accept secure protocols, while keeping the improvements done by
      TorBirdy in its own non-automatic configuration wizard. (Closes:
      #6158, #11204)

  * Security fixes
    - Upgrade bsdtar and libarchive13 to 3.1.2-11+deb8u1.
    - Upgrade icedove to 38.8.0-1~deb8u1+tails3.
    - Upgrade imagemagick to 8:6.8.9.9-5+deb8u3.
    - Upgrade libexpat1 to 2.1.0-6+deb8u2.
    - Upgrade libgd3 to 2.1.0-5+deb8u3.
    - Upgrade gdk-pixbuf-based packages to 2.31.1-2+deb8u5.
    - Upgrade libidn11 to 1.29-1+deb8u1.
    - Upgrade libndp0 to 1.4-2+deb8u1.
    - Upgrade poppler-based packages to 0.26.5-2+deb8u1.
    - Upgrade librsvg2-2 to 2.40.5-1+deb8u2.
    - Upgrade libsmbclient to 2:4.2.10+dfsg-0+deb8u3.
    - Upgrade OpenSSL to 1.0.1k-3+deb8u5.
    - Upgrade libtasn1-6 to 4.2-3+deb8u2.
    - Upgrade libxml2 to 2.9.1+dfsg1-5+deb8u2.
    - Upgrade openjdk-7-jre to 7u101-2.6.6-1~deb8u1.

  * Bugfixes
    - Enable Packetization Layer Path MTU Discovery for IPv4. If any
      system on the path to the remote host has a MTU smaller than the
      standard Ethernet one, then Tails will receive an ICMP packet
      asking it to send smaller packets. Our firewall will drop such
      ICMP packets to the floor, and then the TCP connection won't
      work properly. This can happen to any TCP connection, but so far
      it's been reported as breaking obfs4 for actual users. Thanks to
      Yawning for the help! (Closes: #9268)
    - Make Tails Upgrader ship other locales than English. (Closes:
      #10221)
    - Make it possible to add local USB printers again. Bugfix on
      Tails 2.0. (Closes #10965).

  * Minor improvements
    - Remove custom SSH ciphers and MACs settings. (Closes: #7315)
    - Bring back "minimize" and "maximize" buttons in titlebars by
      default. (Closes: #11270)
    - Icedove improvements:
      * Stop patching in our default into Torbirdy. We've upstreamed
        some parts, and the rest we set with pref branch overrides in
        /etc/xul-ext/torbirdy.js. (Closes: #10905)
      * Use hkps keyserver in Enigmail. (Closes: #10906)
      * Default to POP if persistence is enabled, IMAP is
        not. (Closes: #10574)
      * Disable remote email account creation in Icedove. (Closes:
        #10464)
    - Firewall hardening (Closes: #11391):
      * Don't accept RELATED packets. This enables quite a lot of code
        in the kernel that we don't need. Let's reduce the attack
        surface a bit.
      * Restrict debian-tor user to NEW TCP syn packets. It doesn't
        need to do more, so let's do a little bit of security in
        depth.
      * Disable netfilter's nf_conntrack_helper.
      * Fix disabling of automatic conntrack helper assignment.
    - Kernel hardening:
      * Set various kernel boot options: slab_nomerge slub_debug=FZ
        mce=0 vsyscall=none. (Closes: #11143)
      * Remove the kernel .map files. These are only useful for kernel
        debugging and slightly make things easier for malware, perhaps
        and otherwise just occupy disk space. Also stop exposing
        kernel memory addresses through /proc etc. (Closes: #10951)
    - Drop zenity hacks to "focus" the negative answer. Jessie's
      zenity introduced the --default-cancel option, finally!
      (Closes: #11229)
    - Drop useless APT pinning for Linux.
    - Remove gnome-tweak-tool. (Closes: #11237)
    - Install python-dogtail, to enable accessibility technologies in
      our automated test suite (see below). (Part of: #10721)
    - Install libdrm and mesa from jessie-backports. (Closes: #11303)
    - Remove hledger. (Closes: #11346)
    - Don't pre-configure the #tails chan on the default OFTC account.
      (Part of: #11306)
    - Install onioncircuits from jessie-backports. (Closes: #11443)
    - Remove nmh. (Closes: #10477)
    - Drop Debian experimental APT source: we don't use it.
    - Use APT codenames (e.g. "stretch") instead of suites, to be
      compatible with our tagged APT snapshots.
    - Drop module-assistant hook and its cleanup. We've not been using
      it since 2010.
    - Remove 'Reboot' and 'Power Off' entries from Applications →
      System Tools. (Closes: #11075)
    - Pin our custom APT repo to the same level as Debian ones, and
      explicitly pin higher the packages we want to pull from our custom
      APT repo, when needed.
    - config/chroot_local-hooks/59-libdvd-pkg: verify libdvdcss
      package installation. (Closes: #11420)
    - Make Tails Upgrader use our new mirror pool design. (Closes:
      #11123)
    - Drop custom OpenSSH client ciphers and MACs settings. We did a
      pretty bad job at maintaining them compared to the Debian
      upstream. (Closes: #7315)
    - Install jessie-backports version of all binary packages built
      from src:hplip. This adds support for quite a few new
      printers.
    - Install printer-driver-postscript-hp, which adds support for
      some more printers.

  * Build system
    - Use a freezable APT repo when building Tails. This is a first
      step towards reproducible builds, and improves our QA and
      development processes by making our builds more predictable. For
      details, see: https://tails.boum.org/contribute/APT_repository/
    - There has been a massive amount of improvements to the
      Vagrant-based build system, and now it could be considered the
      de-facto build system for Tails! Improvements and fixes include:
      * Migrate Vagrant to use libvirt/KVM instead of
        Virtualbox. (Closes: #6354)
      * Make apt-get stuff non-interactive while provisioning.
        Because there is no interaction, so that will results in
        errors.
      * Bump disk space (=> RAM for RAM builds) needed to build with
        Vagrant. Since the Jessie migration it seems impossible to
        keep this low enough to fit in 8 GiB or RAM. For this reason
        we also drop the space optimization where we build inside a
        crazy aufs stack; now we just build in a tmpfs.
      * Clean up apt-cacher-ng cache on vm:provision to save disk
        space on the builder.
      * Add convenient Rake task for SSH:ing into the builder VM:
        `rake vm:ssh`.
      * Add rake task for generating a new Vagrant base box.
      * Automatically provision the VM on build to keep things up-to-date.
      * Don't enable extproxy unless explicitly given as an
        option. Previously it would automatically be enabled when
        `http_proxy` is set in the environment, unlike what is
        documented. This will hopefully lead to fewer surprises for users
        who e.g. point http_proxy to a torified polipo, or similar.
      * Re-fetch tags when running build-tails with Vagrant. That
        should fix an annoyance related to #7182 that I frequently
        encounter: when I, as the RM, rebuild the release image the
        second time from the force-updated tag, the build system would
        not have the force-updated tag. (Closes: #7182)
      * Make sure we use the intended locale in the Tails builder VM.
        Since we communicate via SSH, and e.g. Debian forward the
        locale env vars by default, we have to take some steps
        ensuring we do not do that.
    - Pull monkeysphere from stretch to avoid failing to install under
      eatmydata. Patch submitted by Cyril Brulebois <cyril@debamax.com>.

  * Test suite
    - Add wrapper around dogtail (inside Tails) for "remote" usage in
      the automated test suite. This provides a simple interface for
      generating dogtail python code, sending it to the guest, and
      executing it, and should allow us to write more robust tests
      leveraging assistive technologies. (Closes: #10721)
    - A few previously sikuli-based tests has been migrated to use
      dogtail instead, e.g. GNOME Applications menu interaction.
    - Add a test for re-configuring an existing persistent volume.
      This is a regression test for #10809. (Closes: #10834)
    - Use a simulated Tor network provided by Chutney in the automated
      test suite. The main motivation here is improved robustness --
      since the "Tor network" we now use will exit from the host
      running the automated test suite, we won't have to deal with Tor
      network blocking, or unreliable circuits. Performance should
      also be improved. (Closes: #9521)
    - Drop the usage of Tor Check in our tests. It doesn't make sense
      now when we use Chutney since that always means it will report
      that Tor is not being used.
    - Stop testing obsolete pluggable transports.
    - Completely rewrite the firewall leak detector to something more
      flexible and expressive.
    - Run tcpdump with --immediate-mode for the network sniffer. With
      this option, "packets are delivered to tcpdump as soon as they
      arrive, rather than being buffered for efficiency" which is
      required to make the sniffing work reliable the way we use it.
    - Remove most scenarios testing "tordate". It just isn't working
      well in Tails, so we shouldn't expect the tests to actually work
      all of the time. (Closes: #10440)
    - Close Pidgin before we inspect or persist its accounts.xml.
      I've seen a case when that file is _not_ saved (and thus, not
      persisted) if we shut down the system while Pidgin is still
      running. (Closes: #11413)
    - Close the GNOME Notification bar by pressing ESC, instead of
      opening the Applications menu. The Applications menu often
      covers other elements that we're looking for on the
      screen. (Closes #11401)
    - Hide Florence keyboard window when it doesn't vanish by itself
      (Closes: #11398) and wait a bit less for Florence to disappear
      (Closes: #11464).

 -- Tails developers <tails@boum.org>  Mon, 06 Jun 2016 20:10:56 +0200

tails (2.3) unstable; urgency=medium

  * Security fixes
    - Upgrade Tor Browser to 5.5.5. (Fixes: #11362)
    - Upgrade icedove to 38.7.0-1~deb8u1
    - Upgrade git to 1:2.1.4-2.1+deb8u2
    - Upgrade libgd3 to 2.1.0-5+deb8u1
    - Upgrade pidgin-otr to 4.0.1-1+deb8u1
    - Upgrade srtp to 1.4.5~20130609~dfsg-1.1+deb8u1
    - Upgrade imagemagick to 8:6.8.9.9-5+deb8u1
    - Upgrade samba to 2:4.2.10+dfsg-0+deb8u2
    - Upgrade openssh to 1:6.7p1-5+deb8u2

  * Bugfixes
    - Refresh Tor Browser's AppArmor profile patch against the one from
      torbrowser-launcher 0.2.4-1. (Fixes: #11264)
    - Pull monkeysphere from stretch to avoid failing to install under
      eatmydata. (Fixes: #11170)
    - Start gpg-agent with no-grab option due to issues with pinentry and
      GNOME's top bar. (Fixes: #11038)
    - Tails Installer: Update error message to match new name of 'Clone
      & Install'. (Fixes: #11238)
    - Onion Circuits:
      * Cope with a missing geoipdb. (Fixes: #11203)
      * Make both panes of the window scrollable. (Fixes #11192)
    - WhisperBack: Workaround socks bug. When the Tor fails to connect to
      the host, WisperBack used to display a ValueError.  This is caused by
      a socks bug that is solved in upstream's master but not in Tails.
      This commit workarounds this bug Unclear error message in WhisperBack
      when failing to connect to the server. (Fixes: #11136)

  * Minor improvements
    - Upgrade to Debian 8.4, a Debian point release with many minor upgrades
      and fixes to various packages . (Fixes: #11232)
    - Upgrade I2P to 0.9.25. (Fixes: #11363)
    - Pin pinentry-gtk2 to jessie-backports. The new version allows pasting
      passwords from the clipboard. (Fixes: #11239)
    - config/chroot_local-hooks/59-libdvd-pkg: cleanup /usr/src/libdvd-pkg.
      (Fixes: #11273)
    - Make the Tor Status "disconnected" icon more contrasted with the
      "connected" one. (Fixes: #11199)

  * Test suite
    - Add UTF-8 support to OTR Bot. (Fixes: #10866)
    - Don't explicitly depend on openjdk-7-jre or any JRE for that
      matter. Sikuli will pull in a suitable one, so depending on one
      ourselves is only risks causing trouble. (Fixes: #11335)

 -- Tails developers <tails@boum.org>  Mon, 25 Apr 2016 14:12:22 +0200

tails (2.2.1) unstable; urgency=medium

  * Security fixes
    - Upgrade Tor Browser to 5.5.4. (Closes: #11254)
    - Upgrade bind9-related packages to 1:9.9.5.dfsg-9+deb8u6
    - Upgrade libotr to 4.1.0-2+deb8u1
    - Upgrade samba-related packages to 2:4.1.17+dfsg-2+deb8u2.
    - Upgrade libgraphite2 to 1.3.6-1~deb8u1.

 -- Tails developers <tails@boum.org>  Thu, 17 Mar 2016 15:03:52 +0100

tails (2.2) unstable; urgency=medium

  * Major new features and changes
    - Replace Vidalia (which has been unmaintained for years) with:
      (Closes: #6841)
      * the Tor Status GNOME Shell extension, which adds a System Status
        icon indicating whether Tor is ready or not.
      * Onion Circuits, a simple Tor circuit monitoring tool.

  * Security fixes
    - Upgrade Tor Browser to 5.5.3 (Closes: #11189).
    - Upgrade Linux to 3.16.7-ckt20-1+deb8u4.
    - Upgrade cpio to 2.11+dfsg-4.1+deb8u1.
    - Upgrade glibc to 2.19-18+deb8u3.
    - Upgrade libav to 6:11.6-1~deb8u1.
    - Upgrade libgraphite2 to 1.3.5-1~deb8u1.
    - Upgrade libjasper1 to 1.900.1-debian1-2.4+deb8u1.
    - Upgrade libreoffice to 4.3.3-2+deb8u3.
    - Upgrade libssh2 to 1.4.3-4.1+deb8u1.
    - Upgrade openssl to 1.0.1k-3+deb8u4.
    - Upgrade perl to 5.20.2-3+deb8u4.
    - Upgrade python-imaging, python-pil to 2.6.1-2 2.6.1-2+deb8u2.

  * Bugfixes
    - Hide "Laptop Mode Tools Configuration" menu entry. We don't
      support configuring l-m-t in Tails, and it doesn't work out of
      the box. (Closes: #11074)
    - WhisperBack:
      * Actually write a string when saving bug report to
        disk. (Closes: #11133)
      * Add missing argument to OpenPGP dialog so the optional OpenPGP
        key can be added again. (Closes: #11033)

  * Minor improvements
    - Upgrade I2P to 0.9.24-1~deb8u+1.
    - Add support for viewing DRM protected DVD videos using
      libdvdcss2. Patch series submitted by Austin English
      <austinenglish@gmail.com>. (Closes: #7674)
    - Automatically save KeePassX database after every change by default.
      (Closes: #11147)
    - Implement Tor stream isolation for WhisperBack
    - Delete unused tor-tsocks-mua.conf previously used by Claws
      Mail. (Closes: #10904)
    - Add set -u to all gettext:ized shell scripts. In gettext-base <
      1.8.2, like the one we had in Wheezy, gettext.sh references the
      environment variable ZSH_VERSION, which we do not set. This has
      prevented us from doing `set -u` without various hacks. (Closes:
      #9371)
    - Also set -e in some shell scripts which lacked it for no good
      reason.
    - Make Git verify the integrity of transferred objects. (Closes:
      #11107)
    - Remove LAlt+Shift and LShift+RShift keyboard layout toggling
      shortcuts. (Closes: #10913, #11042)

  * Test suite
    - Reorder the execution of feature to decrease peak disk
      usage. (Closes: #10503)
    - Paste into the GTK file chooser, instead of typing. (Closes:
      #10775)
    - Pidgin: wait a bit for text to have stopped scrolling before we
      click on it. (Closes: #10783)
    - Fix step that runs commands in GNOME Terminal, that was broken
      on Jessie when a Terminal is running already. (Closes: #11176)
    - Let ruby-rjb guess JAVA_HOME instead fixing on one jvm
      version. (Closes: #11190)

  * Build system
    - Upgrade build system to Debian Jessie. This includes migrating to a
      new Vagrant basebox based on Debian Jessie.
    - Rakefile: print git status when there are uncommitted
      changes. Patch submitted by Austin English
      <austinenglish@gmail.com>. (Closes: #11108)
    - .gitignore: add .rake_tasks~. Patch submitted by Austin English
      <austinenglish@gmail.com>. (Closes: #11134)
    - config/amnesia: use --show-field over sed filtering. Patch
      submitted by Chris Lamb <lamby@debian.org>.
    - Umount and clean up leftover temporary directories from old
      builds. (Closes: #10772)

 -- Tails developers <tails@boum.org>  Mon, 07 Mar 2016 18:09:50 +0100

tails (2.0.1) unstable; urgency=medium

  * Major new features and changes
    - Enable the Tor Browser's font fingerprinting protection
      (Closes: #11000). We do it for all browsers (including
      the Unsafe Browser and I2P Browser mainly to avoid making our
      automated test suite overly complex. This implied to set an appropriate
      working directory when launching the Tor Browser, to accommodate for
      the assumptions it makes about this.

  * Security fixes
    - Upgrade Tor Browser to 5.5.2 (Closes: #11105).

  * Bugfixes
    - Repair 32-bit UEFI support (Closes: #11007); bugfix on 2.0.
    - Add libgnome2-bin to installed packages list to provide gnome-open,
      which fixes URL handling at least in KeePassX, Electrum and Icedove
      (Closes: #11031); bugfix on 2.0. Thanks to segfault for the patch!

  * Minor improvements
    - Refactor and de-duplicate the chrooted browsers' configuration:
      prefs.js, userChrome.css (Closes: #9896).
    - Make the -profile Tor Launcher workaround simpler (Closes: #7943).
    - Move Torbutton environment configuration to the tor-browser script,
      instead of polluting the default system environment with it.
    - Refresh patch against the Tor Browser AppArmor profile
      (Closes: #11078).
    - Propagate Tor Launcher options via the wrapper.
    - Move tor-launcher script to /usr/local/bin.
    - Move tor-launcher-standalone to /usr/local/lib.
    - Move Tor Launcher env configuration closer to the place where it is used,
      for simplicity's sake.

  * Test suite
    - Mass update browser and Tor Launcher related images due to font change,
      caused by Tor Browser 5.5's font fingerprinting protection
      (Closes: #11097). And then, use separate PrintToFile.png for the browsers,
      and Evince, since it cannot be shared anymore.
    - Adjust to the refactored chrooted browsers configuration handling.
    - Test that Tor Launcher uses the correct Tor Browser libraries.
    - Allow more slack when verifying that the date that was set.
    - Bump a bit the timeout used when waiting for the remote shell.
    - Bump timeout for the process to disappear, when closing Evince.
    - Bump timeout when saving persistence configuration.
    - Bump timeout for bootstrapping I2P.

  * Build system
    - Remove no longer relevant places.sqlite cleanup procedure.

 -- Tails developers <tails@boum.org>  Fri, 12 Feb 2016 13:00:15 +0000

tails (2.0) unstable; urgency=medium

  * Major new features and changes
    - Upgrade to Debian 8 (Jessie).
    - Migrate to GNOME Shell in Classic mode.
    - Use systemd as PID 1, and convert all custom initscripts to systemd units.
    - Remove the Windows camouflage feature: our call for help to port
      it to GNOME Shell (issued in January, 2015) was unsuccessful.
    - Remove Claws Mail: Icedove is now the default email client
      (Closes: #10167).
    - Upgrade Tor Browser to 5.5 (Closes: #10858, #10983).

  * Security fixes
    - Minimally sandbox many services with systemd's namespacing features.
    - Upgrade Linux to 3.16.7-ckt20-1+deb8u3.
    - Upgrade Git to 1:2.1.4-2.1+deb8u1.
    - Upgrade Perl to 5.20.2-3+deb8u3.
    - Upgrade bind9-related packages to 1:9.9.5.dfsg-9+deb8u5.
    - Upgrade FUSE to 2.9.3-15+deb8u2.
    - Upgrade isc-dhcp-client tot 4.3.1-6+deb8u2.
    - Upgrade libpng12-0 to 1.2.50-2+deb8u2.
    - Upgrade OpenSSH client to 1:6.7p1-5+deb8u1.

  * Bugfixes
    - Restore the logo in the "About Tails" dialog.
    - Don't tell the user that "Tor is ready" before htpdate is done
      (Closes: #7721).
    - Upgrader wrapper: make the check for free memory more accurate
      (Closes: #10540, #8263).
    - Allow the desktop user, when active, to configure printers;
      fixes regression introduced in Tails 1.1 (Closes: #8443).
    - Close Vidalia before we restart Tor. Otherwise Vidalia will be running
      and showing errors while we make sure that Tor bootstraps, which could
      take a while.
    - Allow Totem to read DVDs, by installing apparmor-profiles-extra
      from jessie-backports (Closes: #9990).
    - Make memory erasure on shutdown more robust (Closes: #9707, #10487):
      · don't forcefully overcommit memory
      · don't kill the allocating task
      · make sure the kernel doesn't starve from memory
      · make parallel sdmem handling faster and more robust
    - Don't offer the option, in Tor Browser, to open a downloaded file with
      an external application (Closes: #9285). Our AppArmor confinement was
      blocking most such actions anyway, resulting in poor UX; bugfix on 1.3.
      Accordingly, remove the now-obsolete exception we had in the Tor
      Browser AppArmor profile, that allowed executing seahorse-tool.
    - Fix performance issue in Tails Upgrader, that made it very slow to apply
      an automatic upgrade; bugfix on 1.7 (Closes: #10757).
    - Use our wrapper script to start Icedove from the GNOME menus.
    - Make it possible to localize our Icedove wrapper script.
    - List Icedove persistence option in the same position where Claws Mail
      used to be, in the persistent volume assistant (Closes: #10832).
    - Fix Electrum by installing the version from Debian Testing
      (Closes: #10754). We need version >=2.5.4-2, see #9713;
      bugfix on 2.0~beta1. And, explicitly install python-qt4 to enable
      Electrum's GUI: it's a Recommends, and we're not pulling it ourselves
      via other means anymore.
    - Restore default file associations (Closes: #10798);
      bugfix on 2.0~beta1.
    - Update 'nopersistent' boot parameter to 'nopersistence'; bugfix on 0.12
      (Closes: #10831). Thanks to live-media=removable, this had no security
      impact in practice.
    - Repair dotfiles persistence feature, by adding a symlink from
      /lib/live/mount/persistence to /live/persistence; bugfix on 2.0~beta1
      (Closes: #10784).
    - Fix ability to re-configure an existing persistent volume using
      the GUI; bugfix on 2.0~beta1 (Closes: #10809).
    - Associate armored OpenPGP public keys named *.key with Seahorse,
      to workaround https://bugs.freedesktop.org/show_bug.cgi?id=93656;
      bugfix on 1.1 (Closes: #10889).
    - Update the list of enabled GNOME Shell extensions, which might fix
      the "GNOME Shell sometimes leaves Classic mode" bug seen in 2.0~beta1:
      · Remove obsolete "Alternative Status Menu", that is not shipped
        in Debian anymore.
      · Explicitly enable the GNOME Shell extensions that build
        the Classic mode.
    - Make _get_tg_setting() compatible with set -u (Closes: #10785).
    - laptop-mode-tools: don't control autosuspend. Some USB input
      devices don't support autosuspend. This change might help fix
      #10850, but even if it doesn't, it makes sense to me that we
      don't let laptop-mode-tools fiddle with this on a Live system
      (Closes (for now): #10850).

  * Minor improvements
    - Remove obsolete code from various places.
    - Tails Greeter:
      · hide all windows while logging in
      · resize and re-position the panel when the screen size grows
      · PostLogin: log into the Journal instead of a dedicated log file
      · use localectl to set the system locale and keyboard mapping
      · delete the Live user's password if no administration password is set
        (Closes: #5589)
      · port to GDBus greeter interface, and adjust to other GDM
        and GNOME changes
    - Tails Installer:
      · port to UDisks2, and from Qt4 to GTK3
      · adapt to work on other GNU/Linux operating systems than Tails
      · clean up enough upstream code and packaging bits to make it
        deserve being uploaded to Debian
      · rename everything from liveusb-creator to tails-installer
    - Port tails-perl5lib to GTK3 and UDisks2. In passing, do some minor
      refactoring and a GUI improvement.
    - Persistent Volume Assistant:
      · port to GTK3 and UDisks2
      · handle errors when deleting persistent volume (Closes: #8435)
      · remove obsolete workarounds
    - Don't install UDisks v1.
    - Adapt custom udev and polkit rules to UDisks v2 (Closes: #9054, #9270).
    - Adjust import-translations' post-import step for Tails Installer,
      to match how its i18n system works nowadays.
    - Use socket activation for CUPS, to save some boot time.
    - Set memlockd.service's OOMScoreAdjust to -1000.
    - Don't bother creating /var/lib/live in tails-detect-virtualization.
      If it does not exist at this point, we have bigger and more
      noticeable problems.
    - Simplify the virtualization detection & reporting system, and do it
      as a non-root user with systemd-detect-virt rather than virt-what.
    - Replace rsyslog with the systemd Journal (Closes: #8320), and adjust
      WhisperBack's logs handling accordingly.
    - Drop tails-save-im-environment.
      It's not been used since we stopped automatically starting the web browser.
    - Add a hook that aborts the build if any *.orig file is found. Such files
      appear mainly when a patch of ours is fuzzy. In most cases they are no big
      deal, but in some cases they end up being taken into account
      and break things.
    - Replace the tor+http shim with apt-transport-tor (Closes: #8198).
    - Install gnome-tweak-tool.
    - Don't bother testing if we're using dependency based boot.
    - Drop workaround to start spice-vdagent in GDM (Closes: #8025).
      This has been fixed in Jessie proper.
    - Don't install ipheth-utils anymore. It seems to be obsolete
      in current desktop environments.
    - Stop installing the buggy unrar-free, superseded in Jessie (Closes: #5838)
    - Drop all custom fontconfig configuration, and configure fonts rendering
      via dconf.
    - Drop zenity patch (zenity-fix-whitespacing-box-sizes.diff),
      that was applied upstream.
    - Install libnet-dbus-perl (currently 1.1.0) from jessie-backports,
      it brings new features we need.
    - Have the security check and the upgrader wait for Tor having bootstrapped
      with systemd unit ordering.
    - Get rid of tails-security-check's wrapper.
      Its only purpose was to wait for Tor to have bootstrapped,
      which is now done via systemd.
    - Don't allow the amnesia and tails-upgrade-frontend users to run
      tor-has-bootstrapped as root with sudo. They don't need it anymore,
      thanks to using systemd for starting relevant units only once Tor
      has bootstrapped.
    - Install python-nautilus, that enables MAT's context menu item in Nautilus.
      (Closes: #9151).
    - Configure GDM with a snippet file instead of patching its
      greeter.dconf-defaults.
    - WhisperBack:
      · port to Python 3 and GObject Introspection (Closes: #7755)
      · migrate from the gnutls module to the ssl one
      · use PGP/MIME for better attachments handling
      · migrate from the gnupginterface module to the gnupg one
      · natively support SOCKS ⇒ don't wrap with torsocks anymore
        (Closes: #9412)
      · don't try to include the obsolete .xession-errors in bug reports
        (Closes: #9966)
    - chroot-browser.sh: don't use static DISPLAY.
    - Simplify debugging:
      · don't hide the emergency shutdown's stdout
      · tails-unblock-network: trace commands so that they end up in the Journal
    - Configure the console codeset at ISO build time, instead of setting it
      to a constant via the Greeter's PostLogin.default.
    - Order the AppArmor policy compiling in a way that is less of a blocker
      during boot.
    - Include the major KMS modules in the initramfs. This helps seamless
      transition to X.Org when booting, and back to text mode on shutdown,
      can help for proper graphics hardware reinitialization post-kexec,
      and should improve GNOME Shell support in some virtual machines.
    - Always show the Universal Access menu icon in the GNOME panel.
    - Drop notification for not-migrated-yet persistence configuration,
      and persistence settings disabled due to wrong access rights.
      That migration happened more two years ago.
    - Remove the restricted network detector, that has been broken for too long;
      see #10560 for next steps (Closes: #8328).
    - Remove unsupported, never completed kiosk mode support.
    - clock_gettime_monotonic: use Perl's own function to get the integer part,
      instead of forking out to sed.
    - Don't (try to) disable lvm2 initscripts anymore. Both the original reason
      and the implementation are obsolete on Jessie.
    - Lower potential for confusion (#8443), by removing system-config-printer.
      One GUI to configure printers is enough (Closes: #8505).
    - Add "set -u" to tails-unblock-network.
    - Add a systemd target whose completion indicates that Tor has bootstrapped,
      and use it everywhere sensible (Closes: #9393).
    - Disable udev's 75-persistent-net-generator.rules, to preventing races
      between MAC spoofing and interface naming.
    - Replace patch against NetworkManager.conf with drop-in files.
    - Replace resolvconf with simpler NetworkManager and dhclient configuration.
      (Closes: #7708)
    - Replace patching of the gdomap, i2p, hdparm, tor and ttdnsd initscripts
      with 'systemctl disable' (Closes: #9881).
    - Replace patches that wrapped apps with torsocks with dynamic patching with
      a hook, to ease maintenance. Also, patch D-Bus services as needed
      (Closes: #10603).
    - Notify the user if running Tails inside non-free virtualization software
      that does not try to hide its nature (Closes: #5315).
      Thanks to Austin English <austinenglish@gmail.com> for the patch.
    - Declare htpdate.service as being needed for time-sync.target, to ensure
      that "services where correct time is essential should be ordered after
      this unit".
    - Convert some of the X session startup programs to `systemd --user' units.
    - Let the Pidgin wrapper pass through additional command-line arguments
      (Closes: #10383)
    - Move out of the $PATH a bunch of programs that users should generally
      not run directly: connect-socks, end-profile, getTorBrowserUserAgent,
      generate-tor-browser-profile, kill-boot-profile, tails-spoof-mac,
      tails-set-wireless-devices-state, tails-configure-keyboard,
      do_not_ever_run_me, boot-profile, tails-unblock-network,
      tor-controlport-filter, tails-virt-notify-user, tails-htp-notify-user,
      udev-watchdog-wrapper (Closes: #10658)
    - Upgrade I2P to 0.9.23-2~deb8u+1.
    - Disable I2P's time syncing support.
    - Install Torbirdy from official Jessie backports, instead of from
      our own APT repository (Closes: #10804).
    - Make GNOME Disks' passphrase strength checking new feature work,
      by installing cracklib-runtime (Closes: #10862).
    - Add support for Japanese in Tor Browser.
    - Install xserver-xorg-video-intel from Jessie Backports (currently:
      2.99.917-2~bpo8+1). This adds support for recent chips such as
      Intel Broadwell's HD Graphics (Closes: #10841).
    - Improve a little bit post-Greeter network unblocking:
      · Sleep a bit longer between deleting the blacklist, and triggering udev;
        this might help cure #9012.
      · Increase logging, so that we get more information next time someone
        sees #9012.
      · Touch /etc/modprobe.d/ after deleting the blacklist; this might help,
        in case all this is caused by some aufs bug.
    - Enable and use the Debian jessie-proposed-updates APT repository,
      anticipating on the Jessie 8.3 point-release (Closes: #10897).
    - Upgrade most firmware packages to 20160110-1.
    - Upgrade Intel CPU microcodes to 3.20151106.1~deb8u1.
    - Disable IPv6 for the default wired connection, so that
      NetworkManager does not spam the logs with IPv6 router
      solicitation failure. Note that this does not fix the problem
      for other connections (Partially closes: #10939).

  * Test suite
    - Adapt to the new desktop environment and applications' look.
    - Adapt new changed nmcli syntax and output.
    - New NetworkManager connection files must be manually loaded in Jessie.
    - Adapt to new pkexec behavior.
    - Adapt to how we now disable networking.
    - Use sysctl instead of echo:ing into /proc/sys.
    - Use oom_score_adj instead of the older oom_adj.
    - Adapt everything depending on logs to the use of the Journal.
    - Port to UDisks v2.
    - Check that the system partition is an EFI System Partition.
    - Add ldlinux.c32 to the list of bootloader files that are expected
      to be modified when we run syslinux (Closes: #9053).
    - Use apt(8) instead of apt-get(8).
    - Don't hide the cursor after opening the GNOME apps menu.
    - Convert the remote shell to into a systemd native service and a Python 3,
      script that uses the sd_notify facility (Closes: #9057). Also, set its
      OOM score adjustment value via its unit file, and not from the test suite.
    - Adjust to match where screenshots are saved nowadays.
    - Check that all system units have started (Closes: #8262)
    - Simplify the "too small device" test.
    - Spawn `poweroff' and `halt' in the background, and don't wait for them
      to return: anything else would be racy vs. the remote shell's stopping.
    - Bump video memory allocated to the system under test, to fix out of video
      memory errors.
    - When configuring the CPU to lack PAE support, use a qemu32 CPU instead
      of a Pentium one: the latter makes GNOME Shell crash.
      See #8778 for details about how Mesa's CPU features detection has
      room for improvement.
    - Adjust free(1) output parsing for Jessie.
    - vm-execute: rename --type option to --spawn.
    - Add method to set the X.Org clipboard, and install its dependency
      (xsel) in the ISO.
    - Paste URLs in one go, to work around issue with lost key presses
      in the browser (Closes: #10467).
    - Reliably wait for Synaptic's search button to fade in.
    - Take into account that the sticky bit is not set on block devices
      on Jessie anymore.
    - Ensure that we can use a NetworkManager connection stored in persistence
      (Closes: #7966).
    - Use a stricter regexp when extracting logs for dropped packets.
    - Clone the host CPU for the test suite guests (Closes: #8778).
    - Run ping as root (aufs does not support file capabilities so we don't
      get cap_net_raw+ep, and if built on a filesystem that does support
      file capabilities, then /bin/ping is not setupd root).
    - Escape regexp special characters when constructing the firewall log
      parsing regexp, and pass -P to grep, since Ruby uses PCRE.
    - Adjust is_persistent?() helper to findmnt changes in Jessie.
    - Rework in depth how we measure pattern coverage in memory, with more
      reliable Linux OOM and VM settings, fundamental improvements
      in what exactly we measure, and custom OOM adjutments for fillram
      processes (Closes: #9705).
    - Use blkid instead of parted to determine the filesystem type.
    - Use --kiosk mode instead of --fullscreen in virt-viewer, to remove
      the tiny border of the in-viewer menu.
    - Remove now redundant desktop screenshot directory scenario.
    - Adapt GNOME notification handling for Debian Jessie (Closes: #8782)
    - Disable screen blanking in the automated test suite, which occasionally
      breaks some test cases (Closes: #10403).
    - Move upgrade scenarios to the feature dedicated to them.
    - Don't make libvirt storage volumes executable.
    - Refactor the PAUSE_ON_FAIL functionality, so that we can use `pause()`
      as a breakpoint when debugging.
    - Drop non-essential Totem test that is mostly a duplicate, and too painful
      to be worth automating on Jessie.
    - Retry Totem HTTPS test with a new Tor circuit on failure.
    - Replace iptables status regexp-based parser with a new XML-based
      status analyzer: the previous implementation could not be adjusted
      to the new ip6tables' output (Closes: #9704).
    - Don't reboot in one instance when it is not needed.
    - Optimize memory erasure anti-test: block the boot to save CPU on the host.
    - Update I2P tests for Jessie, and generally make them more robust.
    - Update Electrum tests for 2.5.4-2 (Closes: #10758).
    - Add workaround for libvirt vs. guestfs permissions issue, to allow
      running the test suite on current Debian sid.
    - Fix buggy code, that happened to work by mistake, in the Seahorse
      test cases; bugfix on 1.8.
    - Update test suite images due to CSS change on Tails' website.
    - Adapt Tor Browser tests to work with the 5.5 series.
    - Automatically test downloading files in Tor Browser.
    - Remove obsolete scenario, that tested opening a downloaded file with
      an external application, which we do not support anymore.
    - Improve robustness of the "Tails OpenPGP keys" scenario (Closes: #10378).
    - Automatically test the "Diable all networking" feature (Closes: #10430).
    - Automatically test that SSH works over LAN (Closes: #9087).
    - Bump some statuc sleeps to fix a few race conditions (Closes: #5330).
    - Automatically test that an emergency shutdown triggers on boot
      medium removal (Closes: #5472).
    - Make the AppArmor checks actually detect errors (Closes: #10926).

  * Build system
    - Bump amount of disk space needed to build Tails with Vagrant.
      The addition of the Japanese Tor Browser tarball made us reach
      the limit of the previous value.

  * Adjustments for Debian 8 (Jessie) with no or very little user-visible impact
    - Free the fixed UIDs/GIDs we need before creating the corresponding users.
    - Replace the real gnome-backgrounds with a fake, equivs generated one
      (Closes: #8055). Jessie's gnome-shell depends on gnome-backgrounds,
      which is too fat to ship considering we're not using it.
    - AppArmor: adjust CUPS profile to support our Live system environment
      (Closes: #8261):
      · Mangle lib/live/mount/overlay/... as usual for aufs.
      · Pass the the attach_disconnected flag, that's needed for compatibility
        with PrivateTmp.
    - Make sure we don't ship geoclue* (Closes: #7949).
    - Drop deprecated GDM configuration file.
    - Don't add the Live user to the deprecated 'fuse' group.
    - Drop hidepid mount option for /proc (Closes: #8256). In its current,
      simplistic form it cannot be supported by systemd.
    - Don't manually load acpi-cpufreq at boot time. It fails to load
      whenever no device it supports is present, which makes the
      systemd-modules-load.service fail. These days, the kernel
      should just automatically load such modules when they are needed.
    - Drop sysvinit-specific (sensigs.omit.d) tweaks for memlockd.
    - Disable the GDM unit file's Restart=always, that breaks our "emergency
      shutdown on boot medium removal" feature.
    - Update the implementation of the memory erasure on shutdown feature:
      · check for rebooting state using systemctl, instead of the obsolete
        $RUNLEVEL (Closes: #8306)
      · the kexec-load initscript normally silently exits unless systemd is
        currently running a reboot job. This is not the case when the emergency
        shutdown has been triggered, so we removed this check
      · migrate tails-kexec to the /lib/systemd/system-shutdown/ facility
      · don't (try to) switch to tty1 on emergency shutdown: it apparently
        requires data that we haven't locked into memory, and then it blocks
        the whole emergency shutdown process
    - Display a slightly darker version of the desktop wallpaper on the screen
      saver, instead of the default flashy "Debian 8" branding (Closes: #9038).
    - Disable software autorun from external media.
    - Disable a few unneeded D-Bus services. Some of these services are
      automatically started (via D-Bus activation) when GNOME Shell tries
      to use them. The only "use" I've seen for them, except eating
      precious RAM, is to display "No appointment today" in the calendar pop-up.
      (Closes: #9037)
    - Prevent NetworkManager services from starting at boot time
      (Closes: #8313). We start them ourselves after changing the MAC address.
    - Unfuzzy all patches (Closes: #8268) and drop a few obsolete ones.
    - Adapt IBus configuration for Jessie (Closes: #8270), i.e. merge the two
      places where we configure keyboard layout and input methods: both are now
      configured in the same place in Jessie's GNOME.
    - Migrate panel launchers to the favorite apps list (Closes: #7992).
    - Drop pre-GNOME Shell menu tweaks.
    - Hide "Log out" button in the GNOME Shell menu (Closes: #8364).
    - Add a custom shutdown-helper GNOME Shell extension (Closes: #8302, #5684
      and #5878) that removes the press-Alt-to-turn-shutdown-button-into-Suspend
      functionality from the GNOME user menu, and makes Restart and Shutdown
      immediate, without further user interaction. Accordingly remove our custom
      Shutdown Helper panel applet (#8302).
    - Drop GNOME Panel configuration, now deprecated.
    - Disable GNOME Shell's screen lock feature.
      We're not there yet (see #5684).
    - Disable GNOME Shell screen locker's user switch feature.
    - Explicitly install libany-moose-perl (Closes: #8051).
      It's needed by our OpenPGP applet. On Wheezy, this package was pulled
      by some other dependency. This is not the case anymore on Jessie.
    - Don't install notification-daemon nor gnome-mag: GNOME Shell has taken
      over this functionality (Closes: #7481).
    - Don't install ntfsprogs: superseded on Jessie.
    - Don't install barry-util: not part of Jessie.
    - Link udev-watchdog dynamically, and lock it plus its dependencies
      in memory.
    - Migrate from gdm-simple-greeter to a custom gdm-tails session
      (Closes: #7599).
    - Update Plymouth installation and configuration:
      · install the plymouth packages via chroot_local-hooks: lb 2.x's "standard"
        packages list pulls console-common in, which plymouth now conflicts with
      · don't patch the plymouth initscript anymore, that was superseded
        by native systemd unit files
      · mask the plymouth-{halt,kexec,poweroff,reboot,shutdown} services,
        to prevent them from occupying the active TTY with an (empty) splash
        screen on shutdown/reboot, that would hide the messages we want to show
        to the user via tails-kexec (Closes: #9032)
    - Migrate GNOME keyboard layout settings from libgnomekbd to input-sources
      (Closes: #7898).
    - Explicitly install syslinux-efi, that we need and is not automatically
      pulled by anything else anymore.
    - Workaround #7248 for GDM: use a solid blue background picture,
      instead of a solid color fill, in the Greeter session.
    - De-install gcc-4.8-base and gcc-4.9 at the end of the ISO build process.
    - Revert the "Wrap syndaemon to always use -t" Wheezy-specific workaround.
    - htpdate: run date(1) in a Jessie-compatible (and nicer) way.
    - Remove obsolete dconf screenshot settings and the corresponding test.
    - Drop our patched python-dbus{,-dev} package (Closes: #9177).
    - live-persist: stop overriding live-boot's functions, we now have
      a recent enough blkid.
    - Adjust sdmem initramfs bits for Jessie:
      · Directly call poweroff instead of halt -p.
      · Don't pass -n to poweroff and reboot, it's not supported anymore.
    - Wrap text in the Unsafe Browser startup warning dialog
      (Jessie's zenity does not wrap it itself).
    - Associate application/pgp-keys with Seahorse's "Import Key" application
      (Closes: #10571).
    - Install topIcons GNOME Shell extension (v28), to work around the fact
      that a few of the applets we use hijack the notification area.
    - "cd /" to fix permissions issue at tails-persistence-setup startup
      (Closes: #8097).
    - Install gstreamer1.0-libav, so that Totem can play H264-encoded videos.
    - Adjust APT sources configuration:
      · remove explicit jessie and jessie-updates sources:
        automatically added by live-build
      · add Debian testing
      · add jessie-backports
    - Firewall: white-list access to the accessibility daemon (Closes: #8075).
    - Adjust to changed desktop notification behavior and supported feature set
      (Closes: #7989):
      · pass the DBUS_SESSION_BUS_ADDRESS used by the GNOME session
        to notify-send
      · update waiting for a notification handler: gnome-panel and nm-applet
        are obsolete, GNOME Shell is now providing this facility, so instead
        wait for a process that starts once GNOME Shell is ready, namely
        ibus-daemon (Closes: #8685)
      · port tails-warn-about-disabled-persistence and tails-virt-notify-user
        to notification actions (instead of hyperlinks), and make the latter
        transient; to this end, add support to Desktop::Notify for "hints"
        and notification actions
      · tails-security-check: use a dialog box instead of desktop notifications
      · MAC spoofing failure notification: remove the link to the documentation;
        it was broken on Tails/Wheezy already, see #10559 for next steps
    - Don't explicitly install gnome-panel nor gnome-menus, so that they go away
      whenever the Greeter does not pull them in anymore.
    - Install gkbd-capplet, that provides gkbd-keyboard-display (Closes: #8363).
    - Install Tor 0.2.7 from deb.torproject.org: we don't need to rebuild it
      ourselves for seccomp support anymore.
    - Wrap Seahorse with torsocks when it is started as a D-Bus service too
      (Closes: #9792).
    - Rename the AppArmor profile for Tor, so it applies to the system-wide
      Tor service we run (Closes: #10528).
    - Essentially revert ALSA state handling to how it was pre-Jessie, so that
      mixer levels are unmuted and sanitized at boot time (Closes: #7591).
    - Pass --yes to apt-get when installing imagemagick.
    - Make removable devices, that we support installing Tails to, user writable:
      Tails Installer requires raw block device access to such devices
      (Closes: #8273). Similarly, allow the amnesia user, when active, to open
      non-system devices for writing with udisks2. This is roughly udisks2's
      equivalent of having direct write access to raw block storage devices.
      Here too, Tails Installer uses this functionality.
    - Disable networkd to prevent any risk of DNS leaks it might cause; and
      disable timesyncd, as we have our own time synchronization mechanism.
      They are not enabled by default in Jessie, but may be in Stretch,
      so let's be explicit about it.
    - Mask hwclock-save.service, to avoid sync'ing the system clock
      to the hardware clock on shutdown (Closes: #9363).
    - apparmor-adjust-cupsd-profile.diff: adjust to parse fine on Jessie
      (Closes: #9963)
    - Explicitly use tor@default.service when it's the one we mean.
    - Refactor GNOME/X env exporting to Tails' shell library, and grab
      more of useful bits of the desktop session environment.
      Then, use the result in the test suite's remote shell.
    - Stop tweaking /etc/modules. It's 2015, the kernel should load these things
      automatically (Closes: #10609).
    - Have systemd hardening let Tor modify its configuration (needed by Tor
      Launcher), and start obfs4proy (Closes: #10696, #10724).
    - Bump extensions.adblockplus.currentVersion and
      extensions.enigmail.configuredVersion to match what we currently get
      on Jessie.
    - I2P: switch from 'service' to 'systemctl' where possible.

 -- Tails developers <tails@boum.org>  Mon, 25 Jan 2016 18:06:33 +0100

tails (1.8.2) unstable; urgency=medium

  * Security fixes
    - Upgrade Tor Browser to 5.0.7.
    - Upgrade Linux to 3.16.7-ckt20-1+deb8u2.
    - Upgrade foomatic-filters to 4.0.17-1+deb7u1.
    - Upgrade git to 1:1.7.10.4-1+wheezy2.
    - Upgrade Icedove to 38.5.0-1~deb7u1.
    - Upgrade libxml2-related packages to 2.8.0+dfsg1-7+wheezy5.
    - Upgrade OpenSSL-related packages to 1.0.1e-2+deb7u19.
    - Upgrade libsmbclient to 2:3.6.6-6+deb7u6.

 -- Tails developers <tails@boum.org>  Sat, 09 Jan 2016 16:27:27 +0100

tails (1.8.1) unstable; urgency=medium

  * Security fixes
    - Upgrade Tor Browser to 5.0.6.
    - Upgrade Linux to 3.16.7-ckt20-1+deb8u1
    - Upgrade gdkpixbuf to 2.26.1-1+deb7u3
    - Upgrade bind9 tools to 1:9.8.4.dfsg.P1-6+nmu2+deb7u8

  * Bugfixes
    - Fix time synchronization in bridge mode by refreshing our patch
      against Tor's AppArmor profile.

 -- Tails developers <tails@boum.org>  Fri, 18 Dec 2015 19:05:18 +0000

tails (1.8) unstable; urgency=medium

  * Security fixes
    - Upgrade Tor to 0.2.7.6-1~d70.wheezy+1+tails1.
    - Upgrade Tor Browser to 5.0.5. (Closes: #10751)
    - Upgrade LibreOffice to 1:3.5.4+dfsg2-0+deb7u5.
    - Upgrade krb5-based packages to 1.10.1+dfsg-5+deb7u6.
    - Upgrade Linux to 3.16.7-ckt11-1+deb8u6.
    - Upgrade wpasupplicant to 1.0-3+deb7u3.
    - Upgrade libpng12-0 to 1.2.49-1+deb7u1.
    - Upgrade openjdk-7 to 7u91-2.6.3-1~deb7u1.
    - Upgrade libnspr4 to 2:4.9.2-1+deb7u3
    - Upgrade dpkg to 1.16.17.
    - Upgrade gnutls26 to 2.12.20-8+deb7u4.
    - Upgrade Icedove to 1:38.0.1-1~deb7u1.
    - Upgrade OpenSSL to 1.0.1e-2+deb7u18.

  * Bugfixes
    - Upgrade to Electrum 2.5.4-2~d70.wheezy+1+tails1. Now Electrum
      should work again. Note that the documentation has not been
      adapted to the slight changes in the Electrum account setup
      wizard yet.

  * Minor improvements
    - Upgrade I2P to 0.9.23-2~deb7u+1.
    - Rebase our patch against the Tor Browser AppArmor profile on top
      of the one shipped in torbrowser-launcher 0.2.1-2.
    - Warn if the claws-mail persistence is enabled and contains a
      Claws Mail configuration when starting icedove. (Closes: #10458)
    - Replace the Claws Mail GNOME launcher with Icedove. (Closes:
      #10739)
    - Remove the Claws Mail persistence feature from the Persistence
      Assistant. (Closes: #10742)

  * Build system
    - Simplify ISO image naming rules by using the base rule we use
      for Jenkins all the time, except when building from a tag
      (i.e. building a release).  (Closes: #10349)

  * Test suite
    - Lower the waiting time for USB installation in the test suite.
      So far we were waiting up to one hour, which is just the same as
      our Jenkins inactivity timeout, so in practice when Tails
      Installer fails and displays an error message, instead of
      reporting that the job failed (which is the point of the
      exercise) we abort the job due to this timeout which
      communicates less clearly that there's probably a bug. (Closes:
      #10718)
    - Remove the check for the sound icon in the systray in the
      Windows Camouflage tests. (Closes: #10493)
    - Retry running whois when "LIMIT EXCEEDED" is in its output for
      increased robustness. (Closes: #10523)
    - Make Seahorse tests more robust. (Closes: #9095, #10501)
    - Make the handling of Pidgin's account manager more robust.
      (Closes: #10506)

 -- Tails developers <tails@boum.org>  Mon, 14 Dec 2015 23:07:19 +0100

tails (1.7) unstable; urgency=medium

  * Major new features and changes
    - Upgrade Tor Browser to 5.0.4. (Closes: #10456)
    - Add a technology preview of the Icedove Email client (a
      rebranded version of Mozilla Thunderbird), including OpenPGP
      support via the Enigmail add-on, general security and anonymity
      improvements via the Torbirdy add-on, and complete persistence
      support (which will be enabled automatically if you already have
      Claws Mail persistence enabled). Icedove will replace Claws Mail
      as the supported email client in Tails in a future
      release. (Closes: #6151, #9498, #10285)
    - Upgrade Tor to 0.2.7.4-rc-1~d70.wheezy+1+tails1. Among the many
      improvement of this new Tor major release, the new
      KeepAliveIsolateSOCKSAuth option allows us to drop the
      bug15482.patch patch (taken from the Tor Browse bundle) that
      enabled similar (but inferior) functionality for *all*
      SocksPort:s -- now the same circuit is only kept alive for
      extended periods for the SocksPort used by the Tor
      Browser. (Closes: #10194, #10308)
    - Add an option to Tails Greeter which disables networking
      completely. This is useful when intending to use Tails for
      offline work only. (Closes: #6811)

  * Security fixes
    - Fix CVE-2015-7665, which could lead to a network interface's IP
      address being exposed through wget. (Closes: #10364)
    - Prevent a symlink attack on ~/.xsession-errors via
      tails-debugging-info which could be used by the amnesia user to
      read the contents of any file, no matter the
      permissions. (Closes: #10333)
    - Upgrade libfreetype6 to 2.4.9-1.1+deb7u2.
    - Upgrade gdk-pixbuf packages to 2.26.1-1+deb7u2.
    - Upgrade Linux to 3.16.7-ckt11-1+deb8u5.
    - Upgrade openjdk-7 packages to 7u85-2.6.1-6~deb7u1.
    - Upgrade unzip to 6.0-8+deb7u4.

  * Bugfixes
    - Add a temporary workaround for an issue in our code which checks
      whether i2p has bootstrapped, which (due to some recent change
      in either I2P or Java) could make it appear it had finished
      prematurely. (Closes: #10185)
    - Fix a logical bug in the persistence preset migration code while
      real-only persistence is enabled. (Closes: #10431)

  * Minor improvements
    - Rework the wordings of the various installation and upgrade
      options available in Tails installer in Wheezy. (Closes: #9672)
    - Restart Tor if bootstrapping stalls for too long when not using
      pluggable transports. (Closes: #9516)
    - Install firmware-amd-graphics, and firmware-misc-nonfree instead
      of firmware-ralink-nonfree, both from Debian Sid.
    - Update the Tails signing key. (Closes: #10012)
    - Update the Tails APT repo signing key. (Closes: #10419)
    - Install the nmh package. (Closes: #10457)
    - Explicitly run "sync" at the end of the Tails Upgrader's upgrade
      process, and pass the "sync" option when remounting the system
      partition as read-write. This might help with some issues we've
      seen, such as #10239, and possibly for #8449 as well.

  * Test suite
    - Add initial automated tests for Icedove. (Closes: #10332)
    - Add automated tests of the MAC spoofing feature. (Closes: #6302)
    - Drop the concept of "background snapshots" and introduce a general
      system for generating snapshots that can be shared between
      features. This removes all silly hacks we previously used to
      "skip" steps, and greatly improves performance and reliability
      of the whole test suite. (Closes: #6094, #8008)
    - Flush to the log file in debug_log() so the debugging info can
      be viewed in real time when monitoring the debug log
      file. (Closes: #10323)
    - Force UTF-8 locale in automated test suite. Ruby will default to
      the system locale, and if it is non-UTF-8, some String-methods
      will fail when operating on non-ASCII strings. (Closes: #10359)
    - Escape regexp used to match nick in CTCP replies. Our Pidgin
      nick's have a 10% chance to include a ^, which will break that
      regexp. We need to escape all characters in the nick. (Closes:
      #10219)
    - Extract TBB languages from the Tails source code. This will
      ensure that valid locales are tested. As an added bonus, the
      code is greatly simplified. (Closes: #9897)
    - Automatically test that tails-debugging-info is not susceptible
      to the type of symlink attacks fixed by #10333.
    - Save all test suite artifacts in a dedicated directory with more
      useful infromation encoded in the path. This makes it easier to
      see which artifacts belongs to which failed scenario and which
      run. (Closes: #10151)
    - Log all useful information via Cucumber's formatters instead of
      printing to stderr, which is not included when logging to file
      via `--out`. (Closes: #10342)
    - Continue running the automated test suite's vnc server even if
      the client disconnects. (Closes: #10345)
    - Add more automatic tests for I2P. (Closes: #6406)
    - Bump the Tor circuit retry count to 10. (Closes: #10375)
    - Clean up dependencies: (Closes: #10208)
      * libxslt1-dev
      * radvd
      * x11-apps

 -- Tails developers <tails@boum.org>  Tue, 03 Nov 2015 01:09:41 +0100

tails (1.6) unstable; urgency=medium

  * Security fixes
    - Upgrade Tor Browser to 5.0.3. (Closes: #10223)
    - Upgrade bind9-based packages to 1:9.8.4.dfsg.P1-6+nmu2+deb7u7.
    - Upgrade liblcms1 to 1.19.dfsg2-1.2+deb7u1.
    - Upgrade libldap-2.4-2 to 2.4.31-2+deb7u1.
    - Upgrade libslp1 to 1.2.1-9+deb7u1.
    - Upgrade ssl-cert to 1.0.32+deb7u1.

  * Bugfixes
    - Fix a corner case for the MAC spoofing panic mode. If panic mode
      failed to disable the specific device that couldn't be spoofed
      (by unloading the module) we disable networking. Previously we
      only stopped NetworkManager. The problem is that NM isn't even
      started at this time, but will specifically be started when
      we're done with MAC spoofing. Therefore, let's completely
      disable NetworkManager so it cannot possibly be
      started. (Closes: #10160)
    - Avoid use of uninitialized value in restricted-network-detector.
      If NetworkManager decides that a wireless connection has timed
      out before "supplicant connection state" has occued, our idea of
      the state is `undef`, so it cannot be used in a string
      comparison. Hence, let's initialize the state to the empty
      string instead of `undef`. Also fix the state
      recording. Apparently NetworkManager can say a few different
      things when it logs the device state transitions. (Closes:
      #7689)

  * Minor improvements
    - Remove workaround for localizing search engine plugins. The
      workaround has recently become unnecessary, possibly due to the
      changes made for the seach bar after the Tor Browser was rebased
      on Firefox 38esr. (Closes: #9146)
    - Refer to the I2P Browser in the I2P notifications. Instead of
      some obscure links that won't work in the Tor Browser, where
      users likely will try them, and which I believe will open them
      by default. (Closes: #10182)
    - Upgrade I2P to 0.9.22. Also set the I2P apparmor profile to
      enforce mode. (Closes: #9830)

  * Test suite
    - Test that udev-watchdog is monitoring the correct device when
      booted from USB. (Closes: #9890)
    - Remove unused 'gksu' step. This causes a false-positive to be
      found for #5330. (Closes: #9877)
    - Make --capture capture individual videos for failed scenarios
      only, and --capture-all to capture videos for all scenarios.
      (Closes: #10148)
    - Use the more efficient x264 encoding when capturing videos using
      the --capture* options. (Closes: #10001)
    - Make --old-iso default to --iso if omitted. Using the same ISO
      for the USB upgrade tests most often still does what we want,
      e.g. test that the current version of Tails being tested has a
      working Tails installer. Hence this seems like a reasonable
      default. (Closes: #10147)
    - Avoid nested FindFailed exceptions in waitAny()/findAny(), and
      throw a new dedicated FindAnyFailed exception if these fail
      instead. Rjb::throw doesn't block Ruby's execution until the
      Java exception has been received by Ruby, so strange things can
      happen and we must avoid it. (Closes: #9633)
    - Fix the Download Management page in our browsers. Without the
      browser.download.panel.shown pref set, the progress being made
      will not update until after the browser has been restarted.
      (Closes: #8159)
    - Add a 'pretty_debug' (with an alias: 'debug') Cucumber formatter
      that deals with debugging instead of printing it to STDERR via
      the `--debug` option (which now has been removed). This gives us
      the full flexibility of Cucumber's formatter system, e.g. one
      easy-to-read formatter can print to the terminal, while we get
      the full debug log printed to a file. (Closes: #9491)
    - Import logging module in otr-bot.py. Our otr-bot.py does not use
      logging but the jabberbot library makes logging calls, causing a
      one-off message “No handlers could be found for logger
      "jabberbot"” to be printed to the console. This commit
      effectively prevents logging/outputting anything to the terminal
      which is at a level lower than CRITICAL. (Closes: 9375)
    - Force new Tor circuit and reload web site on browser
      timeouts. (Closes: #10116)
    - Focus Pidgin's buddy list before trying to access the tools
      menu. (Closes: #10217)
    - Optimize IRC test using waitAny. If connecting to IRC fails,
      such as when OFTC is blocking Tor, waiting 60 seconds to connect
      while a a Reconnect button is visible is sub-optimal. It would
      be better to try forcing a new Tor circuit and clicking the
      reconnect button. (Closes: #9653)
    - Wait for (and focus if necessary) Pidgin's Certificate windows.
      (Closes: #10222)

 -- Tails developers <tails@boum.org>  Sun, 20 Sep 2015 17:47:26 +0000

tails (1.5.1) unstable; urgency=medium

  * Security fixes
    - Upgrade Tor Browser to 5.0.2. (Closes: #10112)
    - Upgrade gdk-pixbuf packages to 2.26.1-1+deb7u1.
    - Upgrade libnss3 to 2:3.14.5-1+deb7u5.

  * Bugfixes
    - Refresh Tor Browser AppArmor profile patch. The old one doesn't
      apply on top of testing's torbrowser-launcher anymore.

  * Build system
    - Make sure Jenkins creates new jobs to build the testing branch
      after freezes. (Closes: #9925)

 -- Tails developers <tails@boum.org>  Fri, 28 Aug 2015 01:52:14 +0200

tails (1.5) unstable; urgency=medium

  * Major new features and changes
    - Move LAN web browsing from Tor Browser to the Unsafe Browser,
      and forbid access to the LAN from the former. (Closes: #7976)
    - Install a 32-bit GRUB EFI boot loader. This at least works
      on some Intel Baytrail systems. (Closes: #8471)

  * Security fixes
    - Upgrade Tor Browser to 5.0, and integrate it:
      · Disable Tiles in all browsers' new tab page.
      · Don't use geo-specific search engine prefs in our browsers.
      · Hide Tools -> Set Up Sync, Tools -> Apps (that links to the Firefox
        Marketplace), and the "Share this page" button in the Tool bar.
      · Generate localized Wikipedia search engine plugin icons so the
        English and localized versions can be distinguished in the new
        search bar. (Closes: #9955)
    - Fix panic mode on MAC spoofing failure. (Closes: #9531)
    - Deny Tor Browser access to global tmp directories with AppArmor,
      and give it its own $TMPDIR. (Closes: #9558)
    - Tails Installer: don't use a predictable file name for the subprocess
      error log. (Closes: #9349)
    - Pidgin AppArmor profile: disable the launchpad-integration abstraction,
      which is too wide-open.
    - Use aliases so that our AppArmor policy applies to
      /lib/live/mount/overlay/ and /lib/live/mount/rootfs/*.squashfs/ as well as
      it applies to /. And accordingly:
      · Upgrade AppArmor packages to 2.9.0-3~bpo70+1.
      · Install rsyslog from wheezy-backports, since the version from Wheezy
        conflicts with AppArmor 2.9.
      · Stop installing systemd for now: the migration work is being done in
        the feature/jessie branch, and it conflicts with rsyslog from
        wheezy-backports.
      · Drop apparmor-adjust-user-tmp-abstraction.diff: obsoleted.
      · apparmor-adjust-tor-profile.diff: simplify and de-duplicate rules.
      · Take into account aufs whiteouts in the system_tor profile.
      · Adjust the Vidalia profile to take into account Live-specific paths.
    - Upgrade Linux to 3.16.7-ckt11-1+deb8u3.
    - Upgrade bind9-host, dnsutils and friends to 1:9.8.4.dfsg.P1-6+nmu2+deb7u6.
    - Upgrade cups-filters to 1.0.18-2.1+deb7u2.
    - Upgrade ghostscript to 9.05~dfsg-6.3+deb7u2.
    - Upgrade libexpat1 to 2.1.0-1+deb7u2.
    - Upgrade libicu48 to 4.8.1.1-12+deb7u3.
    - Upgrade libwmf0.2-7 to 0.2.8.4-10.3+deb7u1.
    - Upgrade openjdk-7 to 7u79-2.5.6-1~deb7u1.

  * Bugfixes
    - Upgrade Tor to 0.2.6.10-1~d70.wheezy+1+tails1.

  * Minor improvements
    - Tails Installer: let the user know when it has rejected a candidate
      destination device because it is too small. (Closes: #9130)
    - Tails Installer: prevent users from trying to "upgrade" a device
      that contains no Tails, or that was not installed with Tails Installer.
      (Closes: #5623)
    - Install libotr5 and pidgin-otr 4.x from wheezy-backports. This adds
      support for the OTRv3 protocol and for multiple concurrent connections
      to the same account. (Closes: #9513)
    - Skip warning dialog when starting Tor Browser while being offline,
      in case it is already running. Thanks to Austin English for the patch!
      (Closes: #7525)
    - Install the apparmor-profiles package (Closes: #9539), but don't ship
      a bunch of AppArmor profiles we don't use, to avoid increasing
      boot time. (Closes: #9757)
    - Ship a /etc/apparmor.d/tunables/home.d/tails snippet, instead
      of patching /etc/apparmor.d/tunables/home.
    - live-boot: don't mount tmpfs twice on /live/overlay, so that the one which
      is actually used as the read-write branch of the root filesystem's union
      mount, is visible. As a consequence:
      · One can now inspect how much space is used, at a given time, in the
        read-write branch of the root filesystem's union mount.
      · We can make sure our AppArmor policy works fine when that filesystem
        is visible, which is safer in case e.g. live-boot's behavior changes
        under our feet in the future... or in case these "hidden" files are
        actually accessible somehow already.

  * Build system
    - Add our jenkins-tools repository as a Git submodule, and replace
      check_po.sh with a symlink pointing to the same script in that submodule.
      Adjust the automated test suite accordingly. (Closes: #9567)
    - Bump amount of RAM needed for Vagrant RAM builds to 7.5 GiB. In
      particular the inclusion of the Tor Browser 5.0 series has recently
      increased the amount of space needed to build Tails. (Closes: #9901)

  * Test suite
    - Test that the Tor Browser cannot access LAN resources.
    - Test that the Unsafe Browser can access the LAN.
    - Installer: test new behavior when trying to upgrade an empty device, and
      when attempting to upgrade a non-Tails FAT partition on GPT; also, take
      into account that all unsupported upgrade scenarios now trigger
      the same behavior.
    - Request a new Tor circuit and re-run the Seahorse and GnuPG CLI tests
      on failure. (Closes: #9518, #9709)
    - run_test_suite: remove control chars from log file even when cucumber
      exits with non-zero. (Closes: #9376)
    - Add compatibility with cucumber 2.0 and Debian Stretch. (Closes: #9667)
    - Use custom exception when 'execute_successfully' fails.
    - Retry looking up whois info on transient failure. (Closes: #9668)
    - Retry wget on transient failure. (Closes: #9715)
    - Test that Tor Browser cannot access files in /tmp.
    - Allow running the test suite without ntp installed. There are other means
      to have an accurate host system clock, e.g. systemd-timesyncd and tlsdate.
      (Closes: #9651)
    - Bump timeout in the Totem feature.
    - Grep memory dump using the --text option. This is necessary with recent
      versions of grep, such as the one in current Debian sid, otherwise it
      will count only one occurrence of the pattern we're looking for.
      (Closes: #9759)
    - Include execute_successfully's error in the exception, instead
      of writing it to stdout via puts. (Closes: #9795)
    - Test that udev-watchdog is actually monitoring the correct device.
      (Closes: #5560)
    - IUK: workaround weird Archive::Tar behaviour on current sid.
    - Test the SocksPort:s given in torrc in the Unsafe Browser.
      This way we don't get any sneaky errors in case we change them and
      forget to update this test.
    - Directly verify AppArmor blocking of the Tor Browser by looking in
      the audit log: Firefox 38 does no longer provide any graphical feedback
      when the kernel blocks its access to files the user wants to access.
    - Update browser-related automated test suite images, and workaround
      weirdness introduced by the new Tor Browser fonts.
    - Test that Pidgin, Tor Browser, Totem and Evince cannot access ~/.gnupg
      via alternate, live-boot generated paths.
    - Adjust tests to cope with our new AppArmor aliases.
    - Bump memory allocated to the system under test to 2 GB. (Closes: #9883)

 -- Tails developers <tails@boum.org>  Mon, 10 Aug 2015 19:12:58 +0200

tails (1.4.1) unstable; urgency=medium

  * Security fixes
    - Upgrade Tor Browser to 4.5.3, based on Firefox 31.8.0 ESR. (Closes: #9649)
    - Upgrade Tor to 0.2.6.9-1~d70.wheezy+1+tails2, which includes a circuit
      isolation bugfix. (Closes: #9560)
    - AppArmor: deny Tor Browser access to the list of recently used files.
      (Closes: #9126)
    - Upgrade OpenSSL to 1.0.1e-2+deb7u17.
    - Upgrade Linux to 3.16.7-ckt11-1.
    - Upgrade CUPS to 1.5.3-5+deb7u6.
    - Upgrade FUSE to 2.9.0-2+deb7u2.
    - Upgrade libsqlite3-0 to 3.7.13-1+deb7u2.
    - Upgrade ntfs-3g and ntfsprogs to 1:2012.1.15AR.5-2.1+deb7u2.
    - Upgrade p7zip-full to 9.20.1~dfsg.1-4+deb7u1.

  * Bugfixes
    - Fix automatic upgrades in Windows Camouflage mode. (Closes: #9413)
    - Don't ship the snakeoil SSL key pair generated by ssl-cert in the ISO.
      (Closes: #9416)
    - Partially fix the truncated notifications issue. (#7249)

  * Minor improvements
    - Disable the hwclock.sh initscript at reboot/shutdown time.
      This is an additional safety measure to ensure that the hardware clock
      is not modified. (Closes: #9364)
    - Stop shipping /var/cache/man/*, to make ISOs and IUKs smaller.
      (Closes: #9417)
    - Update torbrowser-AppArmor-profile.patch to apply cleanly on top of the
      profile shipped with torbrowser-launcher 0.2.0-1.
    - Add the jessie/updates APT repo and set appropriate pinning.
    - Upgrade Electrum to 1.9.8-4~bpo70+1.
    - Upgrade kernel firmware packages to 0.44.

  * Build system
    - Install the Linux kernel from Debian Jessie. (Closes: #9341)
    - Remove files that are not under version control when building in Jenkins.
      (Closes: #9406)
    - Don't modify files in the source tree before having possibly merged
      the base branch into it. (Closes: #9406)
    - Make it so eatmydata is actually used during a greater part of the build
      process. This includes using eatmydata from wheezy-backports.
      (Closes: #9419, #9523)
    - release script: adjust to support current Debian sid.

  * Test suite
    - Test the system clock sanity check we do at boot. (Closes: #9377)
    - Remove the impossible "Clock way in the past" scenarios.
      Thanks to config/chroot_local-includes/lib/live/config/0001-sane-clock,
      these scenarios cannot happen, and since we test that it works they
      can be safely removed.
    - Test that the hardware clock is not modified at shutdown. (Closes: #9557)
    - Pidgin: retry looking for the roadmap URL in the topic.
    - Avoid showing Pidgin's tooltips during test, potentially confusing Sikuli.
      (Closes: #9317)
    - Test all OpenPGP keys shipped with Tails. (Closes: #9402)
    - Check that notification-daemon is running when looking for notifications
      fails. (Closes: #9332)
    - Allow using the cucumber formatters however we want. (Closes: #9424)
    - Enable Spice in the guest, and blacklist the psmouse kernel module,
      to help with lost mouse events. (Closes: #9425)
    - Automate testing Torbutton's 'New Identity' feature. (Closes: #9286)
    - Test that Seahorse is configured to use the correct keyserver.
      (Closes: #9339)
    - Always export TMPDIR back to the test suite's shell environment.
      (Closes: #9479)
    - Make OpenPGP tests more reliable:
      · Retry accessing the OpenPGP applet menus on failure. (Closes: #9355)
      · Retry accessing menus in Seahorse on failure. (Closes: #9344)
    - Focus the Pidgin conversation window before any attempt to interact
      with it. (Closes: #9317)
    - Use convertkey from the (backported to Jessie) Debian package,
      instead of our own copy of that script. (Closes: #9066)
    - Make the memory erasure tests more robust (Closes: #9329):
      · Bump /proc/sys/vm/min_free_kbytes when running fillram.
      · Actually set oom_adj for the remote shell when running fillram.
      · Try to be more sure that we OOM kill fillram.
      · Run fillram as non-root.
    - Only try to build the storage pool if TailsToasterStorage isn't found.
      (Closes: #9568)

 -- Tails developers <tails@boum.org>  Sun, 28 Jun 2015 19:46:25 +0200

tails (1.4) unstable; urgency=medium

  * Major new features
    - Upgrade Tor Browser to 4.5.1, based on Firefox 31.7.0 ESR, which
      introduces many major new features for usability, security and
      privacy. Unfortunately its per-tab circuit view did not make it
      into Tails yet since it requires exposing more Tor state to the
      user running the Tor Browser than we are currently comfortable
      with. (Closes: #9031, #9369)
    - Upgrade Tor to 0.2.6.7-1~d70.wheezy+1+tails2. Like in the Tor
      bundled with the Tor Browser, we patch it so that circuits used
      for SOCKSAuth streams have their lifetime increased indefinitely
      while in active use. This currently only affects the Tor Browser
      in Tails, and should improve the experience on certain web sites
      that otherwise would switch language or log you out every ten
      minutes or so when Tor switches circuit. (Closes: #7934)

  * Security fixes
    - tor-browser wrapper script: avoid offering avenues to arbitrary
      code execution to e.g. an exploited Pidgin. AppArmor Ux rules
      don't sanitize $PATH, which can lead to an exploited application
      (that's allowed to run this script unconfined, e.g. Pidgin)
      having this script run arbitrary code, violating that
      application's confinement. Let's prevent that by setting PATH to
      a list of directories where only root can write. (Closes: #9370)
    - Upgrade Linux to 3.16.7-ckt9-3.
    - Upgrade curl to 7.26.0-1+wheezy13.
    - Upgrade dpkg to 1.16.16.
    - Upgrade gstreamer0.10-plugins-bad to 0.10.23-7.1+deb7u2.
    - Upgrade libgd2-xpm to 2.0.36~rc1~dfsg-6.1+deb7u1.
    - Upgrade openldap to 2.4.31-2.
    - Upgrade LibreOffice to 1:3.5.4+dfsg2-0+deb7u4.
    - Upgrade libruby1.9.1 to 1.9.3.194-8.1+deb7u5.
    - Upgrade libtasn1-3 to 2.13-2+deb7u2.
    - Upgrade libx11 to 2:1.5.0-1+deb7u2.
    - Upgrade libxml-libxml-perl to 2.0001+dfsg-1+deb7u1.
    - Upgrade libxml2 to 2.8.0+dfsg1-7+wheezy4.
    - Upgrade OpenJDK to 7u79-2.5.5-1~deb7u1.
    - Upgrade ppp to 2.4.5-5.1+deb7u2.

  * Bugfixes
    - Disable security warnings when connecting to POP3 and IMAP ports.
      (Closes: #9327)
    - Make the Windows 8 browser theme compatible with the Unsafe and I2P
      browsers. (Closes: #9138)
    - Hide Torbutton's "Tor Network Settings..." context menu entry.
      (Closes: #7647)
    - Upgrade the syslinux packages to support booting Tails on
      Chromebook C720-2800. (Closes: #9044)
    - Enable localization in Tails Upgrader. (Closes: #9190)
    - Make sure the system clock isn't before the build date during
      early boot. Our live-config hook that imports our signing keys
      depend on that the system clock isn't before the date when the
      keys where created. (Closes: #9149)
    - Set GNOME's OpenPGP keys via desktop.gnome.crypto.pgp to prevent
      us from getting GNOME's default keyserver in addition to our
      own. (Closes: #9233)
    - Prevent Firefox from crashing when Orca is enabled: grant
      it access to assistive technologies in its Apparmor
      profile. (Closes: #9261)
    - Add Jessie APT source. (Closes: #9278)
    - Fix set_simple_config_key(). If the key already existed in the
      config file before the call, all other lines would be removed
      due to the sed option -n and p combo. (Closes: #9122)
    - Remove illegal instance of local outside of function definition.
      Together with `set -e` that error has prevented this script from
      restarting Vidalia, like it should. (Closes: #9328)

  * Minor improvements
    - Upgrade I2P to 0.9.19-3~deb7u+1.
    - Install Tor Browser's bundled Torbutton instead of custom .deb.
      As of Torbutton 1.9.1.0 everything we need has been upstreamed.
    - Install Tor Browser's bundled Tor Launcher instead of our
      in-tree version. With Tor 0.2.6.x our custom patches for the
      ClientTransportPlugin hacks are not needed any more. (Closes:
      #7283)
    - Don't install msmtp and mutt. (Closes: #8727)
    - Install fonts-linuxlibertine for improved Vietnamese support in
      LibreOffice. (Closes: #8996)
    - Remove obsoletete #i2p-help IRC channel from the Pidgin
      configuration (Closes: #9137)
    - Add Gedit shortcut to gpgApplet's context menu. Thanks to Ivan
      Bliminse for the patch. (Closes: #9069).
    - Install printer-driver-gutenprint to support more printer
      models. (Closes: #8994).
    - Install paperkey for off-line OpenPGP key backup. (Closes: #8957)
    - Hide the Tor logo in Tor Launcher. (Closes: #8696)
    - Remove useless log() instance in tails-unblock-network. (Closes:
      #9034)
    - Install cdrdao: this enables Brasero to burn combined data/audio
      CDs and to do byte-to-byte disc copy.
    - Hide access to the Add-ons manager in the Unsafe Browser. It's
      currently broken (#9307) but we any way do not want users to
      install add-ons in the Unsafe Browser. (Closes: #9305)
    - Disable warnings on StartTLS for POP3 and IMAP (Will-fix: #9327)
      The default value of this option activates warnings on ports
      23,109,110,143. This commit disables the warnings for POP3 and
      IMAP as these could be equally used in encrypted StartTLS
      connections. (Closes: #9327)
    - Completely rework how we localize our browser by generating our
      branding add-on, and search plugins programatically. This
      improves the localization for the ar, es, fa, ko, nl, pl, ru,
      tr, vi and zh_CN locales by localizing the Startpage and
      Disconnect.me search plugins. Following Tor Browser 4.5's recent
      switch, we now use Disconnect.me as the default search
      engine. (Closes: #9309)
    * Actively set Google as the Unsafe Browser's default search
      engine.

  * Build system
    - Encode in Git which APT suites to include when building Tails.
      (Closes: #8654)
    - Clean up the list of packages we install. (Closes: #6073)
    - Run auto/{build,clean,config} under `set -x' for improved
      debugging.
    - Zero-pad our ISO images so their size is divisible by 2048.
      The data part of an ISO image's sectors is 2048 bytes, which
      implies that ISO images should always have a size divisible
      by 2048. Some applications, e.g. VirtualBox, use this as a sanity
      check, treating ISO images for which this isn't true as garbage.
      Our isohybrid post-processing does not ensure this,
      however. Also Output ISO size before/after isohybrid'ing and
      truncate'ing it. This will help detect if/when truncate is
      needed at all, so that we can report back to syslinux
      maintainers more useful information. (Closes: #8891)
    - Vagrant: raise apt-cacher-ng's ExTreshold preference to 50. The
      goal here is to avoid Tor Browser tarballs being deleted by
      apt-cacher-ng's daily expiration cronjob: they're not listed in
      any APT repo's index file, so acng will be quite eager to clean
      them up.

  * Test suite
    - Bring dependency checks up-to-date (Closes: #8988).
    - Adapt test suite to be run on Debian Jessie, which includes
      removing various Wheezy-specific workarounds, adding a few
      specific to Jessie, migrating from ffmpeg to libav, and
      more. (Closes: #8165)
    - Test that MAT can see that a PDF is dirty (Closes: #9136).
    - Allow throwing Timeout::Error in try_for() blocks, as well as
      nested try_for() (Closes: #9189, #9290).
    - Read test suite configuration files from the features/config/local.d
      directory. (Closes: #9220)
    - Kill virt-viewer with SIGTERM, not SIGINT, to prevent hordes of
      zombie processes from appearing. (Closes: #9139)
    - Kill Xvfb with SIGTERM, not SIGKILL, on test suite exit to allow
      it to properly clean up. (Closes: #8707)
    - Split SSH & SFTP configs in the test suite. (Closes: #9257)
    - Improve how we start subprocesses in the test suite, mostly by
      bypassing the shell for greater security and robustness (Closes:
      #9253)
    - Add Electrum test feature. (Closes #8963)
    - Test that Tails Installer detects when USB devices are
      removed. (Closes: #9131)
    - Test Tails Installer with devices which are too small. (Closes:
      #9129)
    - Test that the Report an Error launcher works in German. (Closes:
      #9143)
    - Verify that no extensions are installed in the Unsafe Browser
      using about:support instead of about:addons, which is broken
      (#9307). (Closes: #9306)
    - Retry GNOME application menu actions when they glitch. The
      GNOME application menus seem to have issues with clicks or
      hovering actions not registering, and hence sometimes submenus
      are not opened when they should, and sometimes clicks on the
      final application shortcut are lost. There seems to be a
      correlation between this and CPU load on the host running the
      test suite. We workaround this by simply re-trying the last
      action when it seems to fail. (Closes: #8928)
    - Work around Seahorse GUI glitchiness (Closes: #9343):
      * When Seahorse appears to be frozen--apparently due to network
        issues--it can often be worked around by refreshing the screen
        or activating a new window.
      * Open Seahorse's preferences dialog using the mouse.
      * Access menu entries with the mouse.
    - Wait for systray icons to finish loading before interacting with
      the systray. (Closes: #9258)
    - Test suite configuration: generalize local.d support to *.d. We
      now load features/config/*.d/*.yml.
    - Use code blocks in "After Scenario" hooks. This is much simpler
      to use (and more readable!) compared to hooking functions and
      arguments like we used to do.
    - Create filesystem share sources in the temporary directory and
      make them world-readable. (Closes: #8950)

 -- Tails developers <tails@boum.org>  Mon, 11 May 2015 16:45:04 +0200

tails (1.3.2) unstable; urgency=medium

  * Security fixes
    - Upgrade Tor Browser to 4.0.6, based on Firefox 31.6.0 ESR.
    - Upgrade OpenSSL to 1.0.1e-2+deb7u16.

  * Bugfixes
    - Make Florence usable with touchpads by forcing syndaemon to
      always use the `-t` option, which only disables tapping and
      scrolling and not mouse movements (Closes: #9011).
    - Make tails-spoof-mac log the correct macchanger exit code on
      failure (Closes: #8687).
    - Tails Installer:
      · Ignore devices with less than 3.5 GB of storage since they
        do not fit a Tails installation (Closes: #6538).
      · Remove devices from the device list as they are unplugged
        (Closes: #8691).

  * Minor improvements
    - Install obfs4proxy 0.0.4-1~tpo1, which adds support for
      client-mode ScrambleSuit.
    - Don't start Vidalia if Windows Camouflage is enabled. (Closes:
      #7400)
    - I2P Browser:
      · Remove "Add-ons" from the Tools menu, and hide "Keyboard
        Shortcuts" and "Take a Tour" since they point to resources on
        the open Internet (Closes: #7970).
      · Hide TorButton button from the customize toolbar options, and
        remove configs whose only purpose was to make Torbutton "green"
        (Closes: #8893).

  * Test suite
    - New tests:
      · Test non-LAN SSH, and SFTP via GNOME's "Connect to Server"
        (Closes: #6308).
      · Verify that Tails' Tor binary has the expected Tor authorities
        hard coded (Closes: #8960).
    - Improvements:
      · Programmatically determine the supported languages when testing
        the Unsafe Browser (Closes: #8918).
      · Rename --temp-dir to --tmpdir and make it behave more like
        mktemp, and honour TMPDIR if set in the environment. (Closes:
        #8709).
    - Bugfixes:
      · Make --temp-dir (now --tmpdir) actually work.

 -- Tails developers <tails@boum.org>  Mon, 30 Mar 2015 16:54:20 +0200

tails (1.3.1) unstable; urgency=medium

  * Security fixes
    - Upgrade Tor Browser to 4.0.5, based on Firefox 31.5.3 ESR. This addresses:
      · https://www.mozilla.org/en-US/security/advisories/mfsa2015-28/
      · https://www.mozilla.org/en-US/security/advisories/mfsa2015-29/
    - Upgrade Linux to 3.16.7-ckt7-1.
    - Upgrade libxfont to 1:1.4.5-5.
    - Upgrade OpenSSL to 1.0.1e-2+deb7u15.
    - Upgrade tcpdump to 4.3.0-1+deb7u2.
    - Upgrade bsdtar to 3.0.4-3+wheezy1.
    - Upgrade CUPS to 1.5.3-5+deb7u5.
    - Upgrade file and libmagic to 5.11-2+deb7u8.
    - Upgrade GnuPG to 1.4.12-7+deb7u7.
    - Upgrade libarchive to 3.0.4-3+wheezy1.
    - Upgrade libav to 6:0.8.17-1.
    - Upgrade FreeType 2 to 2.4.9-1.1+deb7u1.
    - Upgrade libgcrypt11 1.5.0-5+deb7u3.
    - Upgrade libgnutls26 to 2.12.20-8+deb7u3.
    - Upgrade libgtk2-perl to 2:1.244-1+deb7u1.
    - Upgrade ICU to 4.8.1.1-12+deb7u2.
    - Upgrade NSS to 2:3.14.5-1+deb7u4.
    - Upgrade libssh2 to 1.4.2-1.1+deb7u1.

  * Bugfixes
    - Upgrade Tor to 0.2.5.11-1~d70.wheezy+1+tails1. Changes include:
      · Directory authority changes.
      · Fix assertion errors that may trigger under high DNS load.
      · No longer break on HUP with seccomp2 enabled.
      · and more - please consult the upstream changelog.
    - Upgrade Tor Launcher to 0.2.7.2, and update the test suite accordingly
      (Closes: #8964, #6985). Changes include:
      · Ask about bridges before proxy in wizard.
      · Hide logo if TOR_HIDE_BROWSER_LOGO set.
      · Remove firewall prompt from wizard.
      · Feedback when “Copy Tor Log” is clicked.
      · Improve behavior if tor exits.
      · Add option to hide TBB's logo
      · Change "Tor Browser Bundle" to "Tor Browser"
      · Update translations from Transifex.
    - Fix the Tor Launcher killer. (Closes: #9067)
    - Allow Seahorse to communicate with keyservers when run from Tails
      OpenPGP Applet. (Closes: #6394)
    - SSH client: don't proxy connections to 172.17.* to 172.31.*.
      (Closes: #6558)
    - Repair config/chroot_local-packages feature, that was broken in Tails 1.3
      by 19-install-tor-browser-AppArmor-profile. (Closes: #8910)
    - language_statistics.sh: count original words instead of translated words.
      Otherwise we get >100% translation if translated strings are longer than
      original strings. (Closes: #9016)

  * Minor improvements
    - Only ship the new Tails signing key, and have Tails Upgrader stop trusting
      the old one. Update the documentation and test suite accordingly.
      (Closes: #8735, #8736, #8882, #8769, #8951)
    - Polish and harden a bit the WhisperBack configuration (Closes: #8991):
      · Only allow the `amnesia' user to run tails-debugging info as root
        with no arguments.
      · Fix spelling and grammar mistakes, improve phrasing a bit.
      · Quote variables consistently.

  * Test suite
    - New tests:
      · Chatting over XMPP in Pidgin, both peer-to-peer and in a multi-user
        chatroom. (Closes: #8002)
      · Chatting with OTR enabled over XMPP in Pidgin. (Closes: #8001)
      · Check that Pidgin only responds to the expected CTCP requests.
        (Closes: #8966)
      · Fetching keys using Seahorse started via the OpenPGP Applet.
      · Sync'ing keys using Seahorse.
    - Bugfixes:
      · Fix a race condition between the remote shell's and Tails Greeter's
        startup, by making sure the remote shell is ready before we start
        GDM. (Closes: #8941)
      · Kill virt-viewer properly. (Closes: #9070)
      · Make sure the display is stopped on destroy_and_undefine().
        Where we had it earlier, it could be skipped if anything else in the
        block threw an exception.
      · Fix wrong use of "$@". (Closes: #9071)
      · Enable the pipefail option in run_test_suite.
      · Improve the GNOME screenshot test's robustness. (Closes: #8952)
    - Refactoring:
      · turn the focus_pidgin_window() helper into a more generic
        VM.focus_xorg_window() one.
      · Reorganize the Display class.
      · Use clearer method to check process status in the Display class.
    - New developer-oriented features:
      · Add a --log-to-file option to run_test_suite. (Closes: #8894)
      · Add helpers for generating random strings.
      · Make it possible to hook arbitrary calls on scenario end. This is useful
        for dynamically adding cleanup functions, instead of having
        to explicitly deal with them in some After hook.

 -- Tails developers <tails@boum.org>  Mon, 23 Mar 2015 12:34:56 +0000

tails (1.3) unstable; urgency=medium

  * Major new features
    - Produce the Tails image in hybrid mode (again) so that the same
      image can be installed both on DVD *and* "hard disks" like USB
      storage and similar. (Closes: #8510)
    - Confine the Tor Browser using AppArmor. (Closes: #5525)
    - Install the Electrum bitcoin client from wheezy-backports, and
      add a persistence preset for the Live user's bitcoin wallet. If
      electrum is started without the persistence preset enabled, a
      warning is shown. (Closes: #6739)

  * Security fixes
    - Upgrade Tor Browser to 4.0.4 (based on Firefox 31.5.0esr)
      (Closes: #8938).

  * Bugfixes
    - Have tor_bootstrap_progress echo 0 if no matching log line is
      found. (Closes: #8257)
    - Always pass arguments through wrappers (connect-socks, totem,
      wget, whois) with "$@". $* doesn't handle arguments with
      e.g. embedded spaces correctly. (Closes: #8603, #8830)
    - Upgrade Linux to 3.16.7-ckt4-3.

  * Minor improvements
    - Install a custom-built Tor package with Seccomp enabled;
      enable the Seccomp sandbox when no pluggable transport is used.
      (Closes: #8174)
    - Install obfs4proxy instead of obfsproxy, which adds support for
      the obfs4 Tor pluggable transport. (Closes: #7980)
    - Install GnuPG v2 and associated tools from wheezy-backports,
      primarily for its improved support for OpenPGP smartcards. It
      lives side-by-side with GnuPG v1, which still is the
      default. (Closes: #6241)
    - Install ibus-unikey, a Vietnamese input method for IBus. (Closes:
      #7999)
    - Install torsocks (2.x) from wheezy-backports. (Closes: #8220)
    - Install keyringer from Debian Jessie. (Closes: #7752)
    - Install pulseaudio-utils.
    - Remove all traces of Polipo: we don't use it anymore. This
      closes #5379 and #6115 because:
      * Have APT directly use the Tor SOCKS proxy. (Closes: #8194)
      * Wrap wget with torsocks. (Closes: #6623)
      * Wrap Totem to torify it with torsocks. (Closes: #8219)
      * Torify Git with tsocks, instead of setting GIT_PROXY_COMMAND.
        (Closes: #8680)
    - Use torsocks for whois and Gobby, instead of torify.
    - Upgrade I2P to 0.9.18-1~deb7u+1.
    - Refactor the Unsafe and I2P browser code into a common shell
      library. A lot of duplicated code is now shared, and the code
      has been cleaned up and made more reliable. Several
      optimizations of memory usage and startup time were also
      implemented. (Closes: #7951)
    - Invert Exit and About in gpgApplet context menu. This is a
      short-term workaround for making it harder to exit the
      application by mistake (e.g. a double right-click). (Closes:
      #7450)
    - Implement new touchpad settings. This enables tap-to-click,
      2-fingers scrolling, and disable while typing. We don't enable
      reverse scrolling nor horizontal scrolling. (Closes: #7779)
    - Include the mount(8) output and live-additional-software.conf in
      WhisperBack bug reports (Closes: #8719, #8491).
    - Reduce brightness and saturation of background color. (Closes:
      #7963)
    - Have ALSA output sound via PulseAudio by default. This gives us
      centralized sound volume controls, and... allows to easily, and
      automatically, test that audio output works from Tor Browser,
      thanks to the PulseAudio integration into the GNOME sound
      control center.
    - Import the new Tails signing key, which we will use for Tails
      1.3.1, and have Tails Upgrader trust both it and the "old"
      (current) Tails signing key. (Closes: #8732)
    - tails-security-check: error out when passed an invalid CA file.
      Unfortunately, the underlying HTTPS stack we use here fails open
      in those case, so we have to check it ourselves. Currently, we
      check that the file exists, is readable, is a plain file and is
      not empty. Also support specifying the CA file via an
      environment variable. This will ease development and bug-fixing
      quite a bit.
    - Fix racy code in Tails Installer that sometimes made the
      automated test suite stall for scenarios installing Tails
      to USB disks. (Closes: #6092)
    - Make it possible to use Tails Upgrader to upgrade a Tails
      installation that has cruft files on the system partition.
      (Closes: #7678)

  * Build system
    - Install syslinux-utils from our builder-wheezy APT repository in
      Vagrant. We need version 6.03~pre20 to make the Tails ISO image
      in hybrid mode
    - Update deb.tails.boum.org apt repo signing key. (Closes: #8747)
    - Revert "Workaround build failure in lb_source, after creating
      the ISO." This is not needed anymore given the move to the Tor
      SOCKS proxy. (Closes: #5307)
    - Remove the bootstrap stage usage option and disable all
      live-build caching in Vagrant. It introduces complexity and
      potential for strange build inconsistencies for a meager
      reduction in build time. (Closes: #8725)
    - Hardcode the mirrors used at build and boot time in auto/config.
      Our stuff will be more consistent, easier to reproduce, and our
      QA process will be more reliable if we all use the same mirrors
      at build time as the ones we configure in the ISO. E.g. we won't
      have issues such as #8715 again. (Closes: #8726)
    - Don't attempt to retrieve source packages from local-packages so
      local packages can be installed via
      config/chroot_local-packages. (Closes: #8756)
    - Use our own Tor Browser archive when building an ISO. (Closes:
      #8125)

  * Test suite
    - Use libguestfs instead of parted when creating partitions and
      filsystems, and to check that only the expected files
      persist. We also switch to qcow2 as the default disk image
      format everywhere to reduce disk usage, enable us to use
      snapshots that includes the disks (in the future), and to use
      the same steps for creating disks in all tests. (Closes: #8673)
    - Automatically test that Tails ignores persistence volumes stored
      on non-removable media, and doesn't enable swaps. (Closes:
      #7822)
    - Actually make sure that Tails can boot from live systems stored
      on a hard drive. Running the 'I start Tails from DVD ...' step
      will override the earlier 'the computer is set to boot from ide
      drive "live_hd"' step, so let's make the "from DVD" part
      optional; it will be the default any way.
    - Make it possible to use an old iso with different persistence
      presets. (Closes: #8091)
    - Hide the cursor between steps when navigating the GNOME
      applications menu. This makes it a bit more robust, again:
      sometimes the cursor is partially hiding the menu entry we're
      looking for, hence preventing Sikuli from finding it (in
      particular when it's "Accessories", since we've just clicked on
      "Applications" which is nearby). (Closes: #8875)
    - Ensure that the test will fail if "apt-get X" commands fail.
    - Test 'Tor is ready' notification in a separate scenario. (Closes:
      #8714)
    - Add automated tests for torified wget and whois. This should
      help us identify future regressions such as #8603 in their
      torifying wrappers.
    - Add automated test for opening an URL from Pidgin.
    - And add automated tests for the Tor Browser's AppArmor
      sandboxing.
    - Test that "Report an Error Launcher" opens the support
      documentation.
    - Test that the Unsafe Browser:
      * starts in various locales.
      * complains when DNS isn't configured.
      * tears down its chroot on shutdown.
      * runs as the correct user.
      * has no plugins or add-ons installed.
      * has no unexpected bookmarks.
      * has no proxy configured.
    - Bump the "I2P router console is ready" timeout in its test to
      deal with slow Internet connections.
    - Make the automatic tests of gpgApplet more robust by relying
      more on graphical elements instead of keyboard shortcuts and
      static sleep():s. (Closes: #5632)
    - Make sure that enough disk space is available when creating
      virtual storage media. (Closes: #8907)
    - Test that the Unsafe Browser doesn't generate any non-user
      initiated traffic, and in particular that it doesn't check for
      upgrades, which is a regression test for #8694. (Closes: #8702)
    - Various robustness improvements to the Synaptic tests. (Closes:
      #8742)
    - Automatically test Git. (Closes: #6307)
    - Automatically test GNOME Screenshot, which is a regression test
      for #8087. (Closes: #8688)
    - Fix a quoting issue with `tails_persistence_enabled?`. (Closes:
      #8919)
    - Introduce an improved configuration system that also can store
      local secrets, like user credentials needed for some
      tests. (Closes: #6301, #8188)
    - Actually verify that we successfully set the time in our time
      syncing tests. (Closes: #5836)
    - Automatically test Tor. This includes normal functionality and
      the use pluggable transports, that our Tor enforcement is
      effective (e.g. only the Tor network or configured bridges are
      contacted) and that our stream isolation configuration is
      working. (Closes: #5644, #6305, #7821)

 -- Tails developers <tails@boum.org>  Mon, 23 Feb 2015 17:14:00 +0100

tails (1.2.3) unstable; urgency=medium

  * Security fixes
    - Upgrade Linux to 3.16.7-ckt2-1.
    - Upgrade Tor Browser to 4.0.3 (based on Firefox 31.4.0esr)
      (Closes: #8700).
    - Fail safe by entering panic mode if macchanger exits with an
      error, since in this situation we have to treat the
      driver/device state as undefined. Also, we previously just
      exited the script in this case, not triggering the panic mode
      and potentially leaking the real MAC address (Closes: #8571).
    - Disable upgrade checking in the Unsafe Browser. Until now the
      Unsafe Browser has checked for upgrades of the Tor Browser in
      the clear (Closes: #8694).

  * Bugfixes
    - Fix startup of the Unsafe Browser in some locales (Closes: #8693).
    - Wait for notification-daemon to run before showing the MAC
      spoofing panic mode notifications. Without this, the "Network
      card disabled" notification is sometimes lost when MAC spoofing
      fails. Unfortunately this only improves the situation, but
      doesn't fix it completely (see #8685).
    - Log that we're going to stop NetworkManager before trying to do
      it in the MAC spoofing scripts. Without this we wouldn't get the
      log message in case stopping NetworkManager fails (thanks to
      `set -e`).
    - Set GNOME Screenshot preferences to save the screenshots in
      /home/amnesia (Closes: #8087).
    - Do not suspend to RAM when closing the lid on battery power
      (Closes: #8071).
    - Properly update the Tails Installer's status when plugging in a
      USB drive after it has started (Closes: #8353).
    - Make rsync compare file contents by using --checksum for more
      reliable generation of the squashfs filesystem in
      IUKs. Previously it used the default, which is checking
      timestamps and file size, but that doesn't play well with the
      Tor browser files, that have a fixed mtime, which could result
      in updated files not ending up in the IUK.

  * Minor improvements
    - Finish migrating tails-security-check's and tails-iuk's pinning
      to our website's new X.509 certificate authority (Closes: #8404).

  * Build system
    - Update to Vagrant build box tails-builder-20141201. The only
      change is the removal of a reference to an ISO image which
      doesn't exist (except on the system that generated the build
      box) which causes an error for some users (Closes: #7644).
    - Generate the list of packages used during build, after building
      with Jenkins (Closes: #8518). This allows tracking their status
      on the Debian reproducible build front:
      https://reproducible.debian.net/index_pkg_sets.html#tails

  * Automated test suite
    - Check PO files with i18nspector (Closes: #8359).
    - Fix the expected image of a check.tp.o failure. Previously we
      looked for the "Sorry. You are not using Tor." text, but it
      seems it recently changed enough for Sikuli to not find it. To
      prevent future errors of the same kind we'll look for the
      crossed-over onion icon instead (Closes: #8533).
    - Bump timeout when waiting for Tor to re-bootstrap. We have a
      dreaded issue with timeouts that are multiple of 2 minutes, and
      then Tor succeeds soon after, so in order to allow for this
      timeout to be reached twice, and then possibly succeed, let's
      use N*2 minutes + 30 seconds, with N=2.

 -- Tails developers <tails@boum.org>  Wed, 14 Jan 2015 16:12:26 +0100

tails (1.2.2) unstable; urgency=medium

  * Bugfixes
    - Create a CA bundle for Tails Upgrader at ISO build time, and
      patch Tails Upgrader to use it. Specifically this will make it
      possible to check for Tails upgrades after our website changes
      certificate around the 2014 to 2015 transition (Partially fixes
      #8404).

 -- Tails developers <tails@boum.org>  Mon, 15 Dec 2014 10:05:17 +0100

tails (1.2.1) unstable; urgency=low

  * Security fixes
    - Upgrade Linux to 3.16.0-4, i.e. 3.16.7-1.
    - Install Tor Browser 4.0.2 (based on Firefox 31.3.0esr).

  * Bugfixes
    - Install syslinux-utils, to get isohybrid back (Closes: #8155).
    - Update xserver-xorg-input-evdev to 1:2.7.0-1+tails1 which
      includes a patch that restores mouse scrolling in KVM/Spice
      (Closes: 7426).
    - Set Torbutton logging preferences to the defaults (Closes:
      #8160). With the default settings, no site-specific information is
      logged.
    - Use the correct stack of rootfs:s for the chroot browsers (Closes:
      #8152, #8158). After installing incremental upgrades Tails' root
      filesystem consists of a stack squashfs:s, not only
      filesystem.squashfs. When not stacking them correct we may end up
      using the Tor Browser (Firefox) from an older version of Tails, or
      with no Tor Browser at all, as in the upgrade from Tails 1.1.2 to
      1.2, when we migrated from Iceweasel to the Tor Browser. Based on
      a patch contributed by sanic.
    - Use the Tor Browser for MIME type that GNOME associates with
      Iceweasel (Closes: #8153). Open URLs from Claws Mail, KeePassX
      etc. should be possible again.
    - Update patch to include all Intel CPU microcodes (Closes: #8189).
    - AppArmor: allow Pidgin to run Tor Browser unconfined, with
      scrubbed environment (Closes: #8186). Links opened in Pidgin are
      now handled by the Tor Browser.
    - Install all localized Iceweasel search plugins (Closes: #8139).
    - When generating the boot profile, ignore directories in
      process_IN_ACCESS as well (Closes: #7925). This allows ut to
      update the squashfs-ordering again in Tails 1.2.1.
    - gpgApplet: Don't pass already encoded data to GTK2 (Closes:
      #7968). It's now possible to clearsign text including non-ASCII
      characters.
    - Do not run the PulseAudio initscript, neither at startup nor
      shutdown (Closes: #8082).

  * Minor improvements
    - Upgrade I2P to 0.9.17-1~deb7u+1.
    - Make GnuPG configuration closer to the best practices one
      (Closes: #7512).
    - Have GnuPG directly use the Tor SOCKS port (Closes: #7416).
    - Remove TrueCrypt support and documentat how to open TrueCrypt
      volumes using cryptsetup (Closes: #5373).
    - Install hopenpgp-tools from Debian Jessie.

  * Build system
    - Add gettext >= 0.18.3 as a Tails build dependency. We need it for
      xgettext JavaScript support in feature/jessie.

  * Automated test suite
    - Don't click to open a sub-menu in the GNOME applications menu
      (Closes: #8140).
    - When testing the Windows camouflage, look for individual systray
      applets, to avoid relying on their ordering (Closes: #8059).
    - Focus the Pidgin Buddy List before looking for something
      happening in it (Closes: #8161).
    - Remove workaround for showing the TBB's menu bar (Closes #8028).

 -- Tails developers <tails@boum.org>  Tue, 02 Dec 2014 11:34:03 +0100

tails (1.2) unstable; urgency=medium

  * Major new features
    - Migrate from Iceweasel to the Tor Browser from the Tor Browser
      Bundle 4.0 (based on Firefox 31.2.0esr). This fixes the POODLE
      vulnerability.
      The installation in Tails is made global (multi-profile), uses
      the system-wide Tor instance, disables the Tor Browser updater,
      and keeps the desired deviations previously present in Iceweasel,
      e.g. we install the AdBlock Plus add-on, but not Tor Launcher (since
      we run it as a standalone XUL application), among other things.
    - Install AppArmor's userspace tools and apparmor-profiles-extra
      from Wheezy Backports, and enable the AppArmor Linux Security
      Module. This adds Mandatory Access Control for several critical
      applications in Tails, including Tor, Vidalia, Pidgin, Evince
      and Totem.
    - Isolate I2P traffic from the Tor Browser by adding a dedicated
      I2P Browser. It is set up similarly to the Unsafe Browser,
      but further disables features that are irrelevant for I2P, like
      search plugins and the AdBlock Plus addon, while keeping Tor Browser
      security features like the NoScript and Torbutton addons.
    - Upgrade Tor to 0.2.5.8-rc-1~d70.wheezy+1.

  * Security fixes
    - Disable TCP timestamps (Closes: #6579).

  * Bugfixes
    - Remove expired Pidgin certificates (Closes: #7730).
    - Use sudo instead of gksudo for running tails-upgrade-frontend to
      make stderr more easily accessible (Closes: #7431).
    - Run tails-persistence-setup with sudo instead of gksudo to make
      stderr more easily accessible, and allow the desktop user to
      pass the --verbose parameter (Closes: #7623).
    - Disable CUPS in the Unsafe Browser. This will prevent the
      browser from hanging for several minutes when accidentally
      pressing CTRL+P or trying to go to File -> Print (Closes: #7771).

  * Minor improvements
    - Install Linux 3.16-3 (version 3.16.5-1) from Debian
      unstable (Closes: #7886, #8100).
    - Transition away from TrueCrypt: install cryptsetup and friends
      from wheezy-backports (Closes: #5932), and make it clear that
      TrueCrypt will be removed in Tails 1.2.1 (Closes: #7739).
    - Install Monkeysign dependencies for qrcodes scanning.
    - Upgrade syslinux to 3:6.03~pre20+dfsg-2~bpo70+1, and install
      the new syslinux-efi package.
    - Upgrade I2P to 0.9.15-1~deb7u+1
    - Enable Wheezy proposed-updates APT repository and setup APT
      pinnings to install packages from it.
    - Enable Tor's syscall sandbox. This feature (new in 0.2.5.x)
      should make Tor a bit harder to exploit. It is only be enabled
      when when no special Tor configuration is requested in Tails
      Greeter due to incompatibility with pluggable transports.
    - Start I2P automatically when the network connects via a
      NetworkManager hook, and "i2p" is present on the kernel command
      line. The router console is no longer opened automatically, but
      can be accessed through the I2P Browser (Closes: #7732).
    - Simplify the IPv6 ferm rules (Closes: #7668).
    - Include persistence.conf in WhisperBack reports (Closes: #7461)
    - Pin packages from testing to 500, so that they can be upgraded.
    - Don't set Torbutton environment vars globally (Closes: #5648).
    - Enable VirtualBox guest additions by default (Closes: #5730). In
      particular this enables VirtualBox's display management service.
    - In the Unsafe Browser, hide option for "Tor Browser Health
      report", and the "Get Addons" section in the Addon manager
      (Closes: #7952).
    - Show Pidgin's formatting toolbar (Closes: #7356). Having the
      formatting toolbar displayed in Pidgin makes the OTR status more
      explicit by displaying it with words.

  * Automated test suite
    - Add --pause-on-fail to ease VM state debugging when tests
      misbehave.
    - Add execute_successfully() and assert_vmcommand_success() for
      added robustness when executing some command in the testing VM.
    - Use Test::Unit::Assertions instead of our home-made assert().
    - Add test for persistent browser bookmarks.
    - Add basic tests for Pidgin, Totem and Evince, including their
      AppArmor enforcement.
    - Factorize some common step pattern into single steps.
    - Factorize running a command in GNOME Terminal.
    - Add common steps to copy a file and test for its existence.
    - Add a wait_and_double_click Sikuli helper method.
    - Add a VM.file_content method, to avoid repeating ourselves, and
      use it whenever easily doable.
    - Drop test that diffs syslinux' exithelp.cfg: we don't ship this
      file anymore.
    - In the Unsafe Browser tests, rely on subtle timing less (Closes:
      #8009).
    - Use the same logic to determine when Tor is working in the test
      suite as in Tails itself. The idea is to avoid spamming the Tor
      control port during bootstrap, since we've seen problems with
      that already.

 -- Tails developers <tails@boum.org>  Wed, 15 Oct 2014 18:34:50 +0200

tails (1.1.2) unstable; urgency=medium

  * Security fixes
    - Upgrade the web browser to 24.8.0esr-0+tails3~bpo70+1
      (fixes Mozilla#1064636).
    - Install Linux 3.16-1 from sid (Closes: #7886).
    - Upgrade file to 5.11-2+deb7u5 (fixes CVE-2014-0207,
      CVE-2014-0237, CVE-2014-0238, CVE-2014-3478, CVE-2014-3479,
      CVE-2014-3480, CVE-2014-3487, CVE-2014-3538 and CVE-2014-3587).
    - Upgrade curl to 7.26.0-1+wheezy10 (fixes CVE-2014-3613 and
      CVE-2014-3620).
    - Upgrade bind9-based packages to 1:9.8.4.dfsg.P1-6+nmu2+deb7u2
      (fixes CVE-2014-0591).
    - Upgrade gnupg to 1.4.12-7+deb7u6 (fixes CVE-2014-5270).
    - Upgrade apt to 0.9.7.9+deb7u5 (fixes CVE-2014-0487,
      CVE-2014-0488, CVE-2014-0489, CVE-2014-0490, and
      CVE-2014-6273.).
    - Upgrade dbus to 1.6.8-1+deb7u4 (fixes CVE-2014-3635,
      CVE-2014-3636, CVE-2014-3637, CVE-2014-3638 and CVE-2014-3639).
    - Upgrade libav-based pacakges to 6:0.8.16-1 (fixes
      CVE-2013-7020).
    - Upgrade bash to 4.2+dfsg-0.1+deb7u1 (fixes CVE-2014-6271).

 -- Tails developers <tails@boum.org>  Tue, 23 Sep 2014 23:01:40 -0700

tails (1.1.1) unstable; urgency=medium

  * Security fixes
    - Upgrade the web browser to 24.8.0esr-0+tails1~bpo70+1
      (Firefox 24.8.0esr + Iceweasel patches + Torbrowser patches).
      Also import the Tor Browser profile at commit
      271b64b889e5c549196c3ee91c888de88148560f from
      ttp/tor-browser-24.8.0esr-3.x-1.
    - Upgrade Tor to 0.2.4.23-2~d70.wheezy+1 (fixes CVE-2014-5117).
    - Upgrade I2P to 0.9.14.1-1~deb7u+1.
    - Upgrade Linux to 3.14.15-2 (fixes CVE-2014-3534, CVE-2014-4667
      and CVE-2014-4943).
    - Upgrade CUPS-based packages to 1.5.3-5+deb7u4 (fixes
      CVE-2014-3537, CVE-2014-5029, CVE-2014-5030 and CVE-2014-5031).
    - Upgrade libnss3 to 2:3.14.5-1+deb7u1 (fixes CVE-2013-1741,
      CVE-2013-5606, CVE-2014-1491 and CVE-2014-1492).
    - Upgrade openssl to 1.0.1e-2+deb7u12 (fixes CVE-2014-3505,
      CVE-2014-3506, CVE-2014-3507, CVE-2014-3508, CVE-2014-3509,
      CVE-2014-3510, CVE-2014-3511, CVE-2014-3512 and CVE-2014-5139).
    - Upgrade krb5-based packages to 1.10.1+dfsg-5+deb7u2 (fixes
      CVE-2014-4341, CVE-2014-4342, CVE-2014-4343, CVE-2014-4344 and
      CVE-2014-4345).
    - Upgrade libav-based packages to 6:0.8.15-1 (fixes CVE-2011-3934,
      CVE-2011-3935, CVE-2011-3946, CVE-2013-0848, CVE-2013-0851,
      CVE-2013-0852, CVE-2013-0860, CVE-2013-0868, CVE-2013-3672,
      CVE-2013-3674 and CVE-2014-2263.
    - Upgrade libgpgme11 to 1.2.0-1.4+deb7u1 (fixes CVE-2014-5117).
    - Upgrade python-imaging to 1.1.7-4+deb7u1 (fixes CVE-2014-3589).
    - Prevent dhclient from sending the hostname over the network
      (Closes: #7688).
    - Override the hostname provided by the DHCP server (Closes: #7769).
    - Add an I2P boot parameter. Without adding "i2p" to the kernel
      command line, I2P will not be accessible for the Live user.
    - Stricter I2P firewall rules:
      * deny I2P from accessing the LAN
      * deny I2P from accessing the loopback device, except for select
        whitelisted services
      * allow I2P access to the Internet
      The ACCEPT rules will only be enabled when the string 'i2p' is
      passed at the boot prompt. The rules which DENY or REJECT
      access for the 'i2psvc' user will always be applied.
    - Disable I2P plugins, since it doesn't make much sense without
      persistence, and should eliminate some attack vectors.
    - Disable I2P's BOB port. No maintained I2P application uses it.

  * Bugfixes
    - Fix condition clause in tails-security-check (Closes: #7657).
    - Don't ship OpenJDK 6: I2P prefers v7, and we don't need both.
    - Prevent Tails Installer from updating the system partition
      properties on MBR partitions (Closes: #7716).

  * Minor improvements
    - Upgrade to Torbutton 1.6.12.1.
    - Install gnome-user-guide (Closes: #7618).
    - Install cups-pk-helper (Closes: #7636).
    - Update the SquashFS sort file.
    - Compress the SquashFS more aggressively (Closes: #7706).
    - I2P: Keep POP3 email on server. The default in the I2P webmail
      app was to keep mail on the server, but that setting was changed
      recently. This configuration setting (susimail.config) will only
      be copied over in I2P 0.9.14 and newer.
    - Add a Close button to the Tails Installer launcher window.

  * Build system
    - Migrate Vagrant basebox to Debian Wheezy (Closes #7133, #6736).
    - Consistently use the same Debian mirror.
    - Disable runtime APT proxy configuration when using APT in
      binary_local-hooks (Closes: #7691).

  * Automated test suite
    - Automatically test hostname leaks (Closes: #7712).
    - Move autotest live-config hook to be run last. This way we'll
      notice if some earlier live-config hook cancels all hooks by
      running the automated test suite since the remote shell won't be
      running in that case.
    - Test that the I2P boot parameter does what it's supposed to do
      (Closes: #7760).
    - Start applications by using the GNOME Applications menu instead
      of the GNOME Run Dialog (Closes: #5550, #7060).

 -- Tails developers <tails@boum.org>  Sun, 31 Aug 2014 20:49:28 +0000

tails (1.1) unstable; urgency=medium

  * Rebase on Debian Wheezy
    - Upgrade literally thousands of packages.
    - Migrate to GNOME3 fallback mode.
    - Install LibreOffice instead of OpenOffice.
    - Remove custom LSB logging: Wheezy has fancy colored init
      logging.

  * Major new features
    - UEFI boot support.
    - Replace the Windows XP camouflage with an experimental Windows 8
      camouflage.
    - Install Linux 3.14.12-1 from Debian unstable.
    - Bring back VirtualBox guest modules, installed from Wheezy
      backports. Full functionality is only available when using the
      32-bit kernel.

  * Security fixes
    - Fix write access to boot medium via udisks (#6172).
    - Don't allow the desktop user to pass arguments to
      tails-upgrade-frontend (Closes: #7410).
    - Make persistent file permissions safer (Closes #7443):
      * Make the content of /etc/skel non-world-readable. Otherwise,
        such files may be copied to /home/amnesia, and in turn to the
        persistent volume, with unsafe permissions. That's no big deal
        in /home/amnesia (that is itself not world-readable), *but*
        the root of the persistent volume has to be world-readable.
      * Have activate_custom_mounts create new directories with safe
        permissions.
      * Set strict permissions on /home/amnesia (Closes: #7463).
      * Fix permissions on persistent directories that were created
        with unsafe permissions (Closes: #7458).
      * Fix files ownership while copying persistence (Closes: #7216).
        The previous instructions to copy the persistent data were
        creating personal files that belong to root. I don't think
        there is a way of preserving the original ownership using
        Nautilus (unless doing a "move" instead of a "copy" but that's
        not what we are trying to do here).
    - Disable FoxyProxy's proxy:// protocol handler (Closes: #7479).
      FoxyProxy adds the proxy:// protocol handler, which can be used
      to configure the proxy via an URI. A malicious web page can
      include (or a malicious exit node can inject) some JavaScript
      code to visit such an URI and disable or otherwise change
      Iceweasel's proxy settings. While using this to disable
      proxying will be dealt with safely by our firewall, this could
      be used to defeat stream isolation, although the user must be
      tricked into accepting the new proxy settings.
    - Upgrade the web browser to 24.7.0esr-0+tails1~bpo70+1
      (Firefox 24.7.0esr + Iceweasel patches + Torbrowser patches).
    - Upgrade to Linux 3.14.12-1 (fixes CVE-2014-4699).
    - Upgrade libav-based packages to 0.8.13-1 (fixes CVE-2014-4609).
    - Upgrade to libxml2 2.8.0+dfsg1-7+wheezy1 (fixes CVE-2014-0191).
    - Upgrade to dbus 1.6.8-1+deb7u3 (fixes CVE-2014-3477,
      CVE-2014-3532 and CVE-2014-3533).

  * Bugfixes
    - Disable GNOME keyring's GnuPG functionality. (Closes: #7330) In
      feature/regular-gnupg-agent, we installed the regular GnuPG
      agent so that it is used instead of GNOME keyring's one. This is
      not enough on Wheezy, so let's disable the starting of the "gpg"
      component of GNOME keyring.
    - Make sure /etc/default/locale exists, with a sensible default
      value (Closes: #7333). Before Tails Greeter's PostLogin script
      are run, /etc/default/locale does not exist on Wheezy. Our
      tails-kexec initscript (and quite a few other scripts we run)
      depends on this file to exist. So, let's make sure it exists,
      with a sensible default value.
    - Create the tails-persistence-setup user with the same UID/GID it
      had on Tails/Squeeze. (Closes: #7343) Else, our various checks
      for safe access rights on persistence.conf fail.
    - Revert back to browsing the offline documentation using Iceweasel
      instead of Yelp (Closes: #7390, #7285).
    - Make the new NetworkManager configuration directory persistent,
      when the old one was, but disable the old one (Closes: #7338).
    - Before running tails-upgrade-frontend, chdir to a world-readable
      place (Closes: #7641). In particular, Archive::Tar::Wrapper,
      when called by tails-install-iuk, wants to chdir back to the
      original cwd after it has chdir'd elsewhere to do its job.

  * Minor improvements
    - Install seahorse-nautilus, replacing seahorse-plugins (Closes #5516).
    - Install hledger (custom backport, for now): our accountants need this.
    - Install stable Scribus instead of scribus-ng.
    - Install the printer driver for Epson Inkjet that use ESC/P-R.
    - Install the BookletImposer PDF imposition toolkit. It's tiny,
      and really helpful e.g. when producing booklets.
    - Install gtkhash and nautilus-gtkhash (Closes #6763).
    - Import new version of Tor Launcher:
      · Now based on upstream Tor Launcher 0.2.5.4.
      · Tor bug #11772: Proxy Type menu not set correctly
      · Tor bug #11699: Change &amp;#160 to &#160; in network-settings.dtd
      · Correctly handle startup paths that contain dot.
    - Upgrade to Torbutton 1.6.9.0.
    - Avoid shipping python2.6 in addition to python2.7.
    - Don't install Gobby 0.4 anymore. Gobby 0.5 has been available in
      Debian since Squeeze, now is a good time to drop the obsolete
      0.4 implementation.
    - Require a bit less free memory before checking for upgrades with
      Tails Upgrader. The general goal is to avoid displaying "Not
      enough memory available to check for upgrades" too often due to
      over-cautious memory requirements checked in the wrapper.
    - Make Tails Greeter's help window resolution-aware. Previously it
      used a static 800x600 which was problematic on lower resolutions,
      and sub-optimal on higher resolutions. Now it adapts itself
      according to the screen resolution.
    - Whisperback now sanitizes attached logs better with respect to
      DMI data, IPv6 addresses, and serial numbers (Closes #6797,
      #6798, #6804).
    - Integrate the new logo in Tails Installer (Closes #7095)
    - Also install linux-base and linux-compiler-gcc-4.8-x86 from
      sid. This way, we can get rid of our linux-compiler-gcc-4.8-x86
      3.12, and it makes things a bit more consistent.
    - Include the syslinux binary, and its MBR, in the ISO filesystem.
      This in turn allows Tails Installer to use this binary and MBR,
      which is critical for avoiding problems (such as #7345) on
      "Upgrade from ISO".
    - Include syslinux.exe for win32 in utils/win32/ on the ISO
      filesystem (Closes: #7425).
    - Tails Installer:
      * Add consistent margins in GUI.
      * Always reset the target drive's MBR, without asking for
        confirmation, after installing or upgrading.
      * Install the bootloader using the syslinux binary found on the
        target device, once the Live OS has been extracted/copied
        there.
    - Enable double-clicking to pick entries in the language or
      keyboard layout lists in Tails Greeter.
    - Install backport of shared-mime-info 1.3 (Closes: #7079).
    - Make sanity-check prompts closable in Tails Persistence Setup
      (Closes: #7119).
    - Fix quick search in Tails Greeter's Other languages window
      (Closes: #5387).
    - Install systemd. It is not enabled by default, but having it
      around will help doing the migration work.
    - Enable AppArmor on the kernel command-line. This is a no-op
      without the userspace tools and with no profile shipped, but it
      will make it easier to fix this part of the situation.

  * Build system
    - Bump Vagrant builder's memory for RAM builds. Wheezy requires
      more space to build, and the resulting image is larger.
    - Fix Vagrant compatibility issue. Some classes' methods/fields
      have been renamed between Vagrant versions, so we need a simple
      compatibility layer to support all versions. Without this, it's
      not possible to issue e.g. a `build` command to an already
      running (i.e. `vm:up`:ed) Vagrant instance.
    - Move cpu and mem checks to the `build` task. Previously, when
      they were checked in `vm:up` *only* when issued while the VM
      already is up, so these checks weren't run if one issues a
      `build` when the VM is off. Now we'll fail earlier with a more
      informative error message, and it looks like a more logical home
      for them too.
    - Fix buggy memory checks for RAM building. We have to take into
      account which state the Vagrant VM is in for determining *where*
      we check if enough memory is available for a RAM build. If it's
      off, we check the host; if it's on we check the VM. Previously
      we always checked the host, which doesn't make sense when the VM
      is already started.

  * Automated test suite
    - Bump the tester VM's RAM by 256 MiB. There is not enough free
      RAM to run Tails Upgrader with just 1 GiB of RAM after the
      migration to Wheezy.
    - Always adjust OOM and memory overcommit settings. The kernel
      freezes seem to also happen for the amd64 kernel when filling
      the memory.
    - Add option to make Sikuli rety on FindFailed. This makes it
      possible to update manu images for Sikuli in just *one* test
      suite run, by continuously updating outdated pictures as we go.
    - Actually run "Upgrade from ISO" from a USB drive running the old
      version. That's what users do, and is buggy.
    - Automatically test persistent directories permissions (Closes: #7560).
    - Use read-write persistence when testing upgraded USB
      installations.  Otherwise e.g. the permission fixes won't get
      applied, and the subsequent steps testing the permissions will
      fail.
    - Actually check that the ISO's Tails is installed. The step
      "Tails is installed on USB drive $TARGET" only checks that the
      *running* Tails is installed on $TARGET, which obviously fails
      when doing an upgrade from ISO running an old Tails. That it
      worked for the same scenario running the current Tails is just
      coincidental.
    - Use OpenJDK 7 to run our test suite (Closes #7175).
    - Use qemu-system-x86_64 directly, instead of kvm, for running the
      automated test suite (Closes: #7605).

 -- Tails developers <tails@boum.org>  Sun, 20 Jul 2014 23:16:13 +0200

tails (1.0.1) unstable; urgency=medium

  * Security fixes
    - Upgrade the web browser to 24.6.0esr-0+tails1~bpo60+1
      (Firefox 24.6.0esr + Iceweasel patches + Torbrowser patches).
      Also import the Tor Browser profile at commit
      90ba8fbaf6f23494f1a0e38d63153b3b7e65d3d3 from
      ttp/tor-browser-24.6.0esr-3.x-1.
    - Install Linux 3.14 from Debian unstable (fixes CVE-2014-3153 and
      others).
    - Install openssl from Squeeze LTS (fixes CVE-2014-0076,
      CVE-2014-0195, CVE-2014-0221, CVE-2014-3470 and CVE-2014-0224).
    - Install GnuTLS from Squeeze LTS (fixes CVE-2014-3466.).

  * Minor improvements
    - Add Squeeze LTS APT sources. It has been given a low pinning
      priority so explicit pinning must be used to actually install
      anything from it.
    - Upgrade Tor to 0.2.4.22-1~d60.squeeze+1.
    - Upgrade I2P to 0.9.13-1~deb6u+1.

 -- Tails developers <tails@boum.org>  Sun, 08 Jun 2014 19:14:00 +0200

tails (1.0) unstable; urgency=medium

  * Security fixes
    - Upgrade the web browser to 24.5.0esr-0+tails1~bpo60+1
      (Firefox 24.5.0esr + Iceweasel patches + Torbrowser patches).
    - Upgrade Tor to 0.2.4.21-1+tails1~d60.squeeze+1:
      * Based on 0.2.4.21-1~d60.squeeze+1.
      * Backport the fix for Tor bug #11464. It adds client-side blacklists for
        all Tor directory authority keys that was vulnerable to Heartbleed.
        This protects clients in case attackers were able to compromise a
        majority of the authority signing and identity keys.

   * Bugfixes
    - Disable inbound I2P connections. Tails already restricts incoming
      connections, but this change tells I2P about it.
    - Fix link to the system requirements documentation page in the Tails
      Upgrader error shown when too little RAM is available.

  * Minor improvements
    - Upgrade I2P to 0.9.12-2~deb6u+1.
    - Import TorBrowser profile. This was forgotten in Tails 0.23 and even
      though we didn't explicitly set those preferences in that release
      they defaulted to the same values. This future-proofs us in case the
      defaults would ever change.
    - Import new custom version of tor-launcher:
      * Based on upstream Tor Launcher 0.2.5.3.
      * Improve how Tor Launcher handles incomplete translation.
        (Tor bug #11483; more future-proof fix for Tails bug #6885)
      * Remove the bridge settings prompt. (Tor bug #11482; closes Tails
        bug #6934,)
      * Always show bridge help button. (Tor bug #11484)
    - Integrate the new Tails logo into various places:
      * The website
      * The boot splash
      * The "About Tails" dialog

  * Build system
    - Use the stable APT suite when building from the stable Git branch
      (Closes: #7022).

  * Test suite
    - Add test for the #7022 fix.

 -- Tails developers <tails@boum.org>  Sun, 27 Apr 2014 19:34:01 +0200

tails (0.23) unstable; urgency=medium

  * Security fixes
    - Upgrade the web browser to 24.4.0esr-0+tails1~bpo60+1
      (Firefox 24.4.0esr + Iceweasel patches + Torbrowser patches).

  * Major new features
    - Spoof the network interfaces' MAC address by default (Closes: #5421),
      as designed on https://tails.boum.org/contribute/design/MAC_address/.
    - Rework the way to configure how Tor connects to the network
      (bridges, proxy, fascist firewall): add an option to Tails Greeter,
      start Tor Launcher when needed (Closes: #5920, #5343).

  * Bugfixes
    - Additional software: do not crash when persistence is disabled
      (Closes: #6440).
    - Upgrade Pidgin to 2.10.9, that fixes some regressions introduced
      in the 2.10.8 security update (Closes: #6661).
    - Wait for Tor to have fully bootstrapped, plus a bit more time,
      before checking for upgrades (Closes: #6728) and unfixed known
      security issues.
    - Disable the Intel Management Engine Interface driver (Closes: #6460).
      We don't need it in Tails, it might be dangerous, and it causes bugs
      on various hardware such as systems that reboot when asked to shut down
    - Add a launcher for the Tails documentation. This makes it available
      in Windows Camouflage mode (Closes: #5374, #6767).
    - Remove the obsolete wikileaks.de account from Pidgin (Closes: #6807).

  * Minor improvements
    - Upgrade Tor to 0.2.4.21-1~d60.squeeze+1.
    - Upgrade obfsproxy to 0.2.6-2~~squeeze+1.
    - Upgrade I2P to 0.9.11-1deb6u1.
    - Install 64-bit kernel instead of the 686-pae one (Closes: #5456).
      This is a necessary first step towards UEFI boot support.
    - Install Monkeysign (in a not-so-functional shape yet).
    - Disable the autologin text consoles (Closes: #5588). This was one of
      the blockers before a screen saver can be installed
      in a meaningful way (#5684).
    - Don't localize the text consoles anymore: it is broken on Wheezy,
      the intended users can as well use loadkeys, and we now do not have
      to trust setupcon to be safe for being run as root by the desktop user.
    - Make it possible to manually start IBus.
    - Reintroduce the possibility to switch identities in the Tor Browser,
      using a filtering proxy in front of the Tor ControlPort to avoid giving
      full control over Tor to the desktop user (Closes: #6383).
    - Incremental upgrades improvements:
      · Drop the Tails Upgrader launcher, to limit users' confusion
        (Closes: #6513).
      · Lock down sudo credentials a bit.
      · Hide debugging information (Closes: #6505).
      · Include ~/.xsession-errors in WhisperBack bug reports.
        This captures the Tails Upgrader errors and debugging information.
      · Report more precisely why an incremental upgrade cannot be done
        (Closes: #6575).
      · Various user interface and phrasing improvements.
    - Don't install the Cookie Monster browser extension (Closes: #6790).
    - Add a browser bookmark pointing to Tor's Stack Exchange (Closes: #6632).
    - Remove the preconfigured #tor channel from the Pidgin: apparently,
      too many Tails users go ask Tails questions there, without making
      it clear that they are running Tails, hence creating a user-support
      nightmare (Closes: #6679).
    - Use (most of) Tor Browser's mozconfig (Closes: #6474).
    - Rebase the browser on top of iceweasel 24.3.0esr-1, to get
      the certificate authorities added by Debian back (Closes: #6704).
    - Give access to the relevant documentation pages from Tails Greeter.
    - Hide Tails Greeter's password mismatch warning when entry is changed.
    - Persistent Volume Assistant:
      · Take into account our installer is now called Tails Installer.
      · Optimize window height (Closes: #5458).
      · Display device paths in a more user-friendly way (Closes: #5311).

  * Build system
    - Ease updating POT and PO files at release time, and importing translations
      from Transifex (Closes: #6288, #6207).
    - Drop custom poedit backport, install it from squeeze-backports-sloppy.
    - Make ISO and IUK smaller (Closes: #6390, #6425):
      · Exclude more files from being included in the ISO.
      · Remove *.pyc later so that they are not recreated.
      · Truncate log files later so that they are not filled again.
      · At ISO build time, set mtime to the epoch for large files whose content
        generally does not change between releases. This forces rsync
        to compare the actual content of these files, when preparing an IUK,
        instead of blindly adding it to the IUK merely because the mtime
        has changed, while the content is the same.
    - Make local hooks logging consistent.

  * Test suite
    - Migrate from JRuby to native Ruby + rjb.
    - The test suite can now be run on Debian Wheezy + backports.
    - Fix buggy "persistence is not enabled" step (Closes: #5465).
    - Use IPv6 private address as of RFC 4193 for the test suite's virtual
      network. Otherwise dnsmasq from Wheezy complains, as it is not capable
      of handling public IPv6 addresses.
    - Delete volumes after each scenario unless tagged @keep_volumes.
    - Add an anti-test to make sure the memory erasure test works fine.
    - A *lot* of bugfixes, simplifications and robustness improvements.

 -- Tails developers <tails@boum.org>  Tue, 18 Mar 2014 00:58:50 +0100

tails (0.22.1) unstable; urgency=medium

  * Security fixes
    - Upgrade the web browser to 24.3.0esr-0+tails1~bpo60+2
      (Firefox 24.3.0esr + Iceweasel patches + Torbrowser patches).
    - Upgrade NSS to 3.14.5-1~bpo60+1.
    - Upgrade Pidgin to 2.10.8.
    - Workaround browser size fingerprinting issue by using small icons
      in the web browser's navigation toolbar (Closes: #6377).
      We're actually hit by Tor#9268, and this is the best workaround gk
      and I were able to find when discussing this on Tor#10095.

  * Major new features
    - Check for upgrades availability using Tails Upgrader, and propose
      to apply an incremental upgrade whenever possible (Closes: #6014).
      · Run tails-update-frontend at session login time.
      · Have tails-security-check only report unfixed security issues.
      · Greatly improve the Tails Upgrader UI and strings phrasing.
      · Enable startup notification for Tails Upgrader.
    - Install Linux 3.12 (3.12.6-2) from Debian testing. Unfortunately,
      this breaks the memory wipe feature on some hardware (#6460), but
      it fixes quite a few security issues, and improves hardware support.
    - Update the build system to be compatible with Vagrant 1.2 and 1.3,
      in addition to the already supported versions (Closes: #6221).
      Thanks to David Isaac Wolinsky <isaac.wolinsky@gmail.com>.

  * Bugfixes
    - Do not start IBus for languages that don't need it. This fixes
      the keybindings problems introduced in 0.22 (Closes: #6478).
      Thanks to WinterFairy.
    - Disable network.proxy.socks_remote_dns in the Unsafe Browser.
      Bugfix against 0.22 (Closes: #6479).
    - Fetch Tor Browser User-Agent from its own prefs, rather than from
      the obsolete Torbutton ones. Bugfix against 0.22 (Closes: #6477).
    - Upgrade Vagrant basebox to include up-to-date Debian archive keys
      (Closes: #6515, #6527).
    - Do not use a non-working proxy for downloading the Vagrant basebox
      (Closes: #6514).
    - Use IE's icon in Windows camouflage mode.
      Bugfix against 0.22 (Closes: #6536).
    - Support "upgrading" a partial Tails installation (Closes: #6438)
      and fix missing confirmation dialog in Tails Installer (Closes: #6437).
      Thanks to Andres Gomez Ramirez <andres.gomez@cern.ch>.
    - Fix browser homepage in Spanish locales (Closes: #6612).

  * Minor improvements
    - Tor 0.2.4 is stable! Adapt APT sources accordingly.
    - Update Tor Browser to 24.2.0esr-1+tails1, that uses its own NSS
      library instead of the system one.
    - Update Torbutton to 1.6.5.3.
    - Do not start Tor Browser automatically, but notify when Tor is ready.
      Warn the user when they attempt to start Tor Browser before Tor is ready.
    - Import Tor Browser profile at
      3ed5d9511e783deb86835803a6f40e7d5a182a12 from ttp/tor-browser-24.2.0esr-1.
    - Use http.debian.net for Vagrant builds, instead of the mostly broken
      (and soon obsolete) cdn.debian.net.
    - Phrasing and UI improvements in tails-upgrade-frontend.
    - Style and robustness improvements in tails-security-check.
    - Make room for upcoming UEFI support in Tails Installer.

 -- Tails developers <tails@boum.org>  Wed, 29 Jan 2014 15:08:13 +0100

tails (0.22) unstable; urgency=medium

  [Tails developers]
  * Security fixes
    - Upgrade to Iceweasel 24.2.0esr that fixes a few serious security issues.
    - Stop migrating persistence configuration and access rights. Instead,
      disable all persistence configuration files if the mountpoint has wrong
      access rights (Closes: #6413).
    - Upgrade to NSS 3.15.3 that fixes a few serious security issues affecting
      the browser, such as CVE-2013-1741, CVE-2013-5605 and CVE-2013-5606.

  * Major improvements
    - Switch to Iceweasel 24 (Closes: #6370).
      · Resync' (most) Iceweasel prefs with TBB 3.0-beta-1 and get rid
        of many obsolete or default settings.
      · Disable WebRTC (Closes: #6468).
      · Import TorBrowser profile at commit
        51bf06502c46ee6c1f587459e8370aef11a3422d from the tor-browser-24.2.0esr-1
        branch at https://git.torproject.org/tor-browser.git.
    - Switch to Torbutton 1.6.5 (Closes: #6371).
      · Prevent Torbutton from asking users to "upgrade TBB".
      · Use the same Tor SOCKS port as the TBB (9151) for our web browser.
        This should be enough to avoid being affected by Tor#8511.
      · Disable Torbutton 1.6's check for Tor.
        Unfortunately, the new check.torproject.org breaks the remote Tor
        check. We cannot use the local Tor check with the control port. So,
        the shortest and sanest path to fixing the check issue, because the
        remote Tor check is broken" seems to simply disable this check.
        Patch submitted upstream as Tor#10216.
    - Prepare incremental upgrades to be the next default way to upgrade Tails,
      on point-releases at least.

  * Bugfixes
    - Deny X authentication only after Vidalia exits (Closes: #6389).
    - Disable DPMS screen blanking (Closes: #5617).
    - Fix checking of the persistent volume's ACL.
    - Sanitize more IP and MAC addresses in bug reports (Closes: #6391).
    - Do not fail USB upgrade when the "tmp" directory exists on the
      destination device.
    - Tails Installer: list devices with isohybrid Tails installed
      (Closes: #6462).

  * Minor improvements
    - Create a configuration file for additional software if needed
      (Closes: #6436).
    - Translations all over the place.
    - Enable favicons in Iceweasel.
    - Do not propose to make permanent NoScript exceptions.
      In Tails, every such thing is temporary, so better only display the menu
      entry that's about temporarily allowing something.
    - Clearer warning when deleting persistent volume (thanks to Andres Gomez
      Ramirez <andres.gomez@cern.ch> for the patch).
    - Make wording in Tails Installer more consistent.

  [ WinterFairy ]
  * Use IBus instead of SCIM (Closes: #5624, #6206).
    It makes it possible to input passwords in pinentry for at least Japanese,
    Chinese and Korean languages.
  * Add an import-translation script.
    This automates the importation process of completed translations
    from Transifex.
  * Always list optimal keyboard layout in the greeter (Closes: #5741).
  * Fix on-the-fly translation of the greeter in various languages
    (Closes: #5469).

  [ Kytv]
  * Update I2P to 0.9.8.1 (Closes: #6080, #5889).
  * Improve I2P configuration:
    - Disable IPv6 support in a nicer way.
    - Disable i2cp (allows java clients to communicate from outside the JVM). If
      this is unset an exception for port 7654 would need to be added to ferm.
    - Disable "in-network" updates (this is also done in the regular I2P
      packages).
    - Disable the outproxies. Access to the Internet is already routed through
      Tor so these are unnecessary. If end-users have a good reason to go
      through one of the I2P outproxies they can turn them back on.
  * Add a couple of default I2P IRC channels to Pidgin.
  * Allow access to the local 'eepsite' through FoxyProxy.
  * Add firewall exceptions for the standard I2P ports.

 -- Tails developers <tails@boum.org>  Sat, 30 Nov 2013 16:47:18 +0100

tails (0.21) unstable; urgency=low

  * Security fixes
    - Don't grant access to the Tor control port for the desktop user
      (amnesia). Else, an attacker able to run arbitrary code as this user
      could obtain the public IP with a get_info command.
      · Vidalia is now run as a dedicated user.
      · Remove the amnesia user from the debian-tor group.
      · Remove the Vidalia launcher in the Applications menu.
        The Vidalia instance it starts is useless, since it can't connect
        to the Tor control port.
    - Don't allow the desktop user to directly change persistence settings.
      Else, an attacker able to run arbitrary code as this user could
      leverage this feature to gain persistent root access, as long as
      persistence is enabled.
      · Fully rework the persistent filesystem and files ownership
        and permissions.
      · Run the Persistent Volume Assistant as a dedicated user, that is
        granted the relevant udisks and filesystem -level credentials.
      · At persistence activation time, don't trust existing persistence
        configuration files, migrate to the new ownership and permissions,
        migrate every known-safe existing settings and backup what's left.
        Warn the user when not all persistence settings could be migrated.
      · Persistent Volume Assistant uses the new ownership and permissions
        scheme when initializing a new persistent volume, and refuses to
        read persistence.conf if it, or the parent directory, hasn't the
        expected permissions.
      · Make boot medium 'system internal' for udisks with bilibop.
        Once Tails is based on Wheezy, this will further complete the
        protection (see #6172 for details).
    - Update Iceweasel to 17.0.10esr-0+tails2~bpo60+1.
    - Update Torbutton to 1.5.2-2, including a patch cherry-picked from
      upstream to make window resizing closer to what the design says.

  * Major new features
    - Add a persistence preset for printing settings (Closes: #5686).
      Reload CUPS configuration after persistence activation.
    - Support SD card connected through a SDIO host adapter (Closes: #6324).
      · Rebrand Tails USB installer to Tails installer.
      · Display devices brand, model and size in the Installer
        (Closes: #6292).
      · Ask for confirmation before installing Tails onto a device
        (Closes: #6293).
      · Add support for SDIO and MMC block devices to the Tails Installer
        (Closes: #5744) and the Persistent Volume Assistant (Closes: #6325).
      · Arm the udev watchdog when booted from SD (plugged in SDIO) too
        (Closes: #6327).

  * Minor improvements
    - Provide a consistent path to the persistent volume mountpoint
      (Closes: #5854).
    - Add a KeePassX launcher to the top GNOME panel (Closes: #6290).
    - Rework bug reporting workflow: point the desktop launcher to
      the troubleshooting page.
    - Make /home world-readable at build time, regardless of the Git
      working copy permissions. This makes the build process more robust
      against strict umasks.
    - Add signing capabilities to the tails-build script (Closes: #6267).
      This is in turn used to sign ISO images built by our Jenkins setup
      (Closes: #6193).
    - Simplify the ikiwiki setup and make more pages translatable.
    - Exclude the version string in GnuPG's ASCII armored output.
    - Prefer stronger ciphers (AES256,AES192,AES,CAST5) when encrypting
      data with GnuPG.
    - Use the same custom Startpage search URL than the TBB.
      This apparently disables the new broken "family" filter.
    - Update AdBlock Plus patterns.
    - Install Linux from Debian testing.
      (That is, the same version that was shipped in 0.20.1.)

  * Test suite
    - Look for "/tmp/.X11-unix/X${1#:}" too when detecting displays in use.
    - Adapt tests to match the Control Port access security fix:
      · Take into account that the amnesia user isn't part of the debian-tor
        group anymore.
      · Run as root the checks to see if a process is running: this
        is required to see other users' processes.

 -- Tails developers <tails@boum.org>  Sat, 26 Oct 2013 23:42:46 +0200

tails (0.20.1) unstable; urgency=low

  * Major new features
  - Install Tor 0.2.4.17-rc-1~d60.squeeze+1 from the Tor project's repository.
  - Install Iceweasel 17.0.9esr with Torbrowser patches.
  - Install Linux kernel 3.10-3 (version 3.10.11-1) from sid.

  * Bugfixes
  - Remount persistence devices read-only at shutdown/reboot time
    (Closes: #6228).
  - Greeter: display a warning icon on admin password mismatch and on
    persistence unlocking failure. Thanks to Andres Gomez Ramirez
    <andres.gomez@cern.ch> for the fix!
  - Don't torsocksify Pidgin.
    Instead we disable Pidgin's GNOME integration to get the "Global proxy
    configuration", which we set to use Tor. This fixes the I2P IRC account.
  - Additional software: fix typo in notification.
  - Allow installing "Priority: standard" packages that we do not install
    by default: remove them late in the build process instead of assigning
    them a -1 APT pinning level.

  * Minor improvements
  - Update AdBlock Plus patterns.
  - Use more unique ISO file name when building from Jenkins.
  - Additional software: point to the system log on upgrade failure.
  - Set SOCKS5_USER and SOCKS5_PASSWORD in the connect-socks wrapper (used
    by Git). Else, Tor 0.2.4's IsolateSOCKSAuth and connect-proxy
    sometimes play together in some way that makes connect-proxy ask for
    a password to connect to the SocksPort. SOCKS5_USER and
    SOCKS5_PASSWORD are passed through unchanged if they were manually set
    by the user already.
  - Use our custom connect-socks wrapper for SSH. Else, Tor 0.2.4's
    IsolateSOCKSAuth and connect-proxy sometimes play together in some way
    that makes connect-proxy ask for a password to connect to the
    SocksPort. Note that connect-socks uses the default SocksPort too, so
    no change here wrt. our connection isolation design.

  * Localization
  - Import new translations from Transifex.

  * Test suite
  - Fix old ISO checking for consistent error reporting.
  - Remove custom persistence test from manual test suite.
    It was removed for the GUI in t-p-s 0.33.

 -- Tails developers <tails@boum.org>  Sun, 15 Sep 2013 15:49:36 +0200

tails (0.20) unstable; urgency=low

  * Major new features
  - Install Linux kernel 3.10.3-1 from Debian unstable.
  - Iceweasel 17.0.8esr + Torbrowser patches.

  * Bugfixes
  - Prevent Iceweasel from displaying a warning when leaving HTTPS web sites.
  - Make Iceweasel use the correct, localized search engine.
  - Fix Git access to https:// repositories.

  * Minor improvements
  - Install Dasher, a predictive text entry tool.
  - Add a wrapper around TrueCrypt which displays a warning about it soon
    being deprecated in Tails.
  - Remove Pidgin libraries for all protocols but IRC and Jabber/XMPP.
    Many of the other protocols Pidgin support are broken in Tails and
    haven't got any security auditting.
  - Disable the pre-defined Pidgin accounts so they do not auto-connect
    on Pidgin start.
  - Include information about Alsa in WhisperBack reports.
  - Explicitly restrict access to ptrace. While this setting was enabled
    by default in Debian's Linux 3.9.6-1, it will later disabled in 3.9.7-1.
    It's unclear what will happen next, so let's explicitly enable it ourselves.
  - Do not display dialog when a message is sent in Claws Mail.
  - Sync iceweasel preferences with the Torbrowser's.

  * Localization
  - Many translation updates all over the place.
  - Merge all Tails-related POT files into one, and make use of intltoolize
    for better integration with Transifex.

 -- Tails developers <tails@boum.org>  Tue, 30 Jul 2013 14:19:57 +0200

tails (0.19) unstable; urgency=low

  * Major new features
  - Install Linux kernel 3.9.5-1 from Debian unstable.
    Features of particular interest for Tails are the Yama LSM
    (ptrace scope restrictions) and improved hardware support.
    As a corollary, install initramfs-tools from there too.
  - Iceweasel 17.0.7esr + Torbrowser patches.
  - Unblock Bluetooth, Wi-Fi, WWAN and WiMAX; block every other type of
    wireless device. Next steps are described on the
    todo/protect_against_external_bus_memory_forensics ticket.

  * Bugfixes
  - Fix write access to boot medium at the block device level,
    by installing bilibop-udev. Thanks to quidame for his support.
  - tails-greeter l10n-related fixes, thanks to winterfairy:
    · Fix so translations is applied on password mismatch messages.
    · Separate forward and login buttons and make them translatable.
  - Fix link to documentation when no sudo password is set.
  - gpgApplet: partial fix for clipboard emptying after a wrong passphrase
    was entered.
  - Workaround aufs bug in Unsafe Browser script.

  * Minor improvements
  - Drop GNOME proxy settings: we did not find any use of it we were keen
    to support, other than two programs (Seahorse, Pidgin) that are now run
    with torsocks.
  - Format newly created persistent volumes as ext4.
  - GnuPG: don't connect to the keyserver specified by the key owner.
    This feature opens the door to a variety of subtle attacks.
  - GnuPG: locate keys only from local keyrings.
    This is probably the default, but better safe than sorry.
  - Install virt-what from Wheezy.
    The version from Squeeze does not detect at least Parallels for Mac v.8.
  - Upgrade live-boot and live-config to the 3.0.x final version from Wheezy.
    · Remove /live and /lib/live/image compatibility symlinks.
    · Add /live/overlay -> /lib/live/mount/overlay symlink.
      The live-boot changes (commit d2b2a461) brought to fix Debian bug
      #696495 revert some of our previous changes (commit 77dab1cb), and as
      a result, at the time live-persist runs, no tmpfs is mounted on
      /live/overlay, which breaks the aufs mount. So, let's just ensure
      /live/overlay points to a tmpfs.
    · Really disable policykit and sudo live-config hooks.
      ... by making it believe they've already been run.
      This workarounds new live-config's default behavior.

  * Localization
  - Many translation updates all over the place.

  * Test suite
  - Re-enable previously disabled boot device permissions test.

 -- Tails developers <tails@boum.org>  Wed, 26 Jun 2013 12:36:20 +0200

tails (0.18) unstable; urgency=low

  * New features
  - Support obfs3 bridges.
  - Automatically install a custom list of additional packages chosen by
    the user at the beginning of every working session, and upgrade them
    once a network connection is established (technology preview).

  * Iceweasel
  - Upgrade to Iceweasel 17.0.6esr-0+tails1~bpo60+1.
  - Update Torbrowser patches to current maint-2.4 branch (567682b).
  - Isolate DOM storage to first party URI, and enable DOM storage:
    don't set dom.storage.enabled anymore, and set Torbutton's
    disable_domstorage to false.
  - Isolate the image cache per url bar domain.
  - Torbutton 1.5.2, and various prefs hacks to fix breakage:
    · Add .saved version of the Torbutton preferences the TBB also sets.
    · Set TOR_SOCKS_HOST and TOR_SOCKS_PORT.
    · Move some prefs (network.proxy.*, extensions.autoDisableScopes,
      extensions.foxyproxy.last-version) to user.js.
      Else, with Torbutton 1.5.x, these ones are not taken into account.
    · Set network.proxy.socks_version.
      Else we get the meaningless user_pref("network.proxy.socks_version", 9063);
      in prefs.js after the initial startup.
    · Set extensions.foxyproxy.socks_remote_dns to true.
      Else, it overrides the various ways we set network.proxy.socks_remote_dns,
      which in turn makes Torbutton think it should start in non-Tor mode.
    · Also pass the TOR_SOCKS_* environment variables to iceweasel when
      generating the profile: Torbutton behaves differently depending on
      these variables, so we don't want the initial profile generation to be
      done without them. In practice, this has no implication that we could
      see right now, but better safe than sorry.
    · Import all version overrides from the TBB prefs.
      Else, the User-Agent sent in the HTTP headers is fine, but real
      values leak with JavaScript, as demonstrated by ip-check's "Browser
      type" test.
    · Move a bunch of settings to user_pref(), that are not applied otherwise.
      For some, this fixes a regression in 0.18~rc1.
      For other, the  bug was already present in Tails 0.17.2.
  - HTTPS Everywhere 3.2.
  - Update prefs to match the TBB's, fix bugs, and take advantage of the latest
    Torbrowser patches:
    · Increase pipeline randomization.
    · Fix @font-face handling of local() fonts.
      Also disable fallback font rendering.
    · Explicitly disable SPDY v2 and v3.
    · Update http pipelining prefs.
  - Make prefs organization closer to the TBB's:
    · Remove Torbutton prefs that we set at their default value.
    · Import Torbutton preferences from the TBB.
    · Organize iceweasel config files in sections the same way as the TBB.
  - Cleanup prefs:
    · Don't set extensions.torbutton.clear_cookies nor
      extensions.torbutton.saved.share_proxy_settings:
      we don't care about toggling anymore.
    · Don't set extensions.torbutton.saved.download_retention nor
      extensions.torbutton.saved.search_suggest:
      these settings are not used in Torbutton anymore.
  - Update unsafe browser prefs mangling accordingly.
  - Move network.protocol-handler.warn-external.* to user_pref().
    Else they're not applied.
    These prefs are actually ignored by Firefox these days -- the TBB
    design doc reads "They are set still anyway out of respect for the
    dead". Let's go on doing the same.
  - Update extensions.adblockplus.currentVersion.
  - Fetch xul-ext-https-everywhere (3.2-2) and xul-ext-noscript (2.6.6.1-1)
    from Debian unstable. They were uploaded there, and accordingly removed
    from experimental.

  * Bugfixes
  - Linux 3.2.41-2+deb7u2.
  - Fixed swapped filenames of tails-{reboot,shutdown}.desktop.
    Thanks to Mikko Harhanen for the patch.
  - Only add ClientTransportPlugin to torrc when bridge mode is enabled.
    This should bring back support for proxies of type other than obfsproxy.

  * Minor improvements
  - Set kernel.dmesg_restrict=1, and make /proc/<pid>/ invisible
    and restricted for other users. It makes it slightly harder for an attacker
    to gather information that may allow them to escalate privileges.
  - Install gnome-screenshot.
  - Don't disable IPv6 on all network interfaces anymore.
    It turns out the IPv6 leaks we wanted to fix actually don't exist.
  - Add a "About Tails" launcher in the System menu.
  - Install GNOME accessibility themes.
  - Use 'Getting started...' as the homepage for Tails documentation button.
  - Stop relying on the obsolete /live/image compatibility symlink.
  - Disable audio preview in Nautilus.
  - Wheezy was released => Squeeze is now oldstable.
  - Pick Tor from deb.torproject.org regardless of the release name they
    advertise. At some point we needed it, their APT repository still thought
    that stable == Squeeze.
  - Add Wheezy APT sources.
  - Install Linux and related packages from Wheezy.
    Debian sid just got Linux 3.8, and we don't want to switch to a new kernel
    yet.
  - Fetch laptop-mode-tools from Wheezy.
    Wheezy has the version we've been installing in 0.18~rc1,
    while a newer one was uploaded to sid in the meantime.
  - Fetch a few packages from Wheezy instead of unstable.
    Namely: spice-vdagent, libregexp-common-perl, macchanger, service-wrapper,
    libservice-wrapper-java and libservice-wrapper-jni.
    Wheezy has the versions we've been installing for a while, so let's
    avoid having unstable push a newer one to us uselessly at some point.
    Note that at the time of this writing, the versions in sid and in Wheezy
    are the same, so this commit is effectively a no-op as of today: it is
    merely a safeguard for the future.

  * Localization
  - Many translation updates all over the place.

  * Build process
  - Make Vagrant's build-tails script support Jenkins too.

  * Test suite
  - Fix Unsafe Browser test broken by hidepid.

 -- Tails developers <tails@boum.org>  Mon, 13 May 2013 22:17:38 +0200

tails (0.17.2) unstable; urgency=low

  * Iceweasel
  - Upgrade to Iceweasel 17.0.5esr-0+tails2~bpo60+1.
  - Stop displaying obsolete context menu entries ("Open Tor URL" and friends).

  * Hardware support
  - Update Linux to 3.2.41-2

  * Bugfixes
  - Use more reliable OpenPGP keyservers:
    · use the hkps pool in GnuPG (and import their SSL CA)
    · use hkp://pool.sks-keyservers.net in Seahorse (as it does not support
      hkps yet)
  - Keep udisks users (GNOME Disk Utility, tails-persistence-setup, etc.)
    from resetting the system partition's attributes when manipulating the
    partition table. To this end, backport the relevant bugfix from Wheezy
    into parted 2.3-5+tails1. This allowed to remove the sgdisk-based
    workaround in tais-persistence-setup, and to stop installing
    python-parted. All this is a first needed step to fix
    todo/make_system_disk_read-only in a future release.

  * Minor improvements
  - Disable NoScript's HTML5 media click-to-play for better user experience.

  * Localization
  - Tails USB installer: update translations for French, German, Spanish,
    Finnish, Greek, Italian, Latvian, Dutch, Polish and Chinese.
  - Tails Greeter: update translations for Farsi, Chinese, French;
    new translations: Finnish, Norwegian Bokmål, Galician.
  - tails-persistence-setup: update Farsi and Chinese translations;
    import new translations for Finnish and Swedish.
  - WhisperBack: update translations for Arabic, French, German, Greek,
    Spanish, Korean, Polish, Russian. New translations: Finnish, Chinese.

  * Build process
  - Add automated testing framework (Sikuli, Cucumber, libvirt -based)
    with a bunch of tests.

 -- Tails developers <amnesia@boum.org>  Sun, 07 Apr 2013 12:17:26 +0200

tails (0.17.1) unstable; urgency=low

  * Iceweasel
  - Upgrade to Iceweasel 17.0.4esr-0+tails1~bpo60+1.

  * Hardware support
  - Update Linux to 3.2.39-2.
    It includes the drm and agp subsystems from Linux 3.4.29.
  - Don't install xserver-xorg-video-rendition backport.
    xserver-xorg-video-rendition has been removed from squeeze-backports
    due to an upstream tarball mismatch discover when merging backports
    into the main Debian archive, and xserver-xorg-video-all still depends
    on it, so we explicitly install all drivers from -all but -rendition
    as a (hopefully temporary) workaround.

  * Minor improvements
  - Remove Indymedia IRC account, until we ship a version of Pidgin
    with SASL support, that is when Tails is based on Wheezy.

  * Build system
  - Don't ship the wiki's todo and bugs on ISO images.

 -- Tails developers <amnesia@boum.org>  Thu, 21 Mar 2013 18:54:11 +0100

tails (0.17) unstable; urgency=low

  * New features
  - Install the KeePassX password manager, with a configuration and
    documentation that makes it easy to persist the password database.

  * Iceweasel
  - Upgrade to Iceweasel 17.0.3esr-1+tails1~bpo60+1.
  - Install xul-ext-adblock-plus from squeeze-backports.
  - Do not allow listing all available fonts.
    Set browser.display.max_font_attempts and browser.display.max_font_count
    to enable the Torbrowser Limit-the-number-of-fonts-per-document patch.
  - Set default spellchecker dictionary to English (USA),
    and localize it according to locale with our custom branding extension.
  - Disable the add-ons automatic update feature.
  - Make the generated profile world-readable.
  - Remove NoScript click-to-play confirmation.
  - Sync some prefs set by Torbutton, to be ready when it stops setting these.
  - Disable navigation timing.
  - Disable SPDY. It stores state and may have keepalive issues.
  - More aggressive iceweasel HTTP pipelining settings.
  - Enable WebGL (as click-to-play only).
  - Disable network.http.connection-retry-timeout.
  - Disable full path information for plugins.
  - Remove NoScript blocks of WebFonts.
  - Disable DOM storage in Torbutton.
    Since we don't apply the 0026-Isolate-DOM-storage-to-first-party-URI.patch
    Torbrowser patch yet, and still disable DOM storage, we need to tell
    Torbutton not to use it.
  - Synchronize iceweasel's general.useragent.override with TBB based on FF17.
    The User-Agent settings are not kept up-to-date anymore in Torbutton, so
    we have to keep in sync manually with TBB's settings.
  - Remove obsolete APT pining for Torbutton.
    It's not maintained in Debian anymore, so we now fetch it from our own
    APT repository.
  - Fetch FoxyProxy from Debian experimental and libnspr4-0d from
    squeeze-backports, for compatibility with Iceweasel 17.
  - Rebase bookmarks file on top of the default iceweasel 17 one.
  - Explicitly disable AdBlock Plus "correct typos" feature.
    This feature connects to http://urlfixer.org/.
    It is disabled by default in 2.2-1, but let's be careful.

  * Minor improvements
  - Upgrade to live-boot 3.0~b11-1 and live-config 3.0.12-1.
    Accordingly update the 9980-permissions hook, live-persist,
    unsafe-browser and boot-profile.
    Add compatibility symlinks from /live to /lib/live, and from /live/image
    to /lib/live/mount/medium, to ease the transition.
  - Check for errors when sourcing live-boot files, e.g. to detect when
    they have been renamed upstream.
  - Don't add "quiet" to the kernel command-line ourselves.
    Else, it appears twice as live-build's lb_binary_syslinux adds it too.
    Historically, we've been adding it ourselves on top of that because
    lb_binary_yaboot does not add it, but since we gave up the PowerPC support
    attempt, we're now only interested in syslinux, so let's make it easier
    for the general case, e.g. when one wants to remove the "quiet" parameter
    as suggested by our "Tails does not start" debugging documentation.
  - Upgrade I2P to 0.9.4.

  * Bugfixes
  - Many bugfixes brought by the Debian Squeeze 6.0.7 point-release.
  - Use the regular GnuPG agent + pinentry-gtk2 instead of Seahorse
    as a GnuPG agent. This fixes usage of OpenPGP in Claws Mail,
    and brings support for OpenPGP smartcards.
  - Enable I2P hidden mode.
    Else, killing I2P ungracefully is bad for the I2P network.
  - live-persist: move error() function before the first potential usecase.
  - Add missing executable bit on restart-tor and restart-vidalia.
  - Add shutdown and reboot launchers to the menu.
    This workarounds the lack of a shutdown helper applet in camouflage mode.
  - Remove Pidgin's MXit and Sametime support.
    ... at least until CVE-2013-0273, CVE-2013-0272 and CVE-2013-0271 are
    fixed in Debian stable. While we're at it, don't force file removal in
    these "set -e" build scripts: fail hard, instead of silently ignoring
    the fact that files may have moved or disappeared.

  * Hardware support
  - Install recent Intel and AMD microcode from squeeze-backports,
    explicitly excluding the iucode-tool package that's not a good idea
    for Live systems.
  - Install firmware loader for Qualcomm Gobi USB chipsets.
    This is needed to have various mobile broadband chipsets work.
  - Upgrade barry to 0.18.3-5~bpo60+1.
    This much improved new version supports more hardware & ISP,
    and does not display dozens of spurious error messages at boot time.

  * Build system
  - Remove APT local cache (/Var/cache/apt/{,src}pkgcache.bin).

 -- Tails developers <amnesia@boum.org>  Sat, 23 Feb 2013 10:37:57 +0100

tails (0.16) unstable; urgency=low

  * Minor improvements
  - Replace the too-easy-to-misclick shutdown button with a better
    "Shutdown Helper" Gnome applet.
  - Display ~/Persistent in GNOME Places and GtkFileChooser if it is mounted.
  - Set Unsafe Browser's window title to "Unsafe Browser".
  - Install ekeyd to support the EntropyKey.
  - Install font for Sinhala.
  - Update Poedit to 1.5.4.
  - Kill Vidalia when restarting Tor.
    Doing this as early as possible exposes Vidalia's "broken onion" icon
    to users less.
  - Hide the persistence setup launchers in kiosk mode.
  - Add a shell library for Tor functions.
    These are shared among multiple of our scripts.
  - Install dictionaries for supported languages.
    Install hunspell dictionaries when possible,
    fall back on myspell ones else.

  * Bugfixes
  - Disable IPv6 on all network interfaces.
    This is a workaround for the IPv6 link-local multicast leak that was recently
    discovered. Tails has no local service that listens on IPv6, so there should be
    no regression, hopefully, unless one wants to play with OnionCat and VoIP,
    but those of us should know how to workaround this anyway.
  - live-persist: Fix variable mismatch, fixing probe white-list.
    Tails may previously have been able to list GPT partitions labelled
    "TailsData" on hard drives (!) as valid persistence volumes...
  - live-persist: Fix --media option when no devices are attached.
    Earlier, if it was set to e.g. 'removable-usb' and no USB storage was
    connected, $whitelistdev would be empty, which is interpreted like
    all devices are ok by the rest of the code.
  - Fix SCIM in the autostarted web browser: save IM environment variables
    to a file during Desktop session startup, and export them into the
    autostarted browser's environment.
  - Talk of DVD, not of CD, in the shutdown messages.
  - Make tordate work in bridge mode with an incorrect clock.
    When using a bridge Tor reports TLS cert lifetime errors (e.g. when
    the system clock is way off) with severity "info", but when no bridge
    is used the severity is "warn". tordate/20-time.sh depends on grepping
    these error messages, so we termporarily increase Tor's logging
    severity when using bridge mode. If we don't do this tordate will
    sleep forever, leaving Tor in a non-working state.
    · White-list root to use Tor's ControlPort.
    · Add logging for is_clock_way_off().
    · Remove Tor's log before time syncing.
      We depend on grepping stuff from the Tor log (especially for
      tordate/20-time.sh), so deleting it seems like a Good Thing(TM).
    · Stop Tor before messing with its log or data dir.
  - live-persist: limit searched devices the same way as live-boot.
    If no --media argument is specified, use live-boot's
    "(live-media|bootfrom)=removable(|-usb)" argument to limit devices
    searched for a persistent volume.
  - tails-greeter: do not pass media=removable to live-persist.
    Now that we have autodetection with kernel command-line,
    it should not be needed anymore.
  - Start memlockd after configuring it,
    instead of starting it before and restarting it after.
    This avoids running memlockd twice, and prevents other possibly
    surprising race-conditions.
    As a consequence, also have tails-sdmem-on-media-removal start after the
    memlockd service *and* tails-reconfigure-memlockd: to start the watchdog,
    we need memlockd to be properly configured *and* running.

  * iceweasel
  - Set iceweasel homepage to the news section on the Tails website.
    ... using the localized one when possible.
  - Hide the iceweasel add-on bar by default.
    Now that we don't want to ship the Monkeysphere addon anymore,
    that was the only one displayed in there, we can as well hide the whole bar.
  - Don't hide the AdBlock-Plus button in the add-on bar anymore. Now that
    we hide the whole addon bar, we can get rid of this old
    UX improvement.
  - Do not install a placeholder (fake) FireGPG iceweasel extension anymore.
    It was shipped from 0.10 (early 2012) to 0.15 (late November),
    so the migration period should be over now.
  - Don't install xul-ext-monkeysphere anymore.
    The implication of the current keyserver policy are not well
    understood, Monkeysphere is little used in Tails, and we're not sure
    anymore it would be our first bet for the web browser profile with no
    CA. Let's keep the various configuration bits (e.g. FoxyProxy,
    patching MSVA), though, so that advanced users who are used to have
    Monkeysphere in Tails just have to install the package.

  * Build system
  - Install the "standard" task with tasksel for better consistency in the
    Tails ISO images built in various environments.
  - Install p7zip-full. It's a dep by file-roller, but we explicily use it
    elsewhere, and it's better to be safe than sorry.
  - Remove pinning of libvpx0 to sid.
    This package is part of Squeeze, and not from testing/sid.
    We have been shipping the version from Squeeze for a while.
  - Remove config/chroot_local-packages/ from .gitignore.
    The documented way for "external" contributors to add custom packages
    is to put them in chroot_local-packages, and once we pull we import
    any such package into our APT repo and rewrite the
    history appropriately.
    Also, the ability to add packages in there and not see them in "git
    status" makes it very easy to build tainted ISO images with
    non-standard packages, which makes some of us fear can lead to hard to
    debug situations.
  - Make it clearer what can and cannot be done in terms of local packages.

 -- Tails developers <amnesia@boum.org>  Thu, 10 Jan 2013 12:47:42 +0100

tails (0.15) unstable; urgency=low

  * Major new features
  - Persistence for browser bookmarks.
  - Support for obfsproxy bridges.

  * Minor improvements
  - Add the Hangul (Korean) Input Method Engine for SCIM.
  - Add vendor-specific dpkg origin information. This makes dpkg-vendor
    return correct information.
  - Install pcscd and libccid from squeeze-backports. This is needed to
    support, to some extent, some OpenPGP SmartCard readers.
  - Install HPIJS PPD files and the IJS driver (hpijs).
    This adds support for some printers, such as Xerox DocumentCenter400.
  - Optimize fonts display for LCD.
  - Update TrueCrypt to version 7.1a.

  * Bugfixes
  - Do not use pdnsd anymore. It has been orphaned in Debian, has quite
    some bugs in there, and apparently Tor's DNSPort's own caching is
    be good enough.
  - Remove useless iceweasel cookies exceptions. They are useless as
    per-session cookies are allowed.
  - Do not run setupcon on X. This call is only needed on the Linux
    console, no need to annoy the user with a weird "Press enter to
    activate this console" when the open a root shell in a GNOME
    Terminal.
  - Allow the tails-iuk-get-target-file user to connect to the SOCKSPort
    dedicated for Tails-specific software.
  - Fix gpgApplet menu display in Windows camouflage mode.
  - Fix Tor reaching an inactive state if it's restarted in "bridge mode",
    e.g. during the time sync' process.

  * Iceweasel
  - Update iceweasel to 10.0.11esr-1+tails1.
  - User profile is now generated at build time in order to support persistent
    bookmarks.
  - Update HTTPS Everywhere to version 3.0.4.
  - Update NoScript to version 2.6.
  - Fix bookmark to I2P router console.
  - Re-enable Monkeysphere extension to connect to the validation agent.

  * Localization
  - The Tails USB installer, tails-persistence-setup and tails-greeter
    are now translated into Bulgarian.
  - Update Chinese translation for tails-greeter.
  - Update Euskadi translation for WhisperBack.

  * Build system
  - Custom packages are now retrieved from Tails APT repository instead
    of bloating the Git repository.
  - Allow '~' in wiki filenames. This makes it possible to ship
    update-description files for release candidates.
  - Document how to create incremental update kit.
  - Handle release candidates when generating custom APT sources.
  - Remove pinning for xul-ext-adblock-plus.
    It is obsolete since we've added this package to our APT repository.

 -- Tails developers <amnesia@boum.org>  Sun, 25 Nov 2012 12:59:17 +0100

tails (0.14) unstable; urgency=low

  * Major new features
  - Enable Tor stream isolation; several new SocksPorts with
    appropriate Isolate* options have been added for different use
    cases (i.e. applications). All application's have been
    reconfigured to use these new SocksPorts, which should increase
    anonymity by making it more difficulte to correlate traffic from
    different applications or "online identities".
  - The web browser now has the anonymity enhancing patches from the
    TorBrowser applied.
  - gpgApplet can now handle public-key cryptography.
  - Install an additional, PAE-enabled kernel with NX-bit
    support. This kernel is auto-selected when the hardware supports
    it and will:
    * provide executable space protection, preventing certain types of
      buffer overflows from being exploitable.
    * enable more than 4 GiB of system memory.
    * make all processors/cores available, including their
      power-saving functionality.
  - Add a persistence preset for NetworkManager connections.

  * Minor improvements
  - On kexec reboot, make the boot quiet only if debug=wipemem was not
    enabled.
  - Update torproject.org's APT repo key.
  - Update the embedded Tails signing key.
  - Use symlinks instead of duplicating localized searchplugins.
  - Rewrite Tails firewall using ferm. Tails firewall was written in
    very unsophisticated iptables-save/restore format. As more feature
    creeped in, it started to be quite unreadable.
  - Optimize VirtualBox modules build at runtime to avoid installing the
    userspace utils N times.
  - Drop most of Vidalia's configuration. Our custom lines just caused
    trouble (with multiple SocksPorts) and the default works well.
  - Blacklist PC speaker module. On some computers, having the pcspkr
    module loaded means loud beeps at bootup, shutdown and when using
    the console. As it draws useless attention to Tails users, it is
    better to prevent Linux from loading it by default.
  - Remove all addons from the Unsafe Browser. No addons are essential
    for the Unsafe Browser's intent. If anything they will modify the
    network fingerprint compared to a normal Iceweasel install, which
    is undesirable.
  - Prevent some unwanted packages to be installed at all, rather than
    uninstalling them later. This should speed up the build a bit.
  - Add a symlink from /etc/live/config to /etc/live/config.d. This
    makes the system compatible with live-config 3.0.4-1, without
    breaking backward compatibility with various parts of the system
    that use the old path.
  - Do not run unecessary scripts during shutdown sequence, to make
    shutdown faster.
  - Make live-persist deal with persistent ~/.gconf subdirs so that
    any options saved therein actually get persistent.
  - Prevent memlockd unload on shutdown, to make sure that all
    necessary tools for memory wiping are available when the new
    kernel has kexec'd.
  - Patch initscripts headers instead of fiddling with update-rc.d. We
    now let insserv figure out the correct ordering for the services
    during startup and shutdown, i.e. use dependency-based boot
    sequencing.
  - Remove the last absolute path in our isolinux config, which makes
    it easier to migrate from isolinux to syslinux (just rename the
    directory), and hence might make it easier for 3rd party USB
    installers (like the Universal USB Installer) to support Tails.

  * Bugfixes
  - Include `seq` in the ramdisk environment: it is used to wipe more
    memory. This fixes the long-standing bug about Tails not cleaning
    all memory on shutdown.
  - Fix Yelp crashing on internal links
  - Allow amnesia user to use Tor's TransPort. This firewall exception
    is necessary for applications that doesn't have in-built SOCKS
    support and cannot use torsocks. One such example is Claws Mail,
    which uses tsocks since torsocks makes it leak the hostname. This
    exception, together with Tor's automatic .onion mapping makes
    Claws Mail able to use hidden service mail providers again.
  - Force threads locking support in Python DBus binding. Without this
    liveusb-creator doesn't work with a PAE-enabled kernel.
  - Fix localized search plugins for 'es' and 'pt'
  - Fix live-boot's readahead, which caused an unnecessary pause
    during boot.
  - Factorize GCC wanted / available version numbers in VirtualBox
    modules building hook. This, incidentally, fixes a bug caused by
    duplication and not updating all instances.
  - Fix tordate vs. Tor 0.2.3.x. Since 0.2.3.x Tor doesn't download a
    consensus for clocks that are more than 30 days in the past or 2
    days in the future (see commits f4c1fa2 and 87622e4 in Tor's git
    repo). For such clock skews we set the time to the Tor authority's
    cert's valid-after date to ensure that a consensus can be
    downloaded.

  * Tor
  - Update to version 0.2.3.24-rc-1~~squeeze+1, a new major
    version. It's not a stable release, but we have been assured by
    the Tor developers that this is the right move.
  - Stop setting custom value for the Tor LongLivedPorts
    setting. Gobby's port was upstreamed in Tor 0.2.3.x.

  * Iceweasel
  - Update to 10.0.10esr-1+tails1, which has all the anonymity enhancing
    patches from the TorBrowser applied.
  - Install iceweasel from our own repo, http://deb.tails.boum.org.
  - Fix Iceweasel's file associations. No more should you be suggested
    to open a PDF in the GIMP.

  * htpdate
  - Use curl instead of wget, and add a --proxy option passed through
    to curl.
  - Remove the --fullrequest option, we don't need it anymore.
  - Remove --dns-timeout option, we don't need it anymore.
  - Change --proxy handling to support Debian Squeeze's curl.
  - Clarify what happens if --proxy is not used.
  - Compute the median of the diffs more correctly.

  * Hardware support
  - Update Linux to 3.2.32-1.

  * Software
  - Update vidalia to 0.2.20-1+tails1.
  - Update bundled WhisperBack package to 1.6.2:
    * Raise the socket library timeout to 120 seconds
    * Use smtplib's timeout parameter
    * Fix error output when calling send a 2nd time
  - Update liveusb-creator to 3.11.6-3.
  - Update i2p to 0.9.2.
  - Update tails-persistence-setup to 0.20-1, which should make it
    possible to install Tails on large (>= 32 GiB) USB drives.
  - Install console-setup and keyboard-configuration from unstable
    (required by new initramfs-tools).
  - Update tails-greeter to 0.7.3:
    * Import pt_BR translation.
    * Let langpanel usable during option selection stage
    * Print less debugging messages by default
    (below are changes in tails-greeter 0.7.2:)
    * Use correct test operators.
    * Generate language codes of available locales at package build
      time.
    * Read list of language codes from where we have saved it at
      package build time.
    * Drop tails-lang-helper, not used anymore.
    * Do not compile locales at login time anymore. Tails now ships
      locales-all.
  - Import live-config{,-sysvinit} 3.0.8-1. live-config >= 3.0.9-1
    has basically nothing useful for us, and it migrates to new paths
    brought by live-boot 3.0~b7, which we're not ready for yet (see:
    todo/newer_live-boot).

  * Localization
  - Fix Tails specific Iceweasel localization for pt-BR
  - Add Japanese input system: scim-anthy.
  - whisperback is now also translated into German, Hebrew, Hungarian,
    Italian and Korean.
  - tails-persistence-setup is now also translated into Arabic.
  - tails-greeter is now also translated into Arabic, Hebrew, Basque,
    Hungarian, Italian and Chinese.

  * Build system
  - Catch more errors in during build time:
    - Ensure that all local hooks start with 'set -e'.
    - Fail hard if adduser fails in local hooks.
    - Fail hard if 'rm' fails in local hooks.
  - vagrant: Ensure we have the set of Perl packages needed by our
    Ikiwiki
  - vagrant: Configure live-build to ship with ftp.us.debian.org.
    Using cdn.debian.net leads to bad interactions with Tor.
  - vagrant: Don't use gzip compression when building from a tag, i.e.
    a release.
  - vagrant: Optionally use bootstrap stage cache for faster builds
    via the 'cache' build option.
  - vagrant: Make sure release builds are clean, i.e. they don't use
    any potentially dangerous build options.
  - vagrant: Disable live-build package caching. This build system is
    meant to use an external caching proxy, so live-build's cache just
    wastes RAM (for in-memory builds) or disk space.
  - vagrant: use aufs magic instead of copying source into tmpfs.
    This reduces the amount of RAM required for building Tails in.
  - vagrant: Allow in-memory builds when a VM with enough memory is
    already started.

 -- Tails developers <amnesia@boum.org>  Sat, 10 Nov 2012 12:34:56 +0000

tails (0.13) unstable; urgency=low

  * Major new features
  - Use white-list/principle of least privelege approach for local services.
    Only users that need a certain local (i.e. hosted on loopback) service
    (according to our use cases) are granted access to it by our firewall;
    all other users are denied access.
  - Ship a first version of the incremental update system. Updates are not
    currently triggered automatically, but this will allow tests to be done
    on larger scales.

  * Minor improvements
  - Enable four workspaces in the Windows XP camouflage. This allows
    users to quickly switch to a more innocent looking workspace in case
    they are working on sensitive data and attract unwanted attention.
    The workspace switcher applet isn't there, though, since there's no
    such thing in Windows XP, so switching is only possible via keyboard
    shortcuts.
  - Ship with precompiled locales instead of generating them upon login.
  - Add support for wireless regulation.
  - Use color for Git output, not intended for machine consumption,
    written to the terminal.
  - Have ttdnsd use OpenDNS. Using Google's DNS servers was very
    glitchy, and rarely succeeded when it should. It can probably be
    attributed to Google's DNS, which is known to take issue with Tor
    exits.
  - Upgrade WhisperBack to 1.6, with many UI improvements and new translations.
  - Include GDM logs and dmidecode informations in the reports.
  - Allow to modify language and layout in the "Advanced options" screen
    of the greeter.
  - GnuPG: bump cert-digest-algo to SHA512.
  - Update torproject.org's APT repo key.

  * Bugfixes
  - Make Claws Mail save local/POP emails in its dot-directory. The
    default is to save them at ~/Mail, which isn't included in our
    current Claws Mail persistence preset.
  - Fix the System Monitor applet.
  - Remove broken ttdnsd from the default DNS resolution loop.
  - Hide the 'TailsData' partition in desktop applications.
  - Ship unrar-free again, so that the GNOME archive manager knows about
    it.
  - Ship with an empty whitelist for Noscript.
  - Disable FoxyProxy's advertisement on proxy error page.
  - Fix slow browsing experience for offline documentation.
  - Raise the socket timeout to 120 seconds in WhisperBack.
  - Enable the ikiwiki trail plugin for the locally built wiki too.

  * Iceweasel
  - Upgrade iceweasel to 10.0.6esr-1 (Extended Support Release) and install it
    and its dependencies from squeeze-backports.

  * Hardware support
  - Upgrade Linux to 3.2.23-1.

  * Software
  - Update tor to version 0.2.2.39.
  - Update Iceweasel to version 10.0.7esr-2.
  - Update i2p to version 0.9.1.

  * Build system
  - vagrant: Install Ikiwiki from Debian unstable. The 'mirrorlist'
    patches have finally been merged in upstream Ikiwiki. So instead of
    building Ikiwiki by hand, we can now install the package directly
    from Debian unstable.
  - Do not build the ikiwiki forum on the bundled static website copy.

 -- Tails developers <amnesia@boum.org>  Mon, 17 Sep 2012 15:19:25 +0200

tails (0.12.1) unstable; urgency=low

  This is a brown paper bag release to fix two major problems introduced in
  Tails 0.12.

  * Iceweasel
  - Upgrade Torbutton to 1.4.6.
  - Upgrade AdBlock Plus to 2.1.
  - Update AdBlock Plus patterns.

  * Hardware support
  - Upgrade Linux to 3.2.21-3 (linux-image-3.2.0-3-486).

  * Software
  - Install MAT from Debian backports, drop custom package.
  - Install python-pdfrw to re-add PDF support to the MAT.
  - Upgrade tails-greeter to 0.7.1, which fixes the race condition that
    broke administration password and locale settings on some systems.

  * Boot
  - Remove the Tails specific plymouth theme. The theme interfers heavily with
    the boot process on some hardware.

 -- Tails developers <amnesia@boum.org>  Mon, 17 Sep 2012 13:06:03 +0200

tails (0.12) unstable; urgency=low

  * Major new features
  - Add the Unsafe Web Browser, which has direct access to the Internet and
    can be used to login to captive portals.
  - The (previously experimental, now deemed stable) Windows camouflage can now
    be enabled via a check box in Tails greeter.

  * Tor
  - Upgrade to 0.2.2.37-1~~squeeze+1.

  * Iceweasel
  - Upgrade iceweasel to 10.0.5esr-1 (Extended Support Release) and install it
    and its dependencies from squeeze-backports.
  - Add a bookmark for the offline Tails documentation.
  - Update AdBlock patterns.

  * Persistence
  - Allow using larger USB drives by increasing the mkfs timeout to 10 minutes.
  - Tell the user what's going on when the Tails boot device cannot be found.

  * Hardware support
  - Upgrade Linux to 3.2.20-1 (linux-image-3.2.0-2-amd64).

  * Software
  - Install rfkill.
  - Install torsocks. Note that this makes `torify' use `torsocks' instead of
    `tsocks'. The `tsocks' binary is dropped to avoid problems, but remaining
    files (the library) are kept since ttdnsd depends on them.
  - Fetch live-config-sysvinit from sid so that it matches live-config version.
  - Update virtualbox backports to 4.1.10-dfsg-1~bpo60+1.
  - Install pciutils (needed by virtualbox-guest-utils).
  - Install mousetweaks. This is needed to use the mouse accessibility settings
    in System -> Preferences -> Mouse -> Accessibility.
  - Install the "hardlink" files deduplicator.
  - Do not install cryptkeeper anymore. See todo/remove_cryptkeeper for reason.
    Users of cryptkeeper are encouraged to install cryptkeeper via `apt-get
    update; apt-get install --yes cryptkeeper`, open their volume and move
    their to Tails' built-in persistence instead, as a one-time migration.
  - Upgrade I2P to version 0.9.
  - Don't install GParted. GNOME Disk Utility has been on par with GParted
    since Squeeze was released.
  - Upgrade live-boot to 3.0~a27-1+tails2~1.gbp319fe6.
  - Upgrade live-config to 3.0~a39-1 and install it from Debian experimental.
  - Upgrade tails-greeter to 0.7.
  - Upgrade tails-persistence-setup to 0.17-1.
  - Install libyaml-libyaml-perl.
  - Upgrade MAT, the metadata anonymisation toolkit, 0.3.2-1~bpo60+1.
  - Fetch python-pdfrw from backports, drop custom package.

  * Internationalization
  - The Tails website and documentation now has a (partial) Portuguese
    translation.

  * Build system
  - Tails can now be built without using a HTTP proxy.
  - Tails can now easily be built by using Vagrant. See the updated
    contribute/build page for instructions.

  * Boot
  - Remove obsolete noswap boot parameter. live-boot now handles swap on an
    opt-in basis.
  - The squashfs.sort files generated with boot-profile should now be ok which
    makes the generate images boot noticeably faster on optical media. See
    bugs/weird_squashfs.sort_entries for more information.
  - Set Tails specific syslinux and plymouth themes.
  - Add NVidia KMS video drivers to the initrd in order to show our shiny new
    plymouth theme on more systems.

 -- Tails developers <amnesia@boum.org>  Mon, 11 Jun 2012 13:37:00 +0200

tails (0.11) unstable; urgency=low

  * Major new features
  - Do not grant the desktop user root credentials by default.
  - A graphical boot menu (tails-greeter 0.6.3) allows choosing among
    many languages, and setting an optional sudoer password.
  - Support opt-in targeted persistence
    · tails-persistence-setup 0.14-1
    · live-boot 3.0~a25-1+tails1~5.gbp48d06c
    · live-config 3.0~a35-1
  - USB installer: liveusb-creator 3.11.6-1

  * iceweasel
  - Install iceweasel 10.0.4esr-1 (Extended Support Release).
    Let's stop tracking a too fast moving target.
    Debian Wheezy will ship ESR versions.
  - Install needed dependencies from squeeze-backports.
  - Search plugins:
    · Remove bing.
      bing appeared due to our upgrading iceweasel.
      Removing it makes things consistent with the way they have been
      until now, that is: let's keep only the general search engines
      we've been asked to add, plus Google, and a few specialized ones.
    · Replace Debian-provided DuckDuckGo search plugin with the "HTML SSL"
      one, version 20110219. This is the non-JavaScript, SSL, POST flavour.
    · Add ixquick.com.
    · Install localized search engines in the correct place.
      No need to copy them around at boot time anymore.
    · Remove Scroogle. RIP.
  - Enable TLS false start, like the TBB does since December.
  - Adblock Plus: don't count and save filter hits, supress first run dialog.
  - Install neither the GreaseMonkey add-on, nor any GreaseMonkey script.
    YouTube's HTML5 opt-in program is over.
    HTML5 video support is now autodetected and used.

  * Vidalia
  - Upgrade to 0.2.17-1+tails1: drop Do-not-warn-about-Tor-version.patch,
    applied upstream.
  - Set SkipVersionCheck=true.
    Thanks to chiiph for implementing this upstream (needs Vidalia 0.2.16+).

  * Internationalization
  - Install all available iceweasel l10n packages.
  - Remove syslinux language choosing menu.
    tails-greeter allows choosing a non-English language.
  - Add fonts for Hebrew, Thai, Khmer, Lao and Korean languages.
  - Add bidi support.
  - Setup text console at profile time.
    Context: Tails runs with text console autologin on.
    These consoles now wait, using a "Press enter to activate this console"
    message, for the user. When they press enter in there, they should have chosen
    their preferred keyboard layout in tails-greeter by now. Then, we run setupcon.
    As a result, the resulting shell is properly localized, and setupcon
    sets the correct keyboard layout, both according to the preferences expressed by
    the user in tails-greeter.
  - Don't use localepurge, don't remove any Scribus translations anymore,
    don't localize environment at live-config time:
    tails-greeter allows us to support many, many more languages.

  * Hardware support
  - Linux 3.2.15-1 (linux-image-3.2.0-2-amd64).
  - Fix low sound level on MacBook5,2.
  - Disable laptop-mode-tools automatic modules. This modules set often
    needs some amount of hardware-specific tweaking to work properly.
    This makes them rather not well suited for a Live system.

  * Software
  - Install GNOME keyring.
    This is needed so that NetworkManager remembers the WEP/WPA secrets
    for the time of a Tails session. Initialize GNOME keyring at user
    creation time.
  - Install usbutils to have the lsusb command.
  - Install the Traverso multitrack audio recorder and editor.

  * Miscellaneous
  - GNOME Terminal: keep 8192 scrollback lines instead of the smallish
    default.
  - Replaced tails-wifi initscript with laptop-mode-tools matching feature.
  - Disable gdomap service.
  - Fetch klibc-utils and libklibc from sid.
    The last initramfs-tools depends on these.
  - Set root password to "root" if debug=root is passed on the
    kernel cmdline. Allow setting root password on kernel cmdline via
    rootpw=. Looks like we implemented this feature twice.
  - Append a space on the kernel command line. This eases manually adding
    more options.
  - Rename sudoers.d snippets to match naming scheme.
    Sudo credentials that shall be unconditionally granted to the Tails
    default user are named zzz_*, to make sure they are applied.
  - WhisperBack: also include /var/log/live-persist and
    /var/lib/gdm3/tails.persistence.
  - Add a wrapper to torify whois.
  - Rework the VirtualBox guest modules building hook to support
    multiple kernels.
  - Consistently wait for nm-applet when waiting for user session to come up.
    Waiting for gnome-panel or notification-daemon worked worse.
  - Don't start the NetworkManager system service via init.
    Some Tails NM hooks need the user to be logged in to run properly.
    That's why tails-greeter starts NetworkManager at PostLogin time.
  - Also lock /bin/echo into memory. For some reason, kexec-load needs it.
  - Pidgin: don't use the OFTC hidden service anymore.
    It proved to be quite unreliable, being sometimes down for days.
  - Do not display storage volumes on Desktop, by disabling
    /apps/nautilus/desktop/volumes_visible GConf entry. Enabling that
    GConf setting avoids displaying the bind-mounted persistent
    directories on the Desktop, and reduces user confusion. It also is
    a first step towards a bigger UI change: GNOME3 does not manage the
    Desktop anymore, so volume icons and other Desktop icons are meant to
    disappear anyway. It implies we'll have to move all Desktop icons
    elsewhere. Let's start this move now: this will smooth the UI change
    Wheezy will carry for our users, by applying some of it progressively.

  * Build system
  - Don't build hybrid ISO images anymore. They boot less reliably on
    a variety of hardware, and are made less useful by us shipping
    a USB installer from now on.
  - Append .conf to live-config configuration filenames:
    live-config >3.0~a36-1 only takes into account files named *.conf
    in there. Accordingly update scripts that source these files.
  - Remove long-obsolete home-refresh script and its configuration.

  * Virtualization support
  - Support Spice and QXL: install the Spice agent from Debian sid,
    install xserver-xorg-video-qxl from squeeze-backports.

 -- Tails developers <amnesia@boum.org>  Tue, 17 Apr 2012 14:54:00 +0200

tails (0.10.2) unstable; urgency=low

  * Iceweasel
  - Update to 10.0.2-1.
  - Disable HTTPS-Everywhere's SSL Observatory (plus first-run pop-up).
  - Revert "FoxyProxy: don't enclose regexps between ^ and $."
    Currently "http://www.i2p2.de" (and everything similar) is captured by
    the I2P filter, which is incorrect. It seems isMultiLine="false" does
    *not* make RE into ^RE$ any longer.
  - Remove file:// from NoScript's exception lists.
    This will fix the JavaScript toggles in the local copy of the documentation.
  - Update AdBlock patterns.

  * Software
  - Upgrade I2P to 0.8.13.
  - Install libvpx0 from sid.
  - Fetch klibc-utils and libklibc from sid.
    The last initramfs-tools depends on these.

  * Hardware support
  - Upgrade Linux kernel to 3.2.7-1.
  - Install firmware-libertas.
    This adds support for wireless network cards with Marvell Libertas
    8xxx chips supported by the libertas_cs, libertas_sdio, libertas_spi,
    libertas_tf_usb, mwl8k and usb8xxx drivers.

  * Miscellaneous
  - Revert "Set time to middle of [valid-after, fresh-until] from consensus."
    This reverts commit 18d23a500b9412b4b0fbe4e38a9398eb1a3eadef.
    With this vmid clocks that are E minutes back in time may cause issues
    (temporary Tor outages) after consensus updates that happen at the
    (60-E):th minute or later during any hour. Full analysis:
    https://mailman.boum.org/pipermail/tails-dev/2012-January/000873.html
  - Add the default user to the vboxsf group.
    This will allow the user to get full access to automounted VirtualBox
    shared folders as they are mounted with guid vboxsf and rwx group
    permissions.

 -- Tails developers <amnesia@boum.org>  Thu, 01 Mar 2012 20:26:21 +0100

tails (0.10.1) unstable; urgency=low

  * Iceweasel
  - Make Startpage the default web search engine. Scroogle does not look
    reliable enough these days.

  * Software
  - Upgrade WhisperBack to 1.5.1 (update link to bug reporting documentation).
  - Update MAT to 0.2.2-2~bpo60+1 (fixes a critical bug in the GUI).

  * Hardware support
  - Upgrade Linux kernel to 3.2.1-2

  * Time synchronization
    Serious rework that should fix most, if not all, of the infamous
    time-sync' related bugs some Tails users have experienced recently.
    - Make htpdate more resilient by using three server pools, and
      allowing some failure ratio.
    - Set time from Tor's unverified-consensus if needed.
    - Set time to middle of [valid-after, fresh-until] from consensus.
    - Many robustness, performance and fingerprinting-resistance improvements.
    - Display time-sync' notification much earlier.

  * Miscellaneous
  - Fix access to "dumb" git:// protocol by using a connect-socks wrapper
    as GIT_PROXY_COMMAND.
  - SSH client: fix access to SSH servers on the Internet by correcting
    Host / ProxyCommand usage.
  - Pidgin: use OFTC hidden service to workaround Tor blocking.
  - Claws Mail: disable draft autosaving.
    When composing PGP encrypted email, drafts are saved back to
    the server in plaintext. This includes both autosaved and manually
    saved drafts.
  - tails-security-check-wrapper: avoid eating all memory when offline.

 -- Tails developers <amnesia@boum.org>  Sat, 28 Jan 2012 10:00:31 +0100

tails (0.10) unstable; urgency=low

  * Tor: upgrade to 0.2.2.35-1.

  * Iceweasel
  - Install Iceweasel 9.0 from the Debian Mozilla team's APT repository.
  - Update Torbutton to 1.4.5.1-1.
  - Support viewing any YouTube video that is available in HTML5 format:
    install xul-ext-greasemonkey and the "Permanently Enable HTML5 on
    YouTube" GreaseMonkey script.
  - Stop using Polipo in Iceweasel. Its SOCKS support was fixed.
  - Install from Debian sid the iceweasel extensions we ship,
    for compatibility with FF9.
  - Use Scroogle (any languages) instead of Scroogle (English only) when
    booted in English. Many users choose English because their own
    language is not supported yet; let's not hide them search results in
    their own language.
  - Install Iceweasel language packs from Debian unstable:
    unfortunately they are not shipped on the mozilla.debian.net repository.
  - Install the NoScript Firefox extension; configure it the same way as
    the TBB does.
  - Disable third-party cookies.
    They can be used to track users, which is bad. Besides, this is what
    TBB has been doing for years.
  - FoxyProxy: allow direct connections to RFC1918 IPs.

  * Do not transparent proxy outgoing Internet connections through Tor.
  - Torify the SSH client using connect-proxy to all IPs but RFC1918 ones.
  - Torify APT using Polipo HTTP.
  - Torify wget in wgetrc.
  - Torify gobby clients using torsocks. It does not support proxies yet.
  - Torify tails-security-check using LWP::UserAgent's SOCKS proxy support.
  - Fix enabling of GNOME's HTTP proxy.

  * Software
  - Upgrade Vidalia to 0.2.15-1+tails1.
    · New upstream release.
    · Do not warn about Tor version.
  - Upgrade MAT to 0.2.2-1~bpo60+1.
  - Upgrade VirtualBox guest software to 4.1.6-dfsg-2~bpo60+1,
    built against the ABI of X.Org backports.
  - Upgrade I2P to 0.8.11 using KillYourTV's Squeeze packages;
    additionally, fix its start script that was broken by the tordate merge.
  - Install unar (The Unarchiver) instead of the non-free unrar.
  - Install Nautilus Wipe instead of custom Nautilus scripts.

  * Hardware support
  - Upgrade Linux kernel to 3.1.6-1.
  - Upgrade to X.Org from squeeze-backports.
  - Install more, and more recent b43 firmwares.
  - Upgrade barry to 0.15-1.2~bpo60+1.

  * Internationalization
  - Add basic language support for Russian, Farsi and Vietnamese.
  - Install some Indic fonts.
  - Install some Russian fonts.
  - Add Alt+Shift shortcut to switch keyboard layout.

  * Miscellaneous
  - Support booting in "Windows XP -like camouflage mode":
    · Install homebrewn local .debs for a Windows XP look-alike Gnome theme.
    · Add the "Windows XP Bliss" desktop wallpaper.
    · Added a script that's sets up Gnome to look like Microsoft Windows XP.
    · Add Windows XP "camouflage" icons for some programs.
    · Make Iceweasel use the IE icon when Windows XP camouflage is enabled.
    · Add special launcher icons for the Windows XP theme so that they're
      not too big.
  - Decrease Florence focus zoom to 1.2.
  - Do not fetch APT translation files. Running apt-get update is heavy enough.
  - Add MSN support thanks to msn-pecan.
  - Add custom SSH client configuration:
    · Prefer strong ciphers and MACs.
    · Enable maximum compression level.
     · Explicitly disable X11 forwarding.
    · Connect as root by default, to prevent fingerprinting when username
      was not specified.
  - Replace flawed FireGPG with a home-made GnuPG encryption applet;
    install a feature-stripped FireGPG that redirects users to
    the documentation, and don't run Seahorse applet anymore.
  - Enable Seahorse's GnuPG agent.
  - Blank screen when lid is closed, rather than shutting down the system.
    The shutdown "feature" has caused data losses for too many people, it seems.
    There are many other ways a Tails system can be shut down in a hurry
    these days.
  - Import Tails signing key into the keyring.
  - Fix bug in the Pidgin nick generation that resulted in the nick
    "XXX_NICK_XXX" once out of twenty.
  - Pre-configure the #tor IRC discussion channel in Pidgin.
  - Fix "technology preview" of bridge support: it was broken by tordate merge.
  - Install dependencies of our USB installer to ease its development.
  - Make vidalia NM hook sleep only if Vidalia is already running.
  - Reintroduce the htpdate notification, telling users when it's safe
    to use Tor Hidden Services.
  - htpdate: omit -f argument to not download full pages.
  - htpdate: write success file even when not within {min,max}adjust.
    Otherwise htpdate will not "succeed" when the time diff is 0 (i.e.
    the clock was already correct) so the success file cannot be used
    as an indicator that the system time now is correct, which arguably
    is its most important purpose.

  * Build system
  - Name built images according to git tag.

 -- Tails developers <tails@boum.org>  Wed, 04 Jan 2012 09:56:38 +0100

tails (0.9) unstable; urgency=low

  * Tor
  - Upgrade to 0.2.2.34 (fixes CVE-2011-2768, CVE-2011-2769).

  * Iceweasel
  - Upgrade to 3.5.16-11 (fixes CVE-2011-3647, CVE-2011-3648, CVE-2011-3650).
  - Upgrade FireGPG to 0.8-1+tails2: notify users that the FireGPG Text
    Editor is the only safe place for performing cryptographic operations,
    and make it impossible to do otherwise. Other ways open up several
    severe attacks through JavaScript (e.g. leaking plaintext when
    decrypting, signing messages written by the attacker).
  - Install Cookie Monster extension instead of CS Lite.
  - Always ask where to save files.
  - Upgrade Torbutton to 1.4.4.1-1, which includes support for the in-browser
    "New identity" feature.

  * Software
  - Install MAT, the metadata anonymisation toolkit.
  - Upgrade TrueCrypt to 7.1.
  - Upgrade WhisperBack to 1.5~rc1 (leads the user by the hand if an error
    occurs while sending the bugreport, proposes to save it after 2 faild
    attempts, numerous bugfixes).
  - Linux: upgrade to linux-image-3.0.0-2-486 (version 3.0.0-6); fixes
    a great number of bugs and security issues.

  * Miscellaneous
  - Fully rework date and time setting system.
  - Remove the htp user firewall exception.
  - Saner keyboard layouts for Arabic and Russian.
  - Use Plymouth text-only splash screen at boot time.
  - Color the init scripts output.
  - Suppress Tor's warning about applications doing their own DNS lookups.
    This is totally safe due to our Tor enforcement.
  - Disable hdparm boot-time service.
    We only want hdparm so that laptop-mode-tools can use it.
  - Run Claws Mail using torify.
    It's not as good as if Claws Mail supported SOCKS proxies itself,
    but still better than relying on the transparent netfilter torification.
  - Install HPLIP and hpcups for better printing support.

  * Erase memory at shutdown
  - Run many sdmem instances at once.
    In hope of erasing more memory until we come up with a proper fix for
    [[bugs/sdmem_does_not_clear_all_memory]].
  - Kill gdm3 instead of using its initscript on brutal shutdown.
  - Use absolute path to eject for more robust memory wipe on boot medium removal.

  * Space savings
  - Exclude kernel and initramfs from being put into the SquashFS.
    Those files are already shipped where they are needed, that is in the ISO
    filesystem. Adapt kexec and memlockd bits.
  - Do not ship the GNOME icon theme cache.
  - Do not ship .pyc files.
  - Do not ship NEWS.Debian.gz files.

  * Build system
  - Re-implement hook that modifies syslinux config to make future
    development easier.

 -- Tails developers <amnesia@boum.org>  Tue, 01 Nov 2011 13:26:38 +0100

tails (0.8.1) unstable; urgency=low

  * Iceweasel
    - Update to 3.5.16-10 (fixes DSA-2313-1).
    - FireGPG: force crypto action results to appear in a new window, otherwise
      JavaScript can steal decrypted plaintext. Advice: always use FireGPG's
      text editor when writing text you want to encrypt. If you write it in a
      textbox the plaintext can be stolen through JavaScript before it is
      encrypted in the same way.
    - Update HTTPS Everywhere extension to 1.0.3-1.
    - Stop using the small version of the Tor check page. The small version
      incorrectly tells Tails users to upgrade their Torbrowser, which has
      confused some users.

  * Software
    - Update Linux to 3.0.0-2 (fixes DSA-2310-1, CVE-2011-2905, CVE-2011-2909,
      CVE-2011-2723, CVE-2011-2699, CVE-2011-1162, CVE-2011-1161).
    - Update usb-modeswitch to 1.1.9-2~bpo60+1 and usb-modeswitch-data to
      20110805-1~bpo60+1 from Debian backports. This adds support for a few
      devices such as Pantech UMW190 CDMA modem.
    - Install libregexp-common-perl 2011041701-3 from Debian unstable. This
      fixes the bug: [[bugs/msva_does_not_use_configured_keyserver]].
    - Install hdparm so the hard drives can be spinned down in order to save
      battery power.
    - Install barry-util for better BlackBerry integration.
    - Debian security upgrades: OpenOffice.org (DSA-2315-1), openjdk-6
      (DSA-2311-1), policykit-1 (DSA-2319-1)

   * Protecting against memory recovery
    - Set more appropriate Linux VM config before wiping memory. These
      parameters should make the wipe process more robust and efficient.

 -- Tails developers <amnesia@boum.org>  Sun, 16 Oct 2011 11:31:18 +0200

tails (0.8) unstable; urgency=low

  * Rebase on the Debian Squeeze 6.0.2.1 point-release.

  * Tor
    - Update to 0.2.2.33-1.
    - Disabled ControlPort in favour of ControlSocket.
    - Add port 6523 (Gobby) to Tor's LongLivedPorts list.

  * I2P
    - Update to 0.8.8.
    - Start script now depends on HTP since I2P breaks if the clock jumps or is
      too skewed during bootstrap.

  * Iceweasel
    - Update to 3.5.16-9 (fixes CVE-2011-2374, CVE-2011-2376, CVE-2011-2365,
      CVE-2011-2373, CVE-2011-2371, CVE-2011-0083, CVE-2011-2363, CVE-2011-0085,
      CVE-2011-2362, CVE-2011-2982, CVE-2011-2981, CVE-2011-2378, CVE-2011-2984,
      CVE-2011-2983).
    - Enable HTTP pipelining (like TBB).
    - Update HTTPS Everywhere extension to 1.0.1-1 from Debian unstable.
    - Suppress FoxyProxy update prompts.
    - Prevent FoxyProxy from "phoning home" after a detected upgrade.
    - Fixed a bunch of buggy regular expressions in FoxyProxy's configuration.
      See [[bugs/exploitable_typo_in_url_regex?]] for details. Note that none of
      these issues are critical due to the transparent proxy.
    - Add DuckDuckGo SSL search engine.

  * Torbutton
    - Update to torbutton 1.4.3-1 from Debian unstable.
    - Don't show Torbutton status in the status bar as it's now displayed in the
      toolbar instead.

  * Pidgin
    - More random looking nicks in pidgin.
    - Add IRC account on chat.wikileaks.de:9999.

  * HTP
    - Upgrade htpdate script (taken from Git 7797fe9) that allows setting wget's
      --dns-timeout option.

  * Software
    - Update Linux to 3.0.0-1. -686 is now deprecated in favour of -486 and
      -686-pae; the world is not ready for -pae yet, so we now ship -486.
    - Update OpenSSL to 0.9.8o-4squeeze2 (fixes CVE-2011-1945 (revoke
      compromised DigiNotar certificates), CVE-2011-1945).
    - Update Vidalia to 0.2.14-1+tails1 custom package.
    - Install accessibility tools:
      - gnome-mag: screen magnifier
      - gnome-orca: text-to-speech
    - Replace the onBoard virtual keyboard with Florence.
    - Install the PiTIVi non-linear audio/video editor.
    - Install ttdnsd.
    - Install tor-arm.
    - Install lzma.

  * Arbitrary DNS queries
    - Tor can not handle all types of DNS queries, so if the Tor resolver fails
      we fallback to ttdnsd. This is now possible with Tor 0.2.2.x, since we
      fixed Tor bug #3369.

  * Hardware support
    - Install ipheth-utils for iPhone tethering.
    - Install xserver-xorg-input-vmmouse (for mouse integration with the host OS
      in VMWare and KVM).
    - Install virtualbox-ose 4.x guest packages from Debian backports.

  * Miscellaneous
    - Switch gpg to use keys.indymedia.org's hidden service, without SSL.
      The keys.indymedia.org SSL certificate is now self-signed. The hidden
      service gives a good enough way to authenticate the server and encrypts
      the connection, and just removes the certificates management issue.
    - The squashfs is now compressed using XZ which reduces the image size quite
      drastically.
    - Remove Windows autorun.bat and autorun.inf. These files did open a static
      copy of our website, which is not accessible any longer.

  * Build system
    - Use the Git branch instead of the Debian version into the built image's
      filename.
    - Allow replacing efficient XZ compression with quicker gzip.
    - Build and install documentation into the chroot (-> filesystem.squashfs).
      Rationale: our static website cannot be copied to a FAT32 filesystem due
      to filenames being too long. This means the documentation cannot be
      browsed offline from outside Tails. However, our installer creates GPT
      hidden partitions, so the doc would not be browseable from outside Tails
      anyway. The only usecase we really break by doing so is browsing the
      documentation while running a non-Tails system, from a Tails CD.

 -- Tails developers <amnesia@boum.org>  Thu, 09 Sep 2011 11:31:18 +0200

tails (0.7.2) unstable; urgency=high

  * Iceweasel
  - Disable Torbutton's external application launch warning.
    ... which advises using Tails. Tails *is* running Tails.
  - FoxyProxy: install from Debian instead of the older one we previously
    shipped.

  * Software
  - haveged: install an official Debian backport instead of a custom backport.
  - unrar: install the version from Debian's non-free repository.
    Users report unrar-free does not work well enough.

 -- Tails developers <amnesia@boum.org>  Sun, 12 Jun 2011 15:34:56 +0200

tails (0.7.1) unstable; urgency=high

  * Vidalia: new 0.2.12-2+tails1 custom package.

  * Iceweasel
  - Don't show Foxyproxy's status / icon in FF statusbar to prevent users
    from accidentaly / unconsciously put their anonymity at risk.
  - "amnesia branding" extension: bump Iceweasel compatibility to 4.0 to ease
    development of future releases.

  * Software
  - Upgrade Linux kernel to Debian's 2.6.32-33: fixes tons of bugs,
    including the infamous missing mouse cursor one. Oh, and it closes
    a few security holes at well.
  - Install unrar-free.
  - Do not install pppoeconf (superseeded by NetworkManager).
  - Upgrade macchanger to Debian testing package to ease development of
    future Tails releases.
  - Debian security upgrades: x11-xserver-utils (DSA-2213-1), isc-dhcp
    (DSA-2216-1), libmodplug (DSA-2226-1), openjdk-6 (DSA-2224-1).

  * Protecting against memory recovery
  - Add Italian translation for tails-kexec. Thanks to Marco A. Calamari.
  - Make it clear what it may mean if the system does not power off
    automatically.
  - Use kexec's --reset-vga option that might fix display corruption issues
    on some hardware.

  * WhisperBack (encrypted bug reporting software)
  - Upgrade WhisperBack to 1.4.1:
    localizes the documentation wiki's URL,
    uses WebKit to display the bug reporting help page,
    now is usable on really small screens.
  - Extract wiki's supported languages at build time, save this
    information to /etc/amnesia/environment, source this file into the
    Live user's environment so that WhisperBack 1.4+ can make good use
    of it.

  * Miscellaneous
  - Fix boot in Chinese.
  - Install mobile-broadband-provider-info for better 3G support.
  - Add back GNOME system icons to menus.
  - tails-security-check: avoid generating double-slashes in the Atom
    feeds URL.
  - Remove "vga=788" boot parameter which breaks the boot on some hardware.
  - Remove now useless "splash" boot parameter.
  - Fix a bunch of i386-isms.
  - Pass the noswap option to the kernel. This does not change actual Tails
    behaviour but prevents users from unnecessarily worrying because of 
    the "Activating swap" boot message.
  - Make use of check.torproject.org's Arabic version.

  * Build system
  - Enable squeeze-backports. It is now ready and will be used soon.
  - Install eatmydata in the chroot.
  - Convert ikiwiki setup files to YAML.

 -- Tails developers <amnesia@boum.org>  Fri, 29 Apr 2011 17:14:53 +0200

tails (0.7) unstable; urgency=low

  * Hardware support
  - Install foomatic-filters-ppds to support more printers.
  - Give the default user the right to manage printers.

  * Software
  - Deinstall unwanted packages newly pulled by recent live-build.
  
 -- Tails developers <amnesia@boum.org>  Wed, 06 Apr 2011 22:58:51 +0200

tails (0.7~rc2) unstable; urgency=low

  ** SNAPSHOT build @824f39248a08f9e190146980fb1eb0e55d483d71 **

  * Rebase on Debian Squeeze 6.0.1 point-release.
  
  * Vidalia: new 0.2.10-3+tails5 custom package..

  * Hardware support
  - Install usb-modeswitch and modemmanager to support mobile broadband
    devices such as 3G USB dongles. Thanks to Marco A. Calamari for the
    suggestion.

  * Misc
  - Website relocated to https://tails.boum.org/ => adapt various places.
  - Configure keyboard layout accordingly to the chosen language for
    Italian and Portuguese.

 -- Tails developers <amnesia@boum.org>  Fri, 25 Mar 2011 15:44:25 +0100

tails (0.7~rc1) UNRELEASED; urgency=low

  ** SNAPSHOT build @98987f111fc097a699b526eeaef46bc75be5290a **

  * Rebase on Debian Squeeze.

  * T(A)ILS has been renamed to Tails.
  
  * Protecting against memory recovery
    New, safer way to wipe memory on shutdown which is now also used when
    the boot media is physically removed.

  * Tor
  - Update to 0.2.1.30-1.

  * Iceweasel
  - Add HTTPS Everywhere 0.9.4 extension.
  - Better preserve Anonymity Set: spoof US English Browser and timezone
    the same way as the Tor Browser Bundle, disable favicons and picture
    iconification.
  - Install AdBlock Plus extension from Debian.
  - Add Tor-related bookmarks.
  - Support FTP, thanks to FoxyProxy.
  - Update AdBlock patterns.
  - Disable geolocation and the offline cache.

  * Software
  - Update Vidalia to 0.2.10-3+tails4.
  - Install gnome-disk-utility (Palimpsest) and Seahorse plugins.
  - Add opt-in i2p support with Iceweasel integration through FoxyProxy.
  - onBoard: fix "really quits when clicking the close window icon" bug.
  - Optionally install TrueCrypt at boot time.
  - Install laptop-mode-tools for better use of battery-powered hardware.
  - Replace xsane with simple-scan which is part of GNOME and way easier
    to use.
  - Upgrade WhisperBack to 1.3.1 (bugfixes, French translation).
  - Install scribus-ng instead of scribus. It is far less buggy in Squeeze.
  
  * Firewall
  - Drop incoming packets by default.
  - Forbid queries to DNS resolvers on the LAN.
  - Set output policy to drop (defense-in-depth).

  * Hardware support
  - Install Atheros and Broadcom wireless firmwares.
  - Install libsane-hpaio and sane-utils, respectively needed for
    multi-function peripherals and some SCSI scanners.

  * live-boot 2.0.15-1+tails1.35f1a14
  - Cherry-pick our fromiso= bugfixes from upstream 3.x branch.

  * Miscellaneous
  - Many tiny user interface improvements.
  - More robust HTP time synchronization wrt. network failures.
    Also, display the logs when the clock synchronization fails.
  - Disable GNOME automatic media mounting and opening to protect against
    a class of attacks that was recently put under the spotlights.
    Also, this feature was breaking the "no trace is left on local
    storage devices unless explicitly asked" part of Tails specification.
  - Make configuration more similar to the Tor Browser Bundle's one.
  - GnuPG: default to stronger digest algorithms.
  - Many more or less proper hacks to get the built image size under 700MB.
  - Compress the initramfs using LZMA for faster boot.

  * Build system
  - Run lb build inside eatmydata fsync-less environment to greatly improve
    build time.

 -- Tails developers <amnesia@boum.org>  Fri, 11 Mar 2011 15:52:19 +0100

tails (0.6.2) unstable; urgency=high

  * Tor: upgrade to 0.2.1.29 (fixes CVE-2011-0427).
  * Software
  - Upgrade Linux kernel, dpkg, libc6, NSS, OpenSSL, libxml2 (fixes various
    security issues).
  - Upgrade Claws Mail to 3.7.6 (new backport).
  - Install Liferea, tcpdump and tcpflow.
  * Seahorse: use hkp:// transport as it does not support hkps://.
  * FireGPG: use hkps:// to connect to the configured keyserver.
  * Build system: take note of the Debian Live tools versions being used
    to make next point-release process faster.
  * APT: don't ship package indices.

 -- T(A)ILS developers <amnesia@boum.org>  Wed, 19 Jan 2011 16:59:43 +0100

tails (0.6.1) unstable; urgency=low

  * Tor: upgrade to 0.1.28 (fixes CVE-2010-1676)
  * Software: upgrade NSS, Xulrunner, glibc (fixes various security issues)
  * FireGPG: use the same keyserver as the one configured in gpg.conf.
  * Seahorse: use same keyserver as in gpg.conf.
  * HTP: display the logs when the clock synchronization fails.
  * Update HTP configuration: www.google.com now redirects to
    encrypted.google.com.
  * Use the light version of the "Are you using Tor?" webpage.
  * Update AdBlock patterns.

 -- T(A)ILS developers <amnesia@boum.org>  Fri, 24 Dec 2010 13:28:29 +0100

tails (0.6) unstable; urgency=low

  * Releasing 0.6.

  * New OpenPGP signing-only key. Details are on the website:
    https://amnesia.boum.org/GnuPG_key/

  * Iceweasel
  - Fixed torbutton has migrated to testing, remove custom package.

  * HTP
  - Query ssl.scroogle.org instead of lists.debian.org.
  - Don't run when the interface that has gone up is the loopback one.

  * Nautilus scripts
  - Add shortcut to securely erase free space in a partition.
  - The nautilus-wipe shortcut user interface is now translatable.

  * Misc
  - Really fix virtualization warning display.
  - More accurate APT pinning.
  - Disable Debian sid APT source again since a fixed live-config has
    migrated to Squeeze since then.

  * live-boot: upgrade to 2.0.8-1+tails1.13926a
  - Sometimes fixes the smem at shutdown bug.
  - Now possible to create a second partition on the USB stick T(A)ILS is
    running from.

  * Hardware support
  - Support RT2860 wireless chipsets by installing firmware-ralink from
    Debian Backports.
  - Install firmware-linux-nonfree from backports.
  - Fix b43 wireless chipsets by having b43-fwcutter extract firmwares at
    build time.

  * Build system
  - Install live-build and live-helper from Squeeze.
  - Update SquashFS sort file.

 -- T(A)ILS developers <amnesia@boum.org>  Wed, 20 Oct 2010 19:53:17 +0200

tails (0.6~rc3) UNRELEASED; urgency=low

  ** SNAPSHOT build @a3ebb6c775d83d1a1448bc917a9f0995df93e44d **

  * Iceweasel
  - Autostart Iceweasel with the GNOME session. This workarounds the
    "Iceweasel first page is not loaded" bug.
  
  * HTP
  - Upgrade htpdate script (taken from Git 7797fe9).

  * Misc
  - Disable ssh-agent auto-starting with X session: gnome-keyring is
    more user-friendly.
  - Fix virtualization warning display.
  - Boot profile hook: write desktop file to /etc/skel.

  * Build system
  - Convert build system to live-build 2.0.1.
  - APT: fetch live-build and live-helper from Debian Live snapshots.
  - Remove dependency on live-build functions in chroot_local-hooks.
    This makes the build environment more robust and less dependent on
    live-build internals.
  - Remove hand-made rcS.d/S41tails-wifi: a hook now does this.
  - Measure time used by the lh build command.
  - Fix boot profile hook.
  - Boot profiling: wait a bit more: the current list does not include
    /usr/sbin/tor.

 -- T(A)ILS developers <amnesia@boum.org>  Sat, 02 Oct 2010 23:06:46 +0200

tails (0.6~rc2) UNRELEASED; urgency=low

  ** SNAPSHOT build @c0ca0760ff577a1e797cdddf0e95c5d62a986ec8 **

  * Iceweasel
  - Refreshed AdBlock patterns (20100926).
  - Set network.dns.disableIPv6 to true (untested yet)
  - Torbutton: install patched 1.2.5-1+tails1 to fix the User-Agent bug,
    disable extensions.torbutton.spoof_english again.

  * Software
  - WhisperBack: upgrade to 1.3~beta3 (main change:  let the user provide
    optional email address and OpenPGP key).
  - Remove mc.
  - Update haveged backport to 0.9-3~amnesia+lenny1.
  - Update live-boot custom packages (2.0.6-1+tails1.6797e8): fixes bugs
    in persistency and smem-on-shutdown.
  - Update custom htpdate script. Taken from commit d778a6094cb3 in our
    custom Git repository:  fixes setting of date/time.

  * Build system
  - Bugfix: failed builds are now (hopefully) detected.
  - Fix permissions on files in /etc/apt/ that are preserved in the image.
  - Install version 2.0~a21-1 of live-build and live-helper in the image.
    We are too late in the release process to upgrade to current Squeeze
    version (2.0~a29-1).

  * Misc
  - Pidgin/OTR: disable the automatic OTR initiation and OTR requirement.

 -- T(A)ILS developers <amnesia@boum.org>  Wed, 29 Sep 2010 19:23:17 +0200

tails (0.6~1.gbpef2878) UNRELEASED; urgency=low

  ** SNAPSHOT build @ef28782a0bf58004397b5fd303f938cc7d11ddaa **

  * Hardware support
  - Use a 2.6.32 kernel: linux-image-2.6.32-bpo.5-686 (2.6.32-23~bpo50+1)
    from backports.org. This should support far more hardware and
    especially a lot of wireless adapters.
  - Add firmware for RTL8192 wireless adapters.
  - Enable power management on all wireless interfaces on boot.

  * Software
  - Install inkscape.
  - Install poedit.
  - Install gfshare and ssss: two complementary implementations
    of Shamir's Secret Sharing.
  - Install tor-geoipdb.
  - Remove dialog, mc and xterm.

  * Iceweasel
  - Set extensions.torbutton.spoof_english to its default true value
    in order to workaround a security issue:
    https://amnesia.boum.org/security/Iceweasel_exposes_a_rare_User-Agent/

  * Monkeysphere
  - Install the Iceweasel extension.
  - Use a hkps:// keyserver.

  * GnuPG
  - Install gnupg from backports.org so that hkps:// is supported.
  - Use a hkps:// keyserver.
  - Proxy traffic via polipo.
  - Prefer up-to-date digests and ciphers.

  * Vidalia: rebased our custom package against 0.2.10.

  * Build system
  - Built images are now named like this:
    tails-i386-lenny-0.5-20100925.iso
  - Use live-helper support for isohybrid options instead of doing the
    conversion ourselves. The default binary image type we build is now
    iso-hybrid.
  - Remove .deb built by m-a after they have been installed.
  - Setup custom GConf settings at build time rather than at boot time.
  - Move $HOME files to /etc/skel and let adduser deal with permissions.
  - Convert to live-boot / live-config / live-build 2.x branches.
  - Replaced our custom live-initramfs with a custom live-boot package;
    included version is 2.0.5-1+tails2.6797e8 from our Git repository:
    git clone git://git.immerda.ch/tails_live-boot.git
  - Install live-config* from the live-snapshots Lenny repository.
    Rationale: live-config binary packages differ depending on the target
    distribution, so that using Squeeze's live-config does not produce
    fully-working Lenny images.
  - Rename custom scripts, packages lists and syslinux menu entries from
    the amnesia-* namespace to the tails-* one.

  * HTP
  - Use (authenticated) HTP instead of NTP.
  - The htpdate script that is used comes from commit 43f5f83c0 in our
    custom repository:  git://git.immerda.ch/tails_htp.git
  - Start Tor and Vidalia only once HTP is done.

  * Misc
  - Fix IPv6 firewall restore file. It was previously not used at all.
  - Use ftp.us.debian.org instead of the buggy GeoIP-powered
    cdn.debian.net.
  - Gedit: don't autocreate backup copies.
  - Build images with syslinux>=4.01 that has better isohybrid support.
  - amnesia-security-check: got rid of the dependency on File::Slurp.
  - Take into account the migration of backports.org to backports.debian.org.
  - Make GnuPG key import errors fatal on boot.
  - Warn the user when T(A)ILS is running inside a virtual machine.
  - DNS cache: forget automapped .onion:s on Tor restart.

  * Documentation: imported Incognito's walkthrough, converted to
    Markdown, started the needed adaptation work.

 -- T(A)ILS developers <amnesia@boum.org>  Sun, 26 Sep 2010 11:06:50 +0200

tails (0.5) unstable; urgency=low

  * The project has merged efforts with Incognito.
    It is now to be called "The (Amnesic) Incognito Live System".
    In short: T(A)ILS.

  * Community
  - Created the amnesia-news mailing-list.
  - Added a forum to the website.
  - Created a chatroom on IRC: #tails on irc.oftc.net

  * Fixed bugs
  - Workaround nasty NetworkManager vs. Tor bug that often
    prevented the system to connect to the Tor network: restart Tor and Vidalia
    when a network interface goes up.
  - onBoard now autodetects the keyboard layout... at least once some
    keys have been pressed.
  - New windows don't open in background anymore, thanks to
    a patched Metacity.
  - Memory wiping at shutdown is now lightning fast, and does not prevent
    the computer to halt anymore.
  - GNOME panel icons are right-aligned again.
  - Fixed permissions on APT config files.
  - Repaired mouse integration when running inside VirtualBox.

  * Iceweasel
  - Torbutton: redirect to Scroogle when presented a Google captcha.
  - Revamped bookmarks
      . moved T(A)ILS own website to the personal toolbar
      . moved webmail links (that are expected to be more than 3 soon)
        to a dedicated folder.
  - Don't show AdBlock Plus icon in the toolbar.
  - Adblock Plus: updated patterns, configured to only update subscriptions
    once a year. Which means never, hopefully, as users do update their
    Live system on a regular basis, don't they?

  * Vidalia: rebased our custom package against 0.2.8.
  
  * Claws Mail
  - Install Claws Mail from backports.org to use the X.509 CA
    certificates provided by Debian.
  - Enable PGP modules with basic configuration:
      . Automatically check signatures.
      . Use gpg-agent to manage passwords.
      . Display warning on start-up if GnuPG doesn't work.
  - Set the IO timeout to 120s (i.e. the double of the default 60s).
  
  * Pidgin
  - Automatically connect to irc.oftc.net with a randomized nickname,
    so as not to advertize the use of T(A)ILS; this nickname is made of:
     . a random firstname picked from the 2000 most registered by the U.S.
       social security administration in the 70s;
     . two random digits.
    Good old irc.indymedia.org is still configured - with same nickname -
    but is not enabled by default anymore.
  - Disabled MSN support, that is far too often affected by security flaws.

  * Build $HOME programmatically
  - Migrated all GConf settings, including the GNOME panel configuration,
    to XML files that are loaded at boot time.
  - Configure iceweasel profile skeleton in /etc/iceweasel.
    A brand new profile is setup from this skeleton once iceweasel is
    started after boot.
      . build sqlite files at build time from plain SQL.
      . FireGPG: hard-code current firegpg version at build time to prevent
        the extension to think it was just updated.
      . stop shipping binary NSS files. These were here only to
        install CaCert's certificate, that is actually shipped by Debian's
        patched libnss.
  
  * Build system
  - Updated Debian Live snapshots APT repository URL.
  - Purge all devel packages at the end of the chroot configuration.
  - Make sure the hook that fixes permissions runs last.
  - Remove unwanted Iceweasel search plugins at build time.
  
  * Misc
  - Added a progress bar for boot time file readahead.
  - Readahead more (~37MB) stuff in foreground at boot time.
  - Make the APT pinning persist in the Live image.
  - localepurge: keep locales for all supported languages,
    don't bother when installing new packages.
  - Removed syslinux help menu: these help pages are either buggy or
    not understandable by non-geeks.
  - Fixed Windows autorun.
  - Disable a few live-initramfs scripts to improve boot time.
  - Firewall: forbid any IPv6 communication with the outside.
  - Virtualization support: install open-vm-tools.
  - WhisperBack: updated to 1.2.1, add a random bug ID to the sent
    mail subject.
  - Prompt for CD removal on shutdown, not for USB device.

  * live-initramfs: new package built from our Git (e2890a04ff) repository.
  - Merged upstream changes up to 1.177.2-1.
  - New noprompt=usb feature.
  - Fix buggy memory wiping and shutdown.
  - Really reboot when asked, rather than shutting down the system.

  * onBoard
  - Upgraded to a new custom, patched package (0.93.0-0ubuntu4~amnesia1).
  - Added an entry in the Applications menu.
  
  * Software
  - Install vim-nox with basic configuration
  - Install pwgen
  - Install monkeysphere and msva-perl
  - Replaced randomsound with haveged as an additional source of entropy.

  * Hardware support
  - Build ralink rt2570 wifi modules.
  - Build rt2860 wifi modules from Squeeze. This supports the RT2860
    wireless adapter, found particularly in the ASUS EeePC model 901
    and above.
  - Build broadcom-sta-source wifi modules.
  - Bugfix: cpufreq modules were not properly added to /etc/modules.
  - Use 800x600 mode on boot rather than 1024x768 for compatibility
    with smaller displays.

 -- amnesia <amnesia@boum.org>  Fri, 30 Apr 2010 16:14:13 +0200

amnesia (0.4.2) unstable; urgency=low

  New release, mainly aimed at fixing live-initramfs security issue
  (Debian bug #568750), with an additional set of small enhancements as
  a bonus.

  * live-initramfs: new custom package built from our own live-initramfs
    Git repository (commit 8b96e5a6cf8abc)
  - based on new 1.173.1-1 upstream release
  - fixed live-media=removable behaviour so that filesystem images found
    on non-removable storage are really never used (Debian bug #568750)

  * Vidalia: bring back our UI customizations (0.2.7-1~lenny+amnesia1)

  * APT: consistently use the GeoIP-powered cdn.debian.net

  * Software: make room so that {alpha, future} Squeeze images fit on
    700MB CD-ROM
  - only install OpenOffice.org's calc, draw, impress, math and writer
    components
  - removed OpenOffice.org's English hyphenation and thesaurus
  - removed hunspell, wonder why it was ever added

  * Boot
  - explicitly disable persistence, better safe than sorry
  - removed compulsory 15s timeout, live-initramfs knows how to wait for
    the Live media to be ready

  * Build system: don't cache rootfs anymore

 -- amnesia <amnesia@boum.org>  Sun, 07 Feb 2010 18:28:16 +0100

amnesia (0.4.1) unstable; urgency=low

  * Brown paper bag bugfix release: have amnesia-security-check use
    entries publication time, rather than update time... else tagging
    a security issue as fixed, after releasing a new version, make this
    issue be announced to every user of this new, fixed version.

 -- amnesia <amnesia@boum.org>  Sat, 06 Feb 2010 03:58:41 +0100

amnesia (0.4) unstable; urgency=low

  * We now only build and ship "Hybrid" ISO images, which can be either
    burnt on CD-ROM or dd'd to a USB stick or hard disk.

  * l10n: we now build and ship multilingual images; initially supported
    (or rather wanna-be-supported) languages are: ar, zh, de, en, fr, it,
    pt, es
  - install Iceweasel's and OpenOffice.org's l10n packages for every
    supported language
  - stop installing localized help for OpenOffice.org, we can't afford it
    for enough languages
  - when possible, Iceweasel's homepage and default search engine are localized
  - added Iceweasel's "any language" Scroogle SSL search engine
  - when the documentation icon is clicked, display the local wiki in
    currently used language, if available
  - the Nautilus wipe script is now translatable
  - added gnome-keyboard-applet to the Gnome panel

  * software
  - replaced Icedove with claws mail, in a bit rough way; see
    https://amnesia.boum.org/todo/replace_icedove_with_claws/ for best
    practices and configuration advices
  - virtual keyboard: install onBoard instead of kvkbd
  - Tor controller: install Vidalia instead of TorK
  - install only chosen parts of Gnome, rather than gnome-desktop-environment
  - do not install xdialog, which is unused and not in Squeeze
  - stop installing grub as it breaks Squeeze builds (see Debian bug #467620)
  - install live-helper from snapshots repository into the Live image

  * Iceweasel
  - do not install the NoScript extension anymore: it is not strictly
    necessary but bloodily annoying

  * Provide WhisperBack 1.2 for anonymous, GnuPG-encrypted bug reporting.
  - added dependency on python-gnutls
  - install the SMTP hidden relay's certificate

  * amnesia-security-check: new program that tells users that the amnesia
    version they are running is affected by security flaws, and which ones
    they are; this program is run at Gnome session startup, after sleeping
    2 minutes to let Tor a chance to initialize.
    Technical details:
  - Perl
  - uses the Desktop Notifications framework
  - fetches the security atom feed from the wiki
  - verifies the server certificate against its known CA
  - tries fetching the localized feed; if it fails, fetch the default
    (English) feed

  * live-initramfs: new custom package built from our own live-initramfs
    Git repository (commit 40e957c4b89099e06421)
  - at shutdown time, ask the user to unplug the CD / USB stick, then run
    smem, wait for it to finish, then attempt to immediately halt

  * build system
  - bumped dependency on live-helper to >= 2.0a6 and adapted our config
  - generate hybrid ISO images by default, when installed syslinux is
    recent enough
  - stop trying to support building several images in a row, it is still
    broken and less needed now that we ship hybrid ISO images
  - scripts/config: specify distribution when initializing defaults
  - updated Debian Live APT repository's signing key

  * PowerPC
  - disable virtualbox packages installing and module building on !i386
    && !amd64, as PowerPC is not a supported guest architecture
  - built and imported tor_0.2.1.20-1~~lenny+1_powerpc.deb

  * Squeeze
  - rough beginnings of a scratch Squeeze branch, currently unsupported
  - install gobby-infinote

  * misc
  - updated GnuPG key with up-to-date signatures
  - more improvements on boot time from CD
  - enhanced the wipe in Nautilus UI (now asks for confirmation and
    reports success or failure)
  - removed the "restart Tor" launcher from the Gnome panel

 -- amnesia <amnesia@boum.org>  Fri, 05 Feb 2010 22:28:04 +0100

amnesia (0.3) unstable; urgency=low

  * software: removed openvpn, added
  - Audacity
  - cups
  - Git
  - Gobby
  - GParted
  - lvm2 (with disabled initscript as it slows-down too much the boot in certain
    circumstances)
  - NetworkManager 0.7 (from backports.org) to support non-DHCP networking
  - ntfsprogs
  - randomsound to enhance the kernel's random pool
  * Tor
  - install the latest stable release from deb.torproject.org
  - ifupdown script now uses SIGHUP signal rather than a whole tor
    restart, so that in the middle of it vidalia won't start it's own
    tor
  - configure Gnome proxy to use Tor
  * iceweasel
  - adblockplus: upgraded to 1.0.2
  - adblockplus: subscribe to US and DE EasyList extensions, updated patterns
  - firegpg is now installed from Debian Squeeze rather than manually; current
    version is then 0.7.10
  - firegpg: use better keyserver ... namely pool.sks-keyservers.net
  - added bookmark to Amnesia's own website
  - use a custom "amnesiabranding" extension to localize the default search
    engine and homepage depending on the current locale
  - updated noscript whitelist
  - disable overriden homepage redirect on iceweasel upgrade
  * pidgin
  - nicer default configuration with verified irc.indymedia.org's SSL cert
  - do not parse incoming messages for formatting
  - hide formatting toolbar
  * hardware compatibility
  - b43-fwcutter
  - beginning of support for the ppc architecture
  - load acpi-cpufreq, cpufreq_ondemand and cpufreq_powersave kernel
    modules
  * live-initramfs: custom, updated package based on upstream's 1.157.4-1, built
    from commit b0a4265f9f30bad945da of amnesia's custom live-initramfs Git
    repository
  - securely erases RAM on shutdown using smem
  - fixes the noprompt bug when running from USB
  - disables local swap partitions usage, wrongly enabled by upstream
  * fully support for running as a guest system in VirtualBox
  - install guest utils and X11 drivers
  - build virtualbox-ose kernel modules at image build time
  * documentation
  - new (translatable) wiki, using ikiwiki, with integrated bugs and todo
    tracking system a static version of the wiki is included in generated
    images and linked from the Desktop
  * build system
  - adapt for live-helper 2.0, and depend on it
  - get amnesia version from debian/changelog
  - include the full version in ISO volume name
  - save .list, .packages and .buildlog
  - scripts/clean: cleanup any created dir in binary_local-includes
  - updated Debian Live snapshot packages repository URL and signing key
  - remove duplicated apt/preferences file, the live-helper bug has been
    fixed
  * l10n: beginning of support for --language=en
  * misc
  - improved boot time on CD by ordering files in the squashfs in the order they
    are used during boot
  - added a amnesia-version script to built images, that outputs the current
    image's version
  - added a amnesia-debug script that prepares a tarball with information that
    could be useful for developpers
  - updated Amnesia GnuPG key to a new 4096R one
  - set time with NTP when a network interface is brought up
  - import amnesia's GnuPG pubkey into the live session user's keyring
  - do not ask DHCP for a specific hostname
  - install localepurge, only keep en, fr, de and es locales, which reduces the
    generated images' size by 100MB
  - added a hook to replace /sbin/swapon with a script that only runs
    /bin/true
  - moved networking hooks responsibility from ifupdown to NetworkManager

 -- amnesia <amnesia@boum.org>  Thu, 26 Nov 2009 11:17:08 +0100

amnesia (0.2) unstable; urgency=low

  * imported /home/amnesia, then:
  - more user-friendly shell, umask 077
  - updated panel, added launcher to restart Tor
  - mv $HOME/bin/* /usr/local/bin/
  - removed metacity sessions
  - removed gstreamer's registry, better keep this dynamically updated
  - rm .qt/qt_plugins_3.3rc, better keep this dynamically updated
  - removed .gnome/gnome-vfs/.trash_entry_cache
  - removed kconf_update log
  - removed and excluded Epiphany configuration (not installed)
  - cleanup .kde
  * iceweasel
  - enable caching in RAM
  - explicitly disable ssl v2, and enable ssl v3 + tls
  - removed prefs for the non-installed webdeveloper
  - removed the SSL Blacklist extension (not so useful, licensing issues)
  - deep profile directory cleanup
  - extensions cleanup: prefer Debian-packaged ones, cleanly reinstalled
    AddBlock Plus and CS Lite to allow upgrading them
  - updated pluginreg.dat and localstore.rdf
  - moved some settings to user.js
  - made cookie/JavaScript whitelists more consistent
  - force httpS on whitelisted sites
  - NoScript: marked google and gmail as untrusted
  - some user interface tweaks, mainly for NoScript
  - FireGPG: disable the buggy auto-detection feature, the link to firegpg's
    homepage in generated pgp messages and the GMail interface (which won't
    work without JavaScript anyway)
  - updated blocklist.xml
  - removed and excluded a bunch of files in the profile directory
  * icedove: clean the profile directory up just like we did for iceweasel
  * software: install msmtp and mutt
  * home-refresh
  - use rsync rather than tar
  * documentation
  - various fixes
  - reviewed pidgin-otr security (see TODO)
  * build system
  - stop calling home-refresh in lh_build
  - include home-refresh in generated images
  - gitignore update
  - fix permissions on local includes at build time
  - updated scripts/{build,clean} wrt. new $HOME handling
  - scripts/{build,config}: stop guessing BASEDIR, we must be run from
    the root of the source directory anyway
  - stop storing /etc/amnesia/version in Git, delete it at clean time
  * release
  - converted Changelog to the Debian format and location, updated
    build scripts accordingly
  - added a README symlink at the root of the source directory
  - basic debian/ directory (not working for building packages yet,
    but at least we can now use git-dch)
  - added debian/gbp.conf with our custom options for git-dch
  - config/amnesia: introduce new $AMNESIA_DEV_* variables to be used
    by developpers' scripts
  - added ./release script: a wrapper around git-dch, git-commit and git-tag

 -- amnesia <amnesia@boum.org>  Tue, 23 Jun 2009 14:42:03 +0200

amnesia (0.1) UNRELEASED; urgency=low

  * Forked Privatix 9.03.15, by Markus Mandalka:
  http://mandalka.name/privatix/index.html.en
  Everything has since been rewritten or so heavily changed that nothing
  remains from the original code... apart of a bunch of Gnome settings.
  * hardware support:
  - install a bunch of non-free wifi firmwares
  - install xsane and add the live user to the scanner group
  - install aircrack-ng
  - install xserver-xorg-video-geode on i386 (eCafe support)
  - install xserver-xorg-video-all
  - install firmware-linux from backports.org
  - install system-config-printer
  - added instructions in README.eCAFE to support the Hercules eCAFE EC-800
    netbook
  * APT:
  - configure pinning to support installing chosen packages from
    squeeze; the APT source for testing is hardcoded in chroot_sources/,
    since there is no way to use $LH_CHROOT_MIRROR in chroot_local-hooks
  - give backports.org priority 200, so that we track upgrades of packages
    installed from there
  * release: include the Changelog and TODO in the generated images,
  in the   /usr/share/doc/amnesia/ directory
  * software: install gnomebaker when building Gnome-based live OS, to
  easily clone myself when running from CD
  * build system
  - build i386 images when the build host is amd64
  - added a version file: /etc/amnesia/version
  - use snapshot live-* packages inside the images
  - setup timezone depending on the chosen build locale
  - rely on standard live-initramfs adduser to do our user setup
    (including sudo vs. Gnome/KDE, etc.)
  - stop "supporting" KDE
  - allow building several images at once
  - migrated most of lh_config invocations to scripts/config
  - append "noprompt" so that halting/rebooting work with splashy
  - moved our own variables to config/amnesia, using the namespace
    $AMNESIA_*
  * iceweasel
  - default search engine is now Scroogle SSL, configured to search pages
    in French language; the English one is also installed
  - never ask to save passwords or forms content
  - configured the torbutton extension to use polipo
  - installed the CACert root certificate
  - installed the SSL Blacklist extension and the blacklist data
  - installed the FireGPG extension
  - installed the CS Lite extension
  - installed the NoScript extension
  - NoScript, CS Lite: replaced the default whitelists with a list of
    trusted, non-commercial Internet Service Providers
  - configure extensions (add to prefs.js):
    user_pref("extensions.torbutton.startup", true);
    user_pref("extensions.torbutton.startup_state", 1);
    user_pref("extensions.torbutton.tor_enabled", true);
    user_pref("noscript.notify.hide", true);
    user_pref("capability.policy.maonoscript.sites", "about:
      about:blank about:certerror about:config about:credits
      about:neterror about:plugins about:privatebrowsing
      about:sessionrestore chrome: resource:");
    user_pref("extensions.firegpg.no_updates", true);
  - install the NoScript plugin from Debian squeeze
  - delete urlclassifier3.sqlite on $HOME refresh: as we disabled
    "safebrowsing", this huge file is of no use
  - torbutton: install newer version from Squeeze
  * linux: removed non-686 kernel flavours when building i386 images
  * compatibility: append "live-media=removable live-media-timeout=15", to
    prevent blindly booting another debian-live installed on the hard disk
  * software: added
  - gnome-app-install
  - iwconfig
  - cryptkeeper: Gnome system tray applet to encrypt files with EncFS
  - kvkbd: virtual keyboard (installed from backports.org)
  - sshfs (and added live user to the fuse group)
  - less, secure-delete, wipe, seahorse, sshfs, ntfs-3g
  - scribus
  * Tor
  - enable the transparent proxy, the DNS resolver, and the control port
  - save authentication cookie to /tmp/control_auth_cookie, so that the
    live user can use Tork and co.
  - autostart Tork with Gnome
  - Tork: installed, disabled most notifications and startup tips
  - added a restart tor hook to if-up.d (used by Network Manager as well),
    so that Tor does work immediately even if the network cable was
    plugged late in/after the boot process
  * $HOME
  - added a nautilus-script to wipe files and directories
  - bash with working completion for the live user
  * polipo: install and configure this HTTP proxy to forward requests
  through Tor
  * DNS: install and configure pdnsd to forward any DNS request through
  the Tor resolver
  * firewall: force every outgoing TCP connection through the Tor
  transparent proxy, discard any outgoing UDP connection
  * misc
  - set syslinux timeout to 4 seconds
  - use splashy for more user-friendly boot/halt sequences

 -- amnesia <amnesia@boum.org>  Sat, 20 Jun 2009 21:09:15 +0200<|MERGE_RESOLUTION|>--- conflicted
+++ resolved
@@ -1,14 +1,10 @@
-<<<<<<< HEAD
 tails (3.0) UNRELEASED; urgency=medium
 
   * Dummy entry for new release.
 
  -- Tails developers <tails@boum.org>  Mon, 11 Jan 2016 13:59:28 +0000
 
-tails (2.6) UNRELEASED; urgency=medium
-=======
 tails (2.7) UNRELEASED; urgency=medium
->>>>>>> eb1c18fa
 
   * Security fixes
     - Upgrade to Linux 4.7. (Closes: #11885, #11818)
