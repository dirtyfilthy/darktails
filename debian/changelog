--- conflicted
+++ resolved
@@ -1,10 +1,3 @@
-<<<<<<< HEAD
-tails (4.2) UNRELEASED; urgency=medium
-
-  * Dummy entry for next release.
-
- -- anonym <anonym@riseup.net>  Tue, 03 Dec 2019 21:49:39 +0100
-=======
 tails (4.1.1) UNRELEASED; urgency=medium
 
   * Drop net drivers from the initramfs to shrink initramfs size
@@ -13,7 +6,6 @@
   * Only allow up to (but excluding) 32 MiB for initramfs (refs: #17320).
 
  -- Cyril Brulebois <ckb@riseup.net>  Thu, 12 Dec 2019 15:29:14 +0100
->>>>>>> 094dbcce
 
 tails (4.1) unstable; urgency=medium
 
