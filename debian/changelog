--- conflicted
+++ resolved
@@ -1,5 +1,3 @@
-<<<<<<< HEAD
-=======
 tails (4.0~beta1) UNRELEASED; urgency=medium
 
   * Major changes
@@ -614,7 +612,6 @@
 
  -- Tails developers <tails@boum.org>  Tue, 06 Aug 2019 10:14:12 +0200
 
->>>>>>> 437b7529
 tails (3.17) UNRELEASED; urgency=medium
 
   * Dummy entry for next release.
