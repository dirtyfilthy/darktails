tails (1.1) UNRELEASED; urgency=medium

  * Dummy entry for next release.

<<<<<<< HEAD
 -- Tails developers <tails@boum.org>  Tue, 29 Apr 2014 12:00:00 +0200
=======
 -- Tails developers <tails@boum.org>  Fri, 30 May 2014 17:03:06 +0200

tails (1.0.1) unstable; urgency=medium

  * Security fixes
    - Upgrade the web browser to 24.6.0esr-0+tails1~bpo60+1
      (Firefox 24.6.0esr + Iceweasel patches + Torbrowser patches).
      Also import the Tor Browser profile at commit
      90ba8fbaf6f23494f1a0e38d63153b3b7e65d3d3 from
      ttp/tor-browser-24.6.0esr-3.x-1.
    - Install Linux 3.14 from Debian unstable (fixes CVE-2014-3153 and
      others).
    - Install openssl from Squeeze LTS (fixes CVE-2014-0076,
      CVE-2014-0195, CVE-2014-0221, CVE-2014-3470 and CVE-2014-0224).
    - Install GnuTLS from Squeeze LTS (fixes CVE-2014-3466.).

  * Minor improvements
    - Add Squeeze LTS APT sources. It has been given a low pinning
      priority so explicit pinning must be used to actually install
      anything from it.
    - Upgrade Tor to 0.2.4.22-1~d60.squeeze+1.
    - Upgrade I2P to 0.9.13-1~deb6u+1.

 -- Tails developers <tails@boum.org>  Sun, 08 Jun 2014 19:14:00 +0200

tails (1.1~beta1) unstable; urgency=medium

  * Rebase on Debian Wheezy
    - Upgrade literally thousands of packages.
    - Migrate to GNOME3 fallback mode.
    - Install LibreOffice instead of OpenOffice.
    - Install systemd. It is not enabled by default, but having it
      around will help doing the migration work.
    - Enable AppArmor on the kernel command-line. This is a no-op
      without the userspace tools and with no profile shipped, but it
      will make it easier to fix this part of the situation.
    - Remove custom LSB logging: Wheezy has fancy colored init
      logging.

  * Security fixes
    - Upgrade Tor to 0.2.4.22.
    - Fix write access to boot medium via udisks (#6172).

  * Major new features
    - Replace the Windows XP camouflage with an experimental Windows 8
      camouflage.
    - UEFI boot support.
    - Install Linux 3.14 from Debian unstable.
    - Bring back VirtualBox guest modules, installed from Wheezy
      backports. Full functionality is only available when using the
      32-bit kernel.

  * Minor improvements
    - Install seahorse-nautilus, replacing seahorse-plugins (Closes #5516).
    - Install hledger (custom backport, for now): our accountant needs this.
    - Install stable Scribus instead of scribus-ng.
    - Install the printer driver for Epson Inkjet that use ESC/P-R.
    - Install the BookletImposer PDF imposition toolkit. It's tiny,
      and really helpful e.g. when producing booklets.
    - Install gtkhash and nautilus-gtkhash (Closes #6763).
    - Import new version of Tor Launcher:
      · Now based on upstream Tor Launcher 0.2.5.4.
      · Tor bug #11772: Proxy Type menu not set correctly
      · Tor bug #11699: Change &amp;#160 to &#160; in network-settings.dtd
      · Correctly handle startup paths that contain dot.
    - Upgrade to Torbutton 1.6.9.0.
    - Upgrade the web browser to 24.5.0esr-1+tails1~bpo60+1
      (Firefox 24.4.0esr + Iceweasel patches + Torbrowser patches).
    - Avoid shipping python2.6 in addition to python2.7.
    - Don't install Gobby 0.4 anymore. Gobby 0.5 has been available in
      Debian since Squeeze, now is a good time to drop the obsolete
      0.4 implementation.
    - Require a bit less free memory before checking for upgrades with
      Tails Upgrader. The general goal is to avoid displaying "Not
      enough memory available to check for upgrades" too often due to
      over-cautious memory requirements checked in the wrapper.
    - Make Tails Greeter's help window resolution-aware. Previously it
      used a static 800x600 which was problematic on lower resolutions,
      and sub-optimal on higher resolutions. Now it adapts itself
      according to the screen resolution.
    - Whisperback now sanitizes attached logs better with respect to
      DMI data, IPv6 addresses, and serial numbers (Closes #6797,
      #6798, #6804).
    - Integrate the new logo in Tails Installer (Closes #7095)

  * Build system
    - Bump Vagrant builder's memory for RAM builds. Wheezy requires
      more space to build, and the resulting image is larger.
    - Fix Vagrant compatibility issue. Some classes' methods/fields
      have been renamed between Vagrant versions, so we need a simple
      compatibility layer to support all versions. Without this, it's
      not possible to issue e.g. a `build` command to an already
      running (i.e. `vm:up`:ed) Vagrant instance.
    - Move cpu and mem checks to the `build` task. Previously, when
      they were checked in `vm:up` *only* when issued while the VM
      already is up, so these checks weren't run if one issues a
      `build` when the VM is off. Now we'll fail earlier with a more
      informative error message, and it looks like a more logical home
      for them too.
    - Fix buggy memory checks for RAM building. We have to take into
      account which state the Vagrant VM is in for determining *where*
      we check if enough memory is available for a RAM build. If it's
      off, we check the host; if it's on we check the VM. Previously
      we always checked the host, which doesn't make sense when the VM
      is already started.

  * Test suite
    - Bump the tester VM's RAM by 256 MiB. There is not enough free
      RAM to run Tails Upgrader with just 1 GiB of RAM after the
      migration to Wheezy.
    - Always adjust OOM and memory overcommit settings. The kernel
      freezes seem to also happen for the amd64 kernel when filling
      the memory.
    - Add option to make Sikuli rety on FindFailed. This makes it
      possible to update manu images for Sikuli in just *one* test
      suite run, by continuously updating outdated pictures as we go.

 -- Tails developers <tails@boum.org>  Thu, 29 May 2014 00:23:52 +0200
>>>>>>> 74799a4c

tails (1.0) unstable; urgency=medium

  * Security fixes
    - Upgrade the web browser to 24.5.0esr-0+tails1~bpo60+1
      (Firefox 24.5.0esr + Iceweasel patches + Torbrowser patches).
    - Upgrade Tor to 0.2.4.21-1+tails1~d60.squeeze+1:
      * Based on 0.2.4.21-1~d60.squeeze+1.
      * Backport the fix for Tor bug #11464. It adds client-side blacklists for
        all Tor directory authority keys that was vulnerable to Heartbleed.
        This protects clients in case attackers were able to compromise a
        majority of the authority signing and identity keys.

   * Bugfixes
    - Disable inbound I2P connections. Tails already restricts incoming
      connections, but this change tells I2P about it.
    - Fix link to the system requirements documentation page in the Tails
      Upgrader error shown when too little RAM is available.

  * Minor improvements
    - Upgrade I2P to 0.9.12-2~deb6u+1.
    - Import TorBrowser profile. This was forgotten in Tails 0.23 and even
      though we didn't explicitly set those preferences in that release
      they defaulted to the same values. This future-proofs us in case the
      defaults would ever change.
    - Import new custom version of tor-launcher:
      * Based on upstream Tor Launcher 0.2.5.3.
      * Improve how Tor Launcher handles incomplete translation.
        (Tor bug #11483; more future-proof fix for Tails bug #6885)
      * Remove the bridge settings prompt. (Tor bug #11482; closes Tails
        bug #6934,)
      * Always show bridge help button. (Tor bug #11484)
    - Integrate the new Tails logo into various places:
      * The website
      * The boot splash
      * The "About Tails" dialog

  * Build system
    - Use the stable APT suite when building from the stable Git branch
      (Closes: #7022).

  * Test suite
    - Add test for the #7022 fix.

 -- Tails developers <tails@boum.org>  Sun, 27 Apr 2014 19:34:01 +0200

tails (0.23) unstable; urgency=medium

  * Security fixes
    - Upgrade the web browser to 24.4.0esr-0+tails1~bpo60+1
      (Firefox 24.4.0esr + Iceweasel patches + Torbrowser patches).

  * Major new features
    - Spoof the network interfaces' MAC address by default (Closes: #5421),
      as designed on https://tails.boum.org/contribute/design/MAC_address/.
    - Rework the way to configure how Tor connects to the network
      (bridges, proxy, fascist firewall): add an option to Tails Greeter,
      start Tor Launcher when needed (Closes: #5920, #5343).

  * Bugfixes
    - Additional software: do not crash when persistence is disabled
      (Closes: #6440).
    - Upgrade Pidgin to 2.10.9, that fixes some regressions introduced
      in the 2.10.8 security update (Closes: #6661).
    - Wait for Tor to have fully bootstrapped, plus a bit more time,
      before checking for upgrades (Closes: #6728) and unfixed known
      security issues.
    - Disable the Intel Management Engine Interface driver (Closes: #6460).
      We don't need it in Tails, it might be dangerous, and it causes bugs
      on various hardware such as systems that reboot when asked to shut down
    - Add a launcher for the Tails documentation. This makes it available
      in Windows Camouflage mode (Closes: #5374, #6767).
    - Remove the obsolete wikileaks.de account from Pidgin (Closes: #6807).

  * Minor improvements
    - Upgrade Tor to 0.2.4.21-1~d60.squeeze+1.
    - Upgrade obfsproxy to 0.2.6-2~~squeeze+1.
    - Upgrade I2P to 0.9.11-1deb6u1.
    - Install 64-bit kernel instead of the 686-pae one (Closes: #5456).
      This is a necessary first step towards UEFI boot support.
    - Install Monkeysign (in a not-so-functional shape yet).
    - Disable the autologin text consoles (Closes: #5588). This was one of
      the blockers before a screen saver can be installed
      in a meaningful way (#5684).
    - Don't localize the text consoles anymore: it is broken on Wheezy,
      the intended users can as well use loadkeys, and we now do not have
      to trust setupcon to be safe for being run as root by the desktop user.
    - Make it possible to manually start IBus.
    - Reintroduce the possibility to switch identities in the Tor Browser,
      using a filtering proxy in front of the Tor ControlPort to avoid giving
      full control over Tor to the desktop user (Closes: #6383).
    - Incremental upgrades improvements:
      · Drop the Tails Upgrader launcher, to limit users' confusion
        (Closes: #6513).
      · Lock down sudo credentials a bit.
      · Hide debugging information (Closes: #6505).
      · Include ~/.xsession-errors in WhisperBack bug reports.
        This captures the Tails Upgrader errors and debugging information.
      · Report more precisely why an incremental upgrade cannot be done
        (Closes: #6575).
      · Various user interface and phrasing improvements.
    - Don't install the Cookie Monster browser extension (Closes: #6790).
    - Add a browser bookmark pointing to Tor's Stack Exchange (Closes: #6632).
    - Remove the preconfigured #tor channel from the Pidgin: apparently,
      too many Tails users go ask Tails questions there, without making
      it clear that they are running Tails, hence creating a user-support
      nightmare (Closes: #6679).
    - Use (most of) Tor Browser's mozconfig (Closes: #6474).
    - Rebase the browser on top of iceweasel 24.3.0esr-1, to get
      the certificate authorities added by Debian back (Closes: #6704).
    - Give access to the relevant documentation pages from Tails Greeter.
    - Hide Tails Greeter's password mismatch warning when entry is changed.
    - Persistent Volume Assistant:
      · Take into account our installer is now called Tails Installer.
      · Optimize window height (Closes: #5458).
      · Display device paths in a more user-friendly way (Closes: #5311).

  * Build system
    - Ease updating POT and PO files at release time, and importing translations
      from Transifex (Closes: #6288, #6207).
    - Drop custom poedit backport, install it from squeeze-backports-sloppy.
    - Make ISO and IUK smaller (Closes: #6390, #6425):
      · Exclude more files from being included in the ISO.
      · Remove *.pyc later so that they are not recreated.
      · Truncate log files later so that they are not filled again.
      · At ISO build time, set mtime to the epoch for large files whose content
        generally does not change between releases. This forces rsync
        to compare the actual content of these files, when preparing an IUK,
        instead of blindly adding it to the IUK merely because the mtime
        has changed, while the content is the same.
    - Make local hooks logging consistent.

  * Test suite
    - Migrate from JRuby to native Ruby + rjb.
    - The test suite can now be run on Debian Wheezy + backports.
    - Fix buggy "persistence is not enabled" step (Closes: #5465).
    - Use IPv6 private address as of RFC 4193 for the test suite's virtual
      network. Otherwise dnsmasq from Wheezy complains, as it is not capable
      of handling public IPv6 addresses.
    - Delete volumes after each scenario unless tagged @keep_volumes.
    - Add an anti-test to make sure the memory erasure test works fine.
    - A *lot* of bugfixes, simplifications and robustness improvements.

 -- Tails developers <tails@boum.org>  Tue, 18 Mar 2014 00:58:50 +0100

tails (0.22.1) unstable; urgency=medium

  * Security fixes
    - Upgrade the web browser to 24.3.0esr-0+tails1~bpo60+2
      (Firefox 24.3.0esr + Iceweasel patches + Torbrowser patches).
    - Upgrade NSS to 3.14.5-1~bpo60+1.
    - Upgrade Pidgin to 2.10.8.
    - Workaround browser size fingerprinting issue by using small icons
      in the web browser's navigation toolbar (Closes: #6377).
      We're actually hit by Tor#9268, and this is the best workaround gk
      and I were able to find when discussing this on Tor#10095.

  * Major new features
    - Check for upgrades availability using Tails Upgrader, and propose
      to apply an incremental upgrade whenever possible (Closes: #6014).
      · Run tails-update-frontend at session login time.
      · Have tails-security-check only report unfixed security issues.
      · Greatly improve the Tails Upgrader UI and strings phrasing.
      · Enable startup notification for Tails Upgrader.
    - Install Linux 3.12 (3.12.6-2) from Debian testing. Unfortunately,
      this breaks the memory wipe feature on some hardware (#6460), but
      it fixes quite a few security issues, and improves hardware support.
    - Update the build system to be compatible with Vagrant 1.2 and 1.3,
      in addition to the already supported versions (Closes: #6221).
      Thanks to David Isaac Wolinsky <isaac.wolinsky@gmail.com>.

  * Bugfixes
    - Do not start IBus for languages that don't need it. This fixes
      the keybindings problems introduced in 0.22 (Closes: #6478).
      Thanks to WinterFairy.
    - Disable network.proxy.socks_remote_dns in the Unsafe Browser.
      Bugfix against 0.22 (Closes: #6479).
    - Fetch Tor Browser User-Agent from its own prefs, rather than from
      the obsolete Torbutton ones. Bugfix against 0.22 (Closes: #6477).
    - Upgrade Vagrant basebox to include up-to-date Debian archive keys
      (Closes: #6515, #6527).
    - Do not use a non-working proxy for downloading the Vagrant basebox
      (Closes: #6514).
    - Use IE's icon in Windows camouflage mode.
      Bugfix against 0.22 (Closes: #6536).
    - Support "upgrading" a partial Tails installation (Closes: #6438)
      and fix missing confirmation dialog in Tails Installer (Closes: #6437).
      Thanks to Andres Gomez Ramirez <andres.gomez@cern.ch>.
    - Fix browser homepage in Spanish locales (Closes: #6612).

  * Minor improvements
    - Tor 0.2.4 is stable! Adapt APT sources accordingly.
    - Update Tor Browser to 24.2.0esr-1+tails1, that uses its own NSS
      library instead of the system one.
    - Update Torbutton to 1.6.5.3.
    - Do not start Tor Browser automatically, but notify when Tor is ready.
      Warn the user when they attempt to start Tor Browser before Tor is ready.
    - Import Tor Browser profile at
      3ed5d9511e783deb86835803a6f40e7d5a182a12 from ttp/tor-browser-24.2.0esr-1.
    - Use http.debian.net for Vagrant builds, instead of the mostly broken
      (and soon obsolete) cdn.debian.net.
    - Phrasing and UI improvements in tails-upgrade-frontend.
    - Style and robustness improvements in tails-security-check.
    - Make room for upcoming UEFI support in Tails Installer.

 -- Tails developers <tails@boum.org>  Wed, 29 Jan 2014 15:08:13 +0100

tails (0.22) unstable; urgency=medium

  [Tails developers]
  * Security fixes
    - Upgrade to Iceweasel 24.2.0esr that fixes a few serious security issues.
    - Stop migrating persistence configuration and access rights. Instead,
      disable all persistence configuration files if the mountpoint has wrong
      access rights (Closes: #6413).
    - Upgrade to NSS 3.15.3 that fixes a few serious security issues affecting
      the browser, such as CVE-2013-1741, CVE-2013-5605 and CVE-2013-5606.

  * Major improvements
    - Switch to Iceweasel 24 (Closes: #6370).
      · Resync' (most) Iceweasel prefs with TBB 3.0-beta-1 and get rid
        of many obsolete or default settings.
      · Disable WebRTC (Closes: #6468).
      · Import TorBrowser profile at commit
        51bf06502c46ee6c1f587459e8370aef11a3422d from the tor-browser-24.2.0esr-1
        branch at https://git.torproject.org/tor-browser.git.
    - Switch to Torbutton 1.6.5 (Closes: #6371).
      · Prevent Torbutton from asking users to "upgrade TBB".
      · Use the same Tor SOCKS port as the TBB (9151) for our web browser.
        This should be enough to avoid being affected by Tor#8511.
      · Disable Torbutton 1.6's check for Tor.
        Unfortunately, the new check.torproject.org breaks the remote Tor
        check. We cannot use the local Tor check with the control port. So,
        the shortest and sanest path to fixing the check issue, because the
        remote Tor check is broken" seems to simply disable this check.
        Patch submitted upstream as Tor#10216.
    - Prepare incremental upgrades to be the next default way to upgrade Tails,
      on point-releases at least.

  * Bugfixes
    - Deny X authentication only after Vidalia exits (Closes: #6389).
    - Disable DPMS screen blanking (Closes: #5617).
    - Fix checking of the persistent volume's ACL.
    - Sanitize more IP and MAC addresses in bug reports (Closes: #6391).
    - Do not fail USB upgrade when the "tmp" directory exists on the
      destination device.
    - Tails Installer: list devices with isohybrid Tails installed
      (Closes: #6462).

  * Minor improvements
    - Create a configuration file for additional software if needed
      (Closes: #6436).
    - Translations all over the place.
    - Enable favicons in Iceweasel.
    - Do not propose to make permanent NoScript exceptions.
      In Tails, every such thing is temporary, so better only display the menu
      entry that's about temporarily allowing something.
    - Clearer warning when deleting persistent volume (thanks to Andres Gomez
      Ramirez <andres.gomez@cern.ch> for the patch).
    - Make wording in Tails Installer more consistent.

  [ WinterFairy ]
  * Use IBus instead of SCIM (Closes: #5624, #6206).
    It makes it possible to input passwords in pinentry for at least Japanese,
    Chinese and Korean languages.
  * Add an import-translation script.
    This automates the importation process of completed translations
    from Transifex.
  * Always list optimal keyboard layout in the greeter (Closes: #5741).
  * Fix on-the-fly translation of the greeter in various languages
    (Closes: #5469).

  [ Kytv]
  * Update I2P to 0.9.8.1 (Closes: #6080, #5889).
  * Improve I2P configuration:
    - Disable IPv6 support in a nicer way.
    - Disable i2cp (allows java clients to communicate from outside the JVM). If
      this is unset an exception for port 7654 would need to be added to ferm.
    - Disable "in-network" updates (this is also done in the regular I2P
      packages).
    - Disable the outproxies. Access to the Internet is already routed through
      Tor so these are unnecessary. If end-users have a good reason to go
      through one of the I2P outproxies they can turn them back on.
  * Add a couple of default I2P IRC channels to Pidgin.
  * Allow access to the local 'eepsite' through FoxyProxy.
  * Add firewall exceptions for the standard I2P ports.

 -- Tails developers <tails@boum.org>  Sat, 30 Nov 2013 16:47:18 +0100

tails (0.21) unstable; urgency=low

  * Security fixes
    - Don't grant access to the Tor control port for the desktop user
      (amnesia). Else, an attacker able to run arbitrary code as this user
      could obtain the public IP with a get_info command.
      · Vidalia is now run as a dedicated user.
      · Remove the amnesia user from the debian-tor group.
      · Remove the Vidalia launcher in the Applications menu.
        The Vidalia instance it starts is useless, since it can't connect
        to the Tor control port.
    - Don't allow the desktop user to directly change persistence settings.
      Else, an attacker able to run arbitrary code as this user could
      leverage this feature to gain persistent root access, as long as
      persistence is enabled.
      · Fully rework the persistent filesystem and files ownership
        and permissions.
      · Run the Persistent Volume Assistant as a dedicated user, that is
        granted the relevant udisks and filesystem -level credentials.
      · At persistence activation time, don't trust existing persistence
        configuration files, migrate to the new ownership and permissions,
        migrate every known-safe existing settings and backup what's left.
        Warn the user when not all persistence settings could be migrated.
      · Persistent Volume Assistant uses the new ownership and permissions
        scheme when initializing a new persistent volume, and refuses to
        read persistence.conf if it, or the parent directory, hasn't the
        expected permissions.
      · Make boot medium 'system internal' for udisks with bilibop.
        Once Tails is based on Wheezy, this will further complete the
        protection (see #6172 for details).
    - Update Iceweasel to 17.0.10esr-0+tails2~bpo60+1.
    - Update Torbutton to 1.5.2-2, including a patch cherry-picked from
      upstream to make window resizing closer to what the design says.

  * Major new features
    - Add a persistence preset for printing settings (Closes: #5686).
      Reload CUPS configuration after persistence activation.
    - Support SD card connected through a SDIO host adapter (Closes: #6324).
      · Rebrand Tails USB installer to Tails installer.
      · Display devices brand, model and size in the Installer
        (Closes: #6292).
      · Ask for confirmation before installing Tails onto a device
        (Closes: #6293).
      · Add support for SDIO and MMC block devices to the Tails Installer
        (Closes: #5744) and the Persistent Volume Assistant (Closes: #6325).
      · Arm the udev watchdog when booted from SD (plugged in SDIO) too
        (Closes: #6327).

  * Minor improvements
    - Provide a consistent path to the persistent volume mountpoint
      (Closes: #5854).
    - Add a KeePassX launcher to the top GNOME panel (Closes: #6290).
    - Rework bug reporting workflow: point the desktop launcher to
      the troubleshooting page.
    - Make /home world-readable at build time, regardless of the Git
      working copy permissions. This makes the build process more robust
      against strict umasks.
    - Add signing capabilities to the tails-build script (Closes: #6267).
      This is in turn used to sign ISO images built by our Jenkins setup
      (Closes: #6193).
    - Simplify the ikiwiki setup and make more pages translatable.
    - Exclude the version string in GnuPG's ASCII armored output.
    - Prefer stronger ciphers (AES256,AES192,AES,CAST5) when encrypting
      data with GnuPG.
    - Use the same custom Startpage search URL than the TBB.
      This apparently disables the new broken "family" filter.
    - Update AdBlock Plus patterns.
    - Install Linux from Debian testing.
      (That is, the same version that was shipped in 0.20.1.)

  * Test suite
    - Look for "/tmp/.X11-unix/X${1#:}" too when detecting displays in use.
    - Adapt tests to match the Control Port access security fix:
      · Take into account that the amnesia user isn't part of the debian-tor
        group anymore.
      · Run as root the checks to see if a process is running: this
        is required to see other users' processes.

 -- Tails developers <tails@boum.org>  Sat, 26 Oct 2013 23:42:46 +0200

tails (0.20.1) unstable; urgency=low

  * Major new features
  - Install Tor 0.2.4.17-rc-1~d60.squeeze+1 from the Tor project's repository.
  - Install Iceweasel 17.0.9esr with Torbrowser patches.
  - Install Linux kernel 3.10-3 (version 3.10.11-1) from sid.

  * Bugfixes
  - Remount persistence devices read-only at shutdown/reboot time
    (Closes: #6228).
  - Greeter: display a warning icon on admin password mismatch and on
    persistence unlocking failure. Thanks to Andres Gomez Ramirez
    <andres.gomez@cern.ch> for the fix!
  - Don't torsocksify Pidgin.
    Instead we disable Pidgin's GNOME integration to get the "Global proxy
    configuration", which we set to use Tor. This fixes the I2P IRC account.
  - Additional software: fix typo in notification.
  - Allow installing "Priority: standard" packages that we do not install
    by default: remove them late in the build process instead of assigning
    them a -1 APT pinning level.

  * Minor improvements
  - Update AdBlock Plus patterns.
  - Use more unique ISO file name when building from Jenkins.
  - Additional software: point to the system log on upgrade failure.
  - Set SOCKS5_USER and SOCKS5_PASSWORD in the connect-socks wrapper (used
    by Git). Else, Tor 0.2.4's IsolateSOCKSAuth and connect-proxy
    sometimes play together in some way that makes connect-proxy ask for
    a password to connect to the SocksPort. SOCKS5_USER and
    SOCKS5_PASSWORD are passed through unchanged if they were manually set
    by the user already.
  - Use our custom connect-socks wrapper for SSH. Else, Tor 0.2.4's
    IsolateSOCKSAuth and connect-proxy sometimes play together in some way
    that makes connect-proxy ask for a password to connect to the
    SocksPort. Note that connect-socks uses the default SocksPort too, so
    no change here wrt. our connection isolation design.

  * Localization
  - Import new translations from Transifex.

  * Test suite
  - Fix old ISO checking for consistent error reporting.
  - Remove custom persistence test from manual test suite.
    It was removed for the GUI in t-p-s 0.33.

 -- Tails developers <tails@boum.org>  Sun, 15 Sep 2013 15:49:36 +0200

tails (0.20) unstable; urgency=low

  * Major new features
  - Install Linux kernel 3.10.3-1 from Debian unstable.
  - Iceweasel 17.0.8esr + Torbrowser patches.

  * Bugfixes
  - Prevent Iceweasel from displaying a warning when leaving HTTPS web sites.
  - Make Iceweasel use the correct, localized search engine.
  - Fix Git access to https:// repositories.

  * Minor improvements
  - Install Dasher, a predictive text entry tool.
  - Add a wrapper around TrueCrypt which displays a warning about it soon
    being deprecated in Tails.
  - Remove Pidgin libraries for all protocols but IRC and Jabber/XMPP.
    Many of the other protocols Pidgin support are broken in Tails and
    haven't got any security auditting.
  - Disable the pre-defined Pidgin accounts so they do not auto-connect
    on Pidgin start.
  - Include information about Alsa in WhisperBack reports.
  - Explicitly restrict access to ptrace. While this setting was enabled
    by default in Debian's Linux 3.9.6-1, it will later disabled in 3.9.7-1.
    It's unclear what will happen next, so let's explicitly enable it ourselves.
  - Do not display dialog when a message is sent in Claws Mail.
  - Sync iceweasel preferences with the Torbrowser's.

  * Localization
  - Many translation updates all over the place.
  - Merge all Tails-related POT files into one, and make use of intltoolize
    for better integration with Transifex.

 -- Tails developers <tails@boum.org>  Tue, 30 Jul 2013 14:19:57 +0200

tails (0.19) unstable; urgency=low

  * Major new features
  - Install Linux kernel 3.9.5-1 from Debian unstable.
    Features of particular interest for Tails are the Yama LSM
    (ptrace scope restrictions) and improved hardware support.
    As a corollary, install initramfs-tools from there too.
  - Iceweasel 17.0.7esr + Torbrowser patches.
  - Unblock Bluetooth, Wi-Fi, WWAN and WiMAX; block every other type of
    wireless device. Next steps are described on the
    todo/protect_against_external_bus_memory_forensics ticket.

  * Bugfixes
  - Fix write access to boot medium at the block device level,
    by installing bilibop-udev. Thanks to quidame for his support.
  - tails-greeter l10n-related fixes, thanks to winterfairy:
    · Fix so translations is applied on password mismatch messages.
    · Separate forward and login buttons and make them translatable.
  - Fix link to documentation when no sudo password is set.
  - gpgApplet: partial fix for clipboard emptying after a wrong passphrase
    was entered.
  - Workaround aufs bug in Unsafe Browser script.

  * Minor improvements
  - Drop GNOME proxy settings: we did not find any use of it we were keen
    to support, other than two programs (Seahorse, Pidgin) that are now run
    with torsocks.
  - Format newly created persistent volumes as ext4.
  - GnuPG: don't connect to the keyserver specified by the key owner.
    This feature opens the door to a variety of subtle attacks.
  - GnuPG: locate keys only from local keyrings.
    This is probably the default, but better safe than sorry.
  - Install virt-what from Wheezy.
    The version from Squeeze does not detect at least Parallels for Mac v.8.
  - Upgrade live-boot and live-config to the 3.0.x final version from Wheezy.
    · Remove /live and /lib/live/image compatibility symlinks.
    · Add /live/overlay -> /lib/live/mount/overlay symlink.
      The live-boot changes (commit d2b2a461) brought to fix Debian bug
      #696495 revert some of our previous changes (commit 77dab1cb), and as
      a result, at the time live-persist runs, no tmpfs is mounted on
      /live/overlay, which breaks the aufs mount. So, let's just ensure
      /live/overlay points to a tmpfs.
    · Really disable policykit and sudo live-config hooks.
      ... by making it believe they've already been run.
      This workarounds new live-config's default behavior.

  * Localization
  - Many translation updates all over the place.

  * Test suite
  - Re-enable previously disabled boot device permissions test.

 -- Tails developers <tails@boum.org>  Wed, 26 Jun 2013 12:36:20 +0200

tails (0.18) unstable; urgency=low

  * New features
  - Support obfs3 bridges.
  - Automatically install a custom list of additional packages chosen by
    the user at the beginning of every working session, and upgrade them
    once a network connection is established (technology preview).

  * Iceweasel
  - Upgrade to Iceweasel 17.0.6esr-0+tails1~bpo60+1.
  - Update Torbrowser patches to current maint-2.4 branch (567682b).
  - Isolate DOM storage to first party URI, and enable DOM storage:
    don't set dom.storage.enabled anymore, and set Torbutton's
    disable_domstorage to false.
  - Isolate the image cache per url bar domain.
  - Torbutton 1.5.2, and various prefs hacks to fix breakage:
    · Add .saved version of the Torbutton preferences the TBB also sets.
    · Set TOR_SOCKS_HOST and TOR_SOCKS_PORT.
    · Move some prefs (network.proxy.*, extensions.autoDisableScopes,
      extensions.foxyproxy.last-version) to user.js.
      Else, with Torbutton 1.5.x, these ones are not taken into account.
    · Set network.proxy.socks_version.
      Else we get the meaningless user_pref("network.proxy.socks_version", 9063);
      in prefs.js after the initial startup.
    · Set extensions.foxyproxy.socks_remote_dns to true.
      Else, it overrides the various ways we set network.proxy.socks_remote_dns,
      which in turn makes Torbutton think it should start in non-Tor mode.
    · Also pass the TOR_SOCKS_* environment variables to iceweasel when
      generating the profile: Torbutton behaves differently depending on
      these variables, so we don't want the initial profile generation to be
      done without them. In practice, this has no implication that we could
      see right now, but better safe than sorry.
    · Import all version overrides from the TBB prefs.
      Else, the User-Agent sent in the HTTP headers is fine, but real
      values leak with JavaScript, as demonstrated by ip-check's "Browser
      type" test.
    · Move a bunch of settings to user_pref(), that are not applied otherwise.
      For some, this fixes a regression in 0.18~rc1.
      For other, the  bug was already present in Tails 0.17.2.
  - HTTPS Everywhere 3.2.
  - Update prefs to match the TBB's, fix bugs, and take advantage of the latest
    Torbrowser patches:
    · Increase pipeline randomization.
    · Fix @font-face handling of local() fonts.
      Also disable fallback font rendering.
    · Explicitly disable SPDY v2 and v3.
    · Update http pipelining prefs.
  - Make prefs organization closer to the TBB's:
    · Remove Torbutton prefs that we set at their default value.
    · Import Torbutton preferences from the TBB.
    · Organize iceweasel config files in sections the same way as the TBB.
  - Cleanup prefs:
    · Don't set extensions.torbutton.clear_cookies nor
      extensions.torbutton.saved.share_proxy_settings:
      we don't care about toggling anymore.
    · Don't set extensions.torbutton.saved.download_retention nor
      extensions.torbutton.saved.search_suggest:
      these settings are not used in Torbutton anymore.
  - Update unsafe browser prefs mangling accordingly.
  - Move network.protocol-handler.warn-external.* to user_pref().
    Else they're not applied.
    These prefs are actually ignored by Firefox these days -- the TBB
    design doc reads "They are set still anyway out of respect for the
    dead". Let's go on doing the same.
  - Update extensions.adblockplus.currentVersion.
  - Fetch xul-ext-https-everywhere (3.2-2) and xul-ext-noscript (2.6.6.1-1)
    from Debian unstable. They were uploaded there, and accordingly removed
    from experimental.

  * Bugfixes
  - Linux 3.2.41-2+deb7u2.
  - Fixed swapped filenames of tails-{reboot,shutdown}.desktop.
    Thanks to Mikko Harhanen for the patch.
  - Only add ClientTransportPlugin to torrc when bridge mode is enabled.
    This should bring back support for proxies of type other than obfsproxy.

  * Minor improvements
  - Set kernel.dmesg_restrict=1, and make /proc/<pid>/ invisible
    and restricted for other users. It makes it slightly harder for an attacker
    to gather information that may allow them to escalate privileges.
  - Install gnome-screenshot.
  - Don't disable IPv6 on all network interfaces anymore.
    It turns out the IPv6 leaks we wanted to fix actually don't exist.
  - Add a "About Tails" launcher in the System menu.
  - Install GNOME accessibility themes.
  - Use 'Getting started...' as the homepage for Tails documentation button.
  - Stop relying on the obsolete /live/image compatibility symlink.
  - Disable audio preview in Nautilus.
  - Wheezy was released => Squeeze is now oldstable.
  - Pick Tor from deb.torproject.org regardless of the release name they
    advertise. At some point we needed it, their APT repository still thought
    that stable == Squeeze.
  - Add Wheezy APT sources.
  - Install Linux and related packages from Wheezy.
    Debian sid just got Linux 3.8, and we don't want to switch to a new kernel
    yet.
  - Fetch laptop-mode-tools from Wheezy.
    Wheezy has the version we've been installing in 0.18~rc1,
    while a newer one was uploaded to sid in the meantime.
  - Fetch a few packages from Wheezy instead of unstable.
    Namely: spice-vdagent, libregexp-common-perl, macchanger, service-wrapper,
    libservice-wrapper-java and libservice-wrapper-jni.
    Wheezy has the versions we've been installing for a while, so let's
    avoid having unstable push a newer one to us uselessly at some point.
    Note that at the time of this writing, the versions in sid and in Wheezy
    are the same, so this commit is effectively a no-op as of today: it is
    merely a safeguard for the future.

  * Localization
  - Many translation updates all over the place.

  * Build process
  - Make Vagrant's build-tails script support Jenkins too.

  * Test suite
  - Fix Unsafe Browser test broken by hidepid.

 -- Tails developers <tails@boum.org>  Mon, 13 May 2013 22:17:38 +0200

tails (0.17.2) unstable; urgency=low

  * Iceweasel
  - Upgrade to Iceweasel 17.0.5esr-0+tails2~bpo60+1.
  - Stop displaying obsolete context menu entries ("Open Tor URL" and friends).

  * Hardware support
  - Update Linux to 3.2.41-2

  * Bugfixes
  - Use more reliable OpenPGP keyservers:
    · use the hkps pool in GnuPG (and import their SSL CA)
    · use hkp://pool.sks-keyservers.net in Seahorse (as it does not support
      hkps yet)
  - Keep udisks users (GNOME Disk Utility, tails-persistence-setup, etc.)
    from resetting the system partition's attributes when manipulating the
    partition table. To this end, backport the relevant bugfix from Wheezy
    into parted 2.3-5+tails1. This allowed to remove the sgdisk-based
    workaround in tais-persistence-setup, and to stop installing
    python-parted. All this is a first needed step to fix
    todo/make_system_disk_read-only in a future release.

  * Minor improvements
  - Disable NoScript's HTML5 media click-to-play for better user experience.

  * Localization
  - Tails USB installer: update translations for French, German, Spanish,
    Finnish, Greek, Italian, Latvian, Dutch, Polish and Chinese.
  - Tails Greeter: update translations for Farsi, Chinese, French;
    new translations: Finnish, Norwegian Bokmål, Galician.
  - tails-persistence-setup: update Farsi and Chinese translations;
    import new translations for Finnish and Swedish.
  - WhisperBack: update translations for Arabic, French, German, Greek,
    Spanish, Korean, Polish, Russian. New translations: Finnish, Chinese.

  * Build process
  - Add automated testing framework (Sikuli, Cucumber, libvirt -based)
    with a bunch of tests.

 -- Tails developers <amnesia@boum.org>  Sun, 07 Apr 2013 12:17:26 +0200

tails (0.17.1) unstable; urgency=low

  * Iceweasel
  - Upgrade to Iceweasel 17.0.4esr-0+tails1~bpo60+1.

  * Hardware support
  - Update Linux to 3.2.39-2.
    It includes the drm and agp subsystems from Linux 3.4.29.
  - Don't install xserver-xorg-video-rendition backport.
    xserver-xorg-video-rendition has been removed from squeeze-backports
    due to an upstream tarball mismatch discover when merging backports
    into the main Debian archive, and xserver-xorg-video-all still depends
    on it, so we explicitly install all drivers from -all but -rendition
    as a (hopefully temporary) workaround.

  * Minor improvements
  - Remove Indymedia IRC account, until we ship a version of Pidgin
    with SASL support, that is when Tails is based on Wheezy.

  * Build system
  - Don't ship the wiki's todo and bugs on ISO images.

 -- Tails developers <amnesia@boum.org>  Thu, 21 Mar 2013 18:54:11 +0100

tails (0.17) unstable; urgency=low

  * New features
  - Install the KeePassX password manager, with a configuration and
    documentation that makes it easy to persist the password database.

  * Iceweasel
  - Upgrade to Iceweasel 17.0.3esr-1+tails1~bpo60+1.
  - Install xul-ext-adblock-plus from squeeze-backports.
  - Do not allow listing all available fonts.
    Set browser.display.max_font_attempts and browser.display.max_font_count
    to enable the Torbrowser Limit-the-number-of-fonts-per-document patch.
  - Set default spellchecker dictionary to English (USA),
    and localize it according to locale with our custom branding extension.
  - Disable the add-ons automatic update feature.
  - Make the generated profile world-readable.
  - Remove NoScript click-to-play confirmation.
  - Sync some prefs set by Torbutton, to be ready when it stops setting these.
  - Disable navigation timing.
  - Disable SPDY. It stores state and may have keepalive issues.
  - More aggressive iceweasel HTTP pipelining settings.
  - Enable WebGL (as click-to-play only).
  - Disable network.http.connection-retry-timeout.
  - Disable full path information for plugins.
  - Remove NoScript blocks of WebFonts.
  - Disable DOM storage in Torbutton.
    Since we don't apply the 0026-Isolate-DOM-storage-to-first-party-URI.patch
    Torbrowser patch yet, and still disable DOM storage, we need to tell
    Torbutton not to use it.
  - Synchronize iceweasel's general.useragent.override with TBB based on FF17.
    The User-Agent settings are not kept up-to-date anymore in Torbutton, so
    we have to keep in sync manually with TBB's settings.
  - Remove obsolete APT pining for Torbutton.
    It's not maintained in Debian anymore, so we now fetch it from our own
    APT repository.
  - Fetch FoxyProxy from Debian experimental and libnspr4-0d from
    squeeze-backports, for compatibility with Iceweasel 17.
  - Rebase bookmarks file on top of the default iceweasel 17 one.
  - Explicitly disable AdBlock Plus "correct typos" feature.
    This feature connects to http://urlfixer.org/.
    It is disabled by default in 2.2-1, but let's be careful.

  * Minor improvements
  - Upgrade to live-boot 3.0~b11-1 and live-config 3.0.12-1.
    Accordingly update the 9980-permissions hook, live-persist,
    unsafe-browser and boot-profile.
    Add compatibility symlinks from /live to /lib/live, and from /live/image
    to /lib/live/mount/medium, to ease the transition.
  - Check for errors when sourcing live-boot files, e.g. to detect when
    they have been renamed upstream.
  - Don't add "quiet" to the kernel command-line ourselves.
    Else, it appears twice as live-build's lb_binary_syslinux adds it too.
    Historically, we've been adding it ourselves on top of that because
    lb_binary_yaboot does not add it, but since we gave up the PowerPC support
    attempt, we're now only interested in syslinux, so let's make it easier
    for the general case, e.g. when one wants to remove the "quiet" parameter
    as suggested by our "Tails does not start" debugging documentation.
  - Upgrade I2P to 0.9.4.

  * Bugfixes
  - Many bugfixes brought by the Debian Squeeze 6.0.7 point-release.
  - Use the regular GnuPG agent + pinentry-gtk2 instead of Seahorse
    as a GnuPG agent. This fixes usage of OpenPGP in Claws Mail,
    and brings support for OpenPGP smartcards.
  - Enable I2P hidden mode.
    Else, killing I2P ungracefully is bad for the I2P network.
  - live-persist: move error() function before the first potential usecase.
  - Add missing executable bit on restart-tor and restart-vidalia.
  - Add shutdown and reboot launchers to the menu.
    This workarounds the lack of a shutdown helper applet in camouflage mode.
  - Remove Pidgin's MXit and Sametime support.
    ... at least until CVE-2013-0273, CVE-2013-0272 and CVE-2013-0271 are
    fixed in Debian stable. While we're at it, don't force file removal in
    these "set -e" build scripts: fail hard, instead of silently ignoring
    the fact that files may have moved or disappeared.

  * Hardware support
  - Install recent Intel and AMD microcode from squeeze-backports,
    explicitly excluding the iucode-tool package that's not a good idea
    for Live systems.
  - Install firmware loader for Qualcomm Gobi USB chipsets.
    This is needed to have various mobile broadband chipsets work.
  - Upgrade barry to 0.18.3-5~bpo60+1.
    This much improved new version supports more hardware & ISP,
    and does not display dozens of spurious error messages at boot time.

  * Build system
  - Remove APT local cache (/Var/cache/apt/{,src}pkgcache.bin).

 -- Tails developers <amnesia@boum.org>  Sat, 23 Feb 2013 10:37:57 +0100

tails (0.16) unstable; urgency=low

  * Minor improvements
  - Replace the too-easy-to-misclick shutdown button with a better
    "Shutdown Helper" Gnome applet.
  - Display ~/Persistent in GNOME Places and GtkFileChooser if it is mounted.
  - Set Unsafe Browser's window title to "Unsafe Browser".
  - Install ekeyd to support the EntropyKey.
  - Install font for Sinhala.
  - Update Poedit to 1.5.4.
  - Kill Vidalia when restarting Tor.
    Doing this as early as possible exposes Vidalia's "broken onion" icon
    to users less.
  - Hide the persistence setup launchers in kiosk mode.
  - Add a shell library for Tor functions.
    These are shared among multiple of our scripts.
  - Install dictionaries for supported languages.
    Install hunspell dictionaries when possible,
    fall back on myspell ones else.

  * Bugfixes
  - Disable IPv6 on all network interfaces.
    This is a workaround for the IPv6 link-local multicast leak that was recently
    discovered. Tails has no local service that listens on IPv6, so there should be
    no regression, hopefully, unless one wants to play with OnionCat and VoIP,
    but those of us should know how to workaround this anyway.
  - live-persist: Fix variable mismatch, fixing probe white-list.
    Tails may previously have been able to list GPT partitions labelled
    "TailsData" on hard drives (!) as valid persistence volumes...
  - live-persist: Fix --media option when no devices are attached.
    Earlier, if it was set to e.g. 'removable-usb' and no USB storage was
    connected, $whitelistdev would be empty, which is interpreted like
    all devices are ok by the rest of the code.
  - Fix SCIM in the autostarted web browser: save IM environment variables
    to a file during Desktop session startup, and export them into the
    autostarted browser's environment.
  - Talk of DVD, not of CD, in the shutdown messages.
  - Make tordate work in bridge mode with an incorrect clock.
    When using a bridge Tor reports TLS cert lifetime errors (e.g. when
    the system clock is way off) with severity "info", but when no bridge
    is used the severity is "warn". tordate/20-time.sh depends on grepping
    these error messages, so we termporarily increase Tor's logging
    severity when using bridge mode. If we don't do this tordate will
    sleep forever, leaving Tor in a non-working state.
    · White-list root to use Tor's ControlPort.
    · Add logging for is_clock_way_off().
    · Remove Tor's log before time syncing.
      We depend on grepping stuff from the Tor log (especially for
      tordate/20-time.sh), so deleting it seems like a Good Thing(TM).
    · Stop Tor before messing with its log or data dir.
  - live-persist: limit searched devices the same way as live-boot.
    If no --media argument is specified, use live-boot's
    "(live-media|bootfrom)=removable(|-usb)" argument to limit devices
    searched for a persistent volume.
  - tails-greeter: do not pass media=removable to live-persist.
    Now that we have autodetection with kernel command-line,
    it should not be needed anymore.
  - Start memlockd after configuring it,
    instead of starting it before and restarting it after.
    This avoids running memlockd twice, and prevents other possibly
    surprising race-conditions.
    As a consequence, also have tails-sdmem-on-media-removal start after the
    memlockd service *and* tails-reconfigure-memlockd: to start the watchdog,
    we need memlockd to be properly configured *and* running.

  * iceweasel
  - Set iceweasel homepage to the news section on the Tails website.
    ... using the localized one when possible.
  - Hide the iceweasel add-on bar by default.
    Now that we don't want to ship the Monkeysphere addon anymore,
    that was the only one displayed in there, we can as well hide the whole bar.
  - Don't hide the AdBlock-Plus button in the add-on bar anymore. Now that
    we hide the whole addon bar, we can get rid of this old
    UX improvement.
  - Do not install a placeholder (fake) FireGPG iceweasel extension anymore.
    It was shipped from 0.10 (early 2012) to 0.15 (late November),
    so the migration period should be over now.
  - Don't install xul-ext-monkeysphere anymore.
    The implication of the current keyserver policy are not well
    understood, Monkeysphere is little used in Tails, and we're not sure
    anymore it would be our first bet for the web browser profile with no
    CA. Let's keep the various configuration bits (e.g. FoxyProxy,
    patching MSVA), though, so that advanced users who are used to have
    Monkeysphere in Tails just have to install the package.

  * Build system
  - Install the "standard" task with tasksel for better consistency in the
    Tails ISO images built in various environments.
  - Install p7zip-full. It's a dep by file-roller, but we explicily use it
    elsewhere, and it's better to be safe than sorry.
  - Remove pinning of libvpx0 to sid.
    This package is part of Squeeze, and not from testing/sid.
    We have been shipping the version from Squeeze for a while.
  - Remove config/chroot_local-packages/ from .gitignore.
    The documented way for "external" contributors to add custom packages
    is to put them in chroot_local-packages, and once we pull we import
    any such package into our APT repo and rewrite the
    history appropriately.
    Also, the ability to add packages in there and not see them in "git
    status" makes it very easy to build tainted ISO images with
    non-standard packages, which makes some of us fear can lead to hard to
    debug situations.
  - Make it clearer what can and cannot be done in terms of local packages.

 -- Tails developers <amnesia@boum.org>  Thu, 10 Jan 2013 12:47:42 +0100

tails (0.15) unstable; urgency=low

  * Major new features
  - Persistence for browser bookmarks.
  - Support for obfsproxy bridges.

  * Minor improvements
  - Add the Hangul (Korean) Input Method Engine for SCIM.
  - Add vendor-specific dpkg origin information. This makes dpkg-vendor
    return correct information.
  - Install pcscd and libccid from squeeze-backports. This is needed to
    support, to some extent, some OpenPGP SmartCard readers.
  - Install HPIJS PPD files and the IJS driver (hpijs).
    This adds support for some printers, such as Xerox DocumentCenter400.
  - Optimize fonts display for LCD.
  - Update TrueCrypt to version 7.1a.

  * Bugfixes
  - Do not use pdnsd anymore. It has been orphaned in Debian, has quite
    some bugs in there, and apparently Tor's DNSPort's own caching is
    be good enough.
  - Remove useless iceweasel cookies exceptions. They are useless as
    per-session cookies are allowed.
  - Do not run setupcon on X. This call is only needed on the Linux
    console, no need to annoy the user with a weird "Press enter to
    activate this console" when the open a root shell in a GNOME
    Terminal.
  - Allow the tails-iuk-get-target-file user to connect to the SOCKSPort
    dedicated for Tails-specific software.
  - Fix gpgApplet menu display in Windows camouflage mode.
  - Fix Tor reaching an inactive state if it's restarted in "bridge mode",
    e.g. during the time sync' process.

  * Iceweasel
  - Update iceweasel to 10.0.11esr-1+tails1.
  - User profile is now generated at build time in order to support persistent
    bookmarks.
  - Update HTTPS Everywhere to version 3.0.4.
  - Update NoScript to version 2.6.
  - Fix bookmark to I2P router console.
  - Re-enable Monkeysphere extension to connect to the validation agent.

  * Localization
  - The Tails USB installer, tails-persistence-setup and tails-greeter
    are now translated into Bulgarian.
  - Update Chinese translation for tails-greeter.
  - Update Euskadi translation for WhisperBack.

  * Build system
  - Custom packages are now retrieved from Tails APT repository instead
    of bloating the Git repository.
  - Allow '~' in wiki filenames. This makes it possible to ship
    update-description files for release candidates.
  - Document how to create incremental update kit.
  - Handle release candidates when generating custom APT sources.
  - Remove pinning for xul-ext-adblock-plus.
    It is obsolete since we've added this package to our APT repository.

 -- Tails developers <amnesia@boum.org>  Sun, 25 Nov 2012 12:59:17 +0100

tails (0.14) unstable; urgency=low

  * Major new features
  - Enable Tor stream isolation; several new SocksPorts with
    appropriate Isolate* options have been added for different use
    cases (i.e. applications). All application's have been
    reconfigured to use these new SocksPorts, which should increase
    anonymity by making it more difficulte to correlate traffic from
    different applications or "online identities".
  - The web browser now has the anonymity enhancing patches from the
    TorBrowser applied.
  - gpgApplet can now handle public-key cryptography.
  - Install an additional, PAE-enabled kernel with NX-bit
    support. This kernel is auto-selected when the hardware supports
    it and will:
    * provide executable space protection, preventing certain types of
      buffer overflows from being exploitable.
    * enable more than 4 GiB of system memory.
    * make all processors/cores available, including their
      power-saving functionality.
  - Add a persistence preset for NetworkManager connections.

  * Minor improvements
  - On kexec reboot, make the boot quiet only if debug=wipemem was not
    enabled.
  - Update torproject.org's APT repo key.
  - Update the embedded Tails signing key.
  - Use symlinks instead of duplicating localized searchplugins.
  - Rewrite Tails firewall using ferm. Tails firewall was written in
    very unsophisticated iptables-save/restore format. As more feature
    creeped in, it started to be quite unreadable.
  - Optimize VirtualBox modules build at runtime to avoid installing the
    userspace utils N times.
  - Drop most of Vidalia's configuration. Our custom lines just caused
    trouble (with multiple SocksPorts) and the default works well.
  - Blacklist PC speaker module. On some computers, having the pcspkr
    module loaded means loud beeps at bootup, shutdown and when using
    the console. As it draws useless attention to Tails users, it is
    better to prevent Linux from loading it by default.
  - Remove all addons from the Unsafe Browser. No addons are essential
    for the Unsafe Browser's intent. If anything they will modify the
    network fingerprint compared to a normal Iceweasel install, which
    is undesirable.
  - Prevent some unwanted packages to be installed at all, rather than
    uninstalling them later. This should speed up the build a bit.
  - Add a symlink from /etc/live/config to /etc/live/config.d. This
    makes the system compatible with live-config 3.0.4-1, without
    breaking backward compatibility with various parts of the system
    that use the old path.
  - Do not run unecessary scripts during shutdown sequence, to make
    shutdown faster.
  - Make live-persist deal with persistent ~/.gconf subdirs so that
    any options saved therein actually get persistent.
  - Prevent memlockd unload on shutdown, to make sure that all
    necessary tools for memory wiping are available when the new
    kernel has kexec'd.
  - Patch initscripts headers instead of fiddling with update-rc.d. We
    now let insserv figure out the correct ordering for the services
    during startup and shutdown, i.e. use dependency-based boot
    sequencing.
  - Remove the last absolute path in our isolinux config, which makes
    it easier to migrate from isolinux to syslinux (just rename the
    directory), and hence might make it easier for 3rd party USB
    installers (like the Universal USB Installer) to support Tails.

  * Bugfixes
  - Include `seq` in the ramdisk environment: it is used to wipe more
    memory. This fixes the long-standing bug about Tails not cleaning
    all memory on shutdown.
  - Fix Yelp crashing on internal links
  - Allow amnesia user to use Tor's TransPort. This firewall exception
    is necessary for applications that doesn't have in-built SOCKS
    support and cannot use torsocks. One such example is Claws Mail,
    which uses tsocks since torsocks makes it leak the hostname. This
    exception, together with Tor's automatic .onion mapping makes
    Claws Mail able to use hidden service mail providers again.
  - Force threads locking support in Python DBus binding. Without this
    liveusb-creator doesn't work with a PAE-enabled kernel.
  - Fix localized search plugins for 'es' and 'pt'
  - Fix live-boot's readahead, which caused an unnecessary pause
    during boot.
  - Factorize GCC wanted / available version numbers in VirtualBox
    modules building hook. This, incidentally, fixes a bug caused by
    duplication and not updating all instances.
  - Fix tordate vs. Tor 0.2.3.x. Since 0.2.3.x Tor doesn't download a
    consensus for clocks that are more than 30 days in the past or 2
    days in the future (see commits f4c1fa2 and 87622e4 in Tor's git
    repo). For such clock skews we set the time to the Tor authority's
    cert's valid-after date to ensure that a consensus can be
    downloaded.

  * Tor
  - Update to version 0.2.3.24-rc-1~~squeeze+1, a new major
    version. It's not a stable release, but we have been assured by
    the Tor developers that this is the right move.
  - Stop setting custom value for the Tor LongLivedPorts
    setting. Gobby's port was upstreamed in Tor 0.2.3.x.

  * Iceweasel
  - Update to 10.0.10esr-1+tails1, which has all the anonymity enhancing
    patches from the TorBrowser applied.
  - Install iceweasel from our own repo, http://deb.tails.boum.org.
  - Fix Iceweasel's file associations. No more should you be suggested
    to open a PDF in the GIMP.

  * htpdate
  - Use curl instead of wget, and add a --proxy option passed through
    to curl.
  - Remove the --fullrequest option, we don't need it anymore.
  - Remove --dns-timeout option, we don't need it anymore.
  - Change --proxy handling to support Debian Squeeze's curl.
  - Clarify what happens if --proxy is not used.
  - Compute the median of the diffs more correctly.

  * Hardware support
  - Update Linux to 3.2.32-1.

  * Software
  - Update vidalia to 0.2.20-1+tails1.
  - Update bundled WhisperBack package to 1.6.2:
    * Raise the socket library timeout to 120 seconds
    * Use smtplib's timeout parameter
    * Fix error output when calling send a 2nd time
  - Update liveusb-creator to 3.11.6-3.
  - Update i2p to 0.9.2.
  - Update tails-persistence-setup to 0.20-1, which should make it
    possible to install Tails on large (>= 32 GiB) USB drives.
  - Install console-setup and keyboard-configuration from unstable
    (required by new initramfs-tools).
  - Update tails-greeter to 0.7.3:
    * Import pt_BR translation.
    * Let langpanel usable during option selection stage
    * Print less debugging messages by default
    (below are changes in tails-greeter 0.7.2:)
    * Use correct test operators.
    * Generate language codes of available locales at package build
      time.
    * Read list of language codes from where we have saved it at
      package build time.
    * Drop tails-lang-helper, not used anymore.
    * Do not compile locales at login time anymore. Tails now ships
      locales-all.
  - Import live-config{,-sysvinit} 3.0.8-1. live-config >= 3.0.9-1
    has basically nothing useful for us, and it migrates to new paths
    brought by live-boot 3.0~b7, which we're not ready for yet (see:
    todo/newer_live-boot).

  * Localization
  - Fix Tails specific Iceweasel localization for pt-BR
  - Add Japanese input system: scim-anthy.
  - whisperback is now also translated into German, Hebrew, Hungarian,
    Italian and Korean.
  - tails-persistence-setup is now also translated into Arabic.
  - tails-greeter is now also translated into Arabic, Hebrew, Basque,
    Hungarian, Italian and Chinese.

  * Build system
  - Catch more errors in during build time:
    - Ensure that all local hooks start with 'set -e'.
    - Fail hard if adduser fails in local hooks.
    - Fail hard if 'rm' fails in local hooks.
  - vagrant: Ensure we have the set of Perl packages needed by our
    Ikiwiki
  - vagrant: Configure live-build to ship with ftp.us.debian.org.
    Using cdn.debian.net leads to bad interactions with Tor.
  - vagrant: Don't use gzip compression when building from a tag, i.e.
    a release.
  - vagrant: Optionally use bootstrap stage cache for faster builds
    via the 'cache' build option.
  - vagrant: Make sure release builds are clean, i.e. they don't use
    any potentially dangerous build options.
  - vagrant: Disable live-build package caching. This build system is
    meant to use an external caching proxy, so live-build's cache just
    wastes RAM (for in-memory builds) or disk space.
  - vagrant: use aufs magic instead of copying source into tmpfs.
    This reduces the amount of RAM required for building Tails in.
  - vagrant: Allow in-memory builds when a VM with enough memory is
    already started.

 -- Tails developers <amnesia@boum.org>  Sat, 10 Nov 2012 12:34:56 +0000

tails (0.13) unstable; urgency=low

  * Major new features
  - Use white-list/principle of least privelege approach for local services.
    Only users that need a certain local (i.e. hosted on loopback) service
    (according to our use cases) are granted access to it by our firewall;
    all other users are denied access.
  - Ship a first version of the incremental update system. Updates are not
    currently triggered automatically, but this will allow tests to be done
    on larger scales.

  * Minor improvements
  - Enable four workspaces in the Windows XP camouflage. This allows
    users to quickly switch to a more innocent looking workspace in case
    they are working on sensitive data and attract unwanted attention.
    The workspace switcher applet isn't there, though, since there's no
    such thing in Windows XP, so switching is only possible via keyboard
    shortcuts.
  - Ship with precompiled locales instead of generating them upon login.
  - Add support for wireless regulation.
  - Use color for Git output, not intended for machine consumption,
    written to the terminal.
  - Have ttdnsd use OpenDNS. Using Google's DNS servers was very
    glitchy, and rarely succeeded when it should. It can probably be
    attributed to Google's DNS, which is known to take issue with Tor
    exits.
  - Upgrade WhisperBack to 1.6, with many UI improvements and new translations.
  - Include GDM logs and dmidecode informations in the reports.
  - Allow to modify language and layout in the "Advanced options" screen
    of the greeter.
  - GnuPG: bump cert-digest-algo to SHA512.
  - Update torproject.org's APT repo key.

  * Bugfixes
  - Make Claws Mail save local/POP emails in its dot-directory. The
    default is to save them at ~/Mail, which isn't included in our
    current Claws Mail persistence preset.
  - Fix the System Monitor applet.
  - Remove broken ttdnsd from the default DNS resolution loop.
  - Hide the 'TailsData' partition in desktop applications.
  - Ship unrar-free again, so that the GNOME archive manager knows about
    it.
  - Ship with an empty whitelist for Noscript.
  - Disable FoxyProxy's advertisement on proxy error page.
  - Fix slow browsing experience for offline documentation.
  - Raise the socket timeout to 120 seconds in WhisperBack.
  - Enable the ikiwiki trail plugin for the locally built wiki too.

  * Iceweasel
  - Upgrade iceweasel to 10.0.6esr-1 (Extended Support Release) and install it
    and its dependencies from squeeze-backports.

  * Hardware support
  - Upgrade Linux to 3.2.23-1.

  * Software
  - Update tor to version 0.2.2.39.
  - Update Iceweasel to version 10.0.7esr-2.
  - Update i2p to version 0.9.1.

  * Build system
  - vagrant: Install Ikiwiki from Debian unstable. The 'mirrorlist'
    patches have finally been merged in upstream Ikiwiki. So instead of
    building Ikiwiki by hand, we can now install the package directly
    from Debian unstable.
  - Do not build the ikiwiki forum on the bundled static website copy.

 -- Tails developers <amnesia@boum.org>  Mon, 17 Sep 2012 15:19:25 +0200

tails (0.12.1) unstable; urgency=low

  This is a brown paper bag release to fix two major problems introduced in
  Tails 0.12.

  * Iceweasel
  - Upgrade Torbutton to 1.4.6.
  - Upgrade AdBlock Plus to 2.1.
  - Update AdBlock Plus patterns.

  * Hardware support
  - Upgrade Linux to 3.2.21-3 (linux-image-3.2.0-3-486).

  * Software
  - Install MAT from Debian backports, drop custom package.
  - Install python-pdfrw to re-add PDF support to the MAT.
  - Upgrade tails-greeter to 0.7.1, which fixes the race condition that
    broke administration password and locale settings on some systems.

  * Boot
  - Remove the Tails specific plymouth theme. The theme interfers heavily with
    the boot process on some hardware.

 -- Tails developers <amnesia@boum.org>  Mon, 17 Sep 2012 13:06:03 +0200

tails (0.12) unstable; urgency=low

  * Major new features
  - Add the Unsafe Web Browser, which has direct access to the Internet and
    can be used to login to captive portals.
  - The (previously experimental, now deemed stable) Windows camouflage can now
    be enabled via a check box in Tails greeter.

  * Tor
  - Upgrade to 0.2.2.37-1~~squeeze+1.

  * Iceweasel
  - Upgrade iceweasel to 10.0.5esr-1 (Extended Support Release) and install it
    and its dependencies from squeeze-backports.
  - Add a bookmark for the offline Tails documentation.
  - Update AdBlock patterns.

  * Persistence
  - Allow using larger USB drives by increasing the mkfs timeout to 10 minutes.
  - Tell the user what's going on when the Tails boot device cannot be found.

  * Hardware support
  - Upgrade Linux to 3.2.20-1 (linux-image-3.2.0-2-amd64).

  * Software
  - Install rfkill.
  - Install torsocks. Note that this makes `torify' use `torsocks' instead of
    `tsocks'. The `tsocks' binary is dropped to avoid problems, but remaining
    files (the library) are kept since ttdnsd depends on them.
  - Fetch live-config-sysvinit from sid so that it matches live-config version.
  - Update virtualbox backports to 4.1.10-dfsg-1~bpo60+1.
  - Install pciutils (needed by virtualbox-guest-utils).
  - Install mousetweaks. This is needed to use the mouse accessibility settings
    in System -> Preferences -> Mouse -> Accessibility.
  - Install the "hardlink" files deduplicator.
  - Do not install cryptkeeper anymore. See todo/remove_cryptkeeper for reason.
    Users of cryptkeeper are encouraged to install cryptkeeper via `apt-get
    update; apt-get install --yes cryptkeeper`, open their volume and move
    their to Tails' built-in persistence instead, as a one-time migration.
  - Upgrade I2P to version 0.9.
  - Don't install GParted. GNOME Disk Utility has been on par with GParted
    since Squeeze was released.
  - Upgrade live-boot to 3.0~a27-1+tails2~1.gbp319fe6.
  - Upgrade live-config to 3.0~a39-1 and install it from Debian experimental.
  - Upgrade tails-greeter to 0.7.
  - Upgrade tails-persistence-setup to 0.17-1.
  - Install libyaml-libyaml-perl.
  - Upgrade MAT, the metadata anonymisation toolkit, 0.3.2-1~bpo60+1.
  - Fetch python-pdfrw from backports, drop custom package.

  * Internationalization
  - The Tails website and documentation now has a (partial) Portuguese
    translation.

  * Build system
  - Tails can now be built without using a HTTP proxy.
  - Tails can now easily be built by using Vagrant. See the updated
    contribute/build page for instructions.

  * Boot
  - Remove obsolete noswap boot parameter. live-boot now handles swap on an
    opt-in basis.
  - The squashfs.sort files generated with boot-profile should now be ok which
    makes the generate images boot noticeably faster on optical media. See
    bugs/weird_squashfs.sort_entries for more information.
  - Set Tails specific syslinux and plymouth themes.
  - Add NVidia KMS video drivers to the initrd in order to show our shiny new
    plymouth theme on more systems.

 -- Tails developers <amnesia@boum.org>  Mon, 11 Jun 2012 13:37:00 +0200

tails (0.11) unstable; urgency=low

  * Major new features
  - Do not grant the desktop user root credentials by default.
  - A graphical boot menu (tails-greeter 0.6.3) allows choosing among
    many languages, and setting an optional sudoer password.
  - Support opt-in targeted persistence
    · tails-persistence-setup 0.14-1
    · live-boot 3.0~a25-1+tails1~5.gbp48d06c
    · live-config 3.0~a35-1
  - USB installer: liveusb-creator 3.11.6-1

  * iceweasel
  - Install iceweasel 10.0.4esr-1 (Extended Support Release).
    Let's stop tracking a too fast moving target.
    Debian Wheezy will ship ESR versions.
  - Install needed dependencies from squeeze-backports.
  - Search plugins:
    · Remove bing.
      bing appeared due to our upgrading iceweasel.
      Removing it makes things consistent with the way they have been
      until now, that is: let's keep only the general search engines
      we've been asked to add, plus Google, and a few specialized ones.
    · Replace Debian-provided DuckDuckGo search plugin with the "HTML SSL"
      one, version 20110219. This is the non-JavaScript, SSL, POST flavour.
    · Add ixquick.com.
    · Install localized search engines in the correct place.
      No need to copy them around at boot time anymore.
    · Remove Scroogle. RIP.
  - Enable TLS false start, like the TBB does since December.
  - Adblock Plus: don't count and save filter hits, supress first run dialog.
  - Install neither the GreaseMonkey add-on, nor any GreaseMonkey script.
    YouTube's HTML5 opt-in program is over.
    HTML5 video support is now autodetected and used.

  * Vidalia
  - Upgrade to 0.2.17-1+tails1: drop Do-not-warn-about-Tor-version.patch,
    applied upstream.
  - Set SkipVersionCheck=true.
    Thanks to chiiph for implementing this upstream (needs Vidalia 0.2.16+).

  * Internationalization
  - Install all available iceweasel l10n packages.
  - Remove syslinux language choosing menu.
    tails-greeter allows choosing a non-English language.
  - Add fonts for Hebrew, Thai, Khmer, Lao and Korean languages.
  - Add bidi support.
  - Setup text console at profile time.
    Context: Tails runs with text console autologin on.
    These consoles now wait, using a "Press enter to activate this console"
    message, for the user. When they press enter in there, they should have chosen
    their preferred keyboard layout in tails-greeter by now. Then, we run setupcon.
    As a result, the resulting shell is properly localized, and setupcon
    sets the correct keyboard layout, both according to the preferences expressed by
    the user in tails-greeter.
  - Don't use localepurge, don't remove any Scribus translations anymore,
    don't localize environment at live-config time:
    tails-greeter allows us to support many, many more languages.

  * Hardware support
  - Linux 3.2.15-1 (linux-image-3.2.0-2-amd64).
  - Fix low sound level on MacBook5,2.
  - Disable laptop-mode-tools automatic modules. This modules set often
    needs some amount of hardware-specific tweaking to work properly.
    This makes them rather not well suited for a Live system.

  * Software
  - Install GNOME keyring.
    This is needed so that NetworkManager remembers the WEP/WPA secrets
    for the time of a Tails session. Initialize GNOME keyring at user
    creation time.
  - Install usbutils to have the lsusb command.
  - Install the Traverso multitrack audio recorder and editor.

  * Miscellaneous
  - GNOME Terminal: keep 8192 scrollback lines instead of the smallish
    default.
  - Replaced tails-wifi initscript with laptop-mode-tools matching feature.
  - Disable gdomap service.
  - Fetch klibc-utils and libklibc from sid.
    The last initramfs-tools depends on these.
  - Set root password to "root" if debug=root is passed on the
    kernel cmdline. Allow setting root password on kernel cmdline via
    rootpw=. Looks like we implemented this feature twice.
  - Append a space on the kernel command line. This eases manually adding
    more options.
  - Rename sudoers.d snippets to match naming scheme.
    Sudo credentials that shall be unconditionally granted to the Tails
    default user are named zzz_*, to make sure they are applied.
  - WhisperBack: also include /var/log/live-persist and
    /var/lib/gdm3/tails.persistence.
  - Add a wrapper to torify whois.
  - Rework the VirtualBox guest modules building hook to support
    multiple kernels.
  - Consistently wait for nm-applet when waiting for user session to come up.
    Waiting for gnome-panel or notification-daemon worked worse.
  - Don't start the NetworkManager system service via init.
    Some Tails NM hooks need the user to be logged in to run properly.
    That's why tails-greeter starts NetworkManager at PostLogin time.
  - Also lock /bin/echo into memory. For some reason, kexec-load needs it.
  - Pidgin: don't use the OFTC hidden service anymore.
    It proved to be quite unreliable, being sometimes down for days.
  - Do not display storage volumes on Desktop, by disabling
    /apps/nautilus/desktop/volumes_visible GConf entry. Enabling that
    GConf setting avoids displaying the bind-mounted persistent
    directories on the Desktop, and reduces user confusion. It also is
    a first step towards a bigger UI change: GNOME3 does not manage the
    Desktop anymore, so volume icons and other Desktop icons are meant to
    disappear anyway. It implies we'll have to move all Desktop icons
    elsewhere. Let's start this move now: this will smooth the UI change
    Wheezy will carry for our users, by applying some of it progressively.

  * Build system
  - Don't build hybrid ISO images anymore. They boot less reliably on
    a variety of hardware, and are made less useful by us shipping
    a USB installer from now on.
  - Append .conf to live-config configuration filenames:
    live-config >3.0~a36-1 only takes into account files named *.conf
    in there. Accordingly update scripts that source these files.
  - Remove long-obsolete home-refresh script and its configuration.

  * Virtualization support
  - Support Spice and QXL: install the Spice agent from Debian sid,
    install xserver-xorg-video-qxl from squeeze-backports.

 -- Tails developers <amnesia@boum.org>  Tue, 17 Apr 2012 14:54:00 +0200

tails (0.10.2) unstable; urgency=low

  * Iceweasel
  - Update to 10.0.2-1.
  - Disable HTTPS-Everywhere's SSL Observatory (plus first-run pop-up).
  - Revert "FoxyProxy: don't enclose regexps between ^ and $."
    Currently "http://www.i2p2.de" (and everything similar) is captured by
    the I2P filter, which is incorrect. It seems isMultiLine="false" does
    *not* make RE into ^RE$ any longer.
  - Remove file:// from NoScript's exception lists.
    This will fix the JavaScript toggles in the local copy of the documentation.
  - Update AdBlock patterns.

  * Software
  - Upgrade I2P to 0.8.13.
  - Install libvpx0 from sid.
  - Fetch klibc-utils and libklibc from sid.
    The last initramfs-tools depends on these.

  * Hardware support
  - Upgrade Linux kernel to 3.2.7-1.
  - Install firmware-libertas.
    This adds support for wireless network cards with Marvell Libertas
    8xxx chips supported by the libertas_cs, libertas_sdio, libertas_spi,
    libertas_tf_usb, mwl8k and usb8xxx drivers.

  * Miscellaneous
  - Revert "Set time to middle of [valid-after, fresh-until] from consensus."
    This reverts commit 18d23a500b9412b4b0fbe4e38a9398eb1a3eadef.
    With this vmid clocks that are E minutes back in time may cause issues
    (temporary Tor outages) after consensus updates that happen at the
    (60-E):th minute or later during any hour. Full analysis:
    https://mailman.boum.org/pipermail/tails-dev/2012-January/000873.html
  - Add the default user to the vboxsf group.
    This will allow the user to get full access to automounted VirtualBox
    shared folders as they are mounted with guid vboxsf and rwx group
    permissions.

 -- Tails developers <amnesia@boum.org>  Thu, 01 Mar 2012 20:26:21 +0100

tails (0.10.1) unstable; urgency=low

  * Iceweasel
  - Make Startpage the default web search engine. Scroogle does not look
    reliable enough these days.

  * Software
  - Upgrade WhisperBack to 1.5.1 (update link to bug reporting documentation).
  - Update MAT to 0.2.2-2~bpo60+1 (fixes a critical bug in the GUI).

  * Hardware support
  - Upgrade Linux kernel to 3.2.1-2

  * Time synchronization
    Serious rework that should fix most, if not all, of the infamous
    time-sync' related bugs some Tails users have experienced recently.
    - Make htpdate more resilient by using three server pools, and
      allowing some failure ratio.
    - Set time from Tor's unverified-consensus if needed.
    - Set time to middle of [valid-after, fresh-until] from consensus.
    - Many robustness, performance and fingerprinting-resistance improvements.
    - Display time-sync' notification much earlier.

  * Miscellaneous
  - Fix access to "dumb" git:// protocol by using a connect-socks wrapper
    as GIT_PROXY_COMMAND.
  - SSH client: fix access to SSH servers on the Internet by correcting
    Host / ProxyCommand usage.
  - Pidgin: use OFTC hidden service to workaround Tor blocking.
  - Claws Mail: disable draft autosaving.
    When composing PGP encrypted email, drafts are saved back to
    the server in plaintext. This includes both autosaved and manually
    saved drafts.
  - tails-security-check-wrapper: avoid eating all memory when offline.

 -- Tails developers <amnesia@boum.org>  Sat, 28 Jan 2012 10:00:31 +0100

tails (0.10) unstable; urgency=low

  * Tor: upgrade to 0.2.2.35-1.

  * Iceweasel
  - Install Iceweasel 9.0 from the Debian Mozilla team's APT repository.
  - Update Torbutton to 1.4.5.1-1.
  - Support viewing any YouTube video that is available in HTML5 format:
    install xul-ext-greasemonkey and the "Permanently Enable HTML5 on
    YouTube" GreaseMonkey script.
  - Stop using Polipo in Iceweasel. Its SOCKS support was fixed.
  - Install from Debian sid the iceweasel extensions we ship,
    for compatibility with FF9.
  - Use Scroogle (any languages) instead of Scroogle (English only) when
    booted in English. Many users choose English because their own
    language is not supported yet; let's not hide them search results in
    their own language.
  - Install Iceweasel language packs from Debian unstable:
    unfortunately they are not shipped on the mozilla.debian.net repository.
  - Install the NoScript Firefox extension; configure it the same way as
    the TBB does.
  - Disable third-party cookies.
    They can be used to track users, which is bad. Besides, this is what
    TBB has been doing for years.
  - FoxyProxy: allow direct connections to RFC1918 IPs.

  * Do not transparent proxy outgoing Internet connections through Tor.
  - Torify the SSH client using connect-proxy to all IPs but RFC1918 ones.
  - Torify APT using Polipo HTTP.
  - Torify wget in wgetrc.
  - Torify gobby clients using torsocks. It does not support proxies yet.
  - Torify tails-security-check using LWP::UserAgent's SOCKS proxy support.
  - Fix enabling of GNOME's HTTP proxy.

  * Software
  - Upgrade Vidalia to 0.2.15-1+tails1.
    · New upstream release.
    · Do not warn about Tor version.
  - Upgrade MAT to 0.2.2-1~bpo60+1.
  - Upgrade VirtualBox guest software to 4.1.6-dfsg-2~bpo60+1,
    built against the ABI of X.Org backports.
  - Upgrade I2P to 0.8.11 using KillYourTV's Squeeze packages;
    additionally, fix its start script that was broken by the tordate merge.
  - Install unar (The Unarchiver) instead of the non-free unrar.
  - Install Nautilus Wipe instead of custom Nautilus scripts.

  * Hardware support
  - Upgrade Linux kernel to 3.1.6-1.
  - Upgrade to X.Org from squeeze-backports.
  - Install more, and more recent b43 firmwares.
  - Upgrade barry to 0.15-1.2~bpo60+1.

  * Internationalization
  - Add basic language support for Russian, Farsi and Vietnamese.
  - Install some Indic fonts.
  - Install some Russian fonts.
  - Add Alt+Shift shortcut to switch keyboard layout.

  * Miscellaneous
  - Support booting in "Windows XP -like camouflage mode":
    · Install homebrewn local .debs for a Windows XP look-alike Gnome theme.
    · Add the "Windows XP Bliss" desktop wallpaper.
    · Added a script that's sets up Gnome to look like Microsoft Windows XP.
    · Add Windows XP "camouflage" icons for some programs.
    · Make Iceweasel use the IE icon when Windows XP camouflage is enabled.
    · Add special launcher icons for the Windows XP theme so that they're
      not too big.
  - Decrease Florence focus zoom to 1.2.
  - Do not fetch APT translation files. Running apt-get update is heavy enough.
  - Add MSN support thanks to msn-pecan.
  - Add custom SSH client configuration:
    · Prefer strong ciphers and MACs.
    · Enable maximum compression level.
     · Explicitly disable X11 forwarding.
    · Connect as root by default, to prevent fingerprinting when username
      was not specified.
  - Replace flawed FireGPG with a home-made GnuPG encryption applet;
    install a feature-stripped FireGPG that redirects users to
    the documentation, and don't run Seahorse applet anymore.
  - Enable Seahorse's GnuPG agent.
  - Blank screen when lid is closed, rather than shutting down the system.
    The shutdown "feature" has caused data losses for too many people, it seems.
    There are many other ways a Tails system can be shut down in a hurry
    these days.
  - Import Tails signing key into the keyring.
  - Fix bug in the Pidgin nick generation that resulted in the nick
    "XXX_NICK_XXX" once out of twenty.
  - Pre-configure the #tor IRC discussion channel in Pidgin.
  - Fix "technology preview" of bridge support: it was broken by tordate merge.
  - Install dependencies of our USB installer to ease its development.
  - Make vidalia NM hook sleep only if Vidalia is already running.
  - Reintroduce the htpdate notification, telling users when it's safe
    to use Tor Hidden Services.
  - htpdate: omit -f argument to not download full pages.
  - htpdate: write success file even when not within {min,max}adjust.
    Otherwise htpdate will not "succeed" when the time diff is 0 (i.e.
    the clock was already correct) so the success file cannot be used
    as an indicator that the system time now is correct, which arguably
    is its most important purpose.

  * Build system
  - Name built images according to git tag.

 -- Tails developers <tails@boum.org>  Wed, 04 Jan 2012 09:56:38 +0100

tails (0.9) unstable; urgency=low

  * Tor
  - Upgrade to 0.2.2.34 (fixes CVE-2011-2768, CVE-2011-2769).

  * Iceweasel
  - Upgrade to 3.5.16-11 (fixes CVE-2011-3647, CVE-2011-3648, CVE-2011-3650).
  - Upgrade FireGPG to 0.8-1+tails2: notify users that the FireGPG Text
    Editor is the only safe place for performing cryptographic operations,
    and make it impossible to do otherwise. Other ways open up several
    severe attacks through JavaScript (e.g. leaking plaintext when
    decrypting, signing messages written by the attacker).
  - Install Cookie Monster extension instead of CS Lite.
  - Always ask where to save files.
  - Upgrade Torbutton to 1.4.4.1-1, which includes support for the in-browser
    "New identity" feature.

  * Software
  - Install MAT, the metadata anonymisation toolkit.
  - Upgrade TrueCrypt to 7.1.
  - Upgrade WhisperBack to 1.5~rc1 (leads the user by the hand if an error
    occurs while sending the bugreport, proposes to save it after 2 faild
    attempts, numerous bugfixes).
  - Linux: upgrade to linux-image-3.0.0-2-486 (version 3.0.0-6); fixes
    a great number of bugs and security issues.

  * Miscellaneous
  - Fully rework date and time setting system.
  - Remove the htp user firewall exception.
  - Saner keyboard layouts for Arabic and Russian.
  - Use Plymouth text-only splash screen at boot time.
  - Color the init scripts output.
  - Suppress Tor's warning about applications doing their own DNS lookups.
    This is totally safe due to our Tor enforcement.
  - Disable hdparm boot-time service.
    We only want hdparm so that laptop-mode-tools can use it.
  - Run Claws Mail using torify.
    It's not as good as if Claws Mail supported SOCKS proxies itself,
    but still better than relying on the transparent netfilter torification.
  - Install HPLIP and hpcups for better printing support.

  * Erase memory at shutdown
  - Run many sdmem instances at once.
    In hope of erasing more memory until we come up with a proper fix for
    [[bugs/sdmem_does_not_clear_all_memory]].
  - Kill gdm3 instead of using its initscript on brutal shutdown.
  - Use absolute path to eject for more robust memory wipe on boot medium removal.

  * Space savings
  - Exclude kernel and initramfs from being put into the SquashFS.
    Those files are already shipped where they are needed, that is in the ISO
    filesystem. Adapt kexec and memlockd bits.
  - Do not ship the GNOME icon theme cache.
  - Do not ship .pyc files.
  - Do not ship NEWS.Debian.gz files.

  * Build system
  - Re-implement hook that modifies syslinux config to make future
    development easier.

 -- Tails developers <amnesia@boum.org>  Tue, 01 Nov 2011 13:26:38 +0100

tails (0.8.1) unstable; urgency=low

  * Iceweasel
    - Update to 3.5.16-10 (fixes DSA-2313-1).
    - FireGPG: force crypto action results to appear in a new window, otherwise
      JavaScript can steal decrypted plaintext. Advice: always use FireGPG's
      text editor when writing text you want to encrypt. If you write it in a
      textbox the plaintext can be stolen through JavaScript before it is
      encrypted in the same way.
    - Update HTTPS Everywhere extension to 1.0.3-1.
    - Stop using the small version of the Tor check page. The small version
      incorrectly tells Tails users to upgrade their Torbrowser, which has
      confused some users.

  * Software
    - Update Linux to 3.0.0-2 (fixes DSA-2310-1, CVE-2011-2905, CVE-2011-2909,
      CVE-2011-2723, CVE-2011-2699, CVE-2011-1162, CVE-2011-1161).
    - Update usb-modeswitch to 1.1.9-2~bpo60+1 and usb-modeswitch-data to
      20110805-1~bpo60+1 from Debian backports. This adds support for a few
      devices such as Pantech UMW190 CDMA modem.
    - Install libregexp-common-perl 2011041701-3 from Debian unstable. This
      fixes the bug: [[bugs/msva_does_not_use_configured_keyserver]].
    - Install hdparm so the hard drives can be spinned down in order to save
      battery power.
    - Install barry-util for better BlackBerry integration.
    - Debian security upgrades: OpenOffice.org (DSA-2315-1), openjdk-6
      (DSA-2311-1), policykit-1 (DSA-2319-1)

   * Protecting against memory recovery
    - Set more appropriate Linux VM config before wiping memory. These
      parameters should make the wipe process more robust and efficient.

 -- Tails developers <amnesia@boum.org>  Sun, 16 Oct 2011 11:31:18 +0200

tails (0.8) unstable; urgency=low

  * Rebase on the Debian Squeeze 6.0.2.1 point-release.

  * Tor
    - Update to 0.2.2.33-1.
    - Disabled ControlPort in favour of ControlSocket.
    - Add port 6523 (Gobby) to Tor's LongLivedPorts list.

  * I2P
    - Update to 0.8.8.
    - Start script now depends on HTP since I2P breaks if the clock jumps or is
      too skewed during bootstrap.

  * Iceweasel
    - Update to 3.5.16-9 (fixes CVE-2011-2374, CVE-2011-2376, CVE-2011-2365,
      CVE-2011-2373, CVE-2011-2371, CVE-2011-0083, CVE-2011-2363, CVE-2011-0085,
      CVE-2011-2362, CVE-2011-2982, CVE-2011-2981, CVE-2011-2378, CVE-2011-2984,
      CVE-2011-2983).
    - Enable HTTP pipelining (like TBB).
    - Update HTTPS Everywhere extension to 1.0.1-1 from Debian unstable.
    - Suppress FoxyProxy update prompts.
    - Prevent FoxyProxy from "phoning home" after a detected upgrade.
    - Fixed a bunch of buggy regular expressions in FoxyProxy's configuration.
      See [[bugs/exploitable_typo_in_url_regex?]] for details. Note that none of
      these issues are critical due to the transparent proxy.
    - Add DuckDuckGo SSL search engine.

  * Torbutton
    - Update to torbutton 1.4.3-1 from Debian unstable.
    - Don't show Torbutton status in the status bar as it's now displayed in the
      toolbar instead.

  * Pidgin
    - More random looking nicks in pidgin.
    - Add IRC account on chat.wikileaks.de:9999.

  * HTP
    - Upgrade htpdate script (taken from Git 7797fe9) that allows setting wget's
      --dns-timeout option.

  * Software
    - Update Linux to 3.0.0-1. -686 is now deprecated in favour of -486 and
      -686-pae; the world is not ready for -pae yet, so we now ship -486.
    - Update OpenSSL to 0.9.8o-4squeeze2 (fixes CVE-2011-1945 (revoke
      compromised DigiNotar certificates), CVE-2011-1945).
    - Update Vidalia to 0.2.14-1+tails1 custom package.
    - Install accessibility tools:
      - gnome-mag: screen magnifier
      - gnome-orca: text-to-speech
    - Replace the onBoard virtual keyboard with Florence.
    - Install the PiTIVi non-linear audio/video editor.
    - Install ttdnsd.
    - Install tor-arm.
    - Install lzma.

  * Arbitrary DNS queries
    - Tor can not handle all types of DNS queries, so if the Tor resolver fails
      we fallback to ttdnsd. This is now possible with Tor 0.2.2.x, since we
      fixed Tor bug #3369.

  * Hardware support
    - Install ipheth-utils for iPhone tethering.
    - Install xserver-xorg-input-vmmouse (for mouse integration with the host OS
      in VMWare and KVM).
    - Install virtualbox-ose 4.x guest packages from Debian backports.

  * Miscellaneous
    - Switch gpg to use keys.indymedia.org's hidden service, without SSL.
      The keys.indymedia.org SSL certificate is now self-signed. The hidden
      service gives a good enough way to authenticate the server and encrypts
      the connection, and just removes the certificates management issue.
    - The squashfs is now compressed using XZ which reduces the image size quite
      drastically.
    - Remove Windows autorun.bat and autorun.inf. These files did open a static
      copy of our website, which is not accessible any longer.

  * Build system
    - Use the Git branch instead of the Debian version into the built image's
      filename.
    - Allow replacing efficient XZ compression with quicker gzip.
    - Build and install documentation into the chroot (-> filesystem.squashfs).
      Rationale: our static website cannot be copied to a FAT32 filesystem due
      to filenames being too long. This means the documentation cannot be
      browsed offline from outside Tails. However, our installer creates GPT
      hidden partitions, so the doc would not be browseable from outside Tails
      anyway. The only usecase we really break by doing so is browsing the
      documentation while running a non-Tails system, from a Tails CD.

 -- Tails developers <amnesia@boum.org>  Thu, 09 Sep 2011 11:31:18 +0200

tails (0.7.2) unstable; urgency=high

  * Iceweasel
  - Disable Torbutton's external application launch warning.
    ... which advises using Tails. Tails *is* running Tails.
  - FoxyProxy: install from Debian instead of the older one we previously
    shipped.

  * Software
  - haveged: install an official Debian backport instead of a custom backport.
  - unrar: install the version from Debian's non-free repository.
    Users report unrar-free does not work well enough.

 -- Tails developers <amnesia@boum.org>  Sun, 12 Jun 2011 15:34:56 +0200

tails (0.7.1) unstable; urgency=high

  * Vidalia: new 0.2.12-2+tails1 custom package.

  * Iceweasel
  - Don't show Foxyproxy's status / icon in FF statusbar to prevent users
    from accidentaly / unconsciously put their anonymity at risk.
  - "amnesia branding" extension: bump Iceweasel compatibility to 4.0 to ease
    development of future releases.

  * Software
  - Upgrade Linux kernel to Debian's 2.6.32-33: fixes tons of bugs,
    including the infamous missing mouse cursor one. Oh, and it closes
    a few security holes at well.
  - Install unrar-free.
  - Do not install pppoeconf (superseeded by NetworkManager).
  - Upgrade macchanger to Debian testing package to ease development of
    future Tails releases.
  - Debian security upgrades: x11-xserver-utils (DSA-2213-1), isc-dhcp
    (DSA-2216-1), libmodplug (DSA-2226-1), openjdk-6 (DSA-2224-1).

  * Protecting against memory recovery
  - Add Italian translation for tails-kexec. Thanks to Marco A. Calamari.
  - Make it clear what it may mean if the system does not power off
    automatically.
  - Use kexec's --reset-vga option that might fix display corruption issues
    on some hardware.

  * WhisperBack (encrypted bug reporting software)
  - Upgrade WhisperBack to 1.4.1:
    localizes the documentation wiki's URL,
    uses WebKit to display the bug reporting help page,
    now is usable on really small screens.
  - Extract wiki's supported languages at build time, save this
    information to /etc/amnesia/environment, source this file into the
    Live user's environment so that WhisperBack 1.4+ can make good use
    of it.

  * Miscellaneous
  - Fix boot in Chinese.
  - Install mobile-broadband-provider-info for better 3G support.
  - Add back GNOME system icons to menus.
  - tails-security-check: avoid generating double-slashes in the Atom
    feeds URL.
  - Remove "vga=788" boot parameter which breaks the boot on some hardware.
  - Remove now useless "splash" boot parameter.
  - Fix a bunch of i386-isms.
  - Pass the noswap option to the kernel. This does not change actual Tails
    behaviour but prevents users from unnecessarily worrying because of 
    the "Activating swap" boot message.
  - Make use of check.torproject.org's Arabic version.

  * Build system
  - Enable squeeze-backports. It is now ready and will be used soon.
  - Install eatmydata in the chroot.
  - Convert ikiwiki setup files to YAML.

 -- Tails developers <amnesia@boum.org>  Fri, 29 Apr 2011 17:14:53 +0200

tails (0.7) unstable; urgency=low

  * Hardware support
  - Install foomatic-filters-ppds to support more printers.
  - Give the default user the right to manage printers.

  * Software
  - Deinstall unwanted packages newly pulled by recent live-build.
  
 -- Tails developers <amnesia@boum.org>  Wed, 06 Apr 2011 22:58:51 +0200

tails (0.7~rc2) unstable; urgency=low

  ** SNAPSHOT build @824f39248a08f9e190146980fb1eb0e55d483d71 **

  * Rebase on Debian Squeeze 6.0.1 point-release.
  
  * Vidalia: new 0.2.10-3+tails5 custom package..

  * Hardware support
  - Install usb-modeswitch and modemmanager to support mobile broadband
    devices such as 3G USB dongles. Thanks to Marco A. Calamari for the
    suggestion.

  * Misc
  - Website relocated to https://tails.boum.org/ => adapt various places.
  - Configure keyboard layout accordingly to the chosen language for
    Italian and Portuguese.

 -- Tails developers <amnesia@boum.org>  Fri, 25 Mar 2011 15:44:25 +0100

tails (0.7~rc1) UNRELEASED; urgency=low

  ** SNAPSHOT build @98987f111fc097a699b526eeaef46bc75be5290a **

  * Rebase on Debian Squeeze.

  * T(A)ILS has been renamed to Tails.
  
  * Protecting against memory recovery
    New, safer way to wipe memory on shutdown which is now also used when
    the boot media is physically removed.

  * Tor
  - Update to 0.2.1.30-1.

  * Iceweasel
  - Add HTTPS Everywhere 0.9.4 extension.
  - Better preserve Anonymity Set: spoof US English Browser and timezone
    the same way as the Tor Browser Bundle, disable favicons and picture
    iconification.
  - Install AdBlock Plus extension from Debian.
  - Add Tor-related bookmarks.
  - Support FTP, thanks to FoxyProxy.
  - Update AdBlock patterns.
  - Disable geolocation and the offline cache.

  * Software
  - Update Vidalia to 0.2.10-3+tails4.
  - Install gnome-disk-utility (Palimpsest) and Seahorse plugins.
  - Add opt-in i2p support with Iceweasel integration through FoxyProxy.
  - onBoard: fix "really quits when clicking the close window icon" bug.
  - Optionally install TrueCrypt at boot time.
  - Install laptop-mode-tools for better use of battery-powered hardware.
  - Replace xsane with simple-scan which is part of GNOME and way easier
    to use.
  - Upgrade WhisperBack to 1.3.1 (bugfixes, French translation).
  - Install scribus-ng instead of scribus. It is far less buggy in Squeeze.
  
  * Firewall
  - Drop incoming packets by default.
  - Forbid queries to DNS resolvers on the LAN.
  - Set output policy to drop (defense-in-depth).

  * Hardware support
  - Install Atheros and Broadcom wireless firmwares.
  - Install libsane-hpaio and sane-utils, respectively needed for
    multi-function peripherals and some SCSI scanners.

  * live-boot 2.0.15-1+tails1.35f1a14
  - Cherry-pick our fromiso= bugfixes from upstream 3.x branch.

  * Miscellaneous
  - Many tiny user interface improvements.
  - More robust HTP time synchronization wrt. network failures.
    Also, display the logs when the clock synchronization fails.
  - Disable GNOME automatic media mounting and opening to protect against
    a class of attacks that was recently put under the spotlights.
    Also, this feature was breaking the "no trace is left on local
    storage devices unless explicitly asked" part of Tails specification.
  - Make configuration more similar to the Tor Browser Bundle's one.
  - GnuPG: default to stronger digest algorithms.
  - Many more or less proper hacks to get the built image size under 700MB.
  - Compress the initramfs using LZMA for faster boot.

  * Build system
  - Run lb build inside eatmydata fsync-less environment to greatly improve
    build time.

 -- Tails developers <amnesia@boum.org>  Fri, 11 Mar 2011 15:52:19 +0100

tails (0.6.2) unstable; urgency=high

  * Tor: upgrade to 0.2.1.29 (fixes CVE-2011-0427).
  * Software
  - Upgrade Linux kernel, dpkg, libc6, NSS, OpenSSL, libxml2 (fixes various
    security issues).
  - Upgrade Claws Mail to 3.7.6 (new backport).
  - Install Liferea, tcpdump and tcpflow.
  * Seahorse: use hkp:// transport as it does not support hkps://.
  * FireGPG: use hkps:// to connect to the configured keyserver.
  * Build system: take note of the Debian Live tools versions being used
    to make next point-release process faster.
  * APT: don't ship package indices.

 -- T(A)ILS developers <amnesia@boum.org>  Wed, 19 Jan 2011 16:59:43 +0100

tails (0.6.1) unstable; urgency=low

  * Tor: upgrade to 0.1.28 (fixes CVE-2010-1676)
  * Software: upgrade NSS, Xulrunner, glibc (fixes various security issues)
  * FireGPG: use the same keyserver as the one configured in gpg.conf.
  * Seahorse: use same keyserver as in gpg.conf.
  * HTP: display the logs when the clock synchronization fails.
  * Update HTP configuration: www.google.com now redirects to
    encrypted.google.com.
  * Use the light version of the "Are you using Tor?" webpage.
  * Update AdBlock patterns.

 -- T(A)ILS developers <amnesia@boum.org>  Fri, 24 Dec 2010 13:28:29 +0100

tails (0.6) unstable; urgency=low

  * Releasing 0.6.

  * New OpenPGP signing-only key. Details are on the website:
    https://amnesia.boum.org/GnuPG_key/

  * Iceweasel
  - Fixed torbutton has migrated to testing, remove custom package.

  * HTP
  - Query ssl.scroogle.org instead of lists.debian.org.
  - Don't run when the interface that has gone up is the loopback one.

  * Nautilus scripts
  - Add shortcut to securely erase free space in a partition.
  - The nautilus-wipe shortcut user interface is now translatable.

  * Misc
  - Really fix virtualization warning display.
  - More accurate APT pinning.
  - Disable Debian sid APT source again since a fixed live-config has
    migrated to Squeeze since then.

  * live-boot: upgrade to 2.0.8-1+tails1.13926a
  - Sometimes fixes the smem at shutdown bug.
  - Now possible to create a second partition on the USB stick T(A)ILS is
    running from.

  * Hardware support
  - Support RT2860 wireless chipsets by installing firmware-ralink from
    Debian Backports.
  - Install firmware-linux-nonfree from backports.
  - Fix b43 wireless chipsets by having b43-fwcutter extract firmwares at
    build time.

  * Build system
  - Install live-build and live-helper from Squeeze.
  - Update SquashFS sort file.

 -- T(A)ILS developers <amnesia@boum.org>  Wed, 20 Oct 2010 19:53:17 +0200

tails (0.6~rc3) UNRELEASED; urgency=low

  ** SNAPSHOT build @a3ebb6c775d83d1a1448bc917a9f0995df93e44d **

  * Iceweasel
  - Autostart Iceweasel with the GNOME session. This workarounds the
    "Iceweasel first page is not loaded" bug.
  
  * HTP
  - Upgrade htpdate script (taken from Git 7797fe9).

  * Misc
  - Disable ssh-agent auto-starting with X session: gnome-keyring is
    more user-friendly.
  - Fix virtualization warning display.
  - Boot profile hook: write desktop file to /etc/skel.

  * Build system
  - Convert build system to live-build 2.0.1.
  - APT: fetch live-build and live-helper from Debian Live snapshots.
  - Remove dependency on live-build functions in chroot_local-hooks.
    This makes the build environment more robust and less dependent on
    live-build internals.
  - Remove hand-made rcS.d/S41tails-wifi: a hook now does this.
  - Measure time used by the lh build command.
  - Fix boot profile hook.
  - Boot profiling: wait a bit more: the current list does not include
    /usr/sbin/tor.

 -- T(A)ILS developers <amnesia@boum.org>  Sat, 02 Oct 2010 23:06:46 +0200

tails (0.6~rc2) UNRELEASED; urgency=low

  ** SNAPSHOT build @c0ca0760ff577a1e797cdddf0e95c5d62a986ec8 **

  * Iceweasel
  - Refreshed AdBlock patterns (20100926).
  - Set network.dns.disableIPv6 to true (untested yet)
  - Torbutton: install patched 1.2.5-1+tails1 to fix the User-Agent bug,
    disable extensions.torbutton.spoof_english again.

  * Software
  - WhisperBack: upgrade to 1.3~beta3 (main change:  let the user provide
    optional email address and OpenPGP key).
  - Remove mc.
  - Update haveged backport to 0.9-3~amnesia+lenny1.
  - Update live-boot custom packages (2.0.6-1+tails1.6797e8): fixes bugs
    in persistency and smem-on-shutdown.
  - Update custom htpdate script. Taken from commit d778a6094cb3 in our
    custom Git repository:  fixes setting of date/time.

  * Build system
  - Bugfix: failed builds are now (hopefully) detected.
  - Fix permissions on files in /etc/apt/ that are preserved in the image.
  - Install version 2.0~a21-1 of live-build and live-helper in the image.
    We are too late in the release process to upgrade to current Squeeze
    version (2.0~a29-1).

  * Misc
  - Pidgin/OTR: disable the automatic OTR initiation and OTR requirement.

 -- T(A)ILS developers <amnesia@boum.org>  Wed, 29 Sep 2010 19:23:17 +0200

tails (0.6~1.gbpef2878) UNRELEASED; urgency=low

  ** SNAPSHOT build @ef28782a0bf58004397b5fd303f938cc7d11ddaa **

  * Hardware support
  - Use a 2.6.32 kernel: linux-image-2.6.32-bpo.5-686 (2.6.32-23~bpo50+1)
    from backports.org. This should support far more hardware and
    especially a lot of wireless adapters.
  - Add firmware for RTL8192 wireless adapters.
  - Enable power management on all wireless interfaces on boot.

  * Software
  - Install inkscape.
  - Install poedit.
  - Install gfshare and ssss: two complementary implementations
    of Shamir's Secret Sharing.
  - Install tor-geoipdb.
  - Remove dialog, mc and xterm.

  * Iceweasel
  - Set extensions.torbutton.spoof_english to its default true value
    in order to workaround a security issue:
    https://amnesia.boum.org/security/Iceweasel_exposes_a_rare_User-Agent/

  * Monkeysphere
  - Install the Iceweasel extension.
  - Use a hkps:// keyserver.

  * GnuPG
  - Install gnupg from backports.org so that hkps:// is supported.
  - Use a hkps:// keyserver.
  - Proxy traffic via polipo.
  - Prefer up-to-date digests and ciphers.

  * Vidalia: rebased our custom package against 0.2.10.

  * Build system
  - Built images are now named like this:
    tails-i386-lenny-0.5-20100925.iso
  - Use live-helper support for isohybrid options instead of doing the
    conversion ourselves. The default binary image type we build is now
    iso-hybrid.
  - Remove .deb built by m-a after they have been installed.
  - Setup custom GConf settings at build time rather than at boot time.
  - Move $HOME files to /etc/skel and let adduser deal with permissions.
  - Convert to live-boot / live-config / live-build 2.x branches.
  - Replaced our custom live-initramfs with a custom live-boot package;
    included version is 2.0.5-1+tails2.6797e8 from our Git repository:
    git clone git://git.immerda.ch/tails_live-boot.git
  - Install live-config* from the live-snapshots Lenny repository.
    Rationale: live-config binary packages differ depending on the target
    distribution, so that using Squeeze's live-config does not produce
    fully-working Lenny images.
  - Rename custom scripts, packages lists and syslinux menu entries from
    the amnesia-* namespace to the tails-* one.

  * HTP
  - Use (authenticated) HTP instead of NTP.
  - The htpdate script that is used comes from commit 43f5f83c0 in our
    custom repository:  git://git.immerda.ch/tails_htp.git
  - Start Tor and Vidalia only once HTP is done.

  * Misc
  - Fix IPv6 firewall restore file. It was previously not used at all.
  - Use ftp.us.debian.org instead of the buggy GeoIP-powered
    cdn.debian.net.
  - Gedit: don't autocreate backup copies.
  - Build images with syslinux>=4.01 that has better isohybrid support.
  - amnesia-security-check: got rid of the dependency on File::Slurp.
  - Take into account the migration of backports.org to backports.debian.org.
  - Make GnuPG key import errors fatal on boot.
  - Warn the user when T(A)ILS is running inside a virtual machine.
  - DNS cache: forget automapped .onion:s on Tor restart.

  * Documentation: imported Incognito's walkthrough, converted to
    Markdown, started the needed adaptation work.

 -- T(A)ILS developers <amnesia@boum.org>  Sun, 26 Sep 2010 11:06:50 +0200

tails (0.5) unstable; urgency=low

  * The project has merged efforts with Incognito.
    It is now to be called "The (Amnesic) Incognito Live System".
    In short: T(A)ILS.

  * Community
  - Created the amnesia-news mailing-list.
  - Added a forum to the website.
  - Created a chatroom on IRC: #tails on irc.oftc.net

  * Fixed bugs
  - Workaround nasty NetworkManager vs. Tor bug that often
    prevented the system to connect to the Tor network: restart Tor and Vidalia
    when a network interface goes up.
  - onBoard now autodetects the keyboard layout... at least once some
    keys have been pressed.
  - New windows don't open in background anymore, thanks to
    a patched Metacity.
  - Memory wiping at shutdown is now lightning fast, and does not prevent
    the computer to halt anymore.
  - GNOME panel icons are right-aligned again.
  - Fixed permissions on APT config files.
  - Repaired mouse integration when running inside VirtualBox.

  * Iceweasel
  - Torbutton: redirect to Scroogle when presented a Google captcha.
  - Revamped bookmarks
      . moved T(A)ILS own website to the personal toolbar
      . moved webmail links (that are expected to be more than 3 soon)
        to a dedicated folder.
  - Don't show AdBlock Plus icon in the toolbar.
  - Adblock Plus: updated patterns, configured to only update subscriptions
    once a year. Which means never, hopefully, as users do update their
    Live system on a regular basis, don't they?

  * Vidalia: rebased our custom package against 0.2.8.
  
  * Claws Mail
  - Install Claws Mail from backports.org to use the X.509 CA
    certificates provided by Debian.
  - Enable PGP modules with basic configuration:
      . Automatically check signatures.
      . Use gpg-agent to manage passwords.
      . Display warning on start-up if GnuPG doesn't work.
  - Set the IO timeout to 120s (i.e. the double of the default 60s).
  
  * Pidgin
  - Automatically connect to irc.oftc.net with a randomized nickname,
    so as not to advertize the use of T(A)ILS; this nickname is made of:
     . a random firstname picked from the 2000 most registered by the U.S.
       social security administration in the 70s;
     . two random digits.
    Good old irc.indymedia.org is still configured - with same nickname -
    but is not enabled by default anymore.
  - Disabled MSN support, that is far too often affected by security flaws.

  * Build $HOME programmatically
  - Migrated all GConf settings, including the GNOME panel configuration,
    to XML files that are loaded at boot time.
  - Configure iceweasel profile skeleton in /etc/iceweasel.
    A brand new profile is setup from this skeleton once iceweasel is
    started after boot.
      . build sqlite files at build time from plain SQL.
      . FireGPG: hard-code current firegpg version at build time to prevent
        the extension to think it was just updated.
      . stop shipping binary NSS files. These were here only to
        install CaCert's certificate, that is actually shipped by Debian's
        patched libnss.
  
  * Build system
  - Updated Debian Live snapshots APT repository URL.
  - Purge all devel packages at the end of the chroot configuration.
  - Make sure the hook that fixes permissions runs last.
  - Remove unwanted Iceweasel search plugins at build time.
  
  * Misc
  - Added a progress bar for boot time file readahead.
  - Readahead more (~37MB) stuff in foreground at boot time.
  - Make the APT pinning persist in the Live image.
  - localepurge: keep locales for all supported languages,
    don't bother when installing new packages.
  - Removed syslinux help menu: these help pages are either buggy or
    not understandable by non-geeks.
  - Fixed Windows autorun.
  - Disable a few live-initramfs scripts to improve boot time.
  - Firewall: forbid any IPv6 communication with the outside.
  - Virtualization support: install open-vm-tools.
  - WhisperBack: updated to 1.2.1, add a random bug ID to the sent
    mail subject.
  - Prompt for CD removal on shutdown, not for USB device.

  * live-initramfs: new package built from our Git (e2890a04ff) repository.
  - Merged upstream changes up to 1.177.2-1.
  - New noprompt=usb feature.
  - Fix buggy memory wiping and shutdown.
  - Really reboot when asked, rather than shutting down the system.

  * onBoard
  - Upgraded to a new custom, patched package (0.93.0-0ubuntu4~amnesia1).
  - Added an entry in the Applications menu.
  
  * Software
  - Install vim-nox with basic configuration
  - Install pwgen
  - Install monkeysphere and msva-perl
  - Replaced randomsound with haveged as an additional source of entropy.

  * Hardware support
  - Build ralink rt2570 wifi modules.
  - Build rt2860 wifi modules from Squeeze. This supports the RT2860
    wireless adapter, found particularly in the ASUS EeePC model 901
    and above.
  - Build broadcom-sta-source wifi modules.
  - Bugfix: cpufreq modules were not properly added to /etc/modules.
  - Use 800x600 mode on boot rather than 1024x768 for compatibility
    with smaller displays.

 -- amnesia <amnesia@boum.org>  Fri, 30 Apr 2010 16:14:13 +0200

amnesia (0.4.2) unstable; urgency=low

  New release, mainly aimed at fixing live-initramfs security issue
  (Debian bug #568750), with an additional set of small enhancements as
  a bonus.

  * live-initramfs: new custom package built from our own live-initramfs
    Git repository (commit 8b96e5a6cf8abc)
  - based on new 1.173.1-1 upstream release
  - fixed live-media=removable behaviour so that filesystem images found
    on non-removable storage are really never used (Debian bug #568750)

  * Vidalia: bring back our UI customizations (0.2.7-1~lenny+amnesia1)

  * APT: consistently use the GeoIP-powered cdn.debian.net

  * Software: make room so that {alpha, future} Squeeze images fit on
    700MB CD-ROM
  - only install OpenOffice.org's calc, draw, impress, math and writer
    components
  - removed OpenOffice.org's English hyphenation and thesaurus
  - removed hunspell, wonder why it was ever added

  * Boot
  - explicitly disable persistence, better safe than sorry
  - removed compulsory 15s timeout, live-initramfs knows how to wait for
    the Live media to be ready

  * Build system: don't cache rootfs anymore

 -- amnesia <amnesia@boum.org>  Sun, 07 Feb 2010 18:28:16 +0100

amnesia (0.4.1) unstable; urgency=low

  * Brown paper bag bugfix release: have amnesia-security-check use
    entries publication time, rather than update time... else tagging
    a security issue as fixed, after releasing a new version, make this
    issue be announced to every user of this new, fixed version.

 -- amnesia <amnesia@boum.org>  Sat, 06 Feb 2010 03:58:41 +0100

amnesia (0.4) unstable; urgency=low

  * We now only build and ship "Hybrid" ISO images, which can be either
    burnt on CD-ROM or dd'd to a USB stick or hard disk.

  * l10n: we now build and ship multilingual images; initially supported
    (or rather wanna-be-supported) languages are: ar, zh, de, en, fr, it,
    pt, es
  - install Iceweasel's and OpenOffice.org's l10n packages for every
    supported language
  - stop installing localized help for OpenOffice.org, we can't afford it
    for enough languages
  - when possible, Iceweasel's homepage and default search engine are localized
  - added Iceweasel's "any language" Scroogle SSL search engine
  - when the documentation icon is clicked, display the local wiki in
    currently used language, if available
  - the Nautilus wipe script is now translatable
  - added gnome-keyboard-applet to the Gnome panel

  * software
  - replaced Icedove with claws mail, in a bit rough way; see
    https://amnesia.boum.org/todo/replace_icedove_with_claws/ for best
    practices and configuration advices
  - virtual keyboard: install onBoard instead of kvkbd
  - Tor controller: install Vidalia instead of TorK
  - install only chosen parts of Gnome, rather than gnome-desktop-environment
  - do not install xdialog, which is unused and not in Squeeze
  - stop installing grub as it breaks Squeeze builds (see Debian bug #467620)
  - install live-helper from snapshots repository into the Live image

  * Iceweasel
  - do not install the NoScript extension anymore: it is not strictly
    necessary but bloodily annoying

  * Provide WhisperBack 1.2 for anonymous, GnuPG-encrypted bug reporting.
  - added dependency on python-gnutls
  - install the SMTP hidden relay's certificate

  * amnesia-security-check: new program that tells users that the amnesia
    version they are running is affected by security flaws, and which ones
    they are; this program is run at Gnome session startup, after sleeping
    2 minutes to let Tor a chance to initialize.
    Technical details:
  - Perl
  - uses the Desktop Notifications framework
  - fetches the security atom feed from the wiki
  - verifies the server certificate against its known CA
  - tries fetching the localized feed; if it fails, fetch the default
    (English) feed

  * live-initramfs: new custom package built from our own live-initramfs
    Git repository (commit 40e957c4b89099e06421)
  - at shutdown time, ask the user to unplug the CD / USB stick, then run
    smem, wait for it to finish, then attempt to immediately halt

  * build system
  - bumped dependency on live-helper to >= 2.0a6 and adapted our config
  - generate hybrid ISO images by default, when installed syslinux is
    recent enough
  - stop trying to support building several images in a row, it is still
    broken and less needed now that we ship hybrid ISO images
  - scripts/config: specify distribution when initializing defaults
  - updated Debian Live APT repository's signing key

  * PowerPC
  - disable virtualbox packages installing and module building on !i386
    && !amd64, as PowerPC is not a supported guest architecture
  - built and imported tor_0.2.1.20-1~~lenny+1_powerpc.deb

  * Squeeze
  - rough beginnings of a scratch Squeeze branch, currently unsupported
  - install gobby-infinote

  * misc
  - updated GnuPG key with up-to-date signatures
  - more improvements on boot time from CD
  - enhanced the wipe in Nautilus UI (now asks for confirmation and
    reports success or failure)
  - removed the "restart Tor" launcher from the Gnome panel

 -- amnesia <amnesia@boum.org>  Fri, 05 Feb 2010 22:28:04 +0100

amnesia (0.3) unstable; urgency=low

  * software: removed openvpn, added
  - Audacity
  - cups
  - Git
  - Gobby
  - GParted
  - lvm2 (with disabled initscript as it slows-down too much the boot in certain
    circumstances)
  - NetworkManager 0.7 (from backports.org) to support non-DHCP networking
  - ntfsprogs
  - randomsound to enhance the kernel's random pool
  * Tor
  - install the latest stable release from deb.torproject.org
  - ifupdown script now uses SIGHUP signal rather than a whole tor
    restart, so that in the middle of it vidalia won't start it's own
    tor
  - configure Gnome proxy to use Tor
  * iceweasel
  - adblockplus: upgraded to 1.0.2
  - adblockplus: subscribe to US and DE EasyList extensions, updated patterns
  - firegpg is now installed from Debian Squeeze rather than manually; current
    version is then 0.7.10
  - firegpg: use better keyserver ... namely pool.sks-keyservers.net
  - added bookmark to Amnesia's own website
  - use a custom "amnesiabranding" extension to localize the default search
    engine and homepage depending on the current locale
  - updated noscript whitelist
  - disable overriden homepage redirect on iceweasel upgrade
  * pidgin
  - nicer default configuration with verified irc.indymedia.org's SSL cert
  - do not parse incoming messages for formatting
  - hide formatting toolbar
  * hardware compatibility
  - b43-fwcutter
  - beginning of support for the ppc architecture
  - load acpi-cpufreq, cpufreq_ondemand and cpufreq_powersave kernel
    modules
  * live-initramfs: custom, updated package based on upstream's 1.157.4-1, built
    from commit b0a4265f9f30bad945da of amnesia's custom live-initramfs Git
    repository
  - securely erases RAM on shutdown using smem
  - fixes the noprompt bug when running from USB
  - disables local swap partitions usage, wrongly enabled by upstream
  * fully support for running as a guest system in VirtualBox
  - install guest utils and X11 drivers
  - build virtualbox-ose kernel modules at image build time
  * documentation
  - new (translatable) wiki, using ikiwiki, with integrated bugs and todo
    tracking system a static version of the wiki is included in generated
    images and linked from the Desktop
  * build system
  - adapt for live-helper 2.0, and depend on it
  - get amnesia version from debian/changelog
  - include the full version in ISO volume name
  - save .list, .packages and .buildlog
  - scripts/clean: cleanup any created dir in binary_local-includes
  - updated Debian Live snapshot packages repository URL and signing key
  - remove duplicated apt/preferences file, the live-helper bug has been
    fixed
  * l10n: beginning of support for --language=en
  * misc
  - improved boot time on CD by ordering files in the squashfs in the order they
    are used during boot
  - added a amnesia-version script to built images, that outputs the current
    image's version
  - added a amnesia-debug script that prepares a tarball with information that
    could be useful for developpers
  - updated Amnesia GnuPG key to a new 4096R one
  - set time with NTP when a network interface is brought up
  - import amnesia's GnuPG pubkey into the live session user's keyring
  - do not ask DHCP for a specific hostname
  - install localepurge, only keep en, fr, de and es locales, which reduces the
    generated images' size by 100MB
  - added a hook to replace /sbin/swapon with a script that only runs
    /bin/true
  - moved networking hooks responsibility from ifupdown to NetworkManager

 -- amnesia <amnesia@boum.org>  Thu, 26 Nov 2009 11:17:08 +0100

amnesia (0.2) unstable; urgency=low

  * imported /home/amnesia, then:
  - more user-friendly shell, umask 077
  - updated panel, added launcher to restart Tor
  - mv $HOME/bin/* /usr/local/bin/
  - removed metacity sessions
  - removed gstreamer's registry, better keep this dynamically updated
  - rm .qt/qt_plugins_3.3rc, better keep this dynamically updated
  - removed .gnome/gnome-vfs/.trash_entry_cache
  - removed kconf_update log
  - removed and excluded Epiphany configuration (not installed)
  - cleanup .kde
  * iceweasel
  - enable caching in RAM
  - explicitly disable ssl v2, and enable ssl v3 + tls
  - removed prefs for the non-installed webdeveloper
  - removed the SSL Blacklist extension (not so useful, licensing issues)
  - deep profile directory cleanup
  - extensions cleanup: prefer Debian-packaged ones, cleanly reinstalled
    AddBlock Plus and CS Lite to allow upgrading them
  - updated pluginreg.dat and localstore.rdf
  - moved some settings to user.js
  - made cookie/JavaScript whitelists more consistent
  - force httpS on whitelisted sites
  - NoScript: marked google and gmail as untrusted
  - some user interface tweaks, mainly for NoScript
  - FireGPG: disable the buggy auto-detection feature, the link to firegpg's
    homepage in generated pgp messages and the GMail interface (which won't
    work without JavaScript anyway)
  - updated blocklist.xml
  - removed and excluded a bunch of files in the profile directory
  * icedove: clean the profile directory up just like we did for iceweasel
  * software: install msmtp and mutt
  * home-refresh
  - use rsync rather than tar
  * documentation
  - various fixes
  - reviewed pidgin-otr security (see TODO)
  * build system
  - stop calling home-refresh in lh_build
  - include home-refresh in generated images
  - gitignore update
  - fix permissions on local includes at build time
  - updated scripts/{build,clean} wrt. new $HOME handling
  - scripts/{build,config}: stop guessing BASEDIR, we must be run from
    the root of the source directory anyway
  - stop storing /etc/amnesia/version in Git, delete it at clean time
  * release
  - converted Changelog to the Debian format and location, updated
    build scripts accordingly
  - added a README symlink at the root of the source directory
  - basic debian/ directory (not working for building packages yet,
    but at least we can now use git-dch)
  - added debian/gbp.conf with our custom options for git-dch
  - config/amnesia: introduce new $AMNESIA_DEV_* variables to be used
    by developpers' scripts
  - added ./release script: a wrapper around git-dch, git-commit and git-tag

 -- amnesia <amnesia@boum.org>  Tue, 23 Jun 2009 14:42:03 +0200

amnesia (0.1) UNRELEASED; urgency=low

  * Forked Privatix 9.03.15, by Markus Mandalka:
  http://mandalka.name/privatix/index.html.en
  Everything has since been rewritten or so heavily changed that nothing
  remains from the original code... apart of a bunch of Gnome settings.
  * hardware support:
  - install a bunch of non-free wifi firmwares
  - install xsane and add the live user to the scanner group
  - install aircrack-ng
  - install xserver-xorg-video-geode on i386 (eCafe support)
  - install xserver-xorg-video-all
  - install firmware-linux from backports.org
  - install system-config-printer
  - added instructions in README.eCAFE to support the Hercules eCAFE EC-800
    netbook
  * APT:
  - configure pinning to support installing chosen packages from
    squeeze; the APT source for testing is hardcoded in chroot_sources/,
    since there is no way to use $LH_CHROOT_MIRROR in chroot_local-hooks
  - give backports.org priority 200, so that we track upgrades of packages
    installed from there
  * release: include the Changelog and TODO in the generated images,
  in the   /usr/share/doc/amnesia/ directory
  * software: install gnomebaker when building Gnome-based live OS, to
  easily clone myself when running from CD
  * build system
  - build i386 images when the build host is amd64
  - added a version file: /etc/amnesia/version
  - use snapshot live-* packages inside the images
  - setup timezone depending on the chosen build locale
  - rely on standard live-initramfs adduser to do our user setup
    (including sudo vs. Gnome/KDE, etc.)
  - stop "supporting" KDE
  - allow building several images at once
  - migrated most of lh_config invocations to scripts/config
  - append "noprompt" so that halting/rebooting work with splashy
  - moved our own variables to config/amnesia, using the namespace
    $AMNESIA_*
  * iceweasel
  - default search engine is now Scroogle SSL, configured to search pages
    in French language; the English one is also installed
  - never ask to save passwords or forms content
  - configured the torbutton extension to use polipo
  - installed the CACert root certificate
  - installed the SSL Blacklist extension and the blacklist data
  - installed the FireGPG extension
  - installed the CS Lite extension
  - installed the NoScript extension
  - NoScript, CS Lite: replaced the default whitelists with a list of
    trusted, non-commercial Internet Service Providers
  - configure extensions (add to prefs.js):
    user_pref("extensions.torbutton.startup", true);
    user_pref("extensions.torbutton.startup_state", 1);
    user_pref("extensions.torbutton.tor_enabled", true);
    user_pref("noscript.notify.hide", true);
    user_pref("capability.policy.maonoscript.sites", "about:
      about:blank about:certerror about:config about:credits
      about:neterror about:plugins about:privatebrowsing
      about:sessionrestore chrome: resource:");
    user_pref("extensions.firegpg.no_updates", true);
  - install the NoScript plugin from Debian squeeze
  - delete urlclassifier3.sqlite on $HOME refresh: as we disabled
    "safebrowsing", this huge file is of no use
  - torbutton: install newer version from Squeeze
  * linux: removed non-686 kernel flavours when building i386 images
  * compatibility: append "live-media=removable live-media-timeout=15", to
    prevent blindly booting another debian-live installed on the hard disk
  * software: added
  - gnome-app-install
  - iwconfig
  - cryptkeeper: Gnome system tray applet to encrypt files with EncFS
  - kvkbd: virtual keyboard (installed from backports.org)
  - sshfs (and added live user to the fuse group)
  - less, secure-delete, wipe, seahorse, sshfs, ntfs-3g
  - scribus
  * Tor
  - enable the transparent proxy, the DNS resolver, and the control port
  - save authentication cookie to /tmp/control_auth_cookie, so that the
    live user can use Tork and co.
  - autostart Tork with Gnome
  - Tork: installed, disabled most notifications and startup tips
  - added a restart tor hook to if-up.d (used by Network Manager as well),
    so that Tor does work immediately even if the network cable was
    plugged late in/after the boot process
  * $HOME
  - added a nautilus-script to wipe files and directories
  - bash with working completion for the live user
  * polipo: install and configure this HTTP proxy to forward requests
  through Tor
  * DNS: install and configure pdnsd to forward any DNS request through
  the Tor resolver
  * firewall: force every outgoing TCP connection through the Tor
  transparent proxy, discard any outgoing UDP connection
  * misc
  - set syslinux timeout to 4 seconds
  - use splashy for more user-friendly boot/halt sequences

 -- amnesia <amnesia@boum.org>  Sat, 20 Jun 2009 21:09:15 +0200<|MERGE_RESOLUTION|>--- conflicted
+++ resolved
@@ -2,9 +2,6 @@
 
   * Dummy entry for next release.
 
-<<<<<<< HEAD
- -- Tails developers <tails@boum.org>  Tue, 29 Apr 2014 12:00:00 +0200
-=======
  -- Tails developers <tails@boum.org>  Fri, 30 May 2014 17:03:06 +0200
 
 tails (1.0.1) unstable; urgency=medium
@@ -123,7 +120,6 @@
       suite run, by continuously updating outdated pictures as we go.
 
  -- Tails developers <tails@boum.org>  Thu, 29 May 2014 00:23:52 +0200
->>>>>>> 74799a4c
 
 tails (1.0) unstable; urgency=medium
 
