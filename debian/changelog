<<<<<<< HEAD
tails (3.4) UNRELEASED; urgency=medium

  * Dummy entry for next release.

 -- Tails developers <tails@boum.org>  Tue, 26 Sep 2017 06:03:57 +0000
=======
tails (3.2.1) UNRELEASED; urgency=medium

  * Dummy entry.

 -- Tails developers <tails@boum.org>  Tue, 26 Sep 2017 13:21:53 +0200
>>>>>>> c07bb3b5

tails (3.2) unstable; urgency=medium

  * Major changes
    - Upgrade Linux packages to the Debian kernel 4.12.0-2, based on
      mainline Linux 4.12.12 (Closes: #11831, #12732, #14673).

  * Security fixes
    - Upgrade Tor Browser to 7.0.6-build3 (Closes: #14696).
    - Upgrade to Thunderbird 52.3.0 (Closes: #12639).
    - Deny access to Pidgin's D-Bus service (Closes: #14612). That D-Bus
      interface is dangerous because it allows _any_ application running
      as `amnesia' that has access to the session bus to extract
      basically any information from Pidgin and to reconfigure it:
      https://developer.pidgin.im/wiki/DbusHowto
    - Block loading of Bluetooth kernel modules (Closes: #14655) and
      block Bluetooth devices with rfkill (Closes: #14655).
    - Add localhost.localdomain to the hosts file to prevent loopback
      leaks to Tor circuits (Closes: #13574). Thanks to tailshark for
      the patch!

  * Minor improvements
    - Upgrade to Tails Installer 5.0.1 (Closes: #8859, #8860, #12707). This
      version gets rid of the splash screen, detects when Tails is already
      installed on the target device (and then proposes to upgrade),
      and generally improves the UX. It also increases the Tails partition
      size and refuses to install to devices smaller than 8 GB.
    - Deprecate Thunderbird's preferences/0000tails.js (Closes: #12680).
    - Install the BookletImposer PDF imposition toolkit (Closes: #12686).
    - Tor Browser:
      * Fallback to ~/Tor Browser for uploads (Closes: #8917).
      * Silence some common operations that always are denied and
        otherwise would spam the journal (Closes: #14606)
    - Shell library: remove now unused functions (Closes: #12685).
    - Add pppoe to the installed packages (Closes #13463). Thanks to geb
      for the patch!
    - Replace syslinux:i386 with syslinux:amd64 in the ISO9660
      filesystem (Closes: #13513).
    - htpdate: fix date header regexp (Closes: #10495). It seems that
      some servers (sometimes) do not send their headers with first
      letter uppercased, hence a lot of failures to find the date in it.
    - Install aufs-dkms from Debian unstable (Closes: #12732).
    - Install vim-tiny instead of vim-nox (Closes: #12687). On Stretch,
      vim-nox started pulling ruby and rake in the ISO. I think vim-tiny
      would be good enough, and would save a few MiB in the ISO. Those
      who use vim more intensively and want another flavour of vim are
      likely to need persistence anyway, and can thus install a more
      featureful vim with the additional software packages feature.
    - Remove gksu and its and gconf's dependencies (Closes: #12738). We
      use pkexec instead of gksudo. gksu is unmaintained, buggy
      (e.g. #12000), and it is the only reason we ship GConf, which we
      want to remove. The other removals are:
      * libgnomevfs2-extra, which was previously used for SSH/FTP support in
        Nautilus, but isn't needed for that any more.
      * libgnome2-bin which provides gnome-open, which isn't required by
        any application in Tails (as far as we know).
      * Configurations and scripts that become obsolete because of these
        removals.
    - Refresh torbrowser-AppArmor-profile.patch to apply cleanly on top
      of torbrowser-launcher 0.2.8-1 (Closes: #14602).
    - Switch from Florence to GNOME's on-screen keyboard (Closes: #8281)
      and incidentally improve accessibility in GTK+ 2.0 and Qt
      applications. This drops Florence and the corresponding GNOME
      Shell extension.
    - Make ./HACKING.mdwn a symlink again (Closes: #13600).
    - Implement refresh-translations --force .
    - Rework how we handle the individual POT files of our applications.
      Comparing the new temporary POT files we generate with the
      temporary POT files we generated last time (if ever, and if we
      did, for which branch?) is not relevant; these POT files are only
      used for merging into a new tails.pot and *that* one is relevant
      to diff against the old tails.pot.
    - Update the Tails signing key. (Closes: #11747)
    - Reproducibility:
      * Ensure reproducible permissions for /etc/hostname (Closes:
        #13623).
      * Patch desktop-file-utils to make its mimeinfo.cache reproducible
        (Closes: #13439).
      * Patch glib2.0 to make its giomodule.cache reproducible (Closes:
        #13441).
      * Patch gdk-pixbuf to make its loaders.cache reproducible (Closes:
        #13442).
      * Patch gtk2.0 and gtk3.0 to make their immodules.cache
        reproducible (Closes: #13440).
      * Remove GCconf: it is a source of non-determinism in the
        filesystem (element order in /var/lib/gconf/defaults/%gconf-tree-*.xml)
        which made Tails unreproducible.
      * Ignore comment updates in POT files, which was a source of
        non-determinism and therefore prevented Tails from being
        reproducible (Closes: #12641).
    - Kernel hardening:
      * Increase mmap randomization to the maximum supported value
        (Closes: #11840). This improves ASLR effectiveness, and makes
        address-space fragmentation a bit worse.
      * Stop explicitly enabling kaslr: it's enabled by default in
        Debian, and this kernel parameter is not supported anymore.
      * Disable kexec, to make our attack surface a bit smaller.

  * Bugfixes
    - Start Nautilus silently in the background when run as root
      (Closes: #12034). Otherwise, after closing Nautilus one gets the
      prompt back only after 5-15 seconds, which confuses users and makes
      our doc more complicated than it should.
    - Ensure pinentry-gtk2 run by Seahorse has the correct $DISPLAY set
      (Closes: #12733).

  * Build system
    - build-manifest-extra-packages.yml: remove squashfs-tools version
      we don't use anymore (Closes: #12684). Apparently our
      apt-get/debootstrap wrapper tricks are enough to detect the
      version of squashfs-tools we actually install and use.
    - Merge base branch earlier, i.e. in auto/config instead of
      auto/build (Closes: #14459). Previously, a given build from a topic
      branch would mix inconsistent versions of things.
    - Fail builds started before SOURCE_DATE_EPOCH (Closes:
      #12352). Such builds would not be reproducible, and this is an
      assumption (a reasonable one!) that we do all over the place, so
      let's fail early. While we're at it, let's fail if
      SOURCE_DATE_EPOCH is not set as well. Actually we would fail any
      way if that was the case when reaching our
      99-zzzzzz_reproducible-builds-post-processing build hook, but
      let's fail early.

  * Test suite
    - Test the GNOME Root Terminal.
    - Take into account that Tails Installer 5.0.1 refuses to install
      Tails to devices smaller than 8 GiB. It'll still allow *upgrading*
      such sticks though.
    - Use 7200 MiB virtual USB drives when we really mean 8 GiB. In the
      real world, USB sticks labeled "8 GB" can be much smaller, so
      Tails Installer will accept anything that's at least 7200 MiB.
      This commit makes us exercise something closer to what happens in
      the real world, and incidentally it'll save storage space on our
      isotesters and improve test suite performance a bit. :)
    - Have unclutter poll every 0.1s instead of continuously. On current
      sid, virt-viewer eats a full CPU and doesn't do its job when
      "unclutter -idle 0" is running.
    - Adapt tests for Tails Installer 5.0.1.
    - Workaround Pidgin's DBus interface being blocked since we actually
      depend on it for some tests.
    - Test that Pidgin's DBus interface is blocked.
    - Save more data on test suite failures (Refs: #13541):
      * When Tor fails to bootstrap, save Tor logs and chutney nodes
        data.
      * When Htpdate fails to synchronize the clock, save its logs.
      * Always save the systemd journal on failure.
    - When testing emergency shutdown, wait longer for Tails to tell
      us it has finished wiping the memory. The goal here is to help
      us understand whether (Refs: #13462) is a bug in the emergency
      shutdown feature or in our test suite.
    - Restart nautilus-desktop if Desktop icons are not visible
      (Closes: #13461).
    - Test suite: fix assert_raise() when using ruby-test-unit >=
      3.2.5 (Closes: #14654). ruby-test-unit 3.2.5 added native Java
      exception support for JRuby. The fact we defined the :Java
      constant was enough to trigger that JRuby-specific code, which
      failed.
    - Test suite: take into account that click-to-play is not required
      anymore for WebM videos in Tor Browser (Closes: #14586).

 -- Tails developers <tails@boum.org>  Mon, 25 Sep 2017 22:23:01 +0200

tails (3.1) unstable; urgency=medium

  * Security fixes
    - Upgrade Tor Browser to 7.0.4-build1 (Closes: #13577).
    - Upgrade Linux to 4.9.30-2+deb9u3.
    - Upgrade libtiff to 4.0.8-2+deb9u1.
    - Upgrade bind9 to 1:9.10.3.dfsg.P4-12.3+deb9u2.
    - Upgrate evince to 3.22.1-3+deb9u1.
    - Upgrade imagemagick 8:6.9.7.4+dfsg-11+deb9u1.
    - Ensure Thunderbird cleans its temporary directory. (Closes: #13340).

  * Minor improvements
    - Patch gconf to produce reproducible XML output (refs: #12738). This is
      the temporary solution for #12738 in Tails 3.1 which will be reverted
      (and fixed permanently by removing gconf) in Tails 3.2.
    - Apply Debian bts patch to cracklib to produce reproducible dictionnaries
      (Closes: #12909).
    - Upgrade to Debian 9.1 (Closes: #13178).

  * Bugfixes
    - Replace faulty URL in htpdate neutral pool (Closes: #13472).
    - Keep installing a version of Enigmail compatible with Thunderbird 45.x
      (Closes: #13530).
    - Fix the time syncing and Tor notifications translations (Closes: #13437).

  * Build system
    - Upgrade the Vagrant basebox for building ISO images to Stretch
      (Closes: #11738).
    - Fix on-disk build by bumping Vagrant build VM memory to 768M
      (Closes: #13480).
    - Fix rescue build option by exporting TAILS_BUILD_FAILURE_RESCUE
      (Closes: #13476).

  * Test suite
    - mark gnome screenshot scenario as fragile (refs: #13458)
    - mark UEFI scenario as fragile (refs: #13459).

 -- Tails developers <tails@boum.org>  Sat, 05 Aug 2017 15:25:51 +0200

tails (3.0.1) unstable; urgency=medium

  * Security fixes
    - Upgrade tor to 0.3.0.9-1~d90.stretch+1 (Closes: #13253).
    - Upgrade Linux to 4.9.30-2+deb9u2.
    - Upgrade libc to 2.24-11+deb9u1.
    - Upgrade libexpat1 to 2.2.0-2+deb9u1.
    - Upgrade libgcrypt20 to 1.7.6-2+deb9u1.
    - Upgrade libgnutls30 to 3.5.8-5+deb9u1.
    - Enable Debian security APT sources (Closes: #12309).

  * Minor improvements
    - Use a higher resolution image in Tails persistence setup
      (Closes: #12510).

  * Bugfixes
    - Forcibly set $SSH_AUTH_SOCK before starting GNOME
      Shell. Apparently, due to a race condition, GNOME keyring
      sometimes fails to tell the session manager about the correct
      SSH_AUTH_SOCK, and thus GNOME Terminal hasn't this variable set
      and any ssh process started in there won't use the (perfectly
      working) SSH agent (Closes: #12481).
    - Fix issue that made Tails Installer rejects working USB drives,
      pretending they're not "removable" (Closes: #12696).
    - Make behavior of the power button and lid close actions in the Greeter
      consistent with the regular GNOME session (Closes: #13000).

  * Build system
    - Track the latest debian-security archive for the corresponding
      APT sources, and not for the unrelated jessie-updates (Closes:
      #12829).
    - Print APT sources used in the build VM, to help debugging issues
      such as #12829.

 -- Tails developers <tails@boum.org>  Tue, 04 Jul 2017 15:59:18 +0200

tails (3.0) unstable; urgency=medium

  * Major changes
    - Upgrade Tor Browser to 7.0.1 (Closes: #12635, #12657).
    - Upgrade to a new snapshot of the Debian and Torproject
      APT repositories: respectively 2017060904 and 2017060903
      (Closes: #12609).

  * Minor improvements
    - Tor Browser: enable Electrolysis (e10s), i.e. render content in a separate
      child process, which will allow to improve performance and security
      further along the road. This required us to drop our branding add-on
      and re-implement its functionality in our Tor Browser wrapper
      (Closes: #12569).
    - Clean obsolete cached packages when using the Additional Software Packages
      feature (Closes: #12400).
    - Improve KeePassX database migration handling (Closes: #12375).
    - Upgrade OnionShare to 0.9.2, from Debian sid as it has been removed
      from Stretch (Closes: #12610).
    - Upgrade Tor to 0.3.0.8 (Closes: #12656).
    - Drop obsolete bilibop patch, that was applied in 0.5.2.1.
    - Include disk space usage information in the WhisperBack bug reports.
    - Reorder technical details in WhisperBack bug reports in way that makes
      more sense when reading them.
    - Convert lc.py to Python 3.
    - Simplify some Python code thanks to subprocess.check_ouput.
    - Set the initial keyboard focus on the "Start Tails" button
      in Tails Greeter (Closes: #12509).
    - Convert Tails Greeter's Debian packaging to current best practices.

  * Bugfixes
    - Fix persistent Thunderbird configuration migration when there is
      a mimeTypes.rdf, that doesn't contain any associations to "icedove"
      or "/usr/bin/iceweasel" (Closes: #12580).
    - Fix persistent browser bookmarks, by generating them from an sqlite dump
      (Closes: #12568).
    - Use the "intel" X.Org driver for Intel Atom/Celeron/Pentium Processor
      x5-E8000/J3xxx/N3xxx Integrated Graphics Controller.
    - `exec' from our Thunderbird wrapper so it doesn't remain running.
    - Tails Installer: don't allow installing on non-removable drives
      (Closes: #10731).
    - Fetch the torbrowser-launcher sources from Debian sid:
      it's been removed from Debian testing.
      Refresh torbrowser-AppArmor-profile.patch accordingly.
    - Unsafe Browser: remove the search bar, that's currently buggy
      and its presence only encourages unsupported usage (Closes: #12573).
    - Unsafe Browser: disable searching in the address bar. It can result
      in leaking hostnames and credentials to the default search
      engine operator (Closes: #12540).
    - Make our omni.ja modifications reproducible (Closes: #12620).
    - Generate the fontconfig cache in a reproducible manner (Closes: #12567).
    - Don't include torrents/rss.html in the ISO. It's not generated
      in a deterministic manner and is worthless in the ISO (Closes: #12619).
    - Improve the language → default keyboard layout mapping
      in Tails Greeter (Closes: #12547).
    - Don't close Tails Greeter's main window when Alt-F4 is pressed
      (Closes: #12462).

  * Test suite
    - Run emergency_shutdown.feature after usb_*.feature, to reduce disk
      space requirements (Closes: #12565).
    - Deal with server messages in Pidgin.
    - Improve Pidgin connectivity check robustness.
    - Flag the Synaptic test as fragile (i.e. #12586).
    - Optimization: only test once that Tails, booted on DVD, eventually
      shuts down after wiping memory.
    - Move tests about the shutdown applet to a dedicated feature,
      as they have nothing to do with Tails' "emergency" shutdown feature.
    - Adapt the network connectivity check to Stretch, and improve it to check
      both link and IP connectivity (Closes: #12602).
    - Apply a fix from upstream Git to mutter, to fix some of its interactions
      with dogtail (Closes: #11718).
    - Mark "Scenario: Watching a WebM video" as fragile (i.e. #10442).

  * Build system
    - Set create_box -e, to make the vagrant box generation a bit more robust.
      (Closes: #12578).
    - Install kernel from backports and Tails build deps before performing
      APT upgrade, to avoid useless bandwidth usage (Closes: #12529).
    - Update submodules after merging the base branch (Closes: #12556).
    - Rakefile: fix date comparison in basebox:clean_old (Closes: #12575).
    - Rakefile: have basebox:clean_old delete baseboxes more than 4 months old
      (refs: #12576).
    - Also check for fuzzy patches' .orig files at the end of our build hooks,
      so we detect any fuzzy patches applied by hooks (Closes: #12617).
    - Remove .orig files for patches we allow to be fuzzy.
    - Don't pre-build the wiki when mergebasebranch is enabled.
      When pre-building the wiki, we modify the PO files which results in a
      conflict from the base branch merge in case it modifies the same
      files, which breaks the build (Closes: #12611).
    - Rakefile: add a task that removes all tails-builder-* libvirt volumes
      (Closes: #12599).

 -- Tails developers <tails@boum.org>  Sat, 10 Jun 2017 14:39:10 +0000

tails (3.0~rc1) unstable; urgency=medium

  * Major changes
    - Install Thunderbird 1:45.8.0-3+tails2 and handle the Icedove → Thunderbird
      migration, including wrt. persistent data (Closes: #11712, #12242).
      This package also has the patch from
      https://bugzilla.mozilla.org/show_bug.cgi?id=1281959 applied,
      to ease future integration of the Thunderbird AppArmor profile.
      Also, drop the Claws → Icedove migration path.
    - Upgrade to a new snapshot of the Debian and Torproject
      APT repositories: 2017051803 (Closes: #12554).
    - Upgrade Linux packages to the Debian kernel 4.9.0-3, based on
      mainline Linux 4.9.25.
    - Replace the kexec-based memory erasure feature with the Linux kernel's
      memory poisoning (Closes: #12354, #12428). The kexec-based implementation
      was not reliable enough and provided a poor UX. Instead, we now return
      to the initramfs on shutdown and unmount all filesystems there, so their
      content and corresponding caches are erased.
    - Upgrade Tor Browser to 7.0a4 based on Firefox 52.1.1esr (Closes:
      #12115, #12464):
      * Unfortunately e10s (multi-process Firefox) is disabled (#12569).
      * Unfortunately persistent bookmarks created for the first time
        in Tails 3.0~rc1 is broken (#12568).
      * Adds exceptions for the extensions Tails installs on top of
        the vanilla Tor Browser (Closes: #11419).
    - Upgrade tor to 0.3.0.7-1 (Closes: #12485) and log both to the
      usual file and the journal (Closes: #12412).
    - Merge the code that makes Tails almost build reproducibly (Refs:
      #5630); we still have issues with the fontconfig cache (Refs:
      #12567).

  * Minor improvements
    - Add a HACKING document for new code contributors (Closes:
      #12164).
    - Rename tor-controlport-filter to onion-grater (Closes: #12394)
      and import patches killing the delta against Whonix version
      (Closes: #12173).
    - Improve onion-grater; thanks to Joy SN <joysn1980@yahoo.com>
      for the original patches (Closes: #12173):
      · add --listen-interface
      · make stdout/stderr unbuffered to ensure Python exceptions are logged
      · use yaml.safe_load()
    - Improve KeePassX database migration handling (refs: #12375).
    - Electrum: set coin selection strategy to 'Privacy' (Closes: #12177).
    - Allow Onion Circuits to access /proc/pid/status.
    - Make gdm-shell-tails.desktop more similar to the one shipped
      in gnome-shell 3.22.3-3 (refs: #12364).
    - Greeter: have the help window point to updated documentation,
      use WebKit2 instead of the deprecated WebKit, and hide the sidebar
      and banner.
    - Use exec to start KeePassX, i.e. avoid leaving the wrapper running.

  * Bugfixes
    - Install xserver-xorg-legacy, to fix support for various graphics
      adapters that still don't work with rootless X.Org (Closes: #12542).
    - Use the "intel" X.Org driver for Intel Q35 and Intel Atom
      D4xx/D5xx/N4xx/N5xx graphics controllers (refs: #12219).
    - Give UEFI bootloaders upper-case filenames (Closes: #12511).
      Some UEFI firmware, such as the one in the ThinkPad X220, only recognize
      them if they have an upper-case name.
    - KeePassX: enable "Automatically save after each change" again,
      like we did in Tails 2.x (fixes a regression introduced
      in 3.0~beta3).
    - Install packages needed by the "Test speakers" functionality
      (Closes: #12549).
    - Fix automatic upgrades when one is already applied (Closed:
      #12501).
    - When generating the network device blacklist, also blacklist
      network drivers from the staging directory (Closes: #12362).
    - htpdate pool: replace www.sarava.org with leap.se. The former
      has been down for a while and it's not clear when it's going to
      be stable again. The latter should be reliable.

  * Test suite
    - Check that dirmngr used the configured keyserver (Closes: #12371).
    - Sanity check that Chutney starts all nodes in the network.
    - Disable the Sandbox option for all nodes, until Tor#21943
      is fixed (Closes: #12512).
    - Wait for the desktop icons to be displayed in the "Tails desktop is ready"
      step. Let's not try interacting with the desktop earlier.
    - Add tests for memory erasure on "normal" shutdown (refs: #12428).
    - Add tests for memory erasure on "emergency" shutdown, and run some
      with network enabled (refs: #12354).
    - Have eject_cdrom run eject(1) like it used to do in the past.
      Otherwise the machine is immediately halted and we cannot test
      whether memory has been erased.
    - Pass mount_USB_drive structured data instead of free-form text.
    - Test that MAC spoofing and "Disable network" works for
      hotplugged networking devices (Refs: #12362).

  * Build system
    - Generate the Vagrant base box locally as part of the build process,
      instead of downloading it: one less binary blob as input in the build
      process (refs: #12409).
    - Use Vagrant for builds on Jenkins too (Closes: #11972).
    - Tell build script to be more verbose.
    - Respect the 'ARTIFACTS' environment variable if set.
    - Add a second disk to handle the apt-cacher-ng cache, and store
      the corresponding logs in there (Closes: #11979).
    - Use APT snapshots in Vagrant build VMs, create/use a basebox that matches
      the branch/tag/commit being tested, and provision a new VM for each build
      (Closes: #11980, #11981).
    - Ship all build dependencies in the Vagrant basebox, to save some
      time when building ISOs.
    - Make basebox generation compatible with both GnuPG 1.x and 2.x.
    - Set LC_ALL=C, mostly to suppress some warnings.
    - Support forcing VM cleanup before/after build.
    - Add tasks for cleaning up old or all base boxes (refs: #12409).
    - Add build option useful for debugging build failures.
    - Remove obsolete build options.
    - Make auto/scripts/utils.sh more reusable, use it in Rakefile,
      auto/build and setup-tails-builder.
    - Add an option controlling whether to merge the base branch.
    - Add "rake test" target and import logics from puppet-tails'
      wrap_test_suite script.
    - Build Tails as a release simply when HEAD is tagged, i.e. we do not
      require building from a detached head any more.
    - Sanity check compression choice when building a release.
    - Use the host's resolv.conf when building the Vagrant base box.
      Since systemd-networkd is used to manage resolv.conf inside the base box,
      and it hasn't been initialized yet (we are not booting it, just chrooting
      into it) DNS is broken otherwise.
    - Release process: "release" a new base box when freezing.
    - Chown/scp artifacts with a single command to limit overhead and warnings
      noise caused by repeated SSH calls.
    - Add a build options to use a custom CPU model, and custom
      machine type, for reproducibility testing (refs: #12345).
    - Add support for installing Tor Browser nightly builds.

 -- Tails developers <tails@boum.org>  Sat, 20 May 2017 16:48:45 +0200

tails (3.0~beta4) unstable; urgency=medium

  * Major changes
    - All changes brought by Tails 2.12.
    - Upgrade to a new snapshot of the Debian and Torproject
      APT repositories (2017041704).

  * Security improvements
    - Enable the buddy page allocator free poisoning (Closes: #12089).
    - Enable slub/slab allocator free poisoning (Closes: #12090).
    - Create IUKs (automatic upgrades) in a reproducible manner
      (Closes: #11974).

  * Minor improvements
    - Firewall: forbid the _apt user to talk to DNS ports. APT works very well
      without DNS access since we only have Onion APT sources, so let's silence
      the logs.
    - Replace Pidgin's "systray" icon with the guifications plugin
      (Closes: #11741). We're trying to remove as much as we can from
      the set of icons managed by TopIcons extension flavours, in the hope
      it's enough to cancel the problems we've seen with them (#10576, #11737).
    - Disable apt-daily.timer, that can only cause problems in our context
      (Closes: #12390).
    - Do not let pppd-dns manage /etc/resolv.conf (Closes: #12401).
    - Ensure rootless X.Org can access /dev/fb0 when started by GDM.
    - Include the amdgpu module in the initramfs (refs: #12218).
    - Tails Greeter: don't mention 'firewall' anymore (#12382).
    - Tails Greeter: avoid the popover menu for Formats being cut,
      in most cases (Closes: #12249).
    - Tails Greeter: disable the screensaver (Closes: #12370).
    - Tails Greeter: fix behavior when pressing Enter in the language selection
      menu (Closes: #12359).

  * Bugfixes
    - Install speech-dispatcher-espeak-ng to fix the Orca screen reader
      (Closes: #12389).
    - Install xserver-xorg-video-intel and use it on a few graphics adapters
      that are not supported correctly by the modesetting driver (refs: #12219).
      More PCI IDs will be added as new affected hardware is reported.

  * Test suite
    - Run on a Q35 2.8 machine (Closes: #11605).
    - Deprecate xtightvncviewer in favor of tigervnc-viewer.
    - Test the Unsafe Browser in 3 random supported languages, not all.
      This should be enough to identify most future regressions in this area,
      and will be much faster than testing them all.
    - Pidgin tests: switch to an image that doesn't depend on the
      topic of tails@conference.riseup.net.
    - Fix a problematic use of try_for.
    - Fix VM.select_virtual_desktop() and VM.do_focus().
    - Random Gherkin improvements.
    - Fix a focus issue for GNOME Terminal vs. Tails Installer.
    - Adjust to kernel memory poisoning being enabled, which breaks the way
      we used to test memory erasure (refs: #12354):
      · Drop "no memory erasure" and "memory erasure" tests, that can't work
        anymore.
      · Test erasure of memory freed by a killed userspace process.
      · Test that memory poisoning applies to unmounted tmpfs.
      · Test that memory poisoning applies to read and write cache
        for unmounted vfat and LUKS-encrypted ext4.
      · Run erase_memory a bit later, it requires less disk space nowadays.

 -- Tails developers <tails@boum.org>  Tue, 18 Apr 2017 13:01:25 +0000

tails (2.12) unstable; urgency=medium

  * Major changes
    - Completely remove I2P. :( We have decided to remove I2P (see
      #11276) due to our failure of finding someone interested in
      maintaining it in Tails (Closes: #12263).
    - Upgrade the Linux kernel to 4.9.13-1~bpo8+1 (Closes: #12122).

  * Security fixes
    - Upgrade Tor Browser to 6.5.2 based on Firefox 45.9. (Closes:
      #12444)
    - Mount a dedicated filesystem on /var/tmp, to mitigate the
      hardlinks permissions open by the user-tmp abstraction. See
      https://labs.riseup.net/code/issues/9949#note-23 for details
      (Closes: #12125).
    - Protect against CVE-2017-2636 by disabling the n-hdlc kernel
      module (Closes: #12315).
    - Ensure /etc/resolv.conf is owned by root:root in the SquashFS.
      lb_chroot_resolv will "cp -a" it from the source tree, so it
      inherits its ownership from the whoever cloned the Git
      repository. This has two problems. First, this results in unsafe
      permissions on this file (e.g. a Vagrant build results in the
      'amnesia' user having write access to it).
    - Upgrade libjasper1 to 1.900.1-debian1-2.4+deb8u3
    - Upgrade gstreamer and its plugins to 1.4.4-2+deb8u1.
    - Upgrade eject to 2.1.5+deb1+cvs20081104-13.1+deb8u1.
    - Upgrade imagemagick to 8:6.8.9.9-5+deb8u8.
    - Upgrade pidgin to 2.11.0-0+deb8u2.
    - Upgrade samba to 2:4.2.14+dfsg-0+deb8u5.


  * Minor improvements
    - Don't add the live user to the "audio" group. This should not be
      needed on a modern Linux desktop system anymore (Closes:
      #12209).
    - Install virtualbox-* 5.1.14-dfsg-3~bpo8+1 from our custom APT
      repository (Closes: #12307).
    - Install virtualbox-guest-* from sid. The version currently in
      jessie-backports is not compatible with Linux 4.9, and there's
      basically no chance that it gets updated (the maintainer asked
      for them to be *removed* from jessie-backports) (Closes:
      #12298).
    - Pull ttdnsd from our custom APT repository. It's gone from the
      TorProject one. We removed ttdnsd on feature/stretch already, so
      we'll need to pull it from our custom APT repository only for
      the next 3 months.
    - Clean up libdvd-pkg build files, again.  This cleanup operation
      was mistakenly removed in commit c4e8744 (Closes: #11273).
    - Install gnome-sound-recorder (Closes #10950). Thanks to Austin
      English <austinenglish@gmail.com> for the patch!
    - Stop restarting tor if bootstrapping stalls. It seems tor might
      have fixed the issues we used (see: #10238, #9516) to experience
      with the bootstrap process stalling and requiring a restart to
      kickstart it (Closes: #12411).
    - tor.sh: communicate via the UNIX socket instead of TCP port.
      This makes the library usable when run inside systemd units that
      have `PrivateNetwork=yes` set.
    - Get tor's bootstrap progress via GETINFO instead of log
      grep:ing.
    - Upgrade tor to 0.2.9.10-1~d80.jessie+1

  * Bugfixes
    - mirror-pool-dispatcher: bump maximum expected mirrors.json size
      to 32 KiB. This fixes an error where Tails Upgrader would
      complain with "cannot choose a download server" (Closes:
      #11735).

  * Build system
    - Retry curl and APT operations up to 20 times to make the ISO
      build more robust wrt. unreliable Internet connectivity. Thanks
      to Arnaud <arnaud@preev.io> for the patch!
    - Install ikiwiki from jessie-backports, instead of our patched
      one. Our changes were merged in 3.20161219, and jessie-backports
      now has 3.20170111~bpo8+1 (Closes: #12051).
    - Fix FTBFS when installing a .deb via config/chroot_local-packages
      by being more flexible when matching local packages in the apt
      list file (Closes: #12374). Thanks to Arnaud <arnaud@preev.io>
      for the patch!
    - auto/build: support Stretch's GnuPG v2 keyring filename.

  * Test suite
    - Try possible fix for #11508. IPv6Packet:s' source is accessed by
      `.ipv6_saddr`, not `ip_saddr` (that's for IPv4Packet). So, let's
      just try and see which one of the two each packet has, because
      one of them must be there! Also, given that UDPPacket can be
      either IPv4 or IPv6 it seems safest to try to parse each packet
      as IPv6Packet first -- that way we keep looking at transport
      layer protocols for IPv4 only, and treat everything IPv6 as the
      same, which makes sense, since we should block all IPv6, so
      everything should be treated the same at all times.
    - Changes due to #12411:
      * Raise special exception for Tor bootstrap failures.
      * Remove obsolete debug logging now that we don't log anything
        interesting for `restart-tor` any more.

 -- Tails developers <tails@boum.org>  Tue, 18 Apr 2017 17:41:46 +0200

tails (3.0~beta3) unstable; urgency=medium

  * Major new features and changes
    - Make the "Formats" settings in Tails Greeter take effect (Closes: #12079,
      new feature that was broken since it was introduced in 3.0~alpha1).
    - Upgrade to a new snapshot of the Debian and Torproject
      APT repositories (2017031702).

  * Removed features
    - Stop including I2P: we decided (#11276) to remove I2P, due to our failure
      at finding someone to maintain it in Tails (Closes: #12263).

  * Security fixes
    - Upgrade MAT to 0.6.1-4: fixes silent failure of the Nautilus
      contextual menu extension.
    - Ensure /etc/resolv.conf is owned by root:root in the SquashFS
      (Closes: #12343).
    - Protect against CVE-2017-2636 by disabling the n-hdlc kernel module
      (Closes: #12315).

  * Minor improvements
    - Reintroduce the X11 guest utilities for VirtualBox (regression
      introduced in 3.0~beta2).
    - Upgrade X.Org server and the modesetting driver (hopefully helps
      fixing #12219).
    - Automate the migration from KeePassX databases generated on Tails 2.x
      to the format required by KeePassX 2.0.x (Closes: #10956, #12369).
    - Add keyboard shortcuts in Tails Greeter (Closes: #12186, #12063).
    - Install dbus-user-session (regression introduced in 3.0~beta2).
    - Manage temporary directories in a declarative way (tmpfiles.d).
    - Replace references to the /var/run compatibility symlink
      with the canonical /run.
    - Update our Torbirdy patchset to the latest one sent upstream.
    - Install mesa-utils, so that Qt 5 can detect whether software based
      rendering is needed.
    - Have Tails Greeter honor the "debug" kernel command-line option,
      for easier debugging (Closes: #12373).
    - Refactor Tails Greeter to reduce code duplication (Closes: #12247).

  * Bugfixes
    - Fix sizing of zenity dialogs (Closes: #12313, regression introduced
      in 3.0~alpha1).
    - Fix confusing, spurious error messages in command-line applications
      wrapped with torsocks:
      · Ship a /etc/mailname file with content "localhost".
        Otherwise something (Git? libc6?) tries to resolve the "amnesia" host
        name, which fails, and a confusing error message is displayed
        (Closes: #12205, regression introduced in 3.0~alpha1).
      · Have torsocks allow UDP connections to the loopback interface,
        with AllowOutboundLocalhost 2 (Closes: #11736).

  * Test suite
    - Improve debugging info logging for PacketFu parsing issues,
      and implement a plausible fix (refs: #11508).
    - Try to make "double-click on desktop launcher" more reliable.
    - Fix selection of ISO in Tails Installer.
    - Re-enable the GnuPG tests that require a keyserver, pointing them
      to an Onion service we run on Chutney, that redirects all TCP traffic
      to a real, clearnet keyserver (Closes: #12211).
    - Implement a workaround for checking the configured keyserver in GnuPG,
      until a better fix is implemented (refs: #12371).
    - Fix the "Report an Error launcher" scenario in German.

  * Build system
    - Retry curl and APT operations up to 20 times to make the ISO build
      more robust wrt. unreliable Internet connectivity.
      Thanks to Arnaud <arnaud@preev.io> for the patch!
    - Install ikiwiki from jessie-backports, instead of our patched one
      (Closes: #12051).
    - Clean up libdvd-pkg build files, again (Closes: #11273).
    - Rakefile: fix TAILS_OFFLINE_BUILD exported variable name.
    - Adjust apt-mirror to support branches based on feature/stretch
      that don't use frozen APT snapshots.

 -- Tails developers <tails@boum.org>  Sun, 19 Mar 2017 15:10:28 +0100

tails (3.0~beta2) unstable; urgency=medium

  * All changes brought by Tails 2.11, except:
    - the test suite changes, that are not all compatible with this branch;
    - the "Tails 3.0 will require a 64-bit processor" notification:
      this advance warning is not useful on a release series
      that's 64-bit only.

  * Major new features and changes
    - Upgrade to a new snapshot of the Debian APT repositories (2017030802),
      and of the Torproject ones (2017030801).
    - Upgrade Linux to 4.9.0-2 (version 4.9.13-1).

  * Minor improvements
    - Improve GNOME Shell Window List styling. (Closes: #12233)

  * Bugfixes
    - Make it possible to start graphical applications in the Root Terminal.
      (part of #12000)

  * Test suite
    - Improve robustness when dealing with notifications. (Closes: #11464)
    - Bump timeout when waiting for 'Tor is ready' notification.
    - Fix the incremental upgrade test.
    - Drop a few obsolete test cases, update a number of images.
    - Adapt firewall leak test to new DHCP source IP address.
    - Adjust Seahorse and Enigmail tests to the keyserver that is now used.

 -- Tails developers <tails@boum.org>  Wed, 08 Mar 2017 16:29:44 +0000

tails (2.11) unstable; urgency=medium

  * Security fixes
    - Upgrade Tor Browser to 6.5.1 based on Firefox 45.8. (Closes:
      #12283)
    - Fix CVE-2017-6074 (local root privilege escalation) by disabling
      the 'dccp' module. (Closes: #12280)
    - Disable kernel modules for some uncommon network protocol. These
      are the ones recommended by CIS. (Part of: #6457)
    - Disable modules we blacklist for security reasons. Blacklisted
      (via `blacklist MODULENAME`) modules are only blocked from being
      loaded during the boot process, but are still loadable with an
      explicit `modprobe MODULENAME`, and (worse!) via kernel module
      auto-loading.
    - Upgrade linux-image-4.8.0-0.bpo.2-686-unsigned to 4.8.15-2~bpo8+2.
    - Upgrade bind9 to 1:9.9.5.dfsg-9+deb8u10.
    - Upgrade imagemagick to 8:6.8.9.9-5+deb8u7.
    - Upgrade libevent-2.0-5 to 2.0.21-stable-2+deb8u1.
    - Upgrade libgd3 to 2.1.0-5+deb8u9.
    - Upgrade libjasper1 to 1.900.1-debian1-2.4+deb8u2.
    - Upgrade liblcms2-2 to 2.6-3+deb8u1.
    - Upgrade libxpm4 to 1:3.5.12-0+deb8u1.
    - Upgrade login to 1:4.2-3+deb8u3.
    - Upgrade ntfs-3g to 1:2014.2.15AR.2-1+deb8u3.
    - Upgrade openjdk-7-jre to 7u121-2.6.8-2~deb8u1.
    - Upgrade openssl to 1.0.1t-1+deb8u6.
    - Upgrade tcpdump to 4.9.0-1~deb8u1.
    - Upgrade vim to 2:7.4.488-7+deb8u2.
    - Upgrade libreoffice to 1:4.3.3-2+deb8u6.

  * Minor improvements
    - import-translations: also import PO files for French from
      Transifex. The translation team for French switched to Transifex
      even for our custom programs:
      https://mailman.boum.org/pipermail/tails-l10n/2016-November/004312.html
    - Notify the user, if running on a 32-bit processor, that it won't
      be supported in Tails 3.0 anymore. (Closes: #12193)
    - Notify I2P users that I2P will be removed in Tails
      2.12. (Closes: #12271)

  * Bugfixes
    - Disable -proposed-updates at boot time. If a Debian point
      release happens right after a freeze but we have decided to
      enable it before the freeze to get (at least most of) it, then
      we get in the situation where -proposed-updates is enabled in
      the final release, which we don't want. We only want it enabled
      at build time. (Closes: #12169)
    - Ferm: Use the variable when referring to the Live user. The
      firewall will fail to start during early boot otherwise since
      the "amnesia" user hasn't been created yet. (Closes: #12208)
    - Tor Browser: Don't show offline warning when opening local
      documentation. (Closes: #12269)
    - tails-virt-notify-user: use the tails-documentation helper to
      improve UX when one is not connected to Tor yet, and display
      localized doc when available.
    - Fix rare issue causing automatic upgrades to not apply properly
      (Closes: #8449, and hopefully #11839 as well):
      * Allow the tails-install-iuk user to run "/usr/bin/nocache
        /bin/cp *" as root.
      * Install tails-iuk 2.8, which will use nocache for various file
        operations, and sync writes to the installation medium.
    - Install Linux 4.8.15 to prevent GNOME from freezing with Intel
      GM965/GL960 Integrated Graphics. (Closes: #12217, but fixes tons
      of other small bugs)

  * Build system
    - Add 'offline' option, making it possible to build Tails offline
      (if all needed resources are present in your cache). (Closes:
      #12272)

  * Test suite
    - Encapsulate exec_helper's class to not "pollute" the global
      namespace with all our helpers. This is an example of how we can
      work towards #9030.
    - Extend remote shell with *safe* file operations. Now we can
      read/write/append *any* characters without worrying that it will
      do crazy things by being passed through the shell, as was the
      case before.  This commit also:
      * adds some better reporting of errors happening on the server
        side by communicating back the exception thrown.
      * removes the `user` parameter from the VM.file_* methods. They
        were not used, any way, and simply do not feel like they
        fit. I think the only reason we had it initially was because
        it was implemented via the command interface, where a user
        concept makes a lot of sense.
    - debug_log() Dogtail script content on failure.
    - Add a very precise timestamp to each debug_log().
    - Make robust_notification_wait() ensure the applet is closed. In
      robust_notification_wait() when we close the notification
      applet, other windows may change position, creating a racy
      situation for any immediately following action aimed at one such
      window. (Closes: #10381)
    - Fix I2P's Pidgin test. The initial conversation (that determines
      the title of the conversation window) is now made by a different
      IRC service than before.
    - Use lossless compression for the VNC viewer with --view.
      Otherwise the VNC viewer is not a good place to extract test
      suite images from, at least with xtigervncviewer.
    - Add optional pause() notification feature to the test suite. It
      will run a user-configurable arbitrary shell command when
      pause() is called, e.g. on failure when --interactive-debugging
      is used. This is pretty useful when multitasking with long test
      suite runs, so you immediately are notified when a test fails
      (or when you reached a temporary pause() breakpoint).  (Closes:
      #12175)
    - Add the possibility to run Python code in a persistent session
      in the remote shell and use this for Dogtail to significantly
      improve its performance by saving state and reusing it between
      commands. This changes the semantics of the creation of Dogtail
      objects. Previously they just created the code that then would
      be run once an actionable method was called (.wait, .click etc),
      but now it works like in Python, that Dogtail will try to find
      the graphical element upon object creation. (Closes: #12059)
    - Test that we don't ship any -proposed-updates APT sources.
      (Closes: #12169)
    - Make force_new_tor_circuit() respect NEWNYM rate limiting.
    - Add retry magic for lost click when opening Tails' documentation
      from the desktop launcher. (Closes: #12131)

 -- Tails developers <tails@boum.org>  Mon, 06 Mar 2017 17:14:52 +0100

tails (3.0~beta1) experimental; urgency=medium

  * All changes brought by Tails 2.7.1, 2.9.1 and 2.10.

  * Major new features and changes
    - Redesigned Tails Greeter.
    - Upgrade to a new snapshot (2017013002) of the Debian and Torproject
      APT repositories.
    - Upgrade Linux to 4.9.0-1.

  * Security fixes
    - Reject packets sent on the LAN to the NetBIOS name service
      (Closes: #11944).
    - Seahorse: use the Tor OnionBalance hidden service pool,
      which provides transport encryption and authentication of the keyserver.

  * Minor improvements
    - Include adwaita-qt* and enable it by default, so that Qt applications
      integrate nicely into a GNOME environment (Closes: #11790).
    - Add support for the TREZOR hardware wallet in Electrum (Closes: #10964).
    - AppArmor: allow all programs to read /etc/tor/torsocks.conf via
      abstractions/base, to ease maintenance.
    - Don't (try to) bind the Power button to the shutdown action
      (Closes: #12004).
    - Enable natural scrolling (Closes: #11969).
    - Update uBlock Origin patterns + settings file.
    - live-persist: remove Squeeze → Wheezy migration code.
    - Update pre-existing persistent GnuPG configuration on login
      (Closes: #12201).
    - Upgrader: use the alpha channel when the next version will be an
      alpha, beta, or RC. This will allow users of 3.0~betaN to upgrade to
      the next beta or RC, without having to type any command-line
      (Closes: #12206).

  * Bugfixes
    - Fix "upgrade from ISO" when run from a 32-bit system,
      such as Tails 2.x (Closes: #11873).
    - Fix ability to read videos over HTTPS with Totem (Closes: #11963).
    - Re-introduce default directories in $HOME, which fixes
      Spice file transfers (Closes: #11968).
    - Re-enable tap-to-click (Closes: #11993).
    - Lower systemd's DefaultTimeoutStopSec, to get rid of a long delay
      before memory wiping starts. This also prevents shutdown from ever
      being blocked by any buggy service that takes a while to stop
      (Closes: #12061).
    - Drop Jessie APT sources.
    - Re-add VirtualBox DKMS modules.
    - Fix GnuPG communication with keyservers, by using the Tor OnionBalance
      hidden service pool (Closes: #12202).
    - Fix Enigmail communication with keyservers, by teaching Torbirdy
      not to break it (Closes: #11948):
      · Patch Torbirdy to allow not breaking keyserver communication when
        using GnuPG v2.1+, and to use a better default keyserver.
      · Torbirdy: enable the new behaviour made possible by the aforementioned
        patch (extensions.enigmail.already_torified).
      · Torbirdy: drop our custom keyserver configuration, since the
        aforementioned patch makes it the default.

  * Removed features
    - Don't install gnome-system-log anymore (Closes: #12133).
      It's deprecated in GNOME, and mostly useless anyway as it's not
      Journal-aware. It's replacement (gnome-logs) is not usable
      enough in the context of Tails, and most users who can read logs
      should manage to do it with journalctl, so don't install it either.
    - Drop multiarch handling: Tails 3.0 will be amd64-only (Closes: #11961).

  * Build system
    - Disable eatmydata usage and caching: in current Stretch, debootstrap fails
      if we use eatmydata + the operation mode picked by live-build when caching
      is enabled (Closes: #12052).
    - Bump disk space (and memory for in-RAM builds) requirements.
    - Follow replacement of python-reportbug with python3-reportbug.
    - Don't try to deinstall packages that are unknown on Stretch.
    - Move AppArmor aliases to a dedicated file, and include it.
      This will avoid maintaining these settings as a patch.
    - Don't attempt to remove the usr.bin.chromium-browser AppArmor profile:
      it's not shipped in Debian anymore.

  * Test suite
    - Add optional pause() notification (Closes: #12175).
    - Make the remote shell's file operations robust (Closes: #11887).
    - Update a number of test cases for Stretch, sometimes by converting
      them to Dogtail.
    - Drop usage and tests of read-only persistence.
      We won't have this option anymore, and it's not even sure we'll
      reintroduce it (Refs: #12093, Closes: #12055).
    - Adjust CONFIGURED_KEYSERVER_HOSTNAME to match current settings.
    - Test suite: clean up disks between features.

  * Adjustments for Debian 9 (Stretch) with no or very little user-visible impact
    - Adjust dpkg-divert path: it has moved.
    - Replace xfonts-wqy with fonts-wqy-microhei + fonts-wqy-zenhei.
      The former was removed from Debian testing, and the latter are recommended
      by task-chinese-s-desktop and task-chinese-t-desktop.
    - Install virtualbox* from sid.
      It was removed from testing due to https://bugs.debian.org/794466.
    - Drop deprecated settings from org/gnome/settings-daemon/plugins/power.
    - Update settings name in org/gnome/desktop/peripherals/touchpad, and drop
      deprecated ones.
    - Adjust to changed Liferea's .desktop filename.
    - Also torify Liferea when started via its (new) D-Bus service.
    - Install hunspell-pt-br instead of hunspell-pt-pt.
      Tor Browser 6.5 moved from pt-PT to pt-BR, which is fine vs
      spellcheckers in Jessie since its hunspell-pt provides both -pt and
      -br, but in Stretch they are separate packages.
    - AppArmor: adjust usr.sbin.cupsd profile so it loads successfully
      (Closes: #12116).
    - Migrate from netstat to ss.
    - Update extensions.enigmail.configuredVersion.
    - Remove the jessie-proposed-updates APT sources.

 -- Tails developers <tails@boum.org>  Wed, 01 Feb 2017 19:23:03 +0000

tails (2.10) unstable; urgency=medium

  * Major new features and changes
    - Upgrade the Linux kernel to 4.8.0-0.bpo.2 (Closes: #11886).
    - Install OnionShare from jessie-backports. Also install
      python3-stem from jessie-backports to allow the use of ephemeral
      onion services (Closes: #7870).
    - Completely rewrite tor-controlport-filter. Now we can safely
      support OnionShare, Tor Browser's per-tab circuit view and
      similar.
      * Port to python3.
      * Handle multiple sessions simultaneously.
      * Separate data (filters) from code.
      * Use python3-stem to allow our filter to be a lot more
        oblivious of the control language (Closes: #6788).
      * Allow restricting STREAM events to only those generated by the
        subscribed client application.
      * Allow rewriting commands and responses arbitrarily.
      * Make tor-controlport-filter reusable for others by e.g. making
        it possible to pass the listen port, and Tor control
        cookie/socket paths as arguments (Closes: #6742). We hear
        Whonix plan to use it! :)
    - Upgrade Tor to 0.2.9.9-1~d80.jessie+1, the new stable series
      (Closes: #12012).

  * Security fixes
    - Upgrade Tor Browser to 6.5 based on Firefox 45.7 (Closes: #12159)
    - Upgrade Icedove to 1:45.6.0-1~deb8u1+tail1s.
    - Upgrade bind9-packages to 1:9.9.5.dfsg-9+deb8u9.
    - Upgrade pcscd to 1.8.13-1+deb8u1.
    - Upgrade libgd3 to 2.1.0-5+deb8u8.
    - Upgrade libxml2 to 2.9.1+dfsg1-5+deb8u4.
    - Upgrade tor to 0.2.9.9-1~d80.jessie+1.
    - Upgrade samba-libs to 2:4.2.14+dfsg-0+deb8u2.

  * Minor improvements
    - Enable and use the Debian Jessie proposed-updates APT
      repository, anticipating on the Jessie 8.7 point-release
      (Closes: #12124).
    - Enable the per-tab circuit view in Tor Browser (Closes: #9365).
    - Change syslinux menu entries from "Live" to "Tails" (Closes:
      #11975). Also replace the confusing "failsafe" wording with
      "Troubleshooting Mode" (Closes: #11365).
    - Make OnionCircuits use the filtered control port (Closes:
      #9001).
    - Make  tor-launcher use the filtered control port.
    - Run OnionCircuits directly as the Live user, instead of a
      separate user. This will make it compatible with the Orca screen
      reader (Closes: #11197).
    - Run tor-controlport-filter on port 9051, and the unfiltered one
      on 9052. This simplifies client configurations and assumptions
      made in many applications that use Tor's ControlPort. It's the
      exception that we connect to the unfiltered version, so this
      seems like the more sane approach.
    - Remove tor-arm (Nyx) (Closes: #9811).
    - Remove AddTrust_External_Root.pem from our website CA bundle. We
      now only use Let's Encrypt (Closes: #11811).
    - Configure APT to use Debian's Onion services instead of the
      clearnet ones (Closes: #11556).
    - Replaced AdBlock Plus with uBlock Origin (Closes: #9833). This
      incidentally also makes our filter lists lighter by
      de-duplicating common patterns among the EasyList filters
      (Closes: #6908). Thanks to spriver for this first major code
      contribution!
    - Install OpenPGP Applet 1.0 (and libgtk3-simplelist-perl) from
      Jessie backports (Closes: #11899).
    - Add support for exFAT (Closes: #9659).
    - Disable unprivileged BPF. Since upgrading to kernel 4.6,
      unprivileged users can use the bpf() syscall, which is a
      security concern, even with JIT disabled. So we disable that.
      This feature wasn't available before Linux 4.6, so disabling it
      should not cause any regressions (Closes: #11827).
    - Add and enable AppArmor profiles for OnionCircuits and OnoinShare.
    - Raise the maximum number of loop devices to 32 (Closes: #12065).
    - Drop kernel.dmesg_restrict customization: it's enabled by
      default since 4.8.4-1~exp1 (Closes: #11886).
    - Upgrade Electrum to 2.7.9-1.
    - Make the Electrum proxy configuration apply after upgrading to
      2.7.9-1. These changes incidentally makes Electrum behave nicer:
      users will now not be presented the network configuration part
      of the setup wizard -- a server will be picked randomly, and
      Electrum will auto-connect. The automated test suite is adjusted
      accordingly (Closes: #12140).
    - Remove unused Browser profile seed file localstore.rdf which was
      made obsolete in Firefox 34.
    - Tor Browser: switch from pt-PT to pt-BR langpack. The upstream
      Tor Browser did this in version 6.5 (Refs: #12159).

  * Bugfixes
    - Tails Greeter:
      * use gdm-password instead of gdm-autologin, to fix switching to
        the VT where the desktop session lives on Stretch (Closes:
        #11694)
      * Fix more options scrolledwindow size in Stretch (Closes:
        #11919)
    - Tails Installer: remove unused code warning about missing
      extlinux in Tails Installer (Closes: #11196).
    - Update APT pinning to cover all binary packages built from
      src:mesa so we ensure installing mesa from jessie-backports
      (Closes: #11853).
    - Install xserver-xorg-video-amdgpu. This should help supporting
      newer AMD graphics adapters. (Closes #11850)
    - Fix firewall startup during early boot, by referring to the
      "amnesia" user via its UID (Closes: #7018).
    - Include all amd64-microcodes.
    - refresh-translations: ignore
      config/chroot_local-includes/usr/share/doc/tails/website/.
      Otherwise, if the website has been built already, PO tools
      complain that there are files with translatable strings in
      there, which are not listed in POTFILES.in.
    - Make uBlock Origin's button appear on first run. Otherwise it
      will only appear on browser runs after the first one. This bug
      also affected Adblock Plus (Closes: #12145).

  * Build system
    - Be more careful when unmounting the tmpfs used as workspace
      during builds, fixing an issue that made Jenkins' ISO builders
      prone to failures (Closes: #12009).
    - Upgrade the Vagrant basebox to 20170105. The only big change is
      that we now install the backported kernel in the builder VM, to
      make building possible on Debian Sid (Closes: #12081).
    - Ensure the VirtualBox guest DKMS modules are built for the
      kernel we want them for. In some situations, depending on the
      version of the running kernel, the modules would not be built
      for the 686 kernel, which is the one that needs the VirtualBox
      guest modules.  This commit ensures the VirtualBox guest modules
      are built and installed regardless of the how the build
      environment looks like (Closes: #12139).

  * Test suite
    - Replace the filesystem shares support with a helper for easily
      sharing files from the host to the guest using virtual disks
      (Closes: #5571).
    - Do not test sending email when testing POP3. We cannot clean
      that email up (easily) since when we use POP3 deletions won't
      affect the remote inbox, only our local one, resulting in the
      quota being reached eventually (Closes: #12006).
    - Have APT tests configure APT to use non-onion sources. Our test
      suite uses Chutney to create a virtual, private Tor network, and
      thus doesn't support connections to Onion services running in
      the real Tor network (Refs: #11556).
    - Allow connections to Tor's control port during stream isolation
      tests, but only for those applications where we expect that.
    - Fix Electrum tests after upgrading to 2.7.9-1.
    - Make encryption.feature pass for Tails 2.10~rc1.
    - Adapt tests after the Donation campaign was disabled (Refs:
      #12134).
    - Fix 'The "Tails documentation" link on the Desktop works'
      scenario. The TailsOfflineDocHomepage.png image doesn't match
      what we see any more (I have no clue why), so let's use Dogtail
      and solve this once and for all, hopefully.
    - Work around Tails freezing during memory wiping. These
      workarounds should be reverted once #11786 is fixed
      properly. (Refs: #10776, #11786)
    - Support both xtigervncviewer and xtightvncviewer for --view.
      xtightvncviewer is a transitional package in Sid, which depends
      on tigervnc-viewer (which ships xtigervncviewer), so by keeping
      the dep and supporting both binaries, --view will work on both
      Sid and Jessie (Closes: #12129).
    - Test suite: bump image after upgrading to Tor Browser 6.5 (Refs:
      #12159).
    - Add debugging info for when PacketFu misbehaves, and be more
      careful when to save pcap artifacts (Refs: #11508).

 -- Tails developers <tails@boum.org>  Mon, 23 Jan 2017 11:38:37 +0100

tails (2.9.1) unstable; urgency=medium

  * Security fixes
    - Upgrade Tor Browser to 6.0.8 based on Firefox 45.6. If you pay
      close attention you'll see that we import -build1 but there was
      a -build2. The only change is Tor Button 1.9.5.13 which makes
      some changes to the donation campaign banner in `about:tor`,
      which we safely can skip. (Closes: #12028)
    - Upgrade Icedove to 45.5.1-1~deb8u1+tails1. (Closes: #12029)
    - Upgrade APT-related packages to 1.0.9.8.4.

  * Minor improvements
    - Switch to DuckDuckGo as the default search engine in the tor
      Browser. This is what Tor Browser has, and Disconnect.me (the
      previous default) has been re-directing to DDG for some time,
      which has been confusing users. In addition, we localize the DDG
      user interface for the locales with availablelangpacks. (Closes:
      #11913)
    - Improve the display name for the Wikipedia search plugin.
    - Enable contrib and non-free for our own APT repos.
    - Upgrade Tor to 0.2.8.10. (Closes: #12015)
    - Upgrade obfs4proxy to 0.0.7-1~tpo1.

  * Bugfixes
    - AppArmor Totem profile: add permissions needed to avoid warning
      on startup. (Closes: #11984)
    - Upgrade the VirtualBox Guest additions and modules to version
      5.1.8. This should prevent Xorg from crashing unless the video
      memory for the VMs are significantly bumped. (Closes: #11965)
      Users will still have to enable I/O APIC due to a bug in Linux.
    - Drop unwanted search plugins from the Tor Browser langpacks.
      Otherwise they are only removed from English locales. Note that
      the langpacks contain copies of the English plugins, not
      localized versions, so we actually lose nothing.

  * Test suite
    - Add support for SikuliX, which recently hit Debian Unstable,
      while still supporting Sikuli for Jessie users. (Closes: #11991)
    - Fix some instances where we were trying to use the mouse outside
      of the Sikuli screen.
    - Use "TorBirdy" instead of "amnesia branding" as the "anchor"
      addon.  I.e. the addon that we use to find the other ones. The
      "amnesia branding" addon has been removed, so we must use
      something else. (Fixup: #11906)
    - Dogtailify "the support documentation page opens in Tor Browser"
      step. We previously relied on Sikuli, and the image was made
      outdated thanks to our donation campaign. No more! (Closes:
      #11911)
    - Resolve dl.amnesia.boum.org instead of picking a static address.
      Just hours after updating the dustri.org IP address, its web
      server went down => test suite failures. Let's make this test as
      robust as actually downloading the Tails ISO image -- if that
      fails, we probably have more serious problems on our hands than
      a failing test suite. (Closes: #11960)
    - Switch MAT scenario from testing PDFs to PNGs. Also add
      anti-test and test using using a tool *different* from MAT, the
      tool being tested here. (Closes: #11901)

 -- Tails Developers <tails@boum.org>  Wed, 14 Dec 2016 13:19:16 +0100

tails (2.7.1) unstable; urgency=medium

  * Security fixes
    - Upgrade Tor Browser to 6.0.7 (build3) based on Firefox 45.5.1.
    - Upgrade gstreamer0.10-based packages to 0.10.31-3+nmu4+deb8u2.
    - Upgrade imagemagick-based packages to 8:6.8.9.9-5+deb8u6.
    - Upgrade libicu52 to 52.1-8+deb8u4.
    - Upgrade vim-based packages to 2:7.4.488-7+deb8u1.

  * Minor improvements
    - Reserve 64 MiB for the kernel and 128 MiB for privileged
      processes before the memory is wiped. We hope that this might
      help (but not solve, sadly) some crashes experienced while
      wiping the memory.

  * Build system
    - Make the wiki shipped inside Tails build deterministically
      (Closes: #11966):
      * Enable ikiwiki's "deterministic" option, and require it when
        building.
      * Use our custom backport of discount (2.2.1-1~bpo8+1~0.tails1),
        to fix reproducibility issues (Debian#782315). This can be
        dropped once our ISO builders use Stretch.
      * Install ikiwiki from our builder-jessie APT suite, to make the
        pagestats plugin output deterministic.
    - refresh-translations: don't update PO files unless something
      other than POT-Creation-Date was changed. (Closes: #11967)
    - Fix Vagrant's is_release? check. Per auto/build, we consider it
      a release when we build from detached head, and HEAD is tagged.
    - Enforce `cleanall` when building a release. I.e. don't allow the
      user supplied options to override this behaviour. This is
      important since Vagrant caches wiki builds, and we do not want
      leftovers from a previous builds ending up in a release. Also,
      this is required for making Tails images build reproducibly.
    - Make the build system's `cleanall` option really clean
      everything.  At the moment it doesn't clean the cached wiki
      build (which basically was its only job).
    - import-package: support contrib and non-free sections.

  * Test suite
    - Wait a bit between opening the shutdown applet menu, and
      clicking one of its widgets. (Closes: #11616).
    - Adapt Icedove test after removing the amnesia branding add-on.
      (Closes: #11906)
    - Replace --pause-on-fail with --interactive-debugging. It does
      the same thing, but also offers an interactive Ruby shell, via
      pry, with the Cucumber world context.

 -- Tails developers <tails@boum.org>  Wed, 30 Nov 2016 17:27:37 +0100

tails (3.0~alpha1) experimental; urgency=medium

  * Major new features and changes
    - Upgrade to a snapshot of Debian 9 (Stretch) from 2016-11-15.
    - Switch userpace from 32-bit to 64-bit (Closes: #8183), and accordingly:
      · Memory erasure: drop the "one instance of sdmem per 2 GiB of RAM" tweak,
        that is not needed on x86-64.
      · Display a "sorry!" message when trying to boot on a 32-bit BIOS system
        (refs: #11638).
    - Switch GNOME Shell to its default black theme (Closes: #11789).

  * Minor improvements
    - Install the cirrus and modesetting X.Org drivers (Closes: #10962).
    - Install the 'amdgpu' driver for the AMD Radeon cards (refs: #11850).
    - Stop disabling kernel modesetting for QXL (refs: #11518).
    - Replace TopIcons with gnome-shell-extension-top-icons-plus.
      The former causes plenty of trouble and is apparently abandoned
      upstream. The latter is actively maintained upstream, and packaged
      in Debian. (refs: #10576)
    - Use torsocks to torify Git, and drop tsocks entirely. tsocks has been
      unmaintained for years in Debian, and was removed from testing
      for a while (Closes: #10955).
    - Replace Florence's "systray" icon with the Florence Indicator GNOME Shell
      extension (refs: #8312). And then, don't automatically start Florence:
      the Florence Indicator GNOME Shell extension will start it the first time
      one tries to display it. This should save a tiny bit of RAM.
    - Harden AppArmor Totem profiles.
    - Switch to the Debian-packaged aufs kernel module (Closes: #11829).
    - Configure the firewall to not allow root to connect to Tor at all,
      which is possible now that APT uses a dedicated user for network
      operations.
    - Fix firewall startup during early boot, by referring to the "amnesia"
      user via its UID (refs: #7018).
    - Install hunspell dictionaries instead of myspell ones, for a few more
      languages: Spanish, Italian, Portuguese and Russian. Only Farsi keeps
      using a myspell dictionary for now.

  * Removed features
    - Stop installing BookletImposer PDF imposition toolkit.
      It's unmaintained upstream and thus won't be part of Debian Stretch.
    - Stop installing ekeyd:  it's unmaintained, very rarely used, poorly
      designed (dedicated daemon), and security sensitive (Closes: #7687).
    - Stop shipping ttdnsd. It was only useful for developers and power-users
      who can install it themselves as needed. It's been unmaintained upstream
      for many years. It's very buggy so we had to remove it from the DNS
      resolution loop years ago. It's not in Debian. And it's one of the only
      two bits of Tails that still relied on tsocks, that is RC-buggy,
      unmaintained in Debian, and not in Stretch at the moment. So it has
      become clear that the cost of keeping ttdnsd now outweighs the benefits
      it brought (refs: #10959).

  * Build system
    - Bump disk space (and memory for in-RAM builds) requirements.
    - Support new live-config configuration directory naming, again and again.
    - Use the lowest compression level for the SquashFS when compressing it
      with gzip. This makes our development builds faster, and the resulting
      ISO image only a little bit bigger (Closes: #9788).
    - Configure initramfs compression later, to make the build faster.

  * Test suite
    - Various refactoring while we were at it.
    - Port tests to Dogtail: installation, upgrade, notification detection,
      Synaptic, Gobby, and some of Tor Browser.
    - Workaround GNOME Shell being buggy for Dogtail (refs: #11718).
    - Update a bunch of test suite images for Stretch.
    - Mark created disk as temporary when we don't need to keep it around.
    - Simplify adding NetworkManager connections, and rely more on the defaults.
      Not providing the complete configuration file makes us test something
      closer to what happens when a user adds a Wi-Fi connection themselves.
    - Adjust the minimum allowed memory pattern coverage before wiping.
    - Always sync the time from the host when restoring from a snapshot.
      Previously we wouldn't do it when the network was plugged but Tor wasn't
      running, which can cause issues if we *then* start Tor since the time
      may be off.
    - Adjust to the fact that we now support running as a 64-bit guest
      in VirtualBox, and simplify code since we now include a 64-bit userland.
    - Improve how we restart Tor/I2P after restoring from a snapshot.
    - Adjust PolicyKit tests for Stretch.
    - Work around Tails stopping on shut down due to #11730.
      This should be reverted once #11730 is fixed properly.
    - Update the screenshot scenario.
    - Fix pcap file saving on MAC spoofing failure (Closes: #11698).
    - Test that notifications are actually shown.
    - Drop obsolete workaround for Florence sometimes not being hidden
      on startup (#11398).
    - Avoid remote shell deadlock.
    - Install at-spi2-core from Debian Sid.
      With the current version in Stretch, at-spi-bus-launcher crashes on
      start, breaking parts of GNOME's accessibility, and Dogtail.
      For details, see https://bugs.debian.org/840618.
    - Check that the MAC address is spoofed for manually added persistent
      NetworkManager connections created on Jessie and Stretch (refs: #11931).
    - Use nc.traditional in tests that rely on its behaviour.
    - Adjust expected notification text to cope with #11941.

  * Adjustments for Debian 9 (Stretch) with no or very little user-visible impact
    - Adjust APT sources and pinning for Stretch.
    - Don't install gnome-media, which is not part of testing/sid anymore.
      We already install the only bits it was providing or depending on.
    - Don't install gnome-themes: it's gone in Stretch.
    - Stop installing GStreamer 0.10 explicitly: it won't be in Stretch,
      and some bits are gone already.
    - Refresh and unfuzzy patches for Stretch. Replace some of them with
      programmatic patching, as patches break the build whenever
      they become fuzzy.
    - Drop start_AppArmor_earlier.diff: on Stretch, AppArmor starts much earlier
      already.
    - Accept iceweasel-l10n-* that don't provide any search engine:
      on Stretch, at least iceweasel-l10n-ar_1%3a43.0.4-1_all.deb doesn't.
    - Stop deleting 75-persistent-net-generator.rules: obsolete in Stretch.
      It was removed in systemd (220-7).
    - Tell live-boot we're still using aufs: recent live-boot defaults
      to overlayfs, which we don't use yet.
    - Don't remove imagemagick in 11-localize_browser: cups-filters depends on it
      (Closes: #10960).
    - Explicitly install bc: needed by our 2010-pidgin live-config hook.
    - Remove gcc-4.9-base and gcc-5 via a chroot hook, taking into account
      that GCC 5 is the default on Stretch.
    - Switch to openjdk-8-jre: openjdk-7-jre is not in Stretch anymore.
    - gcalctool was renamed to gnome-calculator.
    - Don't try to delete non-existing AppArmor profile for ntpd: it was moved
      to the ntp package in Stretch.
    - Build DKMS modules with GCC 5: Stretch hasn't 4.8 anymore.
    - Don't try to reload or disable an initscript that we don't patch,
      and that doesn't exist anymore.
    - Support the case when /usr/src/libdvd-pkg does not exist.
      Apparently this can happen on Stretch.
    - Adjust to the move of /etc/gnome/defaults.list in Stretch
      (Closes: #11440).
    - Stop installing xserver-xorg-input-vmmouse. It's obsolete and conflicts
      with recent kernels: https://bugs.debian.org/831420
    - Install open-vm-tools from sid: it's been removed from testing.
    - Install the gobby package, instead of the (now gone) transitional
      gobby-0.5 one.
    - apparmor-adjust-tor-profile.diff: drop bits that are useless, and
      prevent Tor from starting, on Stretch.
    - Tor Daemon Status: declare compatibility with GNOME Shell 3.20.
    - Shutdown helper: declare compatibility with GNOME Shell 3.20.
    - Drop 43-adjust_path_to_ibus-unikey_binaries hook: it was a workaround
      for a bug (Debian#714932) that was fixed.
    - Use netcat-openbsd instead of connect-proxy for torifying SSH.
      connect-proxy seems barely maintained in Debian and was removed from
      testing due to https://bugs.debian.org/830423.
    - Don't disable gdomap service: we don't include it anymore.
      unar in Jessie depended on gnustep-base-runtime (that ships gdomap),
      but this is not the case in Stretch anymore.
    - Install system-config-printer-common instead of system-config-printer,
      and drop customization that were needed only for the latter:
      system-config-printer (1.5.7-2) extracts into a new -common package
      the bits needed by gnome-control-center (Closes: #11505).
    - Adjust haveged AppArmor profile to work with Linux 4.x on Stretch.
    - cupsd AppArmor profile: update list of backends, and add aufs-specific
      tweak that Stretch needs (refs: #11699).
    - Revert to GNOME's default font antialiasing/hinting.
      We fixed on rgba/slight when converting some manual fontconfig stuff
      to GNOME's layer on top of it, but at least from a fresh Stretch
      install (2016-08-24) we got grayscale/slight. It could be that some
      auto-detection is involved, so the values would be different depending
      on the actual hardware. Any way, let's try to decrease our delta here.
    - Adjust haveged arguments customization for Stretch (Closes: 11522).
    - Display the date in the desktop top bar, as we did in Jessie and older.
      (Closes: #11696)
    - Drop patch to keep haveged, saned, spice-vdagent and laptop-mode running
      on shutdown. These patches are no-ops on Stretch, where these services
      have native systemd unit files. It's not worth porting these patches:
      saned is socket-activated so in most cases it does not have to be shut
      down, and we expect that the other ones can be stopped pretty quickly.
      Let's bring back this kind of optimization if, and only if, we identify
      an actual problem to fix in this area :)
    - Don't delete downloaded debs after install: apt(8) >= 1.2~exp1 deletes
      them by default, which is not nice for users who use it to preseed
      their persistent APT cache. (Closes: #10958)
    - Hide "OpenJDK Java 8 Policy Tool" from the Applications menu.
    - Don't ship GCC 6: we don't ship compilers in Tails usually.
    - Don't ship gcc-5-base: on Stretch we ship gcc-6-base instead.
    - Don't start shipping libdvdcss2-dbgsym nor paxctld.
    - Adjust default web browser customization: GNOME in Debian now defaults
      to Firefox ESR (refs: #11440).
    - Install libreoffice-gtk3: on Stretch this is needed to have Gtk+ 3 widgets
      and a Gtk/GNOMEish print dialog.
    - Explicitly install gtk2-engines-pixbuf, as it's not pulled automatically
      on Stretch, and it's needed to theme GTK+ 2 applications in a nice way
      (Closes: #11715).
    - AppArmor gnome abstraction: allow reading /etc/xdg/*-mimeapps.list
      (refs: #11440).
    - Drop obsolete disabling of GNOME Keyring's GnuPG agent feature.
      That feature was removed upstream.
    - Explicitly select pinentry-gtk2 as our preferred pinentry program.
      On Stretch, gnome-keyring depends on pinentry-gnome3, and then that one
      is selected by default. It does not feel worth it to introduce a hackish
      solution such as a fake pinentry-gnome3 package, so let's ignore it and
      just make sure we are using the pinentry program we prefer
      (Closes: #11713).
    - Drop keep_memlockd_on_shutdown.diff: it's been a no-op since Tails 2.0
      (Closes: #11708).
    - Drop custom NetworkManager plugin configuration: these tweaks are not
      needed on Stretch anymore.
    - Disable new style network interface naming scheme.
      It has little value for a live system, so let's stick to what we are
      used to, and avoid having to adjust code/config/test suite
      (Closes: #11721).
    - Drop obsolete NM configuration wrt. sending hostname in DHCP requests
      (Closes: #11720).
    - Update APT pinning to cover all binary packages built from src:mesa
      (refs: #11853).
    - Don't try to install gnupg-curl: it doesn't exist anymore in Stretch.
    - Install seahorse-nautilus from sid. It's been removed from testing.
    - Drop workaround for Debian bug #645466, that was fixed in 2014
      (Closes: #11534).
    - Allow the "_apt" user to use Tor: in Stretch, APT network operations
      are performed with the "_apt" user and not root.
    - Make sure that 'localhost' points to the IPv4 loopback address.
    - Make desktop launchers executable (Closes: #11927).
    - Disable Wayland usage in GDM (Closes: #11923).
    - Fix AppArmor profile for gst-plugin-scanner (Closes: #11928).
    - Change Nautilus' default zoom level to 'small' (Closes: #11716).
      The icons in GNOME Files and on the desktop are too huge otherwise. With
      this new setting, they are similar in size to what we had in Jessie.
    - Fix broken symlink preventing Enigmail from being enabled.
    - Configure NetworkManager to not touch MAC addresses (refs: #11931).
      Its default behaviour on Debian Stretch is to reset the MAC address to the
      permanent one, and we did not make up our mind yet wrt. replacing
      our custom MAC spoofing system with NM's own one (refs: #11293).
    - Patch NetworkManager so that it does not leak the hostname in DHCP
      requests (Closes: #11720).
    - Deal with the fact that the NetworkManager dispatcher scripts are now
      sometimes called with an empty first argument (Closes: #11938).
    - Upgrade to GnuPG 2.1.15-9, and accordingly:
      · Remove the CA certificate for sks-keyservers.net, that we installed
        in the system-wide CAs directory: it is now included in the dirmngr
        package. Stop trusting it for non-GnuPG operations.
      · Make dirmngr use the sks-keyservers.net CA certificate from Debian.
      · Move keyserver proxy configuration to dirmngr.conf, and drop the
        keyserver-options that are obsolete or now the default.

 -- intrigeri <intrigeri@boum.org>  Thu, 17 Nov 2016 16:19:21 +0000

tails (2.7) unstable; urgency=medium

  * Security fixes
    - Upgrade to Linux 4.7. (Closes: #11885, #11818)
    - Upgrade to Tor 0.2.8.9. (Closes: #11832, #11891)
    - Upgrade Tor Browser to 6.0.6 based on Firefox 45.5. (Closes: #11910)
    - Upgrade Icedove to 1:45.4.0-1~deb8u1+tails1. (Closes: #11854,
      #11860)
    - Upgrade imagemagick to 8:6.8.9.9-5+deb8u5.
    - Upgrade openssl to 1.0.1t-1+deb8u5.
    - Upgrade libarchive to 3.1.2-11+deb8u3.
    - Upgrade bind9 to 1:9.9.5.dfsg-9+deb8u8.
    - Upgrade libav to 6:11.8-1~deb8u1.
    - Upgrade ghostscript to 9.06~dfsg-2+deb8u3.
    - Upgrade c-ares to 1.10.0-2+deb8u1.
    - Upgrade nspr to 2:4.12-1+debu8u1.
    - Upgrade nss to 2:3.26-1+debu8u1.
    - Upgrade tar to 1.27.1-2+deb8u1.
    - Upgrade curl to 7.38.0-4+deb8u5.
    - Upgrade libgd3 to 2.1.0-5+deb8u7.
    - Upgrade opendjk-7 to 7u111-2.6.7-2~deb8u1.
    - Upgrade mat to 0.5.2-3+deb8u1.
    - Upgrade libxslt to 1.1.28-2+deb8u2.
    - Upgrade pillow to 2.6.1-2+deb8u3.

  * Minor improvements
    - Ship Let's encrypt intermediate certificate to prepare the
      the next certificate renewal of our website. Also unify the
      way our upgrades and security checkers verify this SSL
      certificate using our dedicated perl lib code. (Closes: #11810)

  * Bugfixes
    - Fix multiarch support in Synaptic. (Closes: #11820)
    - Set default spelling language to en_US in Icedove. (Closes: #11037)

  * Build system
    - Disable debootstrap merged-usr option. (Closes: #11903)

  * Test suite
    - Add test for incremental upgrades. (Closes: #6309)
    - Add tests for Icedove. (Closes: #6304)
    - Decrease timeout to Tails Greeter to speed up testing of branches
      where it is broken. (Closes: #11449)
    - Add a ID field to the remote shell responses to filter out
      unrelated ones. (Closes: #11846)
    - Reliabily wait for the Greeter PostLogin script. (Closes: #5666)
    - Reliabily type the kernel command line in the prompt at the boot
      menu to ensure the remote shell is started. (Closes: #10777)
    - Remove DVDROM device when not used, to workaround QEMU/Libvirt
      compatibility issue. (Closes: #11874)

 -- Tails developers <tails@boum.org>  Sun, 13 Nov 2016 14:46:04 +0100

tails (2.6) unstable; urgency=medium

  * Major new features and changes
    - Install Tor 0.2.8.7. (Closes: #11351)
    - Enable kASLR in the Linux kernel. (Closes: #11281)
    - Upgrade Icedove to 1:45.2.0-1~deb8u1+tails1: (Closes: #11714)
      · Drop auto-fetched configurations using Oauth2.  They do not
        work together with Torbirdy since it disables needed
        functionality (like JavaScript and cookies) in the embedded
        browser. This should make auto-configuration work for GMail
        again, for instance.  (Closes: ##11536)
      · Pin Icedove to be installed from our APT repo. Debian's
        Icedove packages still do not have our secure Icedove
        autoconfig wizard patches applied, so installing them would be
        a serious security regression. (Closes: #11613)
      · Add missing icedove-l10n-* packages to our custom APT
        repository (Closes: #11550)
    - Upgrade to Linux 4.6: (Closes: #10298)
      · Install the 686 kernel flavour instead of the obsolete 586
        one.
      · APT, dpkg: add amd64 architecture. The amd64 kernel flavour is
        not built anymore for the i386 architecture, so we need to use
        multiarch now.
      · Build and install the out-of-tree aufs4 module. (Closes: #10298)
      · Disable kernel modesetting for QXL: it's not compatible with
        Jessie's QXL X.Org driver.

  * Security fixes
    - Hopefully fixed an issue which would sometimes make the Greeter
      ignore the "disable networking" or "bridge mode"
      options. (Closes: #11593)

  * Minor improvements
    - Install firmware-intel-sound and firmware-ti-connectivity.  This
      adds support for some sound cards and Wi-Fi adapters.  (Closes:
      #11502)
    - Install OpenPGP Applet from Debian. (Closes: #10190)
    - Port the "About Tails" dialog to python3.
    - Run our initramfs memory erasure hook earlier (Closes:
      #10733). The goal here is to:
      · save a few seconds on shutdown (it might matter especially for
        the emergency one);
      · work in a less heavily multitasking / event-driven
        environment, for more robust operation.
    - Install rngd, and make rng-tools initscript return success when
      it can't find any hardware RNG device. Most Tails systems around
      probably have no such device, and we don't want systemd to
      believe they failed to boot properly. (Closes: #5650)
    - Don't force using the vboxvideo X.Org driver. According to our
      tests, this forced setting is:
       · harmful: it breaks X startup when the vboxvideo *kernel*
         driver is loaded;
       · useless: X.Org now autodetects the vboxvideo X.Org driver and
         uses it when running in VirtualBox and the vboxvideo kernel
         is not present.
    - Port boot-profile to python3 (Closes: #10083). Thanks to
      heartsucker <heartsucker@autistici.org> for the patch!
    - Include /proc/cmdline and the content of persistent APT sources
      in WhisperBack bug reports. (Closes: #11675, #11635)
    - Disable non-free APT sources at boot time. (Closes: #10130)
    - Have a dedicated page for the homepage of Tor Browser in
      Tails. (Closes: # 11725)
    - Only build the VirtualBox kernel modules for the 32-bit kernel.
      It's both hard and useless to build it for 64-bit in the current
      state of things, as long as we're shipping a 32-bit userspace.
      Also, install virtualbox-* from jessie-backports, since the
      version in Jessie is not compatible with Linux 4.x.

  * Build system
    - Don't install+remove dpatch during the build. It's not been
      needed in this hook for ages.
    - Bump BUILD_SPACE_REQUIREMENT: at least one of us needed that to
      build feature/10298-linux-4.x-aufs with the gzipcomp option.

  * Test suite
    - Send Tails Installer's debug log to the Cucumber debug log on
      failure. This is meant to debug #10720 since I can't
      reproduce it locally.
    - Give the system under testing 2 vCPUs. (Closes: #6729)
    - Split scenarios from checks.feature. (Closes: #5707)
    - Add retry-logic to the Synaptic tests. (Closes: #10412, #10441,
      #10991)
    - Run usb_upgrade.feature earlier, when there is enough free disk
      space left. (Closes: #11582)
    - Use more recent virtual hardware in the system under test,
      i.e. USB 3.0 (nec-xhci) on a pc-i440fx-2.5 machine. Switching
      USB controllers has helped with problems we see on Jenkins when
      booting from USB (#11588). Also, there are chances that more
      recent virtual hardware sees more testing these days, so it
      sounds potentially useful to "upgrade".
    - Add support for Cucumber 2.4. (Closes: #11690)
    - Always write {pretty,debug} logs and JSON output to the artifact
      directory.
    - Disable info level logging on Chutney nodes to save disk
      space. For our network all these add up to > 1 GiB and we didn't
      take this into account when budgeting RAM to the isotesters on
      Jenkins.

 -- Tails developers <tails@boum.org>  Tue, 20 Sep 2016 04:16:33 +0200

tails (2.5) unstable; urgency=medium

  * Major new features and changes
    - Upgrade Icedove to 1:45.1.0-1~deb8u1+tails2. (Closes: #11530)
      · Fix long delay causing bad UX in the autoconfig wizard,
        when it does not manage to guess proper settings on some domains.
        (Closes: #11486)
      · Better support sending email through some ISPs, such as Riseup.
        (Closes: #10933)
      · Fix spurious error message when creating an account and providing
        its password. (Closes: #11550)

  * Security fixes
    - Upgrade Tor Browser to 6.0.3 based on Firefox 45.3. (Closes: #11611)
    - Upgrade GIMP to 2.8.14-1+deb8u1.
    - Upgrade libav to 6:11.7-1~deb8u1.
    - Upgrade expat to 2.1.0-6+deb8u3.
    - Upgrade libgd3 to 2.1.0-5+deb8u6.
    - Upgrade libmodule-build-perl to 0.421000-2+deb8u1.
    - Upgrade perl to 5.20.2-3+deb8u6.
    - Upgrade Pidgin to 2.11.0-0+deb8u1.
    - Upgrade LibreOffice to 1:4.3.3-2+deb8u5.
    - Upgrade libxslt1.1 to 1.1.28-2+deb8u1.
    - Upgrade Linux to 3.16.7-ckt25-2+deb8u3.
    - Upgrade OpenSSH to 1:6.7p1-5+deb8u3.
    - Upgrade p7zip to 9.20.1~dfsg.1-4.1+deb8u2.

  * Minor improvements
    - htpdate: replace obsolete and unreliable URIs in HTP pools, and decrease
      timeout for HTTP operations for more robust time synchronization.
      (Closes: #11577)
    - Hide settings panel for the Online Accounts component of GNOME,
      that we don't support. (Closes: #11545)
    - Vastly improve graphics performance in KVM guest with QXL driver.
      (Closes: #11500)
    - Fix graphics artifacts in Tor Browser in KVM guest with QXL driver.
      (Closes: #11489)

  * Build system
    - Wrap Pidgin in a more maintainable way. (Closes: #11567)

  * Test suite
    - Add a test scenario for the persistence "dotfiles" feature.
      (Closes: #10840)
    - Improve robustness of most APT, Git, SFTP and SSH scenarios,
      enough to enable them on Jenkins. (Closes: #10444, #10496, #10498)
    - Improve robustness of checking for persistence partition. (Closes: #11558)
    - Treat Tails booting from /dev/sda as OK, to support all cases
      including a weird one caused by hybrid ISO images. (Closes: #10504)
    - Bump a bunch of timeouts to cope with the occasional slowness on Jenkins.
    - Only query A records when exercising DNS lookups, to improve robustness.

 -- Tails developers <tails@boum.org>  Sun, 31 Jul 2016 16:50:35 +0000

tails (2.4) unstable; urgency=medium

  * Major new features and changes
    - Upgrade Tor Browser to 6.0.1 based on Firefox 45.2. (Closes:
      #11403, #11513).
    - Enable Icedove's automatic configuration wizard. We patch the
      wizard to only use secure protocols when probing, and only
      accept secure protocols, while keeping the improvements done by
      TorBirdy in its own non-automatic configuration wizard. (Closes:
      #6158, #11204)

  * Security fixes
    - Upgrade bsdtar and libarchive13 to 3.1.2-11+deb8u1.
    - Upgrade icedove to 38.8.0-1~deb8u1+tails3.
    - Upgrade imagemagick to 8:6.8.9.9-5+deb8u3.
    - Upgrade libexpat1 to 2.1.0-6+deb8u2.
    - Upgrade libgd3 to 2.1.0-5+deb8u3.
    - Upgrade gdk-pixbuf-based packages to 2.31.1-2+deb8u5.
    - Upgrade libidn11 to 1.29-1+deb8u1.
    - Upgrade libndp0 to 1.4-2+deb8u1.
    - Upgrade poppler-based packages to 0.26.5-2+deb8u1.
    - Upgrade librsvg2-2 to 2.40.5-1+deb8u2.
    - Upgrade libsmbclient to 2:4.2.10+dfsg-0+deb8u3.
    - Upgrade OpenSSL to 1.0.1k-3+deb8u5.
    - Upgrade libtasn1-6 to 4.2-3+deb8u2.
    - Upgrade libxml2 to 2.9.1+dfsg1-5+deb8u2.
    - Upgrade openjdk-7-jre to 7u101-2.6.6-1~deb8u1.

  * Bugfixes
    - Enable Packetization Layer Path MTU Discovery for IPv4. If any
      system on the path to the remote host has a MTU smaller than the
      standard Ethernet one, then Tails will receive an ICMP packet
      asking it to send smaller packets. Our firewall will drop such
      ICMP packets to the floor, and then the TCP connection won't
      work properly. This can happen to any TCP connection, but so far
      it's been reported as breaking obfs4 for actual users. Thanks to
      Yawning for the help! (Closes: #9268)
    - Make Tails Upgrader ship other locales than English. (Closes:
      #10221)
    - Make it possible to add local USB printers again. Bugfix on
      Tails 2.0. (Closes #10965).

  * Minor improvements
    - Remove custom SSH ciphers and MACs settings. (Closes: #7315)
    - Bring back "minimize" and "maximize" buttons in titlebars by
      default. (Closes: #11270)
    - Icedove improvements:
      * Stop patching in our default into Torbirdy. We've upstreamed
        some parts, and the rest we set with pref branch overrides in
        /etc/xul-ext/torbirdy.js. (Closes: #10905)
      * Use hkps keyserver in Enigmail. (Closes: #10906)
      * Default to POP if persistence is enabled, IMAP is
        not. (Closes: #10574)
      * Disable remote email account creation in Icedove. (Closes:
        #10464)
    - Firewall hardening (Closes: #11391):
      * Don't accept RELATED packets. This enables quite a lot of code
        in the kernel that we don't need. Let's reduce the attack
        surface a bit.
      * Restrict debian-tor user to NEW TCP syn packets. It doesn't
        need to do more, so let's do a little bit of security in
        depth.
      * Disable netfilter's nf_conntrack_helper.
      * Fix disabling of automatic conntrack helper assignment.
    - Kernel hardening:
      * Set various kernel boot options: slab_nomerge slub_debug=FZ
        mce=0 vsyscall=none. (Closes: #11143)
      * Remove the kernel .map files. These are only useful for kernel
        debugging and slightly make things easier for malware, perhaps
        and otherwise just occupy disk space. Also stop exposing
        kernel memory addresses through /proc etc. (Closes: #10951)
    - Drop zenity hacks to "focus" the negative answer. Jessie's
      zenity introduced the --default-cancel option, finally!
      (Closes: #11229)
    - Drop useless APT pinning for Linux.
    - Remove gnome-tweak-tool. (Closes: #11237)
    - Install python-dogtail, to enable accessibility technologies in
      our automated test suite (see below). (Part of: #10721)
    - Install libdrm and mesa from jessie-backports. (Closes: #11303)
    - Remove hledger. (Closes: #11346)
    - Don't pre-configure the #tails chan on the default OFTC account.
      (Part of: #11306)
    - Install onioncircuits from jessie-backports. (Closes: #11443)
    - Remove nmh. (Closes: #10477)
    - Drop Debian experimental APT source: we don't use it.
    - Use APT codenames (e.g. "stretch") instead of suites, to be
      compatible with our tagged APT snapshots.
    - Drop module-assistant hook and its cleanup. We've not been using
      it since 2010.
    - Remove 'Reboot' and 'Power Off' entries from Applications →
      System Tools. (Closes: #11075)
    - Pin our custom APT repo to the same level as Debian ones, and
      explicitly pin higher the packages we want to pull from our custom
      APT repo, when needed.
    - config/chroot_local-hooks/59-libdvd-pkg: verify libdvdcss
      package installation. (Closes: #11420)
    - Make Tails Upgrader use our new mirror pool design. (Closes:
      #11123)
    - Drop custom OpenSSH client ciphers and MACs settings. We did a
      pretty bad job at maintaining them compared to the Debian
      upstream. (Closes: #7315)
    - Install jessie-backports version of all binary packages built
      from src:hplip. This adds support for quite a few new
      printers.
    - Install printer-driver-postscript-hp, which adds support for
      some more printers.

  * Build system
    - Use a freezable APT repo when building Tails. This is a first
      step towards reproducible builds, and improves our QA and
      development processes by making our builds more predictable. For
      details, see: https://tails.boum.org/contribute/APT_repository/
    - There has been a massive amount of improvements to the
      Vagrant-based build system, and now it could be considered the
      de-facto build system for Tails! Improvements and fixes include:
      * Migrate Vagrant to use libvirt/KVM instead of
        Virtualbox. (Closes: #6354)
      * Make apt-get stuff non-interactive while provisioning.
        Because there is no interaction, so that will results in
        errors.
      * Bump disk space (=> RAM for RAM builds) needed to build with
        Vagrant. Since the Jessie migration it seems impossible to
        keep this low enough to fit in 8 GiB or RAM. For this reason
        we also drop the space optimization where we build inside a
        crazy aufs stack; now we just build in a tmpfs.
      * Clean up apt-cacher-ng cache on vm:provision to save disk
        space on the builder.
      * Add convenient Rake task for SSH:ing into the builder VM:
        `rake vm:ssh`.
      * Add rake task for generating a new Vagrant base box.
      * Automatically provision the VM on build to keep things up-to-date.
      * Don't enable extproxy unless explicitly given as an
        option. Previously it would automatically be enabled when
        `http_proxy` is set in the environment, unlike what is
        documented. This will hopefully lead to fewer surprises for users
        who e.g. point http_proxy to a torified polipo, or similar.
      * Re-fetch tags when running build-tails with Vagrant. That
        should fix an annoyance related to #7182 that I frequently
        encounter: when I, as the RM, rebuild the release image the
        second time from the force-updated tag, the build system would
        not have the force-updated tag. (Closes: #7182)
      * Make sure we use the intended locale in the Tails builder VM.
        Since we communicate via SSH, and e.g. Debian forward the
        locale env vars by default, we have to take some steps
        ensuring we do not do that.
    - Pull monkeysphere from stretch to avoid failing to install under
      eatmydata. Patch submitted by Cyril Brulebois <cyril@debamax.com>.

  * Test suite
    - Add wrapper around dogtail (inside Tails) for "remote" usage in
      the automated test suite. This provides a simple interface for
      generating dogtail python code, sending it to the guest, and
      executing it, and should allow us to write more robust tests
      leveraging assistive technologies. (Closes: #10721)
    - A few previously sikuli-based tests has been migrated to use
      dogtail instead, e.g. GNOME Applications menu interaction.
    - Add a test for re-configuring an existing persistent volume.
      This is a regression test for #10809. (Closes: #10834)
    - Use a simulated Tor network provided by Chutney in the automated
      test suite. The main motivation here is improved robustness --
      since the "Tor network" we now use will exit from the host
      running the automated test suite, we won't have to deal with Tor
      network blocking, or unreliable circuits. Performance should
      also be improved. (Closes: #9521)
    - Drop the usage of Tor Check in our tests. It doesn't make sense
      now when we use Chutney since that always means it will report
      that Tor is not being used.
    - Stop testing obsolete pluggable transports.
    - Completely rewrite the firewall leak detector to something more
      flexible and expressive.
    - Run tcpdump with --immediate-mode for the network sniffer. With
      this option, "packets are delivered to tcpdump as soon as they
      arrive, rather than being buffered for efficiency" which is
      required to make the sniffing work reliable the way we use it.
    - Remove most scenarios testing "tordate". It just isn't working
      well in Tails, so we shouldn't expect the tests to actually work
      all of the time. (Closes: #10440)
    - Close Pidgin before we inspect or persist its accounts.xml.
      I've seen a case when that file is _not_ saved (and thus, not
      persisted) if we shut down the system while Pidgin is still
      running. (Closes: #11413)
    - Close the GNOME Notification bar by pressing ESC, instead of
      opening the Applications menu. The Applications menu often
      covers other elements that we're looking for on the
      screen. (Closes #11401)
    - Hide Florence keyboard window when it doesn't vanish by itself
      (Closes: #11398) and wait a bit less for Florence to disappear
      (Closes: #11464).

 -- Tails developers <tails@boum.org>  Mon, 06 Jun 2016 20:10:56 +0200

tails (2.3) unstable; urgency=medium

  * Security fixes
    - Upgrade Tor Browser to 5.5.5. (Fixes: #11362)
    - Upgrade icedove to 38.7.0-1~deb8u1
    - Upgrade git to 1:2.1.4-2.1+deb8u2
    - Upgrade libgd3 to 2.1.0-5+deb8u1
    - Upgrade pidgin-otr to 4.0.1-1+deb8u1
    - Upgrade srtp to 1.4.5~20130609~dfsg-1.1+deb8u1
    - Upgrade imagemagick to 8:6.8.9.9-5+deb8u1
    - Upgrade samba to 2:4.2.10+dfsg-0+deb8u2
    - Upgrade openssh to 1:6.7p1-5+deb8u2

  * Bugfixes
    - Refresh Tor Browser's AppArmor profile patch against the one from
      torbrowser-launcher 0.2.4-1. (Fixes: #11264)
    - Pull monkeysphere from stretch to avoid failing to install under
      eatmydata. (Fixes: #11170)
    - Start gpg-agent with no-grab option due to issues with pinentry and
      GNOME's top bar. (Fixes: #11038)
    - Tails Installer: Update error message to match new name of 'Clone
      & Install'. (Fixes: #11238)
    - Onion Circuits:
      * Cope with a missing geoipdb. (Fixes: #11203)
      * Make both panes of the window scrollable. (Fixes #11192)
    - WhisperBack: Workaround socks bug. When the Tor fails to connect to
      the host, WisperBack used to display a ValueError.  This is caused by
      a socks bug that is solved in upstream's master but not in Tails.
      This commit workarounds this bug Unclear error message in WhisperBack
      when failing to connect to the server. (Fixes: #11136)

  * Minor improvements
    - Upgrade to Debian 8.4, a Debian point release with many minor upgrades
      and fixes to various packages . (Fixes: #11232)
    - Upgrade I2P to 0.9.25. (Fixes: #11363)
    - Pin pinentry-gtk2 to jessie-backports. The new version allows pasting
      passwords from the clipboard. (Fixes: #11239)
    - config/chroot_local-hooks/59-libdvd-pkg: cleanup /usr/src/libdvd-pkg.
      (Fixes: #11273)
    - Make the Tor Status "disconnected" icon more contrasted with the
      "connected" one. (Fixes: #11199)

  * Test suite
    - Add UTF-8 support to OTR Bot. (Fixes: #10866)
    - Don't explicitly depend on openjdk-7-jre or any JRE for that
      matter. Sikuli will pull in a suitable one, so depending on one
      ourselves is only risks causing trouble. (Fixes: #11335)

 -- Tails developers <tails@boum.org>  Mon, 25 Apr 2016 14:12:22 +0200

tails (2.2.1) unstable; urgency=medium

  * Security fixes
    - Upgrade Tor Browser to 5.5.4. (Closes: #11254)
    - Upgrade bind9-related packages to 1:9.9.5.dfsg-9+deb8u6
    - Upgrade libotr to 4.1.0-2+deb8u1
    - Upgrade samba-related packages to 2:4.1.17+dfsg-2+deb8u2.
    - Upgrade libgraphite2 to 1.3.6-1~deb8u1.

 -- Tails developers <tails@boum.org>  Thu, 17 Mar 2016 15:03:52 +0100

tails (2.2) unstable; urgency=medium

  * Major new features and changes
    - Replace Vidalia (which has been unmaintained for years) with:
      (Closes: #6841)
      * the Tor Status GNOME Shell extension, which adds a System Status
        icon indicating whether Tor is ready or not.
      * Onion Circuits, a simple Tor circuit monitoring tool.

  * Security fixes
    - Upgrade Tor Browser to 5.5.3 (Closes: #11189).
    - Upgrade Linux to 3.16.7-ckt20-1+deb8u4.
    - Upgrade cpio to 2.11+dfsg-4.1+deb8u1.
    - Upgrade glibc to 2.19-18+deb8u3.
    - Upgrade libav to 6:11.6-1~deb8u1.
    - Upgrade libgraphite2 to 1.3.5-1~deb8u1.
    - Upgrade libjasper1 to 1.900.1-debian1-2.4+deb8u1.
    - Upgrade libreoffice to 4.3.3-2+deb8u3.
    - Upgrade libssh2 to 1.4.3-4.1+deb8u1.
    - Upgrade openssl to 1.0.1k-3+deb8u4.
    - Upgrade perl to 5.20.2-3+deb8u4.
    - Upgrade python-imaging, python-pil to 2.6.1-2 2.6.1-2+deb8u2.

  * Bugfixes
    - Hide "Laptop Mode Tools Configuration" menu entry. We don't
      support configuring l-m-t in Tails, and it doesn't work out of
      the box. (Closes: #11074)
    - WhisperBack:
      * Actually write a string when saving bug report to
        disk. (Closes: #11133)
      * Add missing argument to OpenPGP dialog so the optional OpenPGP
        key can be added again. (Closes: #11033)

  * Minor improvements
    - Upgrade I2P to 0.9.24-1~deb8u+1.
    - Add support for viewing DRM protected DVD videos using
      libdvdcss2. Patch series submitted by Austin English
      <austinenglish@gmail.com>. (Closes: #7674)
    - Automatically save KeePassX database after every change by default.
      (Closes: #11147)
    - Implement Tor stream isolation for WhisperBack
    - Delete unused tor-tsocks-mua.conf previously used by Claws
      Mail. (Closes: #10904)
    - Add set -u to all gettext:ized shell scripts. In gettext-base <
      1.8.2, like the one we had in Wheezy, gettext.sh references the
      environment variable ZSH_VERSION, which we do not set. This has
      prevented us from doing `set -u` without various hacks. (Closes:
      #9371)
    - Also set -e in some shell scripts which lacked it for no good
      reason.
    - Make Git verify the integrity of transferred objects. (Closes:
      #11107)
    - Remove LAlt+Shift and LShift+RShift keyboard layout toggling
      shortcuts. (Closes: #10913, #11042)

  * Test suite
    - Reorder the execution of feature to decrease peak disk
      usage. (Closes: #10503)
    - Paste into the GTK file chooser, instead of typing. (Closes:
      #10775)
    - Pidgin: wait a bit for text to have stopped scrolling before we
      click on it. (Closes: #10783)
    - Fix step that runs commands in GNOME Terminal, that was broken
      on Jessie when a Terminal is running already. (Closes: #11176)
    - Let ruby-rjb guess JAVA_HOME instead fixing on one jvm
      version. (Closes: #11190)

  * Build system
    - Upgrade build system to Debian Jessie. This includes migrating to a
      new Vagrant basebox based on Debian Jessie.
    - Rakefile: print git status when there are uncommitted
      changes. Patch submitted by Austin English
      <austinenglish@gmail.com>. (Closes: #11108)
    - .gitignore: add .rake_tasks~. Patch submitted by Austin English
      <austinenglish@gmail.com>. (Closes: #11134)
    - config/amnesia: use --show-field over sed filtering. Patch
      submitted by Chris Lamb <lamby@debian.org>.
    - Umount and clean up leftover temporary directories from old
      builds. (Closes: #10772)

 -- Tails developers <tails@boum.org>  Mon, 07 Mar 2016 18:09:50 +0100

tails (2.0.1) unstable; urgency=medium

  * Major new features and changes
    - Enable the Tor Browser's font fingerprinting protection
      (Closes: #11000). We do it for all browsers (including
      the Unsafe Browser and I2P Browser mainly to avoid making our
      automated test suite overly complex. This implied to set an appropriate
      working directory when launching the Tor Browser, to accommodate for
      the assumptions it makes about this.

  * Security fixes
    - Upgrade Tor Browser to 5.5.2 (Closes: #11105).

  * Bugfixes
    - Repair 32-bit UEFI support (Closes: #11007); bugfix on 2.0.
    - Add libgnome2-bin to installed packages list to provide gnome-open,
      which fixes URL handling at least in KeePassX, Electrum and Icedove
      (Closes: #11031); bugfix on 2.0. Thanks to segfault for the patch!

  * Minor improvements
    - Refactor and de-duplicate the chrooted browsers' configuration:
      prefs.js, userChrome.css (Closes: #9896).
    - Make the -profile Tor Launcher workaround simpler (Closes: #7943).
    - Move Torbutton environment configuration to the tor-browser script,
      instead of polluting the default system environment with it.
    - Refresh patch against the Tor Browser AppArmor profile
      (Closes: #11078).
    - Propagate Tor Launcher options via the wrapper.
    - Move tor-launcher script to /usr/local/bin.
    - Move tor-launcher-standalone to /usr/local/lib.
    - Move Tor Launcher env configuration closer to the place where it is used,
      for simplicity's sake.

  * Test suite
    - Mass update browser and Tor Launcher related images due to font change,
      caused by Tor Browser 5.5's font fingerprinting protection
      (Closes: #11097). And then, use separate PrintToFile.png for the browsers,
      and Evince, since it cannot be shared anymore.
    - Adjust to the refactored chrooted browsers configuration handling.
    - Test that Tor Launcher uses the correct Tor Browser libraries.
    - Allow more slack when verifying that the date that was set.
    - Bump a bit the timeout used when waiting for the remote shell.
    - Bump timeout for the process to disappear, when closing Evince.
    - Bump timeout when saving persistence configuration.
    - Bump timeout for bootstrapping I2P.

  * Build system
    - Remove no longer relevant places.sqlite cleanup procedure.

 -- Tails developers <tails@boum.org>  Fri, 12 Feb 2016 13:00:15 +0000

tails (2.0) unstable; urgency=medium

  * Major new features and changes
    - Upgrade to Debian 8 (Jessie).
    - Migrate to GNOME Shell in Classic mode.
    - Use systemd as PID 1, and convert all custom initscripts to systemd units.
    - Remove the Windows camouflage feature: our call for help to port
      it to GNOME Shell (issued in January, 2015) was unsuccessful.
    - Remove Claws Mail: Icedove is now the default email client
      (Closes: #10167).
    - Upgrade Tor Browser to 5.5 (Closes: #10858, #10983).

  * Security fixes
    - Minimally sandbox many services with systemd's namespacing features.
    - Upgrade Linux to 3.16.7-ckt20-1+deb8u3.
    - Upgrade Git to 1:2.1.4-2.1+deb8u1.
    - Upgrade Perl to 5.20.2-3+deb8u3.
    - Upgrade bind9-related packages to 1:9.9.5.dfsg-9+deb8u5.
    - Upgrade FUSE to 2.9.3-15+deb8u2.
    - Upgrade isc-dhcp-client tot 4.3.1-6+deb8u2.
    - Upgrade libpng12-0 to 1.2.50-2+deb8u2.
    - Upgrade OpenSSH client to 1:6.7p1-5+deb8u1.

  * Bugfixes
    - Restore the logo in the "About Tails" dialog.
    - Don't tell the user that "Tor is ready" before htpdate is done
      (Closes: #7721).
    - Upgrader wrapper: make the check for free memory more accurate
      (Closes: #10540, #8263).
    - Allow the desktop user, when active, to configure printers;
      fixes regression introduced in Tails 1.1 (Closes: #8443).
    - Close Vidalia before we restart Tor. Otherwise Vidalia will be running
      and showing errors while we make sure that Tor bootstraps, which could
      take a while.
    - Allow Totem to read DVDs, by installing apparmor-profiles-extra
      from jessie-backports (Closes: #9990).
    - Make memory erasure on shutdown more robust (Closes: #9707, #10487):
      · don't forcefully overcommit memory
      · don't kill the allocating task
      · make sure the kernel doesn't starve from memory
      · make parallel sdmem handling faster and more robust
    - Don't offer the option, in Tor Browser, to open a downloaded file with
      an external application (Closes: #9285). Our AppArmor confinement was
      blocking most such actions anyway, resulting in poor UX; bugfix on 1.3.
      Accordingly, remove the now-obsolete exception we had in the Tor
      Browser AppArmor profile, that allowed executing seahorse-tool.
    - Fix performance issue in Tails Upgrader, that made it very slow to apply
      an automatic upgrade; bugfix on 1.7 (Closes: #10757).
    - Use our wrapper script to start Icedove from the GNOME menus.
    - Make it possible to localize our Icedove wrapper script.
    - List Icedove persistence option in the same position where Claws Mail
      used to be, in the persistent volume assistant (Closes: #10832).
    - Fix Electrum by installing the version from Debian Testing
      (Closes: #10754). We need version >=2.5.4-2, see #9713;
      bugfix on 2.0~beta1. And, explicitly install python-qt4 to enable
      Electrum's GUI: it's a Recommends, and we're not pulling it ourselves
      via other means anymore.
    - Restore default file associations (Closes: #10798);
      bugfix on 2.0~beta1.
    - Update 'nopersistent' boot parameter to 'nopersistence'; bugfix on 0.12
      (Closes: #10831). Thanks to live-media=removable, this had no security
      impact in practice.
    - Repair dotfiles persistence feature, by adding a symlink from
      /lib/live/mount/persistence to /live/persistence; bugfix on 2.0~beta1
      (Closes: #10784).
    - Fix ability to re-configure an existing persistent volume using
      the GUI; bugfix on 2.0~beta1 (Closes: #10809).
    - Associate armored OpenPGP public keys named *.key with Seahorse,
      to workaround https://bugs.freedesktop.org/show_bug.cgi?id=93656;
      bugfix on 1.1 (Closes: #10889).
    - Update the list of enabled GNOME Shell extensions, which might fix
      the "GNOME Shell sometimes leaves Classic mode" bug seen in 2.0~beta1:
      · Remove obsolete "Alternative Status Menu", that is not shipped
        in Debian anymore.
      · Explicitly enable the GNOME Shell extensions that build
        the Classic mode.
    - Make _get_tg_setting() compatible with set -u (Closes: #10785).
    - laptop-mode-tools: don't control autosuspend. Some USB input
      devices don't support autosuspend. This change might help fix
      #10850, but even if it doesn't, it makes sense to me that we
      don't let laptop-mode-tools fiddle with this on a Live system
      (Closes (for now): #10850).

  * Minor improvements
    - Remove obsolete code from various places.
    - Tails Greeter:
      · hide all windows while logging in
      · resize and re-position the panel when the screen size grows
      · PostLogin: log into the Journal instead of a dedicated log file
      · use localectl to set the system locale and keyboard mapping
      · delete the Live user's password if no administration password is set
        (Closes: #5589)
      · port to GDBus greeter interface, and adjust to other GDM
        and GNOME changes
    - Tails Installer:
      · port to UDisks2, and from Qt4 to GTK3
      · adapt to work on other GNU/Linux operating systems than Tails
      · clean up enough upstream code and packaging bits to make it
        deserve being uploaded to Debian
      · rename everything from liveusb-creator to tails-installer
    - Port tails-perl5lib to GTK3 and UDisks2. In passing, do some minor
      refactoring and a GUI improvement.
    - Persistent Volume Assistant:
      · port to GTK3 and UDisks2
      · handle errors when deleting persistent volume (Closes: #8435)
      · remove obsolete workarounds
    - Don't install UDisks v1.
    - Adapt custom udev and polkit rules to UDisks v2 (Closes: #9054, #9270).
    - Adjust import-translations' post-import step for Tails Installer,
      to match how its i18n system works nowadays.
    - Use socket activation for CUPS, to save some boot time.
    - Set memlockd.service's OOMScoreAdjust to -1000.
    - Don't bother creating /var/lib/live in tails-detect-virtualization.
      If it does not exist at this point, we have bigger and more
      noticeable problems.
    - Simplify the virtualization detection & reporting system, and do it
      as a non-root user with systemd-detect-virt rather than virt-what.
    - Replace rsyslog with the systemd Journal (Closes: #8320), and adjust
      WhisperBack's logs handling accordingly.
    - Drop tails-save-im-environment.
      It's not been used since we stopped automatically starting the web browser.
    - Add a hook that aborts the build if any *.orig file is found. Such files
      appear mainly when a patch of ours is fuzzy. In most cases they are no big
      deal, but in some cases they end up being taken into account
      and break things.
    - Replace the tor+http shim with apt-transport-tor (Closes: #8198).
    - Install gnome-tweak-tool.
    - Don't bother testing if we're using dependency based boot.
    - Drop workaround to start spice-vdagent in GDM (Closes: #8025).
      This has been fixed in Jessie proper.
    - Don't install ipheth-utils anymore. It seems to be obsolete
      in current desktop environments.
    - Stop installing the buggy unrar-free, superseded in Jessie (Closes: #5838)
    - Drop all custom fontconfig configuration, and configure fonts rendering
      via dconf.
    - Drop zenity patch (zenity-fix-whitespacing-box-sizes.diff),
      that was applied upstream.
    - Install libnet-dbus-perl (currently 1.1.0) from jessie-backports,
      it brings new features we need.
    - Have the security check and the upgrader wait for Tor having bootstrapped
      with systemd unit ordering.
    - Get rid of tails-security-check's wrapper.
      Its only purpose was to wait for Tor to have bootstrapped,
      which is now done via systemd.
    - Don't allow the amnesia and tails-upgrade-frontend users to run
      tor-has-bootstrapped as root with sudo. They don't need it anymore,
      thanks to using systemd for starting relevant units only once Tor
      has bootstrapped.
    - Install python-nautilus, that enables MAT's context menu item in Nautilus.
      (Closes: #9151).
    - Configure GDM with a snippet file instead of patching its
      greeter.dconf-defaults.
    - WhisperBack:
      · port to Python 3 and GObject Introspection (Closes: #7755)
      · migrate from the gnutls module to the ssl one
      · use PGP/MIME for better attachments handling
      · migrate from the gnupginterface module to the gnupg one
      · natively support SOCKS ⇒ don't wrap with torsocks anymore
        (Closes: #9412)
      · don't try to include the obsolete .xession-errors in bug reports
        (Closes: #9966)
    - chroot-browser.sh: don't use static DISPLAY.
    - Simplify debugging:
      · don't hide the emergency shutdown's stdout
      · tails-unblock-network: trace commands so that they end up in the Journal
    - Configure the console codeset at ISO build time, instead of setting it
      to a constant via the Greeter's PostLogin.default.
    - Order the AppArmor policy compiling in a way that is less of a blocker
      during boot.
    - Include the major KMS modules in the initramfs. This helps seamless
      transition to X.Org when booting, and back to text mode on shutdown,
      can help for proper graphics hardware reinitialization post-kexec,
      and should improve GNOME Shell support in some virtual machines.
    - Always show the Universal Access menu icon in the GNOME panel.
    - Drop notification for not-migrated-yet persistence configuration,
      and persistence settings disabled due to wrong access rights.
      That migration happened more two years ago.
    - Remove the restricted network detector, that has been broken for too long;
      see #10560 for next steps (Closes: #8328).
    - Remove unsupported, never completed kiosk mode support.
    - clock_gettime_monotonic: use Perl's own function to get the integer part,
      instead of forking out to sed.
    - Don't (try to) disable lvm2 initscripts anymore. Both the original reason
      and the implementation are obsolete on Jessie.
    - Lower potential for confusion (#8443), by removing system-config-printer.
      One GUI to configure printers is enough (Closes: #8505).
    - Add "set -u" to tails-unblock-network.
    - Add a systemd target whose completion indicates that Tor has bootstrapped,
      and use it everywhere sensible (Closes: #9393).
    - Disable udev's 75-persistent-net-generator.rules, to preventing races
      between MAC spoofing and interface naming.
    - Replace patch against NetworkManager.conf with drop-in files.
    - Replace resolvconf with simpler NetworkManager and dhclient configuration.
      (Closes: #7708)
    - Replace patching of the gdomap, i2p, hdparm, tor and ttdnsd initscripts
      with 'systemctl disable' (Closes: #9881).
    - Replace patches that wrapped apps with torsocks with dynamic patching with
      a hook, to ease maintenance. Also, patch D-Bus services as needed
      (Closes: #10603).
    - Notify the user if running Tails inside non-free virtualization software
      that does not try to hide its nature (Closes: #5315).
      Thanks to Austin English <austinenglish@gmail.com> for the patch.
    - Declare htpdate.service as being needed for time-sync.target, to ensure
      that "services where correct time is essential should be ordered after
      this unit".
    - Convert some of the X session startup programs to `systemd --user' units.
    - Let the Pidgin wrapper pass through additional command-line arguments
      (Closes: #10383)
    - Move out of the $PATH a bunch of programs that users should generally
      not run directly: connect-socks, end-profile, getTorBrowserUserAgent,
      generate-tor-browser-profile, kill-boot-profile, tails-spoof-mac,
      tails-set-wireless-devices-state, tails-configure-keyboard,
      do_not_ever_run_me, boot-profile, tails-unblock-network,
      tor-controlport-filter, tails-virt-notify-user, tails-htp-notify-user,
      udev-watchdog-wrapper (Closes: #10658)
    - Upgrade I2P to 0.9.23-2~deb8u+1.
    - Disable I2P's time syncing support.
    - Install Torbirdy from official Jessie backports, instead of from
      our own APT repository (Closes: #10804).
    - Make GNOME Disks' passphrase strength checking new feature work,
      by installing cracklib-runtime (Closes: #10862).
    - Add support for Japanese in Tor Browser.
    - Install xserver-xorg-video-intel from Jessie Backports (currently:
      2.99.917-2~bpo8+1). This adds support for recent chips such as
      Intel Broadwell's HD Graphics (Closes: #10841).
    - Improve a little bit post-Greeter network unblocking:
      · Sleep a bit longer between deleting the blacklist, and triggering udev;
        this might help cure #9012.
      · Increase logging, so that we get more information next time someone
        sees #9012.
      · Touch /etc/modprobe.d/ after deleting the blacklist; this might help,
        in case all this is caused by some aufs bug.
    - Enable and use the Debian jessie-proposed-updates APT repository,
      anticipating on the Jessie 8.3 point-release (Closes: #10897).
    - Upgrade most firmware packages to 20160110-1.
    - Upgrade Intel CPU microcodes to 3.20151106.1~deb8u1.
    - Disable IPv6 for the default wired connection, so that
      NetworkManager does not spam the logs with IPv6 router
      solicitation failure. Note that this does not fix the problem
      for other connections (Partially closes: #10939).

  * Test suite
    - Adapt to the new desktop environment and applications' look.
    - Adapt new changed nmcli syntax and output.
    - New NetworkManager connection files must be manually loaded in Jessie.
    - Adapt to new pkexec behavior.
    - Adapt to how we now disable networking.
    - Use sysctl instead of echo:ing into /proc/sys.
    - Use oom_score_adj instead of the older oom_adj.
    - Adapt everything depending on logs to the use of the Journal.
    - Port to UDisks v2.
    - Check that the system partition is an EFI System Partition.
    - Add ldlinux.c32 to the list of bootloader files that are expected
      to be modified when we run syslinux (Closes: #9053).
    - Use apt(8) instead of apt-get(8).
    - Don't hide the cursor after opening the GNOME apps menu.
    - Convert the remote shell to into a systemd native service and a Python 3,
      script that uses the sd_notify facility (Closes: #9057). Also, set its
      OOM score adjustment value via its unit file, and not from the test suite.
    - Adjust to match where screenshots are saved nowadays.
    - Check that all system units have started (Closes: #8262)
    - Simplify the "too small device" test.
    - Spawn `poweroff' and `halt' in the background, and don't wait for them
      to return: anything else would be racy vs. the remote shell's stopping.
    - Bump video memory allocated to the system under test, to fix out of video
      memory errors.
    - When configuring the CPU to lack PAE support, use a qemu32 CPU instead
      of a Pentium one: the latter makes GNOME Shell crash.
      See #8778 for details about how Mesa's CPU features detection has
      room for improvement.
    - Adjust free(1) output parsing for Jessie.
    - vm-execute: rename --type option to --spawn.
    - Add method to set the X.Org clipboard, and install its dependency
      (xsel) in the ISO.
    - Paste URLs in one go, to work around issue with lost key presses
      in the browser (Closes: #10467).
    - Reliably wait for Synaptic's search button to fade in.
    - Take into account that the sticky bit is not set on block devices
      on Jessie anymore.
    - Ensure that we can use a NetworkManager connection stored in persistence
      (Closes: #7966).
    - Use a stricter regexp when extracting logs for dropped packets.
    - Clone the host CPU for the test suite guests (Closes: #8778).
    - Run ping as root (aufs does not support file capabilities so we don't
      get cap_net_raw+ep, and if built on a filesystem that does support
      file capabilities, then /bin/ping is not setupd root).
    - Escape regexp special characters when constructing the firewall log
      parsing regexp, and pass -P to grep, since Ruby uses PCRE.
    - Adjust is_persistent?() helper to findmnt changes in Jessie.
    - Rework in depth how we measure pattern coverage in memory, with more
      reliable Linux OOM and VM settings, fundamental improvements
      in what exactly we measure, and custom OOM adjutments for fillram
      processes (Closes: #9705).
    - Use blkid instead of parted to determine the filesystem type.
    - Use --kiosk mode instead of --fullscreen in virt-viewer, to remove
      the tiny border of the in-viewer menu.
    - Remove now redundant desktop screenshot directory scenario.
    - Adapt GNOME notification handling for Debian Jessie (Closes: #8782)
    - Disable screen blanking in the automated test suite, which occasionally
      breaks some test cases (Closes: #10403).
    - Move upgrade scenarios to the feature dedicated to them.
    - Don't make libvirt storage volumes executable.
    - Refactor the PAUSE_ON_FAIL functionality, so that we can use `pause()`
      as a breakpoint when debugging.
    - Drop non-essential Totem test that is mostly a duplicate, and too painful
      to be worth automating on Jessie.
    - Retry Totem HTTPS test with a new Tor circuit on failure.
    - Replace iptables status regexp-based parser with a new XML-based
      status analyzer: the previous implementation could not be adjusted
      to the new ip6tables' output (Closes: #9704).
    - Don't reboot in one instance when it is not needed.
    - Optimize memory erasure anti-test: block the boot to save CPU on the host.
    - Update I2P tests for Jessie, and generally make them more robust.
    - Update Electrum tests for 2.5.4-2 (Closes: #10758).
    - Add workaround for libvirt vs. guestfs permissions issue, to allow
      running the test suite on current Debian sid.
    - Fix buggy code, that happened to work by mistake, in the Seahorse
      test cases; bugfix on 1.8.
    - Update test suite images due to CSS change on Tails' website.
    - Adapt Tor Browser tests to work with the 5.5 series.
    - Automatically test downloading files in Tor Browser.
    - Remove obsolete scenario, that tested opening a downloaded file with
      an external application, which we do not support anymore.
    - Improve robustness of the "Tails OpenPGP keys" scenario (Closes: #10378).
    - Automatically test the "Diable all networking" feature (Closes: #10430).
    - Automatically test that SSH works over LAN (Closes: #9087).
    - Bump some statuc sleeps to fix a few race conditions (Closes: #5330).
    - Automatically test that an emergency shutdown triggers on boot
      medium removal (Closes: #5472).
    - Make the AppArmor checks actually detect errors (Closes: #10926).

  * Build system
    - Bump amount of disk space needed to build Tails with Vagrant.
      The addition of the Japanese Tor Browser tarball made us reach
      the limit of the previous value.

  * Adjustments for Debian 8 (Jessie) with no or very little user-visible impact
    - Free the fixed UIDs/GIDs we need before creating the corresponding users.
    - Replace the real gnome-backgrounds with a fake, equivs generated one
      (Closes: #8055). Jessie's gnome-shell depends on gnome-backgrounds,
      which is too fat to ship considering we're not using it.
    - AppArmor: adjust CUPS profile to support our Live system environment
      (Closes: #8261):
      · Mangle lib/live/mount/overlay/... as usual for aufs.
      · Pass the the attach_disconnected flag, that's needed for compatibility
        with PrivateTmp.
    - Make sure we don't ship geoclue* (Closes: #7949).
    - Drop deprecated GDM configuration file.
    - Don't add the Live user to the deprecated 'fuse' group.
    - Drop hidepid mount option for /proc (Closes: #8256). In its current,
      simplistic form it cannot be supported by systemd.
    - Don't manually load acpi-cpufreq at boot time. It fails to load
      whenever no device it supports is present, which makes the
      systemd-modules-load.service fail. These days, the kernel
      should just automatically load such modules when they are needed.
    - Drop sysvinit-specific (sensigs.omit.d) tweaks for memlockd.
    - Disable the GDM unit file's Restart=always, that breaks our "emergency
      shutdown on boot medium removal" feature.
    - Update the implementation of the memory erasure on shutdown feature:
      · check for rebooting state using systemctl, instead of the obsolete
        $RUNLEVEL (Closes: #8306)
      · the kexec-load initscript normally silently exits unless systemd is
        currently running a reboot job. This is not the case when the emergency
        shutdown has been triggered, so we removed this check
      · migrate tails-kexec to the /lib/systemd/system-shutdown/ facility
      · don't (try to) switch to tty1 on emergency shutdown: it apparently
        requires data that we haven't locked into memory, and then it blocks
        the whole emergency shutdown process
    - Display a slightly darker version of the desktop wallpaper on the screen
      saver, instead of the default flashy "Debian 8" branding (Closes: #9038).
    - Disable software autorun from external media.
    - Disable a few unneeded D-Bus services. Some of these services are
      automatically started (via D-Bus activation) when GNOME Shell tries
      to use them. The only "use" I've seen for them, except eating
      precious RAM, is to display "No appointment today" in the calendar pop-up.
      (Closes: #9037)
    - Prevent NetworkManager services from starting at boot time
      (Closes: #8313). We start them ourselves after changing the MAC address.
    - Unfuzzy all patches (Closes: #8268) and drop a few obsolete ones.
    - Adapt IBus configuration for Jessie (Closes: #8270), i.e. merge the two
      places where we configure keyboard layout and input methods: both are now
      configured in the same place in Jessie's GNOME.
    - Migrate panel launchers to the favorite apps list (Closes: #7992).
    - Drop pre-GNOME Shell menu tweaks.
    - Hide "Log out" button in the GNOME Shell menu (Closes: #8364).
    - Add a custom shutdown-helper GNOME Shell extension (Closes: #8302, #5684
      and #5878) that removes the press-Alt-to-turn-shutdown-button-into-Suspend
      functionality from the GNOME user menu, and makes Restart and Shutdown
      immediate, without further user interaction. Accordingly remove our custom
      Shutdown Helper panel applet (#8302).
    - Drop GNOME Panel configuration, now deprecated.
    - Disable GNOME Shell's screen lock feature.
      We're not there yet (see #5684).
    - Disable GNOME Shell screen locker's user switch feature.
    - Explicitly install libany-moose-perl (Closes: #8051).
      It's needed by our OpenPGP applet. On Wheezy, this package was pulled
      by some other dependency. This is not the case anymore on Jessie.
    - Don't install notification-daemon nor gnome-mag: GNOME Shell has taken
      over this functionality (Closes: #7481).
    - Don't install ntfsprogs: superseded on Jessie.
    - Don't install barry-util: not part of Jessie.
    - Link udev-watchdog dynamically, and lock it plus its dependencies
      in memory.
    - Migrate from gdm-simple-greeter to a custom gdm-tails session
      (Closes: #7599).
    - Update Plymouth installation and configuration:
      · install the plymouth packages via chroot_local-hooks: lb 2.x's "standard"
        packages list pulls console-common in, which plymouth now conflicts with
      · don't patch the plymouth initscript anymore, that was superseded
        by native systemd unit files
      · mask the plymouth-{halt,kexec,poweroff,reboot,shutdown} services,
        to prevent them from occupying the active TTY with an (empty) splash
        screen on shutdown/reboot, that would hide the messages we want to show
        to the user via tails-kexec (Closes: #9032)
    - Migrate GNOME keyboard layout settings from libgnomekbd to input-sources
      (Closes: #7898).
    - Explicitly install syslinux-efi, that we need and is not automatically
      pulled by anything else anymore.
    - Workaround #7248 for GDM: use a solid blue background picture,
      instead of a solid color fill, in the Greeter session.
    - De-install gcc-4.8-base and gcc-4.9 at the end of the ISO build process.
    - Revert the "Wrap syndaemon to always use -t" Wheezy-specific workaround.
    - htpdate: run date(1) in a Jessie-compatible (and nicer) way.
    - Remove obsolete dconf screenshot settings and the corresponding test.
    - Drop our patched python-dbus{,-dev} package (Closes: #9177).
    - live-persist: stop overriding live-boot's functions, we now have
      a recent enough blkid.
    - Adjust sdmem initramfs bits for Jessie:
      · Directly call poweroff instead of halt -p.
      · Don't pass -n to poweroff and reboot, it's not supported anymore.
    - Wrap text in the Unsafe Browser startup warning dialog
      (Jessie's zenity does not wrap it itself).
    - Associate application/pgp-keys with Seahorse's "Import Key" application
      (Closes: #10571).
    - Install topIcons GNOME Shell extension (v28), to work around the fact
      that a few of the applets we use hijack the notification area.
    - "cd /" to fix permissions issue at tails-persistence-setup startup
      (Closes: #8097).
    - Install gstreamer1.0-libav, so that Totem can play H264-encoded videos.
    - Adjust APT sources configuration:
      · remove explicit jessie and jessie-updates sources:
        automatically added by live-build
      · add Debian testing
      · add jessie-backports
    - Firewall: white-list access to the accessibility daemon (Closes: #8075).
    - Adjust to changed desktop notification behavior and supported feature set
      (Closes: #7989):
      · pass the DBUS_SESSION_BUS_ADDRESS used by the GNOME session
        to notify-send
      · update waiting for a notification handler: gnome-panel and nm-applet
        are obsolete, GNOME Shell is now providing this facility, so instead
        wait for a process that starts once GNOME Shell is ready, namely
        ibus-daemon (Closes: #8685)
      · port tails-warn-about-disabled-persistence and tails-virt-notify-user
        to notification actions (instead of hyperlinks), and make the latter
        transient; to this end, add support to Desktop::Notify for "hints"
        and notification actions
      · tails-security-check: use a dialog box instead of desktop notifications
      · MAC spoofing failure notification: remove the link to the documentation;
        it was broken on Tails/Wheezy already, see #10559 for next steps
    - Don't explicitly install gnome-panel nor gnome-menus, so that they go away
      whenever the Greeter does not pull them in anymore.
    - Install gkbd-capplet, that provides gkbd-keyboard-display (Closes: #8363).
    - Install Tor 0.2.7 from deb.torproject.org: we don't need to rebuild it
      ourselves for seccomp support anymore.
    - Wrap Seahorse with torsocks when it is started as a D-Bus service too
      (Closes: #9792).
    - Rename the AppArmor profile for Tor, so it applies to the system-wide
      Tor service we run (Closes: #10528).
    - Essentially revert ALSA state handling to how it was pre-Jessie, so that
      mixer levels are unmuted and sanitized at boot time (Closes: #7591).
    - Pass --yes to apt-get when installing imagemagick.
    - Make removable devices, that we support installing Tails to, user writable:
      Tails Installer requires raw block device access to such devices
      (Closes: #8273). Similarly, allow the amnesia user, when active, to open
      non-system devices for writing with udisks2. This is roughly udisks2's
      equivalent of having direct write access to raw block storage devices.
      Here too, Tails Installer uses this functionality.
    - Disable networkd to prevent any risk of DNS leaks it might cause; and
      disable timesyncd, as we have our own time synchronization mechanism.
      They are not enabled by default in Jessie, but may be in Stretch,
      so let's be explicit about it.
    - Mask hwclock-save.service, to avoid sync'ing the system clock
      to the hardware clock on shutdown (Closes: #9363).
    - apparmor-adjust-cupsd-profile.diff: adjust to parse fine on Jessie
      (Closes: #9963)
    - Explicitly use tor@default.service when it's the one we mean.
    - Refactor GNOME/X env exporting to Tails' shell library, and grab
      more of useful bits of the desktop session environment.
      Then, use the result in the test suite's remote shell.
    - Stop tweaking /etc/modules. It's 2015, the kernel should load these things
      automatically (Closes: #10609).
    - Have systemd hardening let Tor modify its configuration (needed by Tor
      Launcher), and start obfs4proy (Closes: #10696, #10724).
    - Bump extensions.adblockplus.currentVersion and
      extensions.enigmail.configuredVersion to match what we currently get
      on Jessie.
    - I2P: switch from 'service' to 'systemctl' where possible.

 -- Tails developers <tails@boum.org>  Mon, 25 Jan 2016 18:06:33 +0100

tails (1.8.2) unstable; urgency=medium

  * Security fixes
    - Upgrade Tor Browser to 5.0.7.
    - Upgrade Linux to 3.16.7-ckt20-1+deb8u2.
    - Upgrade foomatic-filters to 4.0.17-1+deb7u1.
    - Upgrade git to 1:1.7.10.4-1+wheezy2.
    - Upgrade Icedove to 38.5.0-1~deb7u1.
    - Upgrade libxml2-related packages to 2.8.0+dfsg1-7+wheezy5.
    - Upgrade OpenSSL-related packages to 1.0.1e-2+deb7u19.
    - Upgrade libsmbclient to 2:3.6.6-6+deb7u6.

 -- Tails developers <tails@boum.org>  Sat, 09 Jan 2016 16:27:27 +0100

tails (1.8.1) unstable; urgency=medium

  * Security fixes
    - Upgrade Tor Browser to 5.0.6.
    - Upgrade Linux to 3.16.7-ckt20-1+deb8u1
    - Upgrade gdkpixbuf to 2.26.1-1+deb7u3
    - Upgrade bind9 tools to 1:9.8.4.dfsg.P1-6+nmu2+deb7u8

  * Bugfixes
    - Fix time synchronization in bridge mode by refreshing our patch
      against Tor's AppArmor profile.

 -- Tails developers <tails@boum.org>  Fri, 18 Dec 2015 19:05:18 +0000

tails (1.8) unstable; urgency=medium

  * Security fixes
    - Upgrade Tor to 0.2.7.6-1~d70.wheezy+1+tails1.
    - Upgrade Tor Browser to 5.0.5. (Closes: #10751)
    - Upgrade LibreOffice to 1:3.5.4+dfsg2-0+deb7u5.
    - Upgrade krb5-based packages to 1.10.1+dfsg-5+deb7u6.
    - Upgrade Linux to 3.16.7-ckt11-1+deb8u6.
    - Upgrade wpasupplicant to 1.0-3+deb7u3.
    - Upgrade libpng12-0 to 1.2.49-1+deb7u1.
    - Upgrade openjdk-7 to 7u91-2.6.3-1~deb7u1.
    - Upgrade libnspr4 to 2:4.9.2-1+deb7u3
    - Upgrade dpkg to 1.16.17.
    - Upgrade gnutls26 to 2.12.20-8+deb7u4.
    - Upgrade Icedove to 1:38.0.1-1~deb7u1.
    - Upgrade OpenSSL to 1.0.1e-2+deb7u18.

  * Bugfixes
    - Upgrade to Electrum 2.5.4-2~d70.wheezy+1+tails1. Now Electrum
      should work again. Note that the documentation has not been
      adapted to the slight changes in the Electrum account setup
      wizard yet.

  * Minor improvements
    - Upgrade I2P to 0.9.23-2~deb7u+1.
    - Rebase our patch against the Tor Browser AppArmor profile on top
      of the one shipped in torbrowser-launcher 0.2.1-2.
    - Warn if the claws-mail persistence is enabled and contains a
      Claws Mail configuration when starting icedove. (Closes: #10458)
    - Replace the Claws Mail GNOME launcher with Icedove. (Closes:
      #10739)
    - Remove the Claws Mail persistence feature from the Persistence
      Assistant. (Closes: #10742)

  * Build system
    - Simplify ISO image naming rules by using the base rule we use
      for Jenkins all the time, except when building from a tag
      (i.e. building a release).  (Closes: #10349)

  * Test suite
    - Lower the waiting time for USB installation in the test suite.
      So far we were waiting up to one hour, which is just the same as
      our Jenkins inactivity timeout, so in practice when Tails
      Installer fails and displays an error message, instead of
      reporting that the job failed (which is the point of the
      exercise) we abort the job due to this timeout which
      communicates less clearly that there's probably a bug. (Closes:
      #10718)
    - Remove the check for the sound icon in the systray in the
      Windows Camouflage tests. (Closes: #10493)
    - Retry running whois when "LIMIT EXCEEDED" is in its output for
      increased robustness. (Closes: #10523)
    - Make Seahorse tests more robust. (Closes: #9095, #10501)
    - Make the handling of Pidgin's account manager more robust.
      (Closes: #10506)

 -- Tails developers <tails@boum.org>  Mon, 14 Dec 2015 23:07:19 +0100

tails (1.7) unstable; urgency=medium

  * Major new features and changes
    - Upgrade Tor Browser to 5.0.4. (Closes: #10456)
    - Add a technology preview of the Icedove Email client (a
      rebranded version of Mozilla Thunderbird), including OpenPGP
      support via the Enigmail add-on, general security and anonymity
      improvements via the Torbirdy add-on, and complete persistence
      support (which will be enabled automatically if you already have
      Claws Mail persistence enabled). Icedove will replace Claws Mail
      as the supported email client in Tails in a future
      release. (Closes: #6151, #9498, #10285)
    - Upgrade Tor to 0.2.7.4-rc-1~d70.wheezy+1+tails1. Among the many
      improvement of this new Tor major release, the new
      KeepAliveIsolateSOCKSAuth option allows us to drop the
      bug15482.patch patch (taken from the Tor Browse bundle) that
      enabled similar (but inferior) functionality for *all*
      SocksPort:s -- now the same circuit is only kept alive for
      extended periods for the SocksPort used by the Tor
      Browser. (Closes: #10194, #10308)
    - Add an option to Tails Greeter which disables networking
      completely. This is useful when intending to use Tails for
      offline work only. (Closes: #6811)

  * Security fixes
    - Fix CVE-2015-7665, which could lead to a network interface's IP
      address being exposed through wget. (Closes: #10364)
    - Prevent a symlink attack on ~/.xsession-errors via
      tails-debugging-info which could be used by the amnesia user to
      read the contents of any file, no matter the
      permissions. (Closes: #10333)
    - Upgrade libfreetype6 to 2.4.9-1.1+deb7u2.
    - Upgrade gdk-pixbuf packages to 2.26.1-1+deb7u2.
    - Upgrade Linux to 3.16.7-ckt11-1+deb8u5.
    - Upgrade openjdk-7 packages to 7u85-2.6.1-6~deb7u1.
    - Upgrade unzip to 6.0-8+deb7u4.

  * Bugfixes
    - Add a temporary workaround for an issue in our code which checks
      whether i2p has bootstrapped, which (due to some recent change
      in either I2P or Java) could make it appear it had finished
      prematurely. (Closes: #10185)
    - Fix a logical bug in the persistence preset migration code while
      real-only persistence is enabled. (Closes: #10431)

  * Minor improvements
    - Rework the wordings of the various installation and upgrade
      options available in Tails installer in Wheezy. (Closes: #9672)
    - Restart Tor if bootstrapping stalls for too long when not using
      pluggable transports. (Closes: #9516)
    - Install firmware-amd-graphics, and firmware-misc-nonfree instead
      of firmware-ralink-nonfree, both from Debian Sid.
    - Update the Tails signing key. (Closes: #10012)
    - Update the Tails APT repo signing key. (Closes: #10419)
    - Install the nmh package. (Closes: #10457)
    - Explicitly run "sync" at the end of the Tails Upgrader's upgrade
      process, and pass the "sync" option when remounting the system
      partition as read-write. This might help with some issues we've
      seen, such as #10239, and possibly for #8449 as well.

  * Test suite
    - Add initial automated tests for Icedove. (Closes: #10332)
    - Add automated tests of the MAC spoofing feature. (Closes: #6302)
    - Drop the concept of "background snapshots" and introduce a general
      system for generating snapshots that can be shared between
      features. This removes all silly hacks we previously used to
      "skip" steps, and greatly improves performance and reliability
      of the whole test suite. (Closes: #6094, #8008)
    - Flush to the log file in debug_log() so the debugging info can
      be viewed in real time when monitoring the debug log
      file. (Closes: #10323)
    - Force UTF-8 locale in automated test suite. Ruby will default to
      the system locale, and if it is non-UTF-8, some String-methods
      will fail when operating on non-ASCII strings. (Closes: #10359)
    - Escape regexp used to match nick in CTCP replies. Our Pidgin
      nick's have a 10% chance to include a ^, which will break that
      regexp. We need to escape all characters in the nick. (Closes:
      #10219)
    - Extract TBB languages from the Tails source code. This will
      ensure that valid locales are tested. As an added bonus, the
      code is greatly simplified. (Closes: #9897)
    - Automatically test that tails-debugging-info is not susceptible
      to the type of symlink attacks fixed by #10333.
    - Save all test suite artifacts in a dedicated directory with more
      useful infromation encoded in the path. This makes it easier to
      see which artifacts belongs to which failed scenario and which
      run. (Closes: #10151)
    - Log all useful information via Cucumber's formatters instead of
      printing to stderr, which is not included when logging to file
      via `--out`. (Closes: #10342)
    - Continue running the automated test suite's vnc server even if
      the client disconnects. (Closes: #10345)
    - Add more automatic tests for I2P. (Closes: #6406)
    - Bump the Tor circuit retry count to 10. (Closes: #10375)
    - Clean up dependencies: (Closes: #10208)
      * libxslt1-dev
      * radvd
      * x11-apps

 -- Tails developers <tails@boum.org>  Tue, 03 Nov 2015 01:09:41 +0100

tails (1.6) unstable; urgency=medium

  * Security fixes
    - Upgrade Tor Browser to 5.0.3. (Closes: #10223)
    - Upgrade bind9-based packages to 1:9.8.4.dfsg.P1-6+nmu2+deb7u7.
    - Upgrade liblcms1 to 1.19.dfsg2-1.2+deb7u1.
    - Upgrade libldap-2.4-2 to 2.4.31-2+deb7u1.
    - Upgrade libslp1 to 1.2.1-9+deb7u1.
    - Upgrade ssl-cert to 1.0.32+deb7u1.

  * Bugfixes
    - Fix a corner case for the MAC spoofing panic mode. If panic mode
      failed to disable the specific device that couldn't be spoofed
      (by unloading the module) we disable networking. Previously we
      only stopped NetworkManager. The problem is that NM isn't even
      started at this time, but will specifically be started when
      we're done with MAC spoofing. Therefore, let's completely
      disable NetworkManager so it cannot possibly be
      started. (Closes: #10160)
    - Avoid use of uninitialized value in restricted-network-detector.
      If NetworkManager decides that a wireless connection has timed
      out before "supplicant connection state" has occued, our idea of
      the state is `undef`, so it cannot be used in a string
      comparison. Hence, let's initialize the state to the empty
      string instead of `undef`. Also fix the state
      recording. Apparently NetworkManager can say a few different
      things when it logs the device state transitions. (Closes:
      #7689)

  * Minor improvements
    - Remove workaround for localizing search engine plugins. The
      workaround has recently become unnecessary, possibly due to the
      changes made for the seach bar after the Tor Browser was rebased
      on Firefox 38esr. (Closes: #9146)
    - Refer to the I2P Browser in the I2P notifications. Instead of
      some obscure links that won't work in the Tor Browser, where
      users likely will try them, and which I believe will open them
      by default. (Closes: #10182)
    - Upgrade I2P to 0.9.22. Also set the I2P apparmor profile to
      enforce mode. (Closes: #9830)

  * Test suite
    - Test that udev-watchdog is monitoring the correct device when
      booted from USB. (Closes: #9890)
    - Remove unused 'gksu' step. This causes a false-positive to be
      found for #5330. (Closes: #9877)
    - Make --capture capture individual videos for failed scenarios
      only, and --capture-all to capture videos for all scenarios.
      (Closes: #10148)
    - Use the more efficient x264 encoding when capturing videos using
      the --capture* options. (Closes: #10001)
    - Make --old-iso default to --iso if omitted. Using the same ISO
      for the USB upgrade tests most often still does what we want,
      e.g. test that the current version of Tails being tested has a
      working Tails installer. Hence this seems like a reasonable
      default. (Closes: #10147)
    - Avoid nested FindFailed exceptions in waitAny()/findAny(), and
      throw a new dedicated FindAnyFailed exception if these fail
      instead. Rjb::throw doesn't block Ruby's execution until the
      Java exception has been received by Ruby, so strange things can
      happen and we must avoid it. (Closes: #9633)
    - Fix the Download Management page in our browsers. Without the
      browser.download.panel.shown pref set, the progress being made
      will not update until after the browser has been restarted.
      (Closes: #8159)
    - Add a 'pretty_debug' (with an alias: 'debug') Cucumber formatter
      that deals with debugging instead of printing it to STDERR via
      the `--debug` option (which now has been removed). This gives us
      the full flexibility of Cucumber's formatter system, e.g. one
      easy-to-read formatter can print to the terminal, while we get
      the full debug log printed to a file. (Closes: #9491)
    - Import logging module in otr-bot.py. Our otr-bot.py does not use
      logging but the jabberbot library makes logging calls, causing a
      one-off message “No handlers could be found for logger
      "jabberbot"” to be printed to the console. This commit
      effectively prevents logging/outputting anything to the terminal
      which is at a level lower than CRITICAL. (Closes: 9375)
    - Force new Tor circuit and reload web site on browser
      timeouts. (Closes: #10116)
    - Focus Pidgin's buddy list before trying to access the tools
      menu. (Closes: #10217)
    - Optimize IRC test using waitAny. If connecting to IRC fails,
      such as when OFTC is blocking Tor, waiting 60 seconds to connect
      while a a Reconnect button is visible is sub-optimal. It would
      be better to try forcing a new Tor circuit and clicking the
      reconnect button. (Closes: #9653)
    - Wait for (and focus if necessary) Pidgin's Certificate windows.
      (Closes: #10222)

 -- Tails developers <tails@boum.org>  Sun, 20 Sep 2015 17:47:26 +0000

tails (1.5.1) unstable; urgency=medium

  * Security fixes
    - Upgrade Tor Browser to 5.0.2. (Closes: #10112)
    - Upgrade gdk-pixbuf packages to 2.26.1-1+deb7u1.
    - Upgrade libnss3 to 2:3.14.5-1+deb7u5.

  * Bugfixes
    - Refresh Tor Browser AppArmor profile patch. The old one doesn't
      apply on top of testing's torbrowser-launcher anymore.

  * Build system
    - Make sure Jenkins creates new jobs to build the testing branch
      after freezes. (Closes: #9925)

 -- Tails developers <tails@boum.org>  Fri, 28 Aug 2015 01:52:14 +0200

tails (1.5) unstable; urgency=medium

  * Major new features and changes
    - Move LAN web browsing from Tor Browser to the Unsafe Browser,
      and forbid access to the LAN from the former. (Closes: #7976)
    - Install a 32-bit GRUB EFI boot loader. This at least works
      on some Intel Baytrail systems. (Closes: #8471)

  * Security fixes
    - Upgrade Tor Browser to 5.0, and integrate it:
      · Disable Tiles in all browsers' new tab page.
      · Don't use geo-specific search engine prefs in our browsers.
      · Hide Tools -> Set Up Sync, Tools -> Apps (that links to the Firefox
        Marketplace), and the "Share this page" button in the Tool bar.
      · Generate localized Wikipedia search engine plugin icons so the
        English and localized versions can be distinguished in the new
        search bar. (Closes: #9955)
    - Fix panic mode on MAC spoofing failure. (Closes: #9531)
    - Deny Tor Browser access to global tmp directories with AppArmor,
      and give it its own $TMPDIR. (Closes: #9558)
    - Tails Installer: don't use a predictable file name for the subprocess
      error log. (Closes: #9349)
    - Pidgin AppArmor profile: disable the launchpad-integration abstraction,
      which is too wide-open.
    - Use aliases so that our AppArmor policy applies to
      /lib/live/mount/overlay/ and /lib/live/mount/rootfs/*.squashfs/ as well as
      it applies to /. And accordingly:
      · Upgrade AppArmor packages to 2.9.0-3~bpo70+1.
      · Install rsyslog from wheezy-backports, since the version from Wheezy
        conflicts with AppArmor 2.9.
      · Stop installing systemd for now: the migration work is being done in
        the feature/jessie branch, and it conflicts with rsyslog from
        wheezy-backports.
      · Drop apparmor-adjust-user-tmp-abstraction.diff: obsoleted.
      · apparmor-adjust-tor-profile.diff: simplify and de-duplicate rules.
      · Take into account aufs whiteouts in the system_tor profile.
      · Adjust the Vidalia profile to take into account Live-specific paths.
    - Upgrade Linux to 3.16.7-ckt11-1+deb8u3.
    - Upgrade bind9-host, dnsutils and friends to 1:9.8.4.dfsg.P1-6+nmu2+deb7u6.
    - Upgrade cups-filters to 1.0.18-2.1+deb7u2.
    - Upgrade ghostscript to 9.05~dfsg-6.3+deb7u2.
    - Upgrade libexpat1 to 2.1.0-1+deb7u2.
    - Upgrade libicu48 to 4.8.1.1-12+deb7u3.
    - Upgrade libwmf0.2-7 to 0.2.8.4-10.3+deb7u1.
    - Upgrade openjdk-7 to 7u79-2.5.6-1~deb7u1.

  * Bugfixes
    - Upgrade Tor to 0.2.6.10-1~d70.wheezy+1+tails1.

  * Minor improvements
    - Tails Installer: let the user know when it has rejected a candidate
      destination device because it is too small. (Closes: #9130)
    - Tails Installer: prevent users from trying to "upgrade" a device
      that contains no Tails, or that was not installed with Tails Installer.
      (Closes: #5623)
    - Install libotr5 and pidgin-otr 4.x from wheezy-backports. This adds
      support for the OTRv3 protocol and for multiple concurrent connections
      to the same account. (Closes: #9513)
    - Skip warning dialog when starting Tor Browser while being offline,
      in case it is already running. Thanks to Austin English for the patch!
      (Closes: #7525)
    - Install the apparmor-profiles package (Closes: #9539), but don't ship
      a bunch of AppArmor profiles we don't use, to avoid increasing
      boot time. (Closes: #9757)
    - Ship a /etc/apparmor.d/tunables/home.d/tails snippet, instead
      of patching /etc/apparmor.d/tunables/home.
    - live-boot: don't mount tmpfs twice on /live/overlay, so that the one which
      is actually used as the read-write branch of the root filesystem's union
      mount, is visible. As a consequence:
      · One can now inspect how much space is used, at a given time, in the
        read-write branch of the root filesystem's union mount.
      · We can make sure our AppArmor policy works fine when that filesystem
        is visible, which is safer in case e.g. live-boot's behavior changes
        under our feet in the future... or in case these "hidden" files are
        actually accessible somehow already.

  * Build system
    - Add our jenkins-tools repository as a Git submodule, and replace
      check_po.sh with a symlink pointing to the same script in that submodule.
      Adjust the automated test suite accordingly. (Closes: #9567)
    - Bump amount of RAM needed for Vagrant RAM builds to 7.5 GiB. In
      particular the inclusion of the Tor Browser 5.0 series has recently
      increased the amount of space needed to build Tails. (Closes: #9901)

  * Test suite
    - Test that the Tor Browser cannot access LAN resources.
    - Test that the Unsafe Browser can access the LAN.
    - Installer: test new behavior when trying to upgrade an empty device, and
      when attempting to upgrade a non-Tails FAT partition on GPT; also, take
      into account that all unsupported upgrade scenarios now trigger
      the same behavior.
    - Request a new Tor circuit and re-run the Seahorse and GnuPG CLI tests
      on failure. (Closes: #9518, #9709)
    - run_test_suite: remove control chars from log file even when cucumber
      exits with non-zero. (Closes: #9376)
    - Add compatibility with cucumber 2.0 and Debian Stretch. (Closes: #9667)
    - Use custom exception when 'execute_successfully' fails.
    - Retry looking up whois info on transient failure. (Closes: #9668)
    - Retry wget on transient failure. (Closes: #9715)
    - Test that Tor Browser cannot access files in /tmp.
    - Allow running the test suite without ntp installed. There are other means
      to have an accurate host system clock, e.g. systemd-timesyncd and tlsdate.
      (Closes: #9651)
    - Bump timeout in the Totem feature.
    - Grep memory dump using the --text option. This is necessary with recent
      versions of grep, such as the one in current Debian sid, otherwise it
      will count only one occurrence of the pattern we're looking for.
      (Closes: #9759)
    - Include execute_successfully's error in the exception, instead
      of writing it to stdout via puts. (Closes: #9795)
    - Test that udev-watchdog is actually monitoring the correct device.
      (Closes: #5560)
    - IUK: workaround weird Archive::Tar behaviour on current sid.
    - Test the SocksPort:s given in torrc in the Unsafe Browser.
      This way we don't get any sneaky errors in case we change them and
      forget to update this test.
    - Directly verify AppArmor blocking of the Tor Browser by looking in
      the audit log: Firefox 38 does no longer provide any graphical feedback
      when the kernel blocks its access to files the user wants to access.
    - Update browser-related automated test suite images, and workaround
      weirdness introduced by the new Tor Browser fonts.
    - Test that Pidgin, Tor Browser, Totem and Evince cannot access ~/.gnupg
      via alternate, live-boot generated paths.
    - Adjust tests to cope with our new AppArmor aliases.
    - Bump memory allocated to the system under test to 2 GB. (Closes: #9883)

 -- Tails developers <tails@boum.org>  Mon, 10 Aug 2015 19:12:58 +0200

tails (1.4.1) unstable; urgency=medium

  * Security fixes
    - Upgrade Tor Browser to 4.5.3, based on Firefox 31.8.0 ESR. (Closes: #9649)
    - Upgrade Tor to 0.2.6.9-1~d70.wheezy+1+tails2, which includes a circuit
      isolation bugfix. (Closes: #9560)
    - AppArmor: deny Tor Browser access to the list of recently used files.
      (Closes: #9126)
    - Upgrade OpenSSL to 1.0.1e-2+deb7u17.
    - Upgrade Linux to 3.16.7-ckt11-1.
    - Upgrade CUPS to 1.5.3-5+deb7u6.
    - Upgrade FUSE to 2.9.0-2+deb7u2.
    - Upgrade libsqlite3-0 to 3.7.13-1+deb7u2.
    - Upgrade ntfs-3g and ntfsprogs to 1:2012.1.15AR.5-2.1+deb7u2.
    - Upgrade p7zip-full to 9.20.1~dfsg.1-4+deb7u1.

  * Bugfixes
    - Fix automatic upgrades in Windows Camouflage mode. (Closes: #9413)
    - Don't ship the snakeoil SSL key pair generated by ssl-cert in the ISO.
      (Closes: #9416)
    - Partially fix the truncated notifications issue. (#7249)

  * Minor improvements
    - Disable the hwclock.sh initscript at reboot/shutdown time.
      This is an additional safety measure to ensure that the hardware clock
      is not modified. (Closes: #9364)
    - Stop shipping /var/cache/man/*, to make ISOs and IUKs smaller.
      (Closes: #9417)
    - Update torbrowser-AppArmor-profile.patch to apply cleanly on top of the
      profile shipped with torbrowser-launcher 0.2.0-1.
    - Add the jessie/updates APT repo and set appropriate pinning.
    - Upgrade Electrum to 1.9.8-4~bpo70+1.
    - Upgrade kernel firmware packages to 0.44.

  * Build system
    - Install the Linux kernel from Debian Jessie. (Closes: #9341)
    - Remove files that are not under version control when building in Jenkins.
      (Closes: #9406)
    - Don't modify files in the source tree before having possibly merged
      the base branch into it. (Closes: #9406)
    - Make it so eatmydata is actually used during a greater part of the build
      process. This includes using eatmydata from wheezy-backports.
      (Closes: #9419, #9523)
    - release script: adjust to support current Debian sid.

  * Test suite
    - Test the system clock sanity check we do at boot. (Closes: #9377)
    - Remove the impossible "Clock way in the past" scenarios.
      Thanks to config/chroot_local-includes/lib/live/config/0001-sane-clock,
      these scenarios cannot happen, and since we test that it works they
      can be safely removed.
    - Test that the hardware clock is not modified at shutdown. (Closes: #9557)
    - Pidgin: retry looking for the roadmap URL in the topic.
    - Avoid showing Pidgin's tooltips during test, potentially confusing Sikuli.
      (Closes: #9317)
    - Test all OpenPGP keys shipped with Tails. (Closes: #9402)
    - Check that notification-daemon is running when looking for notifications
      fails. (Closes: #9332)
    - Allow using the cucumber formatters however we want. (Closes: #9424)
    - Enable Spice in the guest, and blacklist the psmouse kernel module,
      to help with lost mouse events. (Closes: #9425)
    - Automate testing Torbutton's 'New Identity' feature. (Closes: #9286)
    - Test that Seahorse is configured to use the correct keyserver.
      (Closes: #9339)
    - Always export TMPDIR back to the test suite's shell environment.
      (Closes: #9479)
    - Make OpenPGP tests more reliable:
      · Retry accessing the OpenPGP applet menus on failure. (Closes: #9355)
      · Retry accessing menus in Seahorse on failure. (Closes: #9344)
    - Focus the Pidgin conversation window before any attempt to interact
      with it. (Closes: #9317)
    - Use convertkey from the (backported to Jessie) Debian package,
      instead of our own copy of that script. (Closes: #9066)
    - Make the memory erasure tests more robust (Closes: #9329):
      · Bump /proc/sys/vm/min_free_kbytes when running fillram.
      · Actually set oom_adj for the remote shell when running fillram.
      · Try to be more sure that we OOM kill fillram.
      · Run fillram as non-root.
    - Only try to build the storage pool if TailsToasterStorage isn't found.
      (Closes: #9568)

 -- Tails developers <tails@boum.org>  Sun, 28 Jun 2015 19:46:25 +0200

tails (1.4) unstable; urgency=medium

  * Major new features
    - Upgrade Tor Browser to 4.5.1, based on Firefox 31.7.0 ESR, which
      introduces many major new features for usability, security and
      privacy. Unfortunately its per-tab circuit view did not make it
      into Tails yet since it requires exposing more Tor state to the
      user running the Tor Browser than we are currently comfortable
      with. (Closes: #9031, #9369)
    - Upgrade Tor to 0.2.6.7-1~d70.wheezy+1+tails2. Like in the Tor
      bundled with the Tor Browser, we patch it so that circuits used
      for SOCKSAuth streams have their lifetime increased indefinitely
      while in active use. This currently only affects the Tor Browser
      in Tails, and should improve the experience on certain web sites
      that otherwise would switch language or log you out every ten
      minutes or so when Tor switches circuit. (Closes: #7934)

  * Security fixes
    - tor-browser wrapper script: avoid offering avenues to arbitrary
      code execution to e.g. an exploited Pidgin. AppArmor Ux rules
      don't sanitize $PATH, which can lead to an exploited application
      (that's allowed to run this script unconfined, e.g. Pidgin)
      having this script run arbitrary code, violating that
      application's confinement. Let's prevent that by setting PATH to
      a list of directories where only root can write. (Closes: #9370)
    - Upgrade Linux to 3.16.7-ckt9-3.
    - Upgrade curl to 7.26.0-1+wheezy13.
    - Upgrade dpkg to 1.16.16.
    - Upgrade gstreamer0.10-plugins-bad to 0.10.23-7.1+deb7u2.
    - Upgrade libgd2-xpm to 2.0.36~rc1~dfsg-6.1+deb7u1.
    - Upgrade openldap to 2.4.31-2.
    - Upgrade LibreOffice to 1:3.5.4+dfsg2-0+deb7u4.
    - Upgrade libruby1.9.1 to 1.9.3.194-8.1+deb7u5.
    - Upgrade libtasn1-3 to 2.13-2+deb7u2.
    - Upgrade libx11 to 2:1.5.0-1+deb7u2.
    - Upgrade libxml-libxml-perl to 2.0001+dfsg-1+deb7u1.
    - Upgrade libxml2 to 2.8.0+dfsg1-7+wheezy4.
    - Upgrade OpenJDK to 7u79-2.5.5-1~deb7u1.
    - Upgrade ppp to 2.4.5-5.1+deb7u2.

  * Bugfixes
    - Disable security warnings when connecting to POP3 and IMAP ports.
      (Closes: #9327)
    - Make the Windows 8 browser theme compatible with the Unsafe and I2P
      browsers. (Closes: #9138)
    - Hide Torbutton's "Tor Network Settings..." context menu entry.
      (Closes: #7647)
    - Upgrade the syslinux packages to support booting Tails on
      Chromebook C720-2800. (Closes: #9044)
    - Enable localization in Tails Upgrader. (Closes: #9190)
    - Make sure the system clock isn't before the build date during
      early boot. Our live-config hook that imports our signing keys
      depend on that the system clock isn't before the date when the
      keys where created. (Closes: #9149)
    - Set GNOME's OpenPGP keys via desktop.gnome.crypto.pgp to prevent
      us from getting GNOME's default keyserver in addition to our
      own. (Closes: #9233)
    - Prevent Firefox from crashing when Orca is enabled: grant
      it access to assistive technologies in its Apparmor
      profile. (Closes: #9261)
    - Add Jessie APT source. (Closes: #9278)
    - Fix set_simple_config_key(). If the key already existed in the
      config file before the call, all other lines would be removed
      due to the sed option -n and p combo. (Closes: #9122)
    - Remove illegal instance of local outside of function definition.
      Together with `set -e` that error has prevented this script from
      restarting Vidalia, like it should. (Closes: #9328)

  * Minor improvements
    - Upgrade I2P to 0.9.19-3~deb7u+1.
    - Install Tor Browser's bundled Torbutton instead of custom .deb.
      As of Torbutton 1.9.1.0 everything we need has been upstreamed.
    - Install Tor Browser's bundled Tor Launcher instead of our
      in-tree version. With Tor 0.2.6.x our custom patches for the
      ClientTransportPlugin hacks are not needed any more. (Closes:
      #7283)
    - Don't install msmtp and mutt. (Closes: #8727)
    - Install fonts-linuxlibertine for improved Vietnamese support in
      LibreOffice. (Closes: #8996)
    - Remove obsoletete #i2p-help IRC channel from the Pidgin
      configuration (Closes: #9137)
    - Add Gedit shortcut to gpgApplet's context menu. Thanks to Ivan
      Bliminse for the patch. (Closes: #9069).
    - Install printer-driver-gutenprint to support more printer
      models. (Closes: #8994).
    - Install paperkey for off-line OpenPGP key backup. (Closes: #8957)
    - Hide the Tor logo in Tor Launcher. (Closes: #8696)
    - Remove useless log() instance in tails-unblock-network. (Closes:
      #9034)
    - Install cdrdao: this enables Brasero to burn combined data/audio
      CDs and to do byte-to-byte disc copy.
    - Hide access to the Add-ons manager in the Unsafe Browser. It's
      currently broken (#9307) but we any way do not want users to
      install add-ons in the Unsafe Browser. (Closes: #9305)
    - Disable warnings on StartTLS for POP3 and IMAP (Will-fix: #9327)
      The default value of this option activates warnings on ports
      23,109,110,143. This commit disables the warnings for POP3 and
      IMAP as these could be equally used in encrypted StartTLS
      connections. (Closes: #9327)
    - Completely rework how we localize our browser by generating our
      branding add-on, and search plugins programatically. This
      improves the localization for the ar, es, fa, ko, nl, pl, ru,
      tr, vi and zh_CN locales by localizing the Startpage and
      Disconnect.me search plugins. Following Tor Browser 4.5's recent
      switch, we now use Disconnect.me as the default search
      engine. (Closes: #9309)
    * Actively set Google as the Unsafe Browser's default search
      engine.

  * Build system
    - Encode in Git which APT suites to include when building Tails.
      (Closes: #8654)
    - Clean up the list of packages we install. (Closes: #6073)
    - Run auto/{build,clean,config} under `set -x' for improved
      debugging.
    - Zero-pad our ISO images so their size is divisible by 2048.
      The data part of an ISO image's sectors is 2048 bytes, which
      implies that ISO images should always have a size divisible
      by 2048. Some applications, e.g. VirtualBox, use this as a sanity
      check, treating ISO images for which this isn't true as garbage.
      Our isohybrid post-processing does not ensure this,
      however. Also Output ISO size before/after isohybrid'ing and
      truncate'ing it. This will help detect if/when truncate is
      needed at all, so that we can report back to syslinux
      maintainers more useful information. (Closes: #8891)
    - Vagrant: raise apt-cacher-ng's ExTreshold preference to 50. The
      goal here is to avoid Tor Browser tarballs being deleted by
      apt-cacher-ng's daily expiration cronjob: they're not listed in
      any APT repo's index file, so acng will be quite eager to clean
      them up.

  * Test suite
    - Bring dependency checks up-to-date (Closes: #8988).
    - Adapt test suite to be run on Debian Jessie, which includes
      removing various Wheezy-specific workarounds, adding a few
      specific to Jessie, migrating from ffmpeg to libav, and
      more. (Closes: #8165)
    - Test that MAT can see that a PDF is dirty (Closes: #9136).
    - Allow throwing Timeout::Error in try_for() blocks, as well as
      nested try_for() (Closes: #9189, #9290).
    - Read test suite configuration files from the features/config/local.d
      directory. (Closes: #9220)
    - Kill virt-viewer with SIGTERM, not SIGINT, to prevent hordes of
      zombie processes from appearing. (Closes: #9139)
    - Kill Xvfb with SIGTERM, not SIGKILL, on test suite exit to allow
      it to properly clean up. (Closes: #8707)
    - Split SSH & SFTP configs in the test suite. (Closes: #9257)
    - Improve how we start subprocesses in the test suite, mostly by
      bypassing the shell for greater security and robustness (Closes:
      #9253)
    - Add Electrum test feature. (Closes #8963)
    - Test that Tails Installer detects when USB devices are
      removed. (Closes: #9131)
    - Test Tails Installer with devices which are too small. (Closes:
      #9129)
    - Test that the Report an Error launcher works in German. (Closes:
      #9143)
    - Verify that no extensions are installed in the Unsafe Browser
      using about:support instead of about:addons, which is broken
      (#9307). (Closes: #9306)
    - Retry GNOME application menu actions when they glitch. The
      GNOME application menus seem to have issues with clicks or
      hovering actions not registering, and hence sometimes submenus
      are not opened when they should, and sometimes clicks on the
      final application shortcut are lost. There seems to be a
      correlation between this and CPU load on the host running the
      test suite. We workaround this by simply re-trying the last
      action when it seems to fail. (Closes: #8928)
    - Work around Seahorse GUI glitchiness (Closes: #9343):
      * When Seahorse appears to be frozen--apparently due to network
        issues--it can often be worked around by refreshing the screen
        or activating a new window.
      * Open Seahorse's preferences dialog using the mouse.
      * Access menu entries with the mouse.
    - Wait for systray icons to finish loading before interacting with
      the systray. (Closes: #9258)
    - Test suite configuration: generalize local.d support to *.d. We
      now load features/config/*.d/*.yml.
    - Use code blocks in "After Scenario" hooks. This is much simpler
      to use (and more readable!) compared to hooking functions and
      arguments like we used to do.
    - Create filesystem share sources in the temporary directory and
      make them world-readable. (Closes: #8950)

 -- Tails developers <tails@boum.org>  Mon, 11 May 2015 16:45:04 +0200

tails (1.3.2) unstable; urgency=medium

  * Security fixes
    - Upgrade Tor Browser to 4.0.6, based on Firefox 31.6.0 ESR.
    - Upgrade OpenSSL to 1.0.1e-2+deb7u16.

  * Bugfixes
    - Make Florence usable with touchpads by forcing syndaemon to
      always use the `-t` option, which only disables tapping and
      scrolling and not mouse movements (Closes: #9011).
    - Make tails-spoof-mac log the correct macchanger exit code on
      failure (Closes: #8687).
    - Tails Installer:
      · Ignore devices with less than 3.5 GB of storage since they
        do not fit a Tails installation (Closes: #6538).
      · Remove devices from the device list as they are unplugged
        (Closes: #8691).

  * Minor improvements
    - Install obfs4proxy 0.0.4-1~tpo1, which adds support for
      client-mode ScrambleSuit.
    - Don't start Vidalia if Windows Camouflage is enabled. (Closes:
      #7400)
    - I2P Browser:
      · Remove "Add-ons" from the Tools menu, and hide "Keyboard
        Shortcuts" and "Take a Tour" since they point to resources on
        the open Internet (Closes: #7970).
      · Hide TorButton button from the customize toolbar options, and
        remove configs whose only purpose was to make Torbutton "green"
        (Closes: #8893).

  * Test suite
    - New tests:
      · Test non-LAN SSH, and SFTP via GNOME's "Connect to Server"
        (Closes: #6308).
      · Verify that Tails' Tor binary has the expected Tor authorities
        hard coded (Closes: #8960).
    - Improvements:
      · Programmatically determine the supported languages when testing
        the Unsafe Browser (Closes: #8918).
      · Rename --temp-dir to --tmpdir and make it behave more like
        mktemp, and honour TMPDIR if set in the environment. (Closes:
        #8709).
    - Bugfixes:
      · Make --temp-dir (now --tmpdir) actually work.

 -- Tails developers <tails@boum.org>  Mon, 30 Mar 2015 16:54:20 +0200

tails (1.3.1) unstable; urgency=medium

  * Security fixes
    - Upgrade Tor Browser to 4.0.5, based on Firefox 31.5.3 ESR. This addresses:
      · https://www.mozilla.org/en-US/security/advisories/mfsa2015-28/
      · https://www.mozilla.org/en-US/security/advisories/mfsa2015-29/
    - Upgrade Linux to 3.16.7-ckt7-1.
    - Upgrade libxfont to 1:1.4.5-5.
    - Upgrade OpenSSL to 1.0.1e-2+deb7u15.
    - Upgrade tcpdump to 4.3.0-1+deb7u2.
    - Upgrade bsdtar to 3.0.4-3+wheezy1.
    - Upgrade CUPS to 1.5.3-5+deb7u5.
    - Upgrade file and libmagic to 5.11-2+deb7u8.
    - Upgrade GnuPG to 1.4.12-7+deb7u7.
    - Upgrade libarchive to 3.0.4-3+wheezy1.
    - Upgrade libav to 6:0.8.17-1.
    - Upgrade FreeType 2 to 2.4.9-1.1+deb7u1.
    - Upgrade libgcrypt11 1.5.0-5+deb7u3.
    - Upgrade libgnutls26 to 2.12.20-8+deb7u3.
    - Upgrade libgtk2-perl to 2:1.244-1+deb7u1.
    - Upgrade ICU to 4.8.1.1-12+deb7u2.
    - Upgrade NSS to 2:3.14.5-1+deb7u4.
    - Upgrade libssh2 to 1.4.2-1.1+deb7u1.

  * Bugfixes
    - Upgrade Tor to 0.2.5.11-1~d70.wheezy+1+tails1. Changes include:
      · Directory authority changes.
      · Fix assertion errors that may trigger under high DNS load.
      · No longer break on HUP with seccomp2 enabled.
      · and more - please consult the upstream changelog.
    - Upgrade Tor Launcher to 0.2.7.2, and update the test suite accordingly
      (Closes: #8964, #6985). Changes include:
      · Ask about bridges before proxy in wizard.
      · Hide logo if TOR_HIDE_BROWSER_LOGO set.
      · Remove firewall prompt from wizard.
      · Feedback when “Copy Tor Log” is clicked.
      · Improve behavior if tor exits.
      · Add option to hide TBB's logo
      · Change "Tor Browser Bundle" to "Tor Browser"
      · Update translations from Transifex.
    - Fix the Tor Launcher killer. (Closes: #9067)
    - Allow Seahorse to communicate with keyservers when run from Tails
      OpenPGP Applet. (Closes: #6394)
    - SSH client: don't proxy connections to 172.17.* to 172.31.*.
      (Closes: #6558)
    - Repair config/chroot_local-packages feature, that was broken in Tails 1.3
      by 19-install-tor-browser-AppArmor-profile. (Closes: #8910)
    - language_statistics.sh: count original words instead of translated words.
      Otherwise we get >100% translation if translated strings are longer than
      original strings. (Closes: #9016)

  * Minor improvements
    - Only ship the new Tails signing key, and have Tails Upgrader stop trusting
      the old one. Update the documentation and test suite accordingly.
      (Closes: #8735, #8736, #8882, #8769, #8951)
    - Polish and harden a bit the WhisperBack configuration (Closes: #8991):
      · Only allow the `amnesia' user to run tails-debugging info as root
        with no arguments.
      · Fix spelling and grammar mistakes, improve phrasing a bit.
      · Quote variables consistently.

  * Test suite
    - New tests:
      · Chatting over XMPP in Pidgin, both peer-to-peer and in a multi-user
        chatroom. (Closes: #8002)
      · Chatting with OTR enabled over XMPP in Pidgin. (Closes: #8001)
      · Check that Pidgin only responds to the expected CTCP requests.
        (Closes: #8966)
      · Fetching keys using Seahorse started via the OpenPGP Applet.
      · Sync'ing keys using Seahorse.
    - Bugfixes:
      · Fix a race condition between the remote shell's and Tails Greeter's
        startup, by making sure the remote shell is ready before we start
        GDM. (Closes: #8941)
      · Kill virt-viewer properly. (Closes: #9070)
      · Make sure the display is stopped on destroy_and_undefine().
        Where we had it earlier, it could be skipped if anything else in the
        block threw an exception.
      · Fix wrong use of "$@". (Closes: #9071)
      · Enable the pipefail option in run_test_suite.
      · Improve the GNOME screenshot test's robustness. (Closes: #8952)
    - Refactoring:
      · turn the focus_pidgin_window() helper into a more generic
        VM.focus_xorg_window() one.
      · Reorganize the Display class.
      · Use clearer method to check process status in the Display class.
    - New developer-oriented features:
      · Add a --log-to-file option to run_test_suite. (Closes: #8894)
      · Add helpers for generating random strings.
      · Make it possible to hook arbitrary calls on scenario end. This is useful
        for dynamically adding cleanup functions, instead of having
        to explicitly deal with them in some After hook.

 -- Tails developers <tails@boum.org>  Mon, 23 Mar 2015 12:34:56 +0000

tails (1.3) unstable; urgency=medium

  * Major new features
    - Produce the Tails image in hybrid mode (again) so that the same
      image can be installed both on DVD *and* "hard disks" like USB
      storage and similar. (Closes: #8510)
    - Confine the Tor Browser using AppArmor. (Closes: #5525)
    - Install the Electrum bitcoin client from wheezy-backports, and
      add a persistence preset for the Live user's bitcoin wallet. If
      electrum is started without the persistence preset enabled, a
      warning is shown. (Closes: #6739)

  * Security fixes
    - Upgrade Tor Browser to 4.0.4 (based on Firefox 31.5.0esr)
      (Closes: #8938).

  * Bugfixes
    - Have tor_bootstrap_progress echo 0 if no matching log line is
      found. (Closes: #8257)
    - Always pass arguments through wrappers (connect-socks, totem,
      wget, whois) with "$@". $* doesn't handle arguments with
      e.g. embedded spaces correctly. (Closes: #8603, #8830)
    - Upgrade Linux to 3.16.7-ckt4-3.

  * Minor improvements
    - Install a custom-built Tor package with Seccomp enabled;
      enable the Seccomp sandbox when no pluggable transport is used.
      (Closes: #8174)
    - Install obfs4proxy instead of obfsproxy, which adds support for
      the obfs4 Tor pluggable transport. (Closes: #7980)
    - Install GnuPG v2 and associated tools from wheezy-backports,
      primarily for its improved support for OpenPGP smartcards. It
      lives side-by-side with GnuPG v1, which still is the
      default. (Closes: #6241)
    - Install ibus-unikey, a Vietnamese input method for IBus. (Closes:
      #7999)
    - Install torsocks (2.x) from wheezy-backports. (Closes: #8220)
    - Install keyringer from Debian Jessie. (Closes: #7752)
    - Install pulseaudio-utils.
    - Remove all traces of Polipo: we don't use it anymore. This
      closes #5379 and #6115 because:
      * Have APT directly use the Tor SOCKS proxy. (Closes: #8194)
      * Wrap wget with torsocks. (Closes: #6623)
      * Wrap Totem to torify it with torsocks. (Closes: #8219)
      * Torify Git with tsocks, instead of setting GIT_PROXY_COMMAND.
        (Closes: #8680)
    - Use torsocks for whois and Gobby, instead of torify.
    - Upgrade I2P to 0.9.18-1~deb7u+1.
    - Refactor the Unsafe and I2P browser code into a common shell
      library. A lot of duplicated code is now shared, and the code
      has been cleaned up and made more reliable. Several
      optimizations of memory usage and startup time were also
      implemented. (Closes: #7951)
    - Invert Exit and About in gpgApplet context menu. This is a
      short-term workaround for making it harder to exit the
      application by mistake (e.g. a double right-click). (Closes:
      #7450)
    - Implement new touchpad settings. This enables tap-to-click,
      2-fingers scrolling, and disable while typing. We don't enable
      reverse scrolling nor horizontal scrolling. (Closes: #7779)
    - Include the mount(8) output and live-additional-software.conf in
      WhisperBack bug reports (Closes: #8719, #8491).
    - Reduce brightness and saturation of background color. (Closes:
      #7963)
    - Have ALSA output sound via PulseAudio by default. This gives us
      centralized sound volume controls, and... allows to easily, and
      automatically, test that audio output works from Tor Browser,
      thanks to the PulseAudio integration into the GNOME sound
      control center.
    - Import the new Tails signing key, which we will use for Tails
      1.3.1, and have Tails Upgrader trust both it and the "old"
      (current) Tails signing key. (Closes: #8732)
    - tails-security-check: error out when passed an invalid CA file.
      Unfortunately, the underlying HTTPS stack we use here fails open
      in those case, so we have to check it ourselves. Currently, we
      check that the file exists, is readable, is a plain file and is
      not empty. Also support specifying the CA file via an
      environment variable. This will ease development and bug-fixing
      quite a bit.
    - Fix racy code in Tails Installer that sometimes made the
      automated test suite stall for scenarios installing Tails
      to USB disks. (Closes: #6092)
    - Make it possible to use Tails Upgrader to upgrade a Tails
      installation that has cruft files on the system partition.
      (Closes: #7678)

  * Build system
    - Install syslinux-utils from our builder-wheezy APT repository in
      Vagrant. We need version 6.03~pre20 to make the Tails ISO image
      in hybrid mode
    - Update deb.tails.boum.org apt repo signing key. (Closes: #8747)
    - Revert "Workaround build failure in lb_source, after creating
      the ISO." This is not needed anymore given the move to the Tor
      SOCKS proxy. (Closes: #5307)
    - Remove the bootstrap stage usage option and disable all
      live-build caching in Vagrant. It introduces complexity and
      potential for strange build inconsistencies for a meager
      reduction in build time. (Closes: #8725)
    - Hardcode the mirrors used at build and boot time in auto/config.
      Our stuff will be more consistent, easier to reproduce, and our
      QA process will be more reliable if we all use the same mirrors
      at build time as the ones we configure in the ISO. E.g. we won't
      have issues such as #8715 again. (Closes: #8726)
    - Don't attempt to retrieve source packages from local-packages so
      local packages can be installed via
      config/chroot_local-packages. (Closes: #8756)
    - Use our own Tor Browser archive when building an ISO. (Closes:
      #8125)

  * Test suite
    - Use libguestfs instead of parted when creating partitions and
      filsystems, and to check that only the expected files
      persist. We also switch to qcow2 as the default disk image
      format everywhere to reduce disk usage, enable us to use
      snapshots that includes the disks (in the future), and to use
      the same steps for creating disks in all tests. (Closes: #8673)
    - Automatically test that Tails ignores persistence volumes stored
      on non-removable media, and doesn't enable swaps. (Closes:
      #7822)
    - Actually make sure that Tails can boot from live systems stored
      on a hard drive. Running the 'I start Tails from DVD ...' step
      will override the earlier 'the computer is set to boot from ide
      drive "live_hd"' step, so let's make the "from DVD" part
      optional; it will be the default any way.
    - Make it possible to use an old iso with different persistence
      presets. (Closes: #8091)
    - Hide the cursor between steps when navigating the GNOME
      applications menu. This makes it a bit more robust, again:
      sometimes the cursor is partially hiding the menu entry we're
      looking for, hence preventing Sikuli from finding it (in
      particular when it's "Accessories", since we've just clicked on
      "Applications" which is nearby). (Closes: #8875)
    - Ensure that the test will fail if "apt-get X" commands fail.
    - Test 'Tor is ready' notification in a separate scenario. (Closes:
      #8714)
    - Add automated tests for torified wget and whois. This should
      help us identify future regressions such as #8603 in their
      torifying wrappers.
    - Add automated test for opening an URL from Pidgin.
    - And add automated tests for the Tor Browser's AppArmor
      sandboxing.
    - Test that "Report an Error Launcher" opens the support
      documentation.
    - Test that the Unsafe Browser:
      * starts in various locales.
      * complains when DNS isn't configured.
      * tears down its chroot on shutdown.
      * runs as the correct user.
      * has no plugins or add-ons installed.
      * has no unexpected bookmarks.
      * has no proxy configured.
    - Bump the "I2P router console is ready" timeout in its test to
      deal with slow Internet connections.
    - Make the automatic tests of gpgApplet more robust by relying
      more on graphical elements instead of keyboard shortcuts and
      static sleep():s. (Closes: #5632)
    - Make sure that enough disk space is available when creating
      virtual storage media. (Closes: #8907)
    - Test that the Unsafe Browser doesn't generate any non-user
      initiated traffic, and in particular that it doesn't check for
      upgrades, which is a regression test for #8694. (Closes: #8702)
    - Various robustness improvements to the Synaptic tests. (Closes:
      #8742)
    - Automatically test Git. (Closes: #6307)
    - Automatically test GNOME Screenshot, which is a regression test
      for #8087. (Closes: #8688)
    - Fix a quoting issue with `tails_persistence_enabled?`. (Closes:
      #8919)
    - Introduce an improved configuration system that also can store
      local secrets, like user credentials needed for some
      tests. (Closes: #6301, #8188)
    - Actually verify that we successfully set the time in our time
      syncing tests. (Closes: #5836)
    - Automatically test Tor. This includes normal functionality and
      the use pluggable transports, that our Tor enforcement is
      effective (e.g. only the Tor network or configured bridges are
      contacted) and that our stream isolation configuration is
      working. (Closes: #5644, #6305, #7821)

 -- Tails developers <tails@boum.org>  Mon, 23 Feb 2015 17:14:00 +0100

tails (1.2.3) unstable; urgency=medium

  * Security fixes
    - Upgrade Linux to 3.16.7-ckt2-1.
    - Upgrade Tor Browser to 4.0.3 (based on Firefox 31.4.0esr)
      (Closes: #8700).
    - Fail safe by entering panic mode if macchanger exits with an
      error, since in this situation we have to treat the
      driver/device state as undefined. Also, we previously just
      exited the script in this case, not triggering the panic mode
      and potentially leaking the real MAC address (Closes: #8571).
    - Disable upgrade checking in the Unsafe Browser. Until now the
      Unsafe Browser has checked for upgrades of the Tor Browser in
      the clear (Closes: #8694).

  * Bugfixes
    - Fix startup of the Unsafe Browser in some locales (Closes: #8693).
    - Wait for notification-daemon to run before showing the MAC
      spoofing panic mode notifications. Without this, the "Network
      card disabled" notification is sometimes lost when MAC spoofing
      fails. Unfortunately this only improves the situation, but
      doesn't fix it completely (see #8685).
    - Log that we're going to stop NetworkManager before trying to do
      it in the MAC spoofing scripts. Without this we wouldn't get the
      log message in case stopping NetworkManager fails (thanks to
      `set -e`).
    - Set GNOME Screenshot preferences to save the screenshots in
      /home/amnesia (Closes: #8087).
    - Do not suspend to RAM when closing the lid on battery power
      (Closes: #8071).
    - Properly update the Tails Installer's status when plugging in a
      USB drive after it has started (Closes: #8353).
    - Make rsync compare file contents by using --checksum for more
      reliable generation of the squashfs filesystem in
      IUKs. Previously it used the default, which is checking
      timestamps and file size, but that doesn't play well with the
      Tor browser files, that have a fixed mtime, which could result
      in updated files not ending up in the IUK.

  * Minor improvements
    - Finish migrating tails-security-check's and tails-iuk's pinning
      to our website's new X.509 certificate authority (Closes: #8404).

  * Build system
    - Update to Vagrant build box tails-builder-20141201. The only
      change is the removal of a reference to an ISO image which
      doesn't exist (except on the system that generated the build
      box) which causes an error for some users (Closes: #7644).
    - Generate the list of packages used during build, after building
      with Jenkins (Closes: #8518). This allows tracking their status
      on the Debian reproducible build front:
      https://reproducible.debian.net/index_pkg_sets.html#tails

  * Automated test suite
    - Check PO files with i18nspector (Closes: #8359).
    - Fix the expected image of a check.tp.o failure. Previously we
      looked for the "Sorry. You are not using Tor." text, but it
      seems it recently changed enough for Sikuli to not find it. To
      prevent future errors of the same kind we'll look for the
      crossed-over onion icon instead (Closes: #8533).
    - Bump timeout when waiting for Tor to re-bootstrap. We have a
      dreaded issue with timeouts that are multiple of 2 minutes, and
      then Tor succeeds soon after, so in order to allow for this
      timeout to be reached twice, and then possibly succeed, let's
      use N*2 minutes + 30 seconds, with N=2.

 -- Tails developers <tails@boum.org>  Wed, 14 Jan 2015 16:12:26 +0100

tails (1.2.2) unstable; urgency=medium

  * Bugfixes
    - Create a CA bundle for Tails Upgrader at ISO build time, and
      patch Tails Upgrader to use it. Specifically this will make it
      possible to check for Tails upgrades after our website changes
      certificate around the 2014 to 2015 transition (Partially fixes
      #8404).

 -- Tails developers <tails@boum.org>  Mon, 15 Dec 2014 10:05:17 +0100

tails (1.2.1) unstable; urgency=low

  * Security fixes
    - Upgrade Linux to 3.16.0-4, i.e. 3.16.7-1.
    - Install Tor Browser 4.0.2 (based on Firefox 31.3.0esr).

  * Bugfixes
    - Install syslinux-utils, to get isohybrid back (Closes: #8155).
    - Update xserver-xorg-input-evdev to 1:2.7.0-1+tails1 which
      includes a patch that restores mouse scrolling in KVM/Spice
      (Closes: 7426).
    - Set Torbutton logging preferences to the defaults (Closes:
      #8160). With the default settings, no site-specific information is
      logged.
    - Use the correct stack of rootfs:s for the chroot browsers (Closes:
      #8152, #8158). After installing incremental upgrades Tails' root
      filesystem consists of a stack squashfs:s, not only
      filesystem.squashfs. When not stacking them correct we may end up
      using the Tor Browser (Firefox) from an older version of Tails, or
      with no Tor Browser at all, as in the upgrade from Tails 1.1.2 to
      1.2, when we migrated from Iceweasel to the Tor Browser. Based on
      a patch contributed by sanic.
    - Use the Tor Browser for MIME type that GNOME associates with
      Iceweasel (Closes: #8153). Open URLs from Claws Mail, KeePassX
      etc. should be possible again.
    - Update patch to include all Intel CPU microcodes (Closes: #8189).
    - AppArmor: allow Pidgin to run Tor Browser unconfined, with
      scrubbed environment (Closes: #8186). Links opened in Pidgin are
      now handled by the Tor Browser.
    - Install all localized Iceweasel search plugins (Closes: #8139).
    - When generating the boot profile, ignore directories in
      process_IN_ACCESS as well (Closes: #7925). This allows ut to
      update the squashfs-ordering again in Tails 1.2.1.
    - gpgApplet: Don't pass already encoded data to GTK2 (Closes:
      #7968). It's now possible to clearsign text including non-ASCII
      characters.
    - Do not run the PulseAudio initscript, neither at startup nor
      shutdown (Closes: #8082).

  * Minor improvements
    - Upgrade I2P to 0.9.17-1~deb7u+1.
    - Make GnuPG configuration closer to the best practices one
      (Closes: #7512).
    - Have GnuPG directly use the Tor SOCKS port (Closes: #7416).
    - Remove TrueCrypt support and documentat how to open TrueCrypt
      volumes using cryptsetup (Closes: #5373).
    - Install hopenpgp-tools from Debian Jessie.

  * Build system
    - Add gettext >= 0.18.3 as a Tails build dependency. We need it for
      xgettext JavaScript support in feature/jessie.

  * Automated test suite
    - Don't click to open a sub-menu in the GNOME applications menu
      (Closes: #8140).
    - When testing the Windows camouflage, look for individual systray
      applets, to avoid relying on their ordering (Closes: #8059).
    - Focus the Pidgin Buddy List before looking for something
      happening in it (Closes: #8161).
    - Remove workaround for showing the TBB's menu bar (Closes #8028).

 -- Tails developers <tails@boum.org>  Tue, 02 Dec 2014 11:34:03 +0100

tails (1.2) unstable; urgency=medium

  * Major new features
    - Migrate from Iceweasel to the Tor Browser from the Tor Browser
      Bundle 4.0 (based on Firefox 31.2.0esr). This fixes the POODLE
      vulnerability.
      The installation in Tails is made global (multi-profile), uses
      the system-wide Tor instance, disables the Tor Browser updater,
      and keeps the desired deviations previously present in Iceweasel,
      e.g. we install the AdBlock Plus add-on, but not Tor Launcher (since
      we run it as a standalone XUL application), among other things.
    - Install AppArmor's userspace tools and apparmor-profiles-extra
      from Wheezy Backports, and enable the AppArmor Linux Security
      Module. This adds Mandatory Access Control for several critical
      applications in Tails, including Tor, Vidalia, Pidgin, Evince
      and Totem.
    - Isolate I2P traffic from the Tor Browser by adding a dedicated
      I2P Browser. It is set up similarly to the Unsafe Browser,
      but further disables features that are irrelevant for I2P, like
      search plugins and the AdBlock Plus addon, while keeping Tor Browser
      security features like the NoScript and Torbutton addons.
    - Upgrade Tor to 0.2.5.8-rc-1~d70.wheezy+1.

  * Security fixes
    - Disable TCP timestamps (Closes: #6579).

  * Bugfixes
    - Remove expired Pidgin certificates (Closes: #7730).
    - Use sudo instead of gksudo for running tails-upgrade-frontend to
      make stderr more easily accessible (Closes: #7431).
    - Run tails-persistence-setup with sudo instead of gksudo to make
      stderr more easily accessible, and allow the desktop user to
      pass the --verbose parameter (Closes: #7623).
    - Disable CUPS in the Unsafe Browser. This will prevent the
      browser from hanging for several minutes when accidentally
      pressing CTRL+P or trying to go to File -> Print (Closes: #7771).

  * Minor improvements
    - Install Linux 3.16-3 (version 3.16.5-1) from Debian
      unstable (Closes: #7886, #8100).
    - Transition away from TrueCrypt: install cryptsetup and friends
      from wheezy-backports (Closes: #5932), and make it clear that
      TrueCrypt will be removed in Tails 1.2.1 (Closes: #7739).
    - Install Monkeysign dependencies for qrcodes scanning.
    - Upgrade syslinux to 3:6.03~pre20+dfsg-2~bpo70+1, and install
      the new syslinux-efi package.
    - Upgrade I2P to 0.9.15-1~deb7u+1
    - Enable Wheezy proposed-updates APT repository and setup APT
      pinnings to install packages from it.
    - Enable Tor's syscall sandbox. This feature (new in 0.2.5.x)
      should make Tor a bit harder to exploit. It is only be enabled
      when when no special Tor configuration is requested in Tails
      Greeter due to incompatibility with pluggable transports.
    - Start I2P automatically when the network connects via a
      NetworkManager hook, and "i2p" is present on the kernel command
      line. The router console is no longer opened automatically, but
      can be accessed through the I2P Browser (Closes: #7732).
    - Simplify the IPv6 ferm rules (Closes: #7668).
    - Include persistence.conf in WhisperBack reports (Closes: #7461)
    - Pin packages from testing to 500, so that they can be upgraded.
    - Don't set Torbutton environment vars globally (Closes: #5648).
    - Enable VirtualBox guest additions by default (Closes: #5730). In
      particular this enables VirtualBox's display management service.
    - In the Unsafe Browser, hide option for "Tor Browser Health
      report", and the "Get Addons" section in the Addon manager
      (Closes: #7952).
    - Show Pidgin's formatting toolbar (Closes: #7356). Having the
      formatting toolbar displayed in Pidgin makes the OTR status more
      explicit by displaying it with words.

  * Automated test suite
    - Add --pause-on-fail to ease VM state debugging when tests
      misbehave.
    - Add execute_successfully() and assert_vmcommand_success() for
      added robustness when executing some command in the testing VM.
    - Use Test::Unit::Assertions instead of our home-made assert().
    - Add test for persistent browser bookmarks.
    - Add basic tests for Pidgin, Totem and Evince, including their
      AppArmor enforcement.
    - Factorize some common step pattern into single steps.
    - Factorize running a command in GNOME Terminal.
    - Add common steps to copy a file and test for its existence.
    - Add a wait_and_double_click Sikuli helper method.
    - Add a VM.file_content method, to avoid repeating ourselves, and
      use it whenever easily doable.
    - Drop test that diffs syslinux' exithelp.cfg: we don't ship this
      file anymore.
    - In the Unsafe Browser tests, rely on subtle timing less (Closes:
      #8009).
    - Use the same logic to determine when Tor is working in the test
      suite as in Tails itself. The idea is to avoid spamming the Tor
      control port during bootstrap, since we've seen problems with
      that already.

 -- Tails developers <tails@boum.org>  Wed, 15 Oct 2014 18:34:50 +0200

tails (1.1.2) unstable; urgency=medium

  * Security fixes
    - Upgrade the web browser to 24.8.0esr-0+tails3~bpo70+1
      (fixes Mozilla#1064636).
    - Install Linux 3.16-1 from sid (Closes: #7886).
    - Upgrade file to 5.11-2+deb7u5 (fixes CVE-2014-0207,
      CVE-2014-0237, CVE-2014-0238, CVE-2014-3478, CVE-2014-3479,
      CVE-2014-3480, CVE-2014-3487, CVE-2014-3538 and CVE-2014-3587).
    - Upgrade curl to 7.26.0-1+wheezy10 (fixes CVE-2014-3613 and
      CVE-2014-3620).
    - Upgrade bind9-based packages to 1:9.8.4.dfsg.P1-6+nmu2+deb7u2
      (fixes CVE-2014-0591).
    - Upgrade gnupg to 1.4.12-7+deb7u6 (fixes CVE-2014-5270).
    - Upgrade apt to 0.9.7.9+deb7u5 (fixes CVE-2014-0487,
      CVE-2014-0488, CVE-2014-0489, CVE-2014-0490, and
      CVE-2014-6273.).
    - Upgrade dbus to 1.6.8-1+deb7u4 (fixes CVE-2014-3635,
      CVE-2014-3636, CVE-2014-3637, CVE-2014-3638 and CVE-2014-3639).
    - Upgrade libav-based pacakges to 6:0.8.16-1 (fixes
      CVE-2013-7020).
    - Upgrade bash to 4.2+dfsg-0.1+deb7u1 (fixes CVE-2014-6271).

 -- Tails developers <tails@boum.org>  Tue, 23 Sep 2014 23:01:40 -0700

tails (1.1.1) unstable; urgency=medium

  * Security fixes
    - Upgrade the web browser to 24.8.0esr-0+tails1~bpo70+1
      (Firefox 24.8.0esr + Iceweasel patches + Torbrowser patches).
      Also import the Tor Browser profile at commit
      271b64b889e5c549196c3ee91c888de88148560f from
      ttp/tor-browser-24.8.0esr-3.x-1.
    - Upgrade Tor to 0.2.4.23-2~d70.wheezy+1 (fixes CVE-2014-5117).
    - Upgrade I2P to 0.9.14.1-1~deb7u+1.
    - Upgrade Linux to 3.14.15-2 (fixes CVE-2014-3534, CVE-2014-4667
      and CVE-2014-4943).
    - Upgrade CUPS-based packages to 1.5.3-5+deb7u4 (fixes
      CVE-2014-3537, CVE-2014-5029, CVE-2014-5030 and CVE-2014-5031).
    - Upgrade libnss3 to 2:3.14.5-1+deb7u1 (fixes CVE-2013-1741,
      CVE-2013-5606, CVE-2014-1491 and CVE-2014-1492).
    - Upgrade openssl to 1.0.1e-2+deb7u12 (fixes CVE-2014-3505,
      CVE-2014-3506, CVE-2014-3507, CVE-2014-3508, CVE-2014-3509,
      CVE-2014-3510, CVE-2014-3511, CVE-2014-3512 and CVE-2014-5139).
    - Upgrade krb5-based packages to 1.10.1+dfsg-5+deb7u2 (fixes
      CVE-2014-4341, CVE-2014-4342, CVE-2014-4343, CVE-2014-4344 and
      CVE-2014-4345).
    - Upgrade libav-based packages to 6:0.8.15-1 (fixes CVE-2011-3934,
      CVE-2011-3935, CVE-2011-3946, CVE-2013-0848, CVE-2013-0851,
      CVE-2013-0852, CVE-2013-0860, CVE-2013-0868, CVE-2013-3672,
      CVE-2013-3674 and CVE-2014-2263.
    - Upgrade libgpgme11 to 1.2.0-1.4+deb7u1 (fixes CVE-2014-5117).
    - Upgrade python-imaging to 1.1.7-4+deb7u1 (fixes CVE-2014-3589).
    - Prevent dhclient from sending the hostname over the network
      (Closes: #7688).
    - Override the hostname provided by the DHCP server (Closes: #7769).
    - Add an I2P boot parameter. Without adding "i2p" to the kernel
      command line, I2P will not be accessible for the Live user.
    - Stricter I2P firewall rules:
      * deny I2P from accessing the LAN
      * deny I2P from accessing the loopback device, except for select
        whitelisted services
      * allow I2P access to the Internet
      The ACCEPT rules will only be enabled when the string 'i2p' is
      passed at the boot prompt. The rules which DENY or REJECT
      access for the 'i2psvc' user will always be applied.
    - Disable I2P plugins, since it doesn't make much sense without
      persistence, and should eliminate some attack vectors.
    - Disable I2P's BOB port. No maintained I2P application uses it.

  * Bugfixes
    - Fix condition clause in tails-security-check (Closes: #7657).
    - Don't ship OpenJDK 6: I2P prefers v7, and we don't need both.
    - Prevent Tails Installer from updating the system partition
      properties on MBR partitions (Closes: #7716).

  * Minor improvements
    - Upgrade to Torbutton 1.6.12.1.
    - Install gnome-user-guide (Closes: #7618).
    - Install cups-pk-helper (Closes: #7636).
    - Update the SquashFS sort file.
    - Compress the SquashFS more aggressively (Closes: #7706).
    - I2P: Keep POP3 email on server. The default in the I2P webmail
      app was to keep mail on the server, but that setting was changed
      recently. This configuration setting (susimail.config) will only
      be copied over in I2P 0.9.14 and newer.
    - Add a Close button to the Tails Installer launcher window.

  * Build system
    - Migrate Vagrant basebox to Debian Wheezy (Closes #7133, #6736).
    - Consistently use the same Debian mirror.
    - Disable runtime APT proxy configuration when using APT in
      binary_local-hooks (Closes: #7691).

  * Automated test suite
    - Automatically test hostname leaks (Closes: #7712).
    - Move autotest live-config hook to be run last. This way we'll
      notice if some earlier live-config hook cancels all hooks by
      running the automated test suite since the remote shell won't be
      running in that case.
    - Test that the I2P boot parameter does what it's supposed to do
      (Closes: #7760).
    - Start applications by using the GNOME Applications menu instead
      of the GNOME Run Dialog (Closes: #5550, #7060).

 -- Tails developers <tails@boum.org>  Sun, 31 Aug 2014 20:49:28 +0000

tails (1.1) unstable; urgency=medium

  * Rebase on Debian Wheezy
    - Upgrade literally thousands of packages.
    - Migrate to GNOME3 fallback mode.
    - Install LibreOffice instead of OpenOffice.
    - Remove custom LSB logging: Wheezy has fancy colored init
      logging.

  * Major new features
    - UEFI boot support.
    - Replace the Windows XP camouflage with an experimental Windows 8
      camouflage.
    - Install Linux 3.14.12-1 from Debian unstable.
    - Bring back VirtualBox guest modules, installed from Wheezy
      backports. Full functionality is only available when using the
      32-bit kernel.

  * Security fixes
    - Fix write access to boot medium via udisks (#6172).
    - Don't allow the desktop user to pass arguments to
      tails-upgrade-frontend (Closes: #7410).
    - Make persistent file permissions safer (Closes #7443):
      * Make the content of /etc/skel non-world-readable. Otherwise,
        such files may be copied to /home/amnesia, and in turn to the
        persistent volume, with unsafe permissions. That's no big deal
        in /home/amnesia (that is itself not world-readable), *but*
        the root of the persistent volume has to be world-readable.
      * Have activate_custom_mounts create new directories with safe
        permissions.
      * Set strict permissions on /home/amnesia (Closes: #7463).
      * Fix permissions on persistent directories that were created
        with unsafe permissions (Closes: #7458).
      * Fix files ownership while copying persistence (Closes: #7216).
        The previous instructions to copy the persistent data were
        creating personal files that belong to root. I don't think
        there is a way of preserving the original ownership using
        Nautilus (unless doing a "move" instead of a "copy" but that's
        not what we are trying to do here).
    - Disable FoxyProxy's proxy:// protocol handler (Closes: #7479).
      FoxyProxy adds the proxy:// protocol handler, which can be used
      to configure the proxy via an URI. A malicious web page can
      include (or a malicious exit node can inject) some JavaScript
      code to visit such an URI and disable or otherwise change
      Iceweasel's proxy settings. While using this to disable
      proxying will be dealt with safely by our firewall, this could
      be used to defeat stream isolation, although the user must be
      tricked into accepting the new proxy settings.
    - Upgrade the web browser to 24.7.0esr-0+tails1~bpo70+1
      (Firefox 24.7.0esr + Iceweasel patches + Torbrowser patches).
    - Upgrade to Linux 3.14.12-1 (fixes CVE-2014-4699).
    - Upgrade libav-based packages to 0.8.13-1 (fixes CVE-2014-4609).
    - Upgrade to libxml2 2.8.0+dfsg1-7+wheezy1 (fixes CVE-2014-0191).
    - Upgrade to dbus 1.6.8-1+deb7u3 (fixes CVE-2014-3477,
      CVE-2014-3532 and CVE-2014-3533).

  * Bugfixes
    - Disable GNOME keyring's GnuPG functionality. (Closes: #7330) In
      feature/regular-gnupg-agent, we installed the regular GnuPG
      agent so that it is used instead of GNOME keyring's one. This is
      not enough on Wheezy, so let's disable the starting of the "gpg"
      component of GNOME keyring.
    - Make sure /etc/default/locale exists, with a sensible default
      value (Closes: #7333). Before Tails Greeter's PostLogin script
      are run, /etc/default/locale does not exist on Wheezy. Our
      tails-kexec initscript (and quite a few other scripts we run)
      depends on this file to exist. So, let's make sure it exists,
      with a sensible default value.
    - Create the tails-persistence-setup user with the same UID/GID it
      had on Tails/Squeeze. (Closes: #7343) Else, our various checks
      for safe access rights on persistence.conf fail.
    - Revert back to browsing the offline documentation using Iceweasel
      instead of Yelp (Closes: #7390, #7285).
    - Make the new NetworkManager configuration directory persistent,
      when the old one was, but disable the old one (Closes: #7338).
    - Before running tails-upgrade-frontend, chdir to a world-readable
      place (Closes: #7641). In particular, Archive::Tar::Wrapper,
      when called by tails-install-iuk, wants to chdir back to the
      original cwd after it has chdir'd elsewhere to do its job.

  * Minor improvements
    - Install seahorse-nautilus, replacing seahorse-plugins (Closes #5516).
    - Install hledger (custom backport, for now): our accountants need this.
    - Install stable Scribus instead of scribus-ng.
    - Install the printer driver for Epson Inkjet that use ESC/P-R.
    - Install the BookletImposer PDF imposition toolkit. It's tiny,
      and really helpful e.g. when producing booklets.
    - Install gtkhash and nautilus-gtkhash (Closes #6763).
    - Import new version of Tor Launcher:
      · Now based on upstream Tor Launcher 0.2.5.4.
      · Tor bug #11772: Proxy Type menu not set correctly
      · Tor bug #11699: Change &amp;#160 to &#160; in network-settings.dtd
      · Correctly handle startup paths that contain dot.
    - Upgrade to Torbutton 1.6.9.0.
    - Avoid shipping python2.6 in addition to python2.7.
    - Don't install Gobby 0.4 anymore. Gobby 0.5 has been available in
      Debian since Squeeze, now is a good time to drop the obsolete
      0.4 implementation.
    - Require a bit less free memory before checking for upgrades with
      Tails Upgrader. The general goal is to avoid displaying "Not
      enough memory available to check for upgrades" too often due to
      over-cautious memory requirements checked in the wrapper.
    - Make Tails Greeter's help window resolution-aware. Previously it
      used a static 800x600 which was problematic on lower resolutions,
      and sub-optimal on higher resolutions. Now it adapts itself
      according to the screen resolution.
    - Whisperback now sanitizes attached logs better with respect to
      DMI data, IPv6 addresses, and serial numbers (Closes #6797,
      #6798, #6804).
    - Integrate the new logo in Tails Installer (Closes #7095)
    - Also install linux-base and linux-compiler-gcc-4.8-x86 from
      sid. This way, we can get rid of our linux-compiler-gcc-4.8-x86
      3.12, and it makes things a bit more consistent.
    - Include the syslinux binary, and its MBR, in the ISO filesystem.
      This in turn allows Tails Installer to use this binary and MBR,
      which is critical for avoiding problems (such as #7345) on
      "Upgrade from ISO".
    - Include syslinux.exe for win32 in utils/win32/ on the ISO
      filesystem (Closes: #7425).
    - Tails Installer:
      * Add consistent margins in GUI.
      * Always reset the target drive's MBR, without asking for
        confirmation, after installing or upgrading.
      * Install the bootloader using the syslinux binary found on the
        target device, once the Live OS has been extracted/copied
        there.
    - Enable double-clicking to pick entries in the language or
      keyboard layout lists in Tails Greeter.
    - Install backport of shared-mime-info 1.3 (Closes: #7079).
    - Make sanity-check prompts closable in Tails Persistence Setup
      (Closes: #7119).
    - Fix quick search in Tails Greeter's Other languages window
      (Closes: #5387).
    - Install systemd. It is not enabled by default, but having it
      around will help doing the migration work.
    - Enable AppArmor on the kernel command-line. This is a no-op
      without the userspace tools and with no profile shipped, but it
      will make it easier to fix this part of the situation.

  * Build system
    - Bump Vagrant builder's memory for RAM builds. Wheezy requires
      more space to build, and the resulting image is larger.
    - Fix Vagrant compatibility issue. Some classes' methods/fields
      have been renamed between Vagrant versions, so we need a simple
      compatibility layer to support all versions. Without this, it's
      not possible to issue e.g. a `build` command to an already
      running (i.e. `vm:up`:ed) Vagrant instance.
    - Move cpu and mem checks to the `build` task. Previously, when
      they were checked in `vm:up` *only* when issued while the VM
      already is up, so these checks weren't run if one issues a
      `build` when the VM is off. Now we'll fail earlier with a more
      informative error message, and it looks like a more logical home
      for them too.
    - Fix buggy memory checks for RAM building. We have to take into
      account which state the Vagrant VM is in for determining *where*
      we check if enough memory is available for a RAM build. If it's
      off, we check the host; if it's on we check the VM. Previously
      we always checked the host, which doesn't make sense when the VM
      is already started.

  * Automated test suite
    - Bump the tester VM's RAM by 256 MiB. There is not enough free
      RAM to run Tails Upgrader with just 1 GiB of RAM after the
      migration to Wheezy.
    - Always adjust OOM and memory overcommit settings. The kernel
      freezes seem to also happen for the amd64 kernel when filling
      the memory.
    - Add option to make Sikuli rety on FindFailed. This makes it
      possible to update manu images for Sikuli in just *one* test
      suite run, by continuously updating outdated pictures as we go.
    - Actually run "Upgrade from ISO" from a USB drive running the old
      version. That's what users do, and is buggy.
    - Automatically test persistent directories permissions (Closes: #7560).
    - Use read-write persistence when testing upgraded USB
      installations.  Otherwise e.g. the permission fixes won't get
      applied, and the subsequent steps testing the permissions will
      fail.
    - Actually check that the ISO's Tails is installed. The step
      "Tails is installed on USB drive $TARGET" only checks that the
      *running* Tails is installed on $TARGET, which obviously fails
      when doing an upgrade from ISO running an old Tails. That it
      worked for the same scenario running the current Tails is just
      coincidental.
    - Use OpenJDK 7 to run our test suite (Closes #7175).
    - Use qemu-system-x86_64 directly, instead of kvm, for running the
      automated test suite (Closes: #7605).

 -- Tails developers <tails@boum.org>  Sun, 20 Jul 2014 23:16:13 +0200

tails (1.0.1) unstable; urgency=medium

  * Security fixes
    - Upgrade the web browser to 24.6.0esr-0+tails1~bpo60+1
      (Firefox 24.6.0esr + Iceweasel patches + Torbrowser patches).
      Also import the Tor Browser profile at commit
      90ba8fbaf6f23494f1a0e38d63153b3b7e65d3d3 from
      ttp/tor-browser-24.6.0esr-3.x-1.
    - Install Linux 3.14 from Debian unstable (fixes CVE-2014-3153 and
      others).
    - Install openssl from Squeeze LTS (fixes CVE-2014-0076,
      CVE-2014-0195, CVE-2014-0221, CVE-2014-3470 and CVE-2014-0224).
    - Install GnuTLS from Squeeze LTS (fixes CVE-2014-3466.).

  * Minor improvements
    - Add Squeeze LTS APT sources. It has been given a low pinning
      priority so explicit pinning must be used to actually install
      anything from it.
    - Upgrade Tor to 0.2.4.22-1~d60.squeeze+1.
    - Upgrade I2P to 0.9.13-1~deb6u+1.

 -- Tails developers <tails@boum.org>  Sun, 08 Jun 2014 19:14:00 +0200

tails (1.0) unstable; urgency=medium

  * Security fixes
    - Upgrade the web browser to 24.5.0esr-0+tails1~bpo60+1
      (Firefox 24.5.0esr + Iceweasel patches + Torbrowser patches).
    - Upgrade Tor to 0.2.4.21-1+tails1~d60.squeeze+1:
      * Based on 0.2.4.21-1~d60.squeeze+1.
      * Backport the fix for Tor bug #11464. It adds client-side blacklists for
        all Tor directory authority keys that was vulnerable to Heartbleed.
        This protects clients in case attackers were able to compromise a
        majority of the authority signing and identity keys.

   * Bugfixes
    - Disable inbound I2P connections. Tails already restricts incoming
      connections, but this change tells I2P about it.
    - Fix link to the system requirements documentation page in the Tails
      Upgrader error shown when too little RAM is available.

  * Minor improvements
    - Upgrade I2P to 0.9.12-2~deb6u+1.
    - Import TorBrowser profile. This was forgotten in Tails 0.23 and even
      though we didn't explicitly set those preferences in that release
      they defaulted to the same values. This future-proofs us in case the
      defaults would ever change.
    - Import new custom version of tor-launcher:
      * Based on upstream Tor Launcher 0.2.5.3.
      * Improve how Tor Launcher handles incomplete translation.
        (Tor bug #11483; more future-proof fix for Tails bug #6885)
      * Remove the bridge settings prompt. (Tor bug #11482; closes Tails
        bug #6934,)
      * Always show bridge help button. (Tor bug #11484)
    - Integrate the new Tails logo into various places:
      * The website
      * The boot splash
      * The "About Tails" dialog

  * Build system
    - Use the stable APT suite when building from the stable Git branch
      (Closes: #7022).

  * Test suite
    - Add test for the #7022 fix.

 -- Tails developers <tails@boum.org>  Sun, 27 Apr 2014 19:34:01 +0200

tails (0.23) unstable; urgency=medium

  * Security fixes
    - Upgrade the web browser to 24.4.0esr-0+tails1~bpo60+1
      (Firefox 24.4.0esr + Iceweasel patches + Torbrowser patches).

  * Major new features
    - Spoof the network interfaces' MAC address by default (Closes: #5421),
      as designed on https://tails.boum.org/contribute/design/MAC_address/.
    - Rework the way to configure how Tor connects to the network
      (bridges, proxy, fascist firewall): add an option to Tails Greeter,
      start Tor Launcher when needed (Closes: #5920, #5343).

  * Bugfixes
    - Additional software: do not crash when persistence is disabled
      (Closes: #6440).
    - Upgrade Pidgin to 2.10.9, that fixes some regressions introduced
      in the 2.10.8 security update (Closes: #6661).
    - Wait for Tor to have fully bootstrapped, plus a bit more time,
      before checking for upgrades (Closes: #6728) and unfixed known
      security issues.
    - Disable the Intel Management Engine Interface driver (Closes: #6460).
      We don't need it in Tails, it might be dangerous, and it causes bugs
      on various hardware such as systems that reboot when asked to shut down
    - Add a launcher for the Tails documentation. This makes it available
      in Windows Camouflage mode (Closes: #5374, #6767).
    - Remove the obsolete wikileaks.de account from Pidgin (Closes: #6807).

  * Minor improvements
    - Upgrade Tor to 0.2.4.21-1~d60.squeeze+1.
    - Upgrade obfsproxy to 0.2.6-2~~squeeze+1.
    - Upgrade I2P to 0.9.11-1deb6u1.
    - Install 64-bit kernel instead of the 686-pae one (Closes: #5456).
      This is a necessary first step towards UEFI boot support.
    - Install Monkeysign (in a not-so-functional shape yet).
    - Disable the autologin text consoles (Closes: #5588). This was one of
      the blockers before a screen saver can be installed
      in a meaningful way (#5684).
    - Don't localize the text consoles anymore: it is broken on Wheezy,
      the intended users can as well use loadkeys, and we now do not have
      to trust setupcon to be safe for being run as root by the desktop user.
    - Make it possible to manually start IBus.
    - Reintroduce the possibility to switch identities in the Tor Browser,
      using a filtering proxy in front of the Tor ControlPort to avoid giving
      full control over Tor to the desktop user (Closes: #6383).
    - Incremental upgrades improvements:
      · Drop the Tails Upgrader launcher, to limit users' confusion
        (Closes: #6513).
      · Lock down sudo credentials a bit.
      · Hide debugging information (Closes: #6505).
      · Include ~/.xsession-errors in WhisperBack bug reports.
        This captures the Tails Upgrader errors and debugging information.
      · Report more precisely why an incremental upgrade cannot be done
        (Closes: #6575).
      · Various user interface and phrasing improvements.
    - Don't install the Cookie Monster browser extension (Closes: #6790).
    - Add a browser bookmark pointing to Tor's Stack Exchange (Closes: #6632).
    - Remove the preconfigured #tor channel from the Pidgin: apparently,
      too many Tails users go ask Tails questions there, without making
      it clear that they are running Tails, hence creating a user-support
      nightmare (Closes: #6679).
    - Use (most of) Tor Browser's mozconfig (Closes: #6474).
    - Rebase the browser on top of iceweasel 24.3.0esr-1, to get
      the certificate authorities added by Debian back (Closes: #6704).
    - Give access to the relevant documentation pages from Tails Greeter.
    - Hide Tails Greeter's password mismatch warning when entry is changed.
    - Persistent Volume Assistant:
      · Take into account our installer is now called Tails Installer.
      · Optimize window height (Closes: #5458).
      · Display device paths in a more user-friendly way (Closes: #5311).

  * Build system
    - Ease updating POT and PO files at release time, and importing translations
      from Transifex (Closes: #6288, #6207).
    - Drop custom poedit backport, install it from squeeze-backports-sloppy.
    - Make ISO and IUK smaller (Closes: #6390, #6425):
      · Exclude more files from being included in the ISO.
      · Remove *.pyc later so that they are not recreated.
      · Truncate log files later so that they are not filled again.
      · At ISO build time, set mtime to the epoch for large files whose content
        generally does not change between releases. This forces rsync
        to compare the actual content of these files, when preparing an IUK,
        instead of blindly adding it to the IUK merely because the mtime
        has changed, while the content is the same.
    - Make local hooks logging consistent.

  * Test suite
    - Migrate from JRuby to native Ruby + rjb.
    - The test suite can now be run on Debian Wheezy + backports.
    - Fix buggy "persistence is not enabled" step (Closes: #5465).
    - Use IPv6 private address as of RFC 4193 for the test suite's virtual
      network. Otherwise dnsmasq from Wheezy complains, as it is not capable
      of handling public IPv6 addresses.
    - Delete volumes after each scenario unless tagged @keep_volumes.
    - Add an anti-test to make sure the memory erasure test works fine.
    - A *lot* of bugfixes, simplifications and robustness improvements.

 -- Tails developers <tails@boum.org>  Tue, 18 Mar 2014 00:58:50 +0100

tails (0.22.1) unstable; urgency=medium

  * Security fixes
    - Upgrade the web browser to 24.3.0esr-0+tails1~bpo60+2
      (Firefox 24.3.0esr + Iceweasel patches + Torbrowser patches).
    - Upgrade NSS to 3.14.5-1~bpo60+1.
    - Upgrade Pidgin to 2.10.8.
    - Workaround browser size fingerprinting issue by using small icons
      in the web browser's navigation toolbar (Closes: #6377).
      We're actually hit by Tor#9268, and this is the best workaround gk
      and I were able to find when discussing this on Tor#10095.

  * Major new features
    - Check for upgrades availability using Tails Upgrader, and propose
      to apply an incremental upgrade whenever possible (Closes: #6014).
      · Run tails-update-frontend at session login time.
      · Have tails-security-check only report unfixed security issues.
      · Greatly improve the Tails Upgrader UI and strings phrasing.
      · Enable startup notification for Tails Upgrader.
    - Install Linux 3.12 (3.12.6-2) from Debian testing. Unfortunately,
      this breaks the memory wipe feature on some hardware (#6460), but
      it fixes quite a few security issues, and improves hardware support.
    - Update the build system to be compatible with Vagrant 1.2 and 1.3,
      in addition to the already supported versions (Closes: #6221).
      Thanks to David Isaac Wolinsky <isaac.wolinsky@gmail.com>.

  * Bugfixes
    - Do not start IBus for languages that don't need it. This fixes
      the keybindings problems introduced in 0.22 (Closes: #6478).
      Thanks to WinterFairy.
    - Disable network.proxy.socks_remote_dns in the Unsafe Browser.
      Bugfix against 0.22 (Closes: #6479).
    - Fetch Tor Browser User-Agent from its own prefs, rather than from
      the obsolete Torbutton ones. Bugfix against 0.22 (Closes: #6477).
    - Upgrade Vagrant basebox to include up-to-date Debian archive keys
      (Closes: #6515, #6527).
    - Do not use a non-working proxy for downloading the Vagrant basebox
      (Closes: #6514).
    - Use IE's icon in Windows camouflage mode.
      Bugfix against 0.22 (Closes: #6536).
    - Support "upgrading" a partial Tails installation (Closes: #6438)
      and fix missing confirmation dialog in Tails Installer (Closes: #6437).
      Thanks to Andres Gomez Ramirez <andres.gomez@cern.ch>.
    - Fix browser homepage in Spanish locales (Closes: #6612).

  * Minor improvements
    - Tor 0.2.4 is stable! Adapt APT sources accordingly.
    - Update Tor Browser to 24.2.0esr-1+tails1, that uses its own NSS
      library instead of the system one.
    - Update Torbutton to 1.6.5.3.
    - Do not start Tor Browser automatically, but notify when Tor is ready.
      Warn the user when they attempt to start Tor Browser before Tor is ready.
    - Import Tor Browser profile at
      3ed5d9511e783deb86835803a6f40e7d5a182a12 from ttp/tor-browser-24.2.0esr-1.
    - Use http.debian.net for Vagrant builds, instead of the mostly broken
      (and soon obsolete) cdn.debian.net.
    - Phrasing and UI improvements in tails-upgrade-frontend.
    - Style and robustness improvements in tails-security-check.
    - Make room for upcoming UEFI support in Tails Installer.

 -- Tails developers <tails@boum.org>  Wed, 29 Jan 2014 15:08:13 +0100

tails (0.22) unstable; urgency=medium

  [Tails developers]
  * Security fixes
    - Upgrade to Iceweasel 24.2.0esr that fixes a few serious security issues.
    - Stop migrating persistence configuration and access rights. Instead,
      disable all persistence configuration files if the mountpoint has wrong
      access rights (Closes: #6413).
    - Upgrade to NSS 3.15.3 that fixes a few serious security issues affecting
      the browser, such as CVE-2013-1741, CVE-2013-5605 and CVE-2013-5606.

  * Major improvements
    - Switch to Iceweasel 24 (Closes: #6370).
      · Resync' (most) Iceweasel prefs with TBB 3.0-beta-1 and get rid
        of many obsolete or default settings.
      · Disable WebRTC (Closes: #6468).
      · Import TorBrowser profile at commit
        51bf06502c46ee6c1f587459e8370aef11a3422d from the tor-browser-24.2.0esr-1
        branch at https://git.torproject.org/tor-browser.git.
    - Switch to Torbutton 1.6.5 (Closes: #6371).
      · Prevent Torbutton from asking users to "upgrade TBB".
      · Use the same Tor SOCKS port as the TBB (9151) for our web browser.
        This should be enough to avoid being affected by Tor#8511.
      · Disable Torbutton 1.6's check for Tor.
        Unfortunately, the new check.torproject.org breaks the remote Tor
        check. We cannot use the local Tor check with the control port. So,
        the shortest and sanest path to fixing the check issue, because the
        remote Tor check is broken" seems to simply disable this check.
        Patch submitted upstream as Tor#10216.
    - Prepare incremental upgrades to be the next default way to upgrade Tails,
      on point-releases at least.

  * Bugfixes
    - Deny X authentication only after Vidalia exits (Closes: #6389).
    - Disable DPMS screen blanking (Closes: #5617).
    - Fix checking of the persistent volume's ACL.
    - Sanitize more IP and MAC addresses in bug reports (Closes: #6391).
    - Do not fail USB upgrade when the "tmp" directory exists on the
      destination device.
    - Tails Installer: list devices with isohybrid Tails installed
      (Closes: #6462).

  * Minor improvements
    - Create a configuration file for additional software if needed
      (Closes: #6436).
    - Translations all over the place.
    - Enable favicons in Iceweasel.
    - Do not propose to make permanent NoScript exceptions.
      In Tails, every such thing is temporary, so better only display the menu
      entry that's about temporarily allowing something.
    - Clearer warning when deleting persistent volume (thanks to Andres Gomez
      Ramirez <andres.gomez@cern.ch> for the patch).
    - Make wording in Tails Installer more consistent.

  [ WinterFairy ]
  * Use IBus instead of SCIM (Closes: #5624, #6206).
    It makes it possible to input passwords in pinentry for at least Japanese,
    Chinese and Korean languages.
  * Add an import-translation script.
    This automates the importation process of completed translations
    from Transifex.
  * Always list optimal keyboard layout in the greeter (Closes: #5741).
  * Fix on-the-fly translation of the greeter in various languages
    (Closes: #5469).

  [ Kytv]
  * Update I2P to 0.9.8.1 (Closes: #6080, #5889).
  * Improve I2P configuration:
    - Disable IPv6 support in a nicer way.
    - Disable i2cp (allows java clients to communicate from outside the JVM). If
      this is unset an exception for port 7654 would need to be added to ferm.
    - Disable "in-network" updates (this is also done in the regular I2P
      packages).
    - Disable the outproxies. Access to the Internet is already routed through
      Tor so these are unnecessary. If end-users have a good reason to go
      through one of the I2P outproxies they can turn them back on.
  * Add a couple of default I2P IRC channels to Pidgin.
  * Allow access to the local 'eepsite' through FoxyProxy.
  * Add firewall exceptions for the standard I2P ports.

 -- Tails developers <tails@boum.org>  Sat, 30 Nov 2013 16:47:18 +0100

tails (0.21) unstable; urgency=low

  * Security fixes
    - Don't grant access to the Tor control port for the desktop user
      (amnesia). Else, an attacker able to run arbitrary code as this user
      could obtain the public IP with a get_info command.
      · Vidalia is now run as a dedicated user.
      · Remove the amnesia user from the debian-tor group.
      · Remove the Vidalia launcher in the Applications menu.
        The Vidalia instance it starts is useless, since it can't connect
        to the Tor control port.
    - Don't allow the desktop user to directly change persistence settings.
      Else, an attacker able to run arbitrary code as this user could
      leverage this feature to gain persistent root access, as long as
      persistence is enabled.
      · Fully rework the persistent filesystem and files ownership
        and permissions.
      · Run the Persistent Volume Assistant as a dedicated user, that is
        granted the relevant udisks and filesystem -level credentials.
      · At persistence activation time, don't trust existing persistence
        configuration files, migrate to the new ownership and permissions,
        migrate every known-safe existing settings and backup what's left.
        Warn the user when not all persistence settings could be migrated.
      · Persistent Volume Assistant uses the new ownership and permissions
        scheme when initializing a new persistent volume, and refuses to
        read persistence.conf if it, or the parent directory, hasn't the
        expected permissions.
      · Make boot medium 'system internal' for udisks with bilibop.
        Once Tails is based on Wheezy, this will further complete the
        protection (see #6172 for details).
    - Update Iceweasel to 17.0.10esr-0+tails2~bpo60+1.
    - Update Torbutton to 1.5.2-2, including a patch cherry-picked from
      upstream to make window resizing closer to what the design says.

  * Major new features
    - Add a persistence preset for printing settings (Closes: #5686).
      Reload CUPS configuration after persistence activation.
    - Support SD card connected through a SDIO host adapter (Closes: #6324).
      · Rebrand Tails USB installer to Tails installer.
      · Display devices brand, model and size in the Installer
        (Closes: #6292).
      · Ask for confirmation before installing Tails onto a device
        (Closes: #6293).
      · Add support for SDIO and MMC block devices to the Tails Installer
        (Closes: #5744) and the Persistent Volume Assistant (Closes: #6325).
      · Arm the udev watchdog when booted from SD (plugged in SDIO) too
        (Closes: #6327).

  * Minor improvements
    - Provide a consistent path to the persistent volume mountpoint
      (Closes: #5854).
    - Add a KeePassX launcher to the top GNOME panel (Closes: #6290).
    - Rework bug reporting workflow: point the desktop launcher to
      the troubleshooting page.
    - Make /home world-readable at build time, regardless of the Git
      working copy permissions. This makes the build process more robust
      against strict umasks.
    - Add signing capabilities to the tails-build script (Closes: #6267).
      This is in turn used to sign ISO images built by our Jenkins setup
      (Closes: #6193).
    - Simplify the ikiwiki setup and make more pages translatable.
    - Exclude the version string in GnuPG's ASCII armored output.
    - Prefer stronger ciphers (AES256,AES192,AES,CAST5) when encrypting
      data with GnuPG.
    - Use the same custom Startpage search URL than the TBB.
      This apparently disables the new broken "family" filter.
    - Update AdBlock Plus patterns.
    - Install Linux from Debian testing.
      (That is, the same version that was shipped in 0.20.1.)

  * Test suite
    - Look for "/tmp/.X11-unix/X${1#:}" too when detecting displays in use.
    - Adapt tests to match the Control Port access security fix:
      · Take into account that the amnesia user isn't part of the debian-tor
        group anymore.
      · Run as root the checks to see if a process is running: this
        is required to see other users' processes.

 -- Tails developers <tails@boum.org>  Sat, 26 Oct 2013 23:42:46 +0200

tails (0.20.1) unstable; urgency=low

  * Major new features
  - Install Tor 0.2.4.17-rc-1~d60.squeeze+1 from the Tor project's repository.
  - Install Iceweasel 17.0.9esr with Torbrowser patches.
  - Install Linux kernel 3.10-3 (version 3.10.11-1) from sid.

  * Bugfixes
  - Remount persistence devices read-only at shutdown/reboot time
    (Closes: #6228).
  - Greeter: display a warning icon on admin password mismatch and on
    persistence unlocking failure. Thanks to Andres Gomez Ramirez
    <andres.gomez@cern.ch> for the fix!
  - Don't torsocksify Pidgin.
    Instead we disable Pidgin's GNOME integration to get the "Global proxy
    configuration", which we set to use Tor. This fixes the I2P IRC account.
  - Additional software: fix typo in notification.
  - Allow installing "Priority: standard" packages that we do not install
    by default: remove them late in the build process instead of assigning
    them a -1 APT pinning level.

  * Minor improvements
  - Update AdBlock Plus patterns.
  - Use more unique ISO file name when building from Jenkins.
  - Additional software: point to the system log on upgrade failure.
  - Set SOCKS5_USER and SOCKS5_PASSWORD in the connect-socks wrapper (used
    by Git). Else, Tor 0.2.4's IsolateSOCKSAuth and connect-proxy
    sometimes play together in some way that makes connect-proxy ask for
    a password to connect to the SocksPort. SOCKS5_USER and
    SOCKS5_PASSWORD are passed through unchanged if they were manually set
    by the user already.
  - Use our custom connect-socks wrapper for SSH. Else, Tor 0.2.4's
    IsolateSOCKSAuth and connect-proxy sometimes play together in some way
    that makes connect-proxy ask for a password to connect to the
    SocksPort. Note that connect-socks uses the default SocksPort too, so
    no change here wrt. our connection isolation design.

  * Localization
  - Import new translations from Transifex.

  * Test suite
  - Fix old ISO checking for consistent error reporting.
  - Remove custom persistence test from manual test suite.
    It was removed for the GUI in t-p-s 0.33.

 -- Tails developers <tails@boum.org>  Sun, 15 Sep 2013 15:49:36 +0200

tails (0.20) unstable; urgency=low

  * Major new features
  - Install Linux kernel 3.10.3-1 from Debian unstable.
  - Iceweasel 17.0.8esr + Torbrowser patches.

  * Bugfixes
  - Prevent Iceweasel from displaying a warning when leaving HTTPS web sites.
  - Make Iceweasel use the correct, localized search engine.
  - Fix Git access to https:// repositories.

  * Minor improvements
  - Install Dasher, a predictive text entry tool.
  - Add a wrapper around TrueCrypt which displays a warning about it soon
    being deprecated in Tails.
  - Remove Pidgin libraries for all protocols but IRC and Jabber/XMPP.
    Many of the other protocols Pidgin support are broken in Tails and
    haven't got any security auditting.
  - Disable the pre-defined Pidgin accounts so they do not auto-connect
    on Pidgin start.
  - Include information about Alsa in WhisperBack reports.
  - Explicitly restrict access to ptrace. While this setting was enabled
    by default in Debian's Linux 3.9.6-1, it will later disabled in 3.9.7-1.
    It's unclear what will happen next, so let's explicitly enable it ourselves.
  - Do not display dialog when a message is sent in Claws Mail.
  - Sync iceweasel preferences with the Torbrowser's.

  * Localization
  - Many translation updates all over the place.
  - Merge all Tails-related POT files into one, and make use of intltoolize
    for better integration with Transifex.

 -- Tails developers <tails@boum.org>  Tue, 30 Jul 2013 14:19:57 +0200

tails (0.19) unstable; urgency=low

  * Major new features
  - Install Linux kernel 3.9.5-1 from Debian unstable.
    Features of particular interest for Tails are the Yama LSM
    (ptrace scope restrictions) and improved hardware support.
    As a corollary, install initramfs-tools from there too.
  - Iceweasel 17.0.7esr + Torbrowser patches.
  - Unblock Bluetooth, Wi-Fi, WWAN and WiMAX; block every other type of
    wireless device. Next steps are described on the
    todo/protect_against_external_bus_memory_forensics ticket.

  * Bugfixes
  - Fix write access to boot medium at the block device level,
    by installing bilibop-udev. Thanks to quidame for his support.
  - tails-greeter l10n-related fixes, thanks to winterfairy:
    · Fix so translations is applied on password mismatch messages.
    · Separate forward and login buttons and make them translatable.
  - Fix link to documentation when no sudo password is set.
  - gpgApplet: partial fix for clipboard emptying after a wrong passphrase
    was entered.
  - Workaround aufs bug in Unsafe Browser script.

  * Minor improvements
  - Drop GNOME proxy settings: we did not find any use of it we were keen
    to support, other than two programs (Seahorse, Pidgin) that are now run
    with torsocks.
  - Format newly created persistent volumes as ext4.
  - GnuPG: don't connect to the keyserver specified by the key owner.
    This feature opens the door to a variety of subtle attacks.
  - GnuPG: locate keys only from local keyrings.
    This is probably the default, but better safe than sorry.
  - Install virt-what from Wheezy.
    The version from Squeeze does not detect at least Parallels for Mac v.8.
  - Upgrade live-boot and live-config to the 3.0.x final version from Wheezy.
    · Remove /live and /lib/live/image compatibility symlinks.
    · Add /live/overlay -> /lib/live/mount/overlay symlink.
      The live-boot changes (commit d2b2a461) brought to fix Debian bug
      #696495 revert some of our previous changes (commit 77dab1cb), and as
      a result, at the time live-persist runs, no tmpfs is mounted on
      /live/overlay, which breaks the aufs mount. So, let's just ensure
      /live/overlay points to a tmpfs.
    · Really disable policykit and sudo live-config hooks.
      ... by making it believe they've already been run.
      This workarounds new live-config's default behavior.

  * Localization
  - Many translation updates all over the place.

  * Test suite
  - Re-enable previously disabled boot device permissions test.

 -- Tails developers <tails@boum.org>  Wed, 26 Jun 2013 12:36:20 +0200

tails (0.18) unstable; urgency=low

  * New features
  - Support obfs3 bridges.
  - Automatically install a custom list of additional packages chosen by
    the user at the beginning of every working session, and upgrade them
    once a network connection is established (technology preview).

  * Iceweasel
  - Upgrade to Iceweasel 17.0.6esr-0+tails1~bpo60+1.
  - Update Torbrowser patches to current maint-2.4 branch (567682b).
  - Isolate DOM storage to first party URI, and enable DOM storage:
    don't set dom.storage.enabled anymore, and set Torbutton's
    disable_domstorage to false.
  - Isolate the image cache per url bar domain.
  - Torbutton 1.5.2, and various prefs hacks to fix breakage:
    · Add .saved version of the Torbutton preferences the TBB also sets.
    · Set TOR_SOCKS_HOST and TOR_SOCKS_PORT.
    · Move some prefs (network.proxy.*, extensions.autoDisableScopes,
      extensions.foxyproxy.last-version) to user.js.
      Else, with Torbutton 1.5.x, these ones are not taken into account.
    · Set network.proxy.socks_version.
      Else we get the meaningless user_pref("network.proxy.socks_version", 9063);
      in prefs.js after the initial startup.
    · Set extensions.foxyproxy.socks_remote_dns to true.
      Else, it overrides the various ways we set network.proxy.socks_remote_dns,
      which in turn makes Torbutton think it should start in non-Tor mode.
    · Also pass the TOR_SOCKS_* environment variables to iceweasel when
      generating the profile: Torbutton behaves differently depending on
      these variables, so we don't want the initial profile generation to be
      done without them. In practice, this has no implication that we could
      see right now, but better safe than sorry.
    · Import all version overrides from the TBB prefs.
      Else, the User-Agent sent in the HTTP headers is fine, but real
      values leak with JavaScript, as demonstrated by ip-check's "Browser
      type" test.
    · Move a bunch of settings to user_pref(), that are not applied otherwise.
      For some, this fixes a regression in 0.18~rc1.
      For other, the  bug was already present in Tails 0.17.2.
  - HTTPS Everywhere 3.2.
  - Update prefs to match the TBB's, fix bugs, and take advantage of the latest
    Torbrowser patches:
    · Increase pipeline randomization.
    · Fix @font-face handling of local() fonts.
      Also disable fallback font rendering.
    · Explicitly disable SPDY v2 and v3.
    · Update http pipelining prefs.
  - Make prefs organization closer to the TBB's:
    · Remove Torbutton prefs that we set at their default value.
    · Import Torbutton preferences from the TBB.
    · Organize iceweasel config files in sections the same way as the TBB.
  - Cleanup prefs:
    · Don't set extensions.torbutton.clear_cookies nor
      extensions.torbutton.saved.share_proxy_settings:
      we don't care about toggling anymore.
    · Don't set extensions.torbutton.saved.download_retention nor
      extensions.torbutton.saved.search_suggest:
      these settings are not used in Torbutton anymore.
  - Update unsafe browser prefs mangling accordingly.
  - Move network.protocol-handler.warn-external.* to user_pref().
    Else they're not applied.
    These prefs are actually ignored by Firefox these days -- the TBB
    design doc reads "They are set still anyway out of respect for the
    dead". Let's go on doing the same.
  - Update extensions.adblockplus.currentVersion.
  - Fetch xul-ext-https-everywhere (3.2-2) and xul-ext-noscript (2.6.6.1-1)
    from Debian unstable. They were uploaded there, and accordingly removed
    from experimental.

  * Bugfixes
  - Linux 3.2.41-2+deb7u2.
  - Fixed swapped filenames of tails-{reboot,shutdown}.desktop.
    Thanks to Mikko Harhanen for the patch.
  - Only add ClientTransportPlugin to torrc when bridge mode is enabled.
    This should bring back support for proxies of type other than obfsproxy.

  * Minor improvements
  - Set kernel.dmesg_restrict=1, and make /proc/<pid>/ invisible
    and restricted for other users. It makes it slightly harder for an attacker
    to gather information that may allow them to escalate privileges.
  - Install gnome-screenshot.
  - Don't disable IPv6 on all network interfaces anymore.
    It turns out the IPv6 leaks we wanted to fix actually don't exist.
  - Add a "About Tails" launcher in the System menu.
  - Install GNOME accessibility themes.
  - Use 'Getting started...' as the homepage for Tails documentation button.
  - Stop relying on the obsolete /live/image compatibility symlink.
  - Disable audio preview in Nautilus.
  - Wheezy was released => Squeeze is now oldstable.
  - Pick Tor from deb.torproject.org regardless of the release name they
    advertise. At some point we needed it, their APT repository still thought
    that stable == Squeeze.
  - Add Wheezy APT sources.
  - Install Linux and related packages from Wheezy.
    Debian sid just got Linux 3.8, and we don't want to switch to a new kernel
    yet.
  - Fetch laptop-mode-tools from Wheezy.
    Wheezy has the version we've been installing in 0.18~rc1,
    while a newer one was uploaded to sid in the meantime.
  - Fetch a few packages from Wheezy instead of unstable.
    Namely: spice-vdagent, libregexp-common-perl, macchanger, service-wrapper,
    libservice-wrapper-java and libservice-wrapper-jni.
    Wheezy has the versions we've been installing for a while, so let's
    avoid having unstable push a newer one to us uselessly at some point.
    Note that at the time of this writing, the versions in sid and in Wheezy
    are the same, so this commit is effectively a no-op as of today: it is
    merely a safeguard for the future.

  * Localization
  - Many translation updates all over the place.

  * Build process
  - Make Vagrant's build-tails script support Jenkins too.

  * Test suite
  - Fix Unsafe Browser test broken by hidepid.

 -- Tails developers <tails@boum.org>  Mon, 13 May 2013 22:17:38 +0200

tails (0.17.2) unstable; urgency=low

  * Iceweasel
  - Upgrade to Iceweasel 17.0.5esr-0+tails2~bpo60+1.
  - Stop displaying obsolete context menu entries ("Open Tor URL" and friends).

  * Hardware support
  - Update Linux to 3.2.41-2

  * Bugfixes
  - Use more reliable OpenPGP keyservers:
    · use the hkps pool in GnuPG (and import their SSL CA)
    · use hkp://pool.sks-keyservers.net in Seahorse (as it does not support
      hkps yet)
  - Keep udisks users (GNOME Disk Utility, tails-persistence-setup, etc.)
    from resetting the system partition's attributes when manipulating the
    partition table. To this end, backport the relevant bugfix from Wheezy
    into parted 2.3-5+tails1. This allowed to remove the sgdisk-based
    workaround in tais-persistence-setup, and to stop installing
    python-parted. All this is a first needed step to fix
    todo/make_system_disk_read-only in a future release.

  * Minor improvements
  - Disable NoScript's HTML5 media click-to-play for better user experience.

  * Localization
  - Tails USB installer: update translations for French, German, Spanish,
    Finnish, Greek, Italian, Latvian, Dutch, Polish and Chinese.
  - Tails Greeter: update translations for Farsi, Chinese, French;
    new translations: Finnish, Norwegian Bokmål, Galician.
  - tails-persistence-setup: update Farsi and Chinese translations;
    import new translations for Finnish and Swedish.
  - WhisperBack: update translations for Arabic, French, German, Greek,
    Spanish, Korean, Polish, Russian. New translations: Finnish, Chinese.

  * Build process
  - Add automated testing framework (Sikuli, Cucumber, libvirt -based)
    with a bunch of tests.

 -- Tails developers <amnesia@boum.org>  Sun, 07 Apr 2013 12:17:26 +0200

tails (0.17.1) unstable; urgency=low

  * Iceweasel
  - Upgrade to Iceweasel 17.0.4esr-0+tails1~bpo60+1.

  * Hardware support
  - Update Linux to 3.2.39-2.
    It includes the drm and agp subsystems from Linux 3.4.29.
  - Don't install xserver-xorg-video-rendition backport.
    xserver-xorg-video-rendition has been removed from squeeze-backports
    due to an upstream tarball mismatch discover when merging backports
    into the main Debian archive, and xserver-xorg-video-all still depends
    on it, so we explicitly install all drivers from -all but -rendition
    as a (hopefully temporary) workaround.

  * Minor improvements
  - Remove Indymedia IRC account, until we ship a version of Pidgin
    with SASL support, that is when Tails is based on Wheezy.

  * Build system
  - Don't ship the wiki's todo and bugs on ISO images.

 -- Tails developers <amnesia@boum.org>  Thu, 21 Mar 2013 18:54:11 +0100

tails (0.17) unstable; urgency=low

  * New features
  - Install the KeePassX password manager, with a configuration and
    documentation that makes it easy to persist the password database.

  * Iceweasel
  - Upgrade to Iceweasel 17.0.3esr-1+tails1~bpo60+1.
  - Install xul-ext-adblock-plus from squeeze-backports.
  - Do not allow listing all available fonts.
    Set browser.display.max_font_attempts and browser.display.max_font_count
    to enable the Torbrowser Limit-the-number-of-fonts-per-document patch.
  - Set default spellchecker dictionary to English (USA),
    and localize it according to locale with our custom branding extension.
  - Disable the add-ons automatic update feature.
  - Make the generated profile world-readable.
  - Remove NoScript click-to-play confirmation.
  - Sync some prefs set by Torbutton, to be ready when it stops setting these.
  - Disable navigation timing.
  - Disable SPDY. It stores state and may have keepalive issues.
  - More aggressive iceweasel HTTP pipelining settings.
  - Enable WebGL (as click-to-play only).
  - Disable network.http.connection-retry-timeout.
  - Disable full path information for plugins.
  - Remove NoScript blocks of WebFonts.
  - Disable DOM storage in Torbutton.
    Since we don't apply the 0026-Isolate-DOM-storage-to-first-party-URI.patch
    Torbrowser patch yet, and still disable DOM storage, we need to tell
    Torbutton not to use it.
  - Synchronize iceweasel's general.useragent.override with TBB based on FF17.
    The User-Agent settings are not kept up-to-date anymore in Torbutton, so
    we have to keep in sync manually with TBB's settings.
  - Remove obsolete APT pining for Torbutton.
    It's not maintained in Debian anymore, so we now fetch it from our own
    APT repository.
  - Fetch FoxyProxy from Debian experimental and libnspr4-0d from
    squeeze-backports, for compatibility with Iceweasel 17.
  - Rebase bookmarks file on top of the default iceweasel 17 one.
  - Explicitly disable AdBlock Plus "correct typos" feature.
    This feature connects to http://urlfixer.org/.
    It is disabled by default in 2.2-1, but let's be careful.

  * Minor improvements
  - Upgrade to live-boot 3.0~b11-1 and live-config 3.0.12-1.
    Accordingly update the 9980-permissions hook, live-persist,
    unsafe-browser and boot-profile.
    Add compatibility symlinks from /live to /lib/live, and from /live/image
    to /lib/live/mount/medium, to ease the transition.
  - Check for errors when sourcing live-boot files, e.g. to detect when
    they have been renamed upstream.
  - Don't add "quiet" to the kernel command-line ourselves.
    Else, it appears twice as live-build's lb_binary_syslinux adds it too.
    Historically, we've been adding it ourselves on top of that because
    lb_binary_yaboot does not add it, but since we gave up the PowerPC support
    attempt, we're now only interested in syslinux, so let's make it easier
    for the general case, e.g. when one wants to remove the "quiet" parameter
    as suggested by our "Tails does not start" debugging documentation.
  - Upgrade I2P to 0.9.4.

  * Bugfixes
  - Many bugfixes brought by the Debian Squeeze 6.0.7 point-release.
  - Use the regular GnuPG agent + pinentry-gtk2 instead of Seahorse
    as a GnuPG agent. This fixes usage of OpenPGP in Claws Mail,
    and brings support for OpenPGP smartcards.
  - Enable I2P hidden mode.
    Else, killing I2P ungracefully is bad for the I2P network.
  - live-persist: move error() function before the first potential usecase.
  - Add missing executable bit on restart-tor and restart-vidalia.
  - Add shutdown and reboot launchers to the menu.
    This workarounds the lack of a shutdown helper applet in camouflage mode.
  - Remove Pidgin's MXit and Sametime support.
    ... at least until CVE-2013-0273, CVE-2013-0272 and CVE-2013-0271 are
    fixed in Debian stable. While we're at it, don't force file removal in
    these "set -e" build scripts: fail hard, instead of silently ignoring
    the fact that files may have moved or disappeared.

  * Hardware support
  - Install recent Intel and AMD microcode from squeeze-backports,
    explicitly excluding the iucode-tool package that's not a good idea
    for Live systems.
  - Install firmware loader for Qualcomm Gobi USB chipsets.
    This is needed to have various mobile broadband chipsets work.
  - Upgrade barry to 0.18.3-5~bpo60+1.
    This much improved new version supports more hardware & ISP,
    and does not display dozens of spurious error messages at boot time.

  * Build system
  - Remove APT local cache (/Var/cache/apt/{,src}pkgcache.bin).

 -- Tails developers <amnesia@boum.org>  Sat, 23 Feb 2013 10:37:57 +0100

tails (0.16) unstable; urgency=low

  * Minor improvements
  - Replace the too-easy-to-misclick shutdown button with a better
    "Shutdown Helper" Gnome applet.
  - Display ~/Persistent in GNOME Places and GtkFileChooser if it is mounted.
  - Set Unsafe Browser's window title to "Unsafe Browser".
  - Install ekeyd to support the EntropyKey.
  - Install font for Sinhala.
  - Update Poedit to 1.5.4.
  - Kill Vidalia when restarting Tor.
    Doing this as early as possible exposes Vidalia's "broken onion" icon
    to users less.
  - Hide the persistence setup launchers in kiosk mode.
  - Add a shell library for Tor functions.
    These are shared among multiple of our scripts.
  - Install dictionaries for supported languages.
    Install hunspell dictionaries when possible,
    fall back on myspell ones else.

  * Bugfixes
  - Disable IPv6 on all network interfaces.
    This is a workaround for the IPv6 link-local multicast leak that was recently
    discovered. Tails has no local service that listens on IPv6, so there should be
    no regression, hopefully, unless one wants to play with OnionCat and VoIP,
    but those of us should know how to workaround this anyway.
  - live-persist: Fix variable mismatch, fixing probe white-list.
    Tails may previously have been able to list GPT partitions labelled
    "TailsData" on hard drives (!) as valid persistence volumes...
  - live-persist: Fix --media option when no devices are attached.
    Earlier, if it was set to e.g. 'removable-usb' and no USB storage was
    connected, $whitelistdev would be empty, which is interpreted like
    all devices are ok by the rest of the code.
  - Fix SCIM in the autostarted web browser: save IM environment variables
    to a file during Desktop session startup, and export them into the
    autostarted browser's environment.
  - Talk of DVD, not of CD, in the shutdown messages.
  - Make tordate work in bridge mode with an incorrect clock.
    When using a bridge Tor reports TLS cert lifetime errors (e.g. when
    the system clock is way off) with severity "info", but when no bridge
    is used the severity is "warn". tordate/20-time.sh depends on grepping
    these error messages, so we termporarily increase Tor's logging
    severity when using bridge mode. If we don't do this tordate will
    sleep forever, leaving Tor in a non-working state.
    · White-list root to use Tor's ControlPort.
    · Add logging for is_clock_way_off().
    · Remove Tor's log before time syncing.
      We depend on grepping stuff from the Tor log (especially for
      tordate/20-time.sh), so deleting it seems like a Good Thing(TM).
    · Stop Tor before messing with its log or data dir.
  - live-persist: limit searched devices the same way as live-boot.
    If no --media argument is specified, use live-boot's
    "(live-media|bootfrom)=removable(|-usb)" argument to limit devices
    searched for a persistent volume.
  - tails-greeter: do not pass media=removable to live-persist.
    Now that we have autodetection with kernel command-line,
    it should not be needed anymore.
  - Start memlockd after configuring it,
    instead of starting it before and restarting it after.
    This avoids running memlockd twice, and prevents other possibly
    surprising race-conditions.
    As a consequence, also have tails-sdmem-on-media-removal start after the
    memlockd service *and* tails-reconfigure-memlockd: to start the watchdog,
    we need memlockd to be properly configured *and* running.

  * iceweasel
  - Set iceweasel homepage to the news section on the Tails website.
    ... using the localized one when possible.
  - Hide the iceweasel add-on bar by default.
    Now that we don't want to ship the Monkeysphere addon anymore,
    that was the only one displayed in there, we can as well hide the whole bar.
  - Don't hide the AdBlock-Plus button in the add-on bar anymore. Now that
    we hide the whole addon bar, we can get rid of this old
    UX improvement.
  - Do not install a placeholder (fake) FireGPG iceweasel extension anymore.
    It was shipped from 0.10 (early 2012) to 0.15 (late November),
    so the migration period should be over now.
  - Don't install xul-ext-monkeysphere anymore.
    The implication of the current keyserver policy are not well
    understood, Monkeysphere is little used in Tails, and we're not sure
    anymore it would be our first bet for the web browser profile with no
    CA. Let's keep the various configuration bits (e.g. FoxyProxy,
    patching MSVA), though, so that advanced users who are used to have
    Monkeysphere in Tails just have to install the package.

  * Build system
  - Install the "standard" task with tasksel for better consistency in the
    Tails ISO images built in various environments.
  - Install p7zip-full. It's a dep by file-roller, but we explicily use it
    elsewhere, and it's better to be safe than sorry.
  - Remove pinning of libvpx0 to sid.
    This package is part of Squeeze, and not from testing/sid.
    We have been shipping the version from Squeeze for a while.
  - Remove config/chroot_local-packages/ from .gitignore.
    The documented way for "external" contributors to add custom packages
    is to put them in chroot_local-packages, and once we pull we import
    any such package into our APT repo and rewrite the
    history appropriately.
    Also, the ability to add packages in there and not see them in "git
    status" makes it very easy to build tainted ISO images with
    non-standard packages, which makes some of us fear can lead to hard to
    debug situations.
  - Make it clearer what can and cannot be done in terms of local packages.

 -- Tails developers <amnesia@boum.org>  Thu, 10 Jan 2013 12:47:42 +0100

tails (0.15) unstable; urgency=low

  * Major new features
  - Persistence for browser bookmarks.
  - Support for obfsproxy bridges.

  * Minor improvements
  - Add the Hangul (Korean) Input Method Engine for SCIM.
  - Add vendor-specific dpkg origin information. This makes dpkg-vendor
    return correct information.
  - Install pcscd and libccid from squeeze-backports. This is needed to
    support, to some extent, some OpenPGP SmartCard readers.
  - Install HPIJS PPD files and the IJS driver (hpijs).
    This adds support for some printers, such as Xerox DocumentCenter400.
  - Optimize fonts display for LCD.
  - Update TrueCrypt to version 7.1a.

  * Bugfixes
  - Do not use pdnsd anymore. It has been orphaned in Debian, has quite
    some bugs in there, and apparently Tor's DNSPort's own caching is
    be good enough.
  - Remove useless iceweasel cookies exceptions. They are useless as
    per-session cookies are allowed.
  - Do not run setupcon on X. This call is only needed on the Linux
    console, no need to annoy the user with a weird "Press enter to
    activate this console" when the open a root shell in a GNOME
    Terminal.
  - Allow the tails-iuk-get-target-file user to connect to the SOCKSPort
    dedicated for Tails-specific software.
  - Fix gpgApplet menu display in Windows camouflage mode.
  - Fix Tor reaching an inactive state if it's restarted in "bridge mode",
    e.g. during the time sync' process.

  * Iceweasel
  - Update iceweasel to 10.0.11esr-1+tails1.
  - User profile is now generated at build time in order to support persistent
    bookmarks.
  - Update HTTPS Everywhere to version 3.0.4.
  - Update NoScript to version 2.6.
  - Fix bookmark to I2P router console.
  - Re-enable Monkeysphere extension to connect to the validation agent.

  * Localization
  - The Tails USB installer, tails-persistence-setup and tails-greeter
    are now translated into Bulgarian.
  - Update Chinese translation for tails-greeter.
  - Update Euskadi translation for WhisperBack.

  * Build system
  - Custom packages are now retrieved from Tails APT repository instead
    of bloating the Git repository.
  - Allow '~' in wiki filenames. This makes it possible to ship
    update-description files for release candidates.
  - Document how to create incremental update kit.
  - Handle release candidates when generating custom APT sources.
  - Remove pinning for xul-ext-adblock-plus.
    It is obsolete since we've added this package to our APT repository.

 -- Tails developers <amnesia@boum.org>  Sun, 25 Nov 2012 12:59:17 +0100

tails (0.14) unstable; urgency=low

  * Major new features
  - Enable Tor stream isolation; several new SocksPorts with
    appropriate Isolate* options have been added for different use
    cases (i.e. applications). All application's have been
    reconfigured to use these new SocksPorts, which should increase
    anonymity by making it more difficulte to correlate traffic from
    different applications or "online identities".
  - The web browser now has the anonymity enhancing patches from the
    TorBrowser applied.
  - gpgApplet can now handle public-key cryptography.
  - Install an additional, PAE-enabled kernel with NX-bit
    support. This kernel is auto-selected when the hardware supports
    it and will:
    * provide executable space protection, preventing certain types of
      buffer overflows from being exploitable.
    * enable more than 4 GiB of system memory.
    * make all processors/cores available, including their
      power-saving functionality.
  - Add a persistence preset for NetworkManager connections.

  * Minor improvements
  - On kexec reboot, make the boot quiet only if debug=wipemem was not
    enabled.
  - Update torproject.org's APT repo key.
  - Update the embedded Tails signing key.
  - Use symlinks instead of duplicating localized searchplugins.
  - Rewrite Tails firewall using ferm. Tails firewall was written in
    very unsophisticated iptables-save/restore format. As more feature
    creeped in, it started to be quite unreadable.
  - Optimize VirtualBox modules build at runtime to avoid installing the
    userspace utils N times.
  - Drop most of Vidalia's configuration. Our custom lines just caused
    trouble (with multiple SocksPorts) and the default works well.
  - Blacklist PC speaker module. On some computers, having the pcspkr
    module loaded means loud beeps at bootup, shutdown and when using
    the console. As it draws useless attention to Tails users, it is
    better to prevent Linux from loading it by default.
  - Remove all addons from the Unsafe Browser. No addons are essential
    for the Unsafe Browser's intent. If anything they will modify the
    network fingerprint compared to a normal Iceweasel install, which
    is undesirable.
  - Prevent some unwanted packages to be installed at all, rather than
    uninstalling them later. This should speed up the build a bit.
  - Add a symlink from /etc/live/config to /etc/live/config.d. This
    makes the system compatible with live-config 3.0.4-1, without
    breaking backward compatibility with various parts of the system
    that use the old path.
  - Do not run unecessary scripts during shutdown sequence, to make
    shutdown faster.
  - Make live-persist deal with persistent ~/.gconf subdirs so that
    any options saved therein actually get persistent.
  - Prevent memlockd unload on shutdown, to make sure that all
    necessary tools for memory wiping are available when the new
    kernel has kexec'd.
  - Patch initscripts headers instead of fiddling with update-rc.d. We
    now let insserv figure out the correct ordering for the services
    during startup and shutdown, i.e. use dependency-based boot
    sequencing.
  - Remove the last absolute path in our isolinux config, which makes
    it easier to migrate from isolinux to syslinux (just rename the
    directory), and hence might make it easier for 3rd party USB
    installers (like the Universal USB Installer) to support Tails.

  * Bugfixes
  - Include `seq` in the ramdisk environment: it is used to wipe more
    memory. This fixes the long-standing bug about Tails not cleaning
    all memory on shutdown.
  - Fix Yelp crashing on internal links
  - Allow amnesia user to use Tor's TransPort. This firewall exception
    is necessary for applications that doesn't have in-built SOCKS
    support and cannot use torsocks. One such example is Claws Mail,
    which uses tsocks since torsocks makes it leak the hostname. This
    exception, together with Tor's automatic .onion mapping makes
    Claws Mail able to use hidden service mail providers again.
  - Force threads locking support in Python DBus binding. Without this
    liveusb-creator doesn't work with a PAE-enabled kernel.
  - Fix localized search plugins for 'es' and 'pt'
  - Fix live-boot's readahead, which caused an unnecessary pause
    during boot.
  - Factorize GCC wanted / available version numbers in VirtualBox
    modules building hook. This, incidentally, fixes a bug caused by
    duplication and not updating all instances.
  - Fix tordate vs. Tor 0.2.3.x. Since 0.2.3.x Tor doesn't download a
    consensus for clocks that are more than 30 days in the past or 2
    days in the future (see commits f4c1fa2 and 87622e4 in Tor's git
    repo). For such clock skews we set the time to the Tor authority's
    cert's valid-after date to ensure that a consensus can be
    downloaded.

  * Tor
  - Update to version 0.2.3.24-rc-1~~squeeze+1, a new major
    version. It's not a stable release, but we have been assured by
    the Tor developers that this is the right move.
  - Stop setting custom value for the Tor LongLivedPorts
    setting. Gobby's port was upstreamed in Tor 0.2.3.x.

  * Iceweasel
  - Update to 10.0.10esr-1+tails1, which has all the anonymity enhancing
    patches from the TorBrowser applied.
  - Install iceweasel from our own repo, http://deb.tails.boum.org.
  - Fix Iceweasel's file associations. No more should you be suggested
    to open a PDF in the GIMP.

  * htpdate
  - Use curl instead of wget, and add a --proxy option passed through
    to curl.
  - Remove the --fullrequest option, we don't need it anymore.
  - Remove --dns-timeout option, we don't need it anymore.
  - Change --proxy handling to support Debian Squeeze's curl.
  - Clarify what happens if --proxy is not used.
  - Compute the median of the diffs more correctly.

  * Hardware support
  - Update Linux to 3.2.32-1.

  * Software
  - Update vidalia to 0.2.20-1+tails1.
  - Update bundled WhisperBack package to 1.6.2:
    * Raise the socket library timeout to 120 seconds
    * Use smtplib's timeout parameter
    * Fix error output when calling send a 2nd time
  - Update liveusb-creator to 3.11.6-3.
  - Update i2p to 0.9.2.
  - Update tails-persistence-setup to 0.20-1, which should make it
    possible to install Tails on large (>= 32 GiB) USB drives.
  - Install console-setup and keyboard-configuration from unstable
    (required by new initramfs-tools).
  - Update tails-greeter to 0.7.3:
    * Import pt_BR translation.
    * Let langpanel usable during option selection stage
    * Print less debugging messages by default
    (below are changes in tails-greeter 0.7.2:)
    * Use correct test operators.
    * Generate language codes of available locales at package build
      time.
    * Read list of language codes from where we have saved it at
      package build time.
    * Drop tails-lang-helper, not used anymore.
    * Do not compile locales at login time anymore. Tails now ships
      locales-all.
  - Import live-config{,-sysvinit} 3.0.8-1. live-config >= 3.0.9-1
    has basically nothing useful for us, and it migrates to new paths
    brought by live-boot 3.0~b7, which we're not ready for yet (see:
    todo/newer_live-boot).

  * Localization
  - Fix Tails specific Iceweasel localization for pt-BR
  - Add Japanese input system: scim-anthy.
  - whisperback is now also translated into German, Hebrew, Hungarian,
    Italian and Korean.
  - tails-persistence-setup is now also translated into Arabic.
  - tails-greeter is now also translated into Arabic, Hebrew, Basque,
    Hungarian, Italian and Chinese.

  * Build system
  - Catch more errors in during build time:
    - Ensure that all local hooks start with 'set -e'.
    - Fail hard if adduser fails in local hooks.
    - Fail hard if 'rm' fails in local hooks.
  - vagrant: Ensure we have the set of Perl packages needed by our
    Ikiwiki
  - vagrant: Configure live-build to ship with ftp.us.debian.org.
    Using cdn.debian.net leads to bad interactions with Tor.
  - vagrant: Don't use gzip compression when building from a tag, i.e.
    a release.
  - vagrant: Optionally use bootstrap stage cache for faster builds
    via the 'cache' build option.
  - vagrant: Make sure release builds are clean, i.e. they don't use
    any potentially dangerous build options.
  - vagrant: Disable live-build package caching. This build system is
    meant to use an external caching proxy, so live-build's cache just
    wastes RAM (for in-memory builds) or disk space.
  - vagrant: use aufs magic instead of copying source into tmpfs.
    This reduces the amount of RAM required for building Tails in.
  - vagrant: Allow in-memory builds when a VM with enough memory is
    already started.

 -- Tails developers <amnesia@boum.org>  Sat, 10 Nov 2012 12:34:56 +0000

tails (0.13) unstable; urgency=low

  * Major new features
  - Use white-list/principle of least privelege approach for local services.
    Only users that need a certain local (i.e. hosted on loopback) service
    (according to our use cases) are granted access to it by our firewall;
    all other users are denied access.
  - Ship a first version of the incremental update system. Updates are not
    currently triggered automatically, but this will allow tests to be done
    on larger scales.

  * Minor improvements
  - Enable four workspaces in the Windows XP camouflage. This allows
    users to quickly switch to a more innocent looking workspace in case
    they are working on sensitive data and attract unwanted attention.
    The workspace switcher applet isn't there, though, since there's no
    such thing in Windows XP, so switching is only possible via keyboard
    shortcuts.
  - Ship with precompiled locales instead of generating them upon login.
  - Add support for wireless regulation.
  - Use color for Git output, not intended for machine consumption,
    written to the terminal.
  - Have ttdnsd use OpenDNS. Using Google's DNS servers was very
    glitchy, and rarely succeeded when it should. It can probably be
    attributed to Google's DNS, which is known to take issue with Tor
    exits.
  - Upgrade WhisperBack to 1.6, with many UI improvements and new translations.
  - Include GDM logs and dmidecode informations in the reports.
  - Allow to modify language and layout in the "Advanced options" screen
    of the greeter.
  - GnuPG: bump cert-digest-algo to SHA512.
  - Update torproject.org's APT repo key.

  * Bugfixes
  - Make Claws Mail save local/POP emails in its dot-directory. The
    default is to save them at ~/Mail, which isn't included in our
    current Claws Mail persistence preset.
  - Fix the System Monitor applet.
  - Remove broken ttdnsd from the default DNS resolution loop.
  - Hide the 'TailsData' partition in desktop applications.
  - Ship unrar-free again, so that the GNOME archive manager knows about
    it.
  - Ship with an empty whitelist for Noscript.
  - Disable FoxyProxy's advertisement on proxy error page.
  - Fix slow browsing experience for offline documentation.
  - Raise the socket timeout to 120 seconds in WhisperBack.
  - Enable the ikiwiki trail plugin for the locally built wiki too.

  * Iceweasel
  - Upgrade iceweasel to 10.0.6esr-1 (Extended Support Release) and install it
    and its dependencies from squeeze-backports.

  * Hardware support
  - Upgrade Linux to 3.2.23-1.

  * Software
  - Update tor to version 0.2.2.39.
  - Update Iceweasel to version 10.0.7esr-2.
  - Update i2p to version 0.9.1.

  * Build system
  - vagrant: Install Ikiwiki from Debian unstable. The 'mirrorlist'
    patches have finally been merged in upstream Ikiwiki. So instead of
    building Ikiwiki by hand, we can now install the package directly
    from Debian unstable.
  - Do not build the ikiwiki forum on the bundled static website copy.

 -- Tails developers <amnesia@boum.org>  Mon, 17 Sep 2012 15:19:25 +0200

tails (0.12.1) unstable; urgency=low

  This is a brown paper bag release to fix two major problems introduced in
  Tails 0.12.

  * Iceweasel
  - Upgrade Torbutton to 1.4.6.
  - Upgrade AdBlock Plus to 2.1.
  - Update AdBlock Plus patterns.

  * Hardware support
  - Upgrade Linux to 3.2.21-3 (linux-image-3.2.0-3-486).

  * Software
  - Install MAT from Debian backports, drop custom package.
  - Install python-pdfrw to re-add PDF support to the MAT.
  - Upgrade tails-greeter to 0.7.1, which fixes the race condition that
    broke administration password and locale settings on some systems.

  * Boot
  - Remove the Tails specific plymouth theme. The theme interfers heavily with
    the boot process on some hardware.

 -- Tails developers <amnesia@boum.org>  Mon, 17 Sep 2012 13:06:03 +0200

tails (0.12) unstable; urgency=low

  * Major new features
  - Add the Unsafe Web Browser, which has direct access to the Internet and
    can be used to login to captive portals.
  - The (previously experimental, now deemed stable) Windows camouflage can now
    be enabled via a check box in Tails greeter.

  * Tor
  - Upgrade to 0.2.2.37-1~~squeeze+1.

  * Iceweasel
  - Upgrade iceweasel to 10.0.5esr-1 (Extended Support Release) and install it
    and its dependencies from squeeze-backports.
  - Add a bookmark for the offline Tails documentation.
  - Update AdBlock patterns.

  * Persistence
  - Allow using larger USB drives by increasing the mkfs timeout to 10 minutes.
  - Tell the user what's going on when the Tails boot device cannot be found.

  * Hardware support
  - Upgrade Linux to 3.2.20-1 (linux-image-3.2.0-2-amd64).

  * Software
  - Install rfkill.
  - Install torsocks. Note that this makes `torify' use `torsocks' instead of
    `tsocks'. The `tsocks' binary is dropped to avoid problems, but remaining
    files (the library) are kept since ttdnsd depends on them.
  - Fetch live-config-sysvinit from sid so that it matches live-config version.
  - Update virtualbox backports to 4.1.10-dfsg-1~bpo60+1.
  - Install pciutils (needed by virtualbox-guest-utils).
  - Install mousetweaks. This is needed to use the mouse accessibility settings
    in System -> Preferences -> Mouse -> Accessibility.
  - Install the "hardlink" files deduplicator.
  - Do not install cryptkeeper anymore. See todo/remove_cryptkeeper for reason.
    Users of cryptkeeper are encouraged to install cryptkeeper via `apt-get
    update; apt-get install --yes cryptkeeper`, open their volume and move
    their to Tails' built-in persistence instead, as a one-time migration.
  - Upgrade I2P to version 0.9.
  - Don't install GParted. GNOME Disk Utility has been on par with GParted
    since Squeeze was released.
  - Upgrade live-boot to 3.0~a27-1+tails2~1.gbp319fe6.
  - Upgrade live-config to 3.0~a39-1 and install it from Debian experimental.
  - Upgrade tails-greeter to 0.7.
  - Upgrade tails-persistence-setup to 0.17-1.
  - Install libyaml-libyaml-perl.
  - Upgrade MAT, the metadata anonymisation toolkit, 0.3.2-1~bpo60+1.
  - Fetch python-pdfrw from backports, drop custom package.

  * Internationalization
  - The Tails website and documentation now has a (partial) Portuguese
    translation.

  * Build system
  - Tails can now be built without using a HTTP proxy.
  - Tails can now easily be built by using Vagrant. See the updated
    contribute/build page for instructions.

  * Boot
  - Remove obsolete noswap boot parameter. live-boot now handles swap on an
    opt-in basis.
  - The squashfs.sort files generated with boot-profile should now be ok which
    makes the generate images boot noticeably faster on optical media. See
    bugs/weird_squashfs.sort_entries for more information.
  - Set Tails specific syslinux and plymouth themes.
  - Add NVidia KMS video drivers to the initrd in order to show our shiny new
    plymouth theme on more systems.

 -- Tails developers <amnesia@boum.org>  Mon, 11 Jun 2012 13:37:00 +0200

tails (0.11) unstable; urgency=low

  * Major new features
  - Do not grant the desktop user root credentials by default.
  - A graphical boot menu (tails-greeter 0.6.3) allows choosing among
    many languages, and setting an optional sudoer password.
  - Support opt-in targeted persistence
    · tails-persistence-setup 0.14-1
    · live-boot 3.0~a25-1+tails1~5.gbp48d06c
    · live-config 3.0~a35-1
  - USB installer: liveusb-creator 3.11.6-1

  * iceweasel
  - Install iceweasel 10.0.4esr-1 (Extended Support Release).
    Let's stop tracking a too fast moving target.
    Debian Wheezy will ship ESR versions.
  - Install needed dependencies from squeeze-backports.
  - Search plugins:
    · Remove bing.
      bing appeared due to our upgrading iceweasel.
      Removing it makes things consistent with the way they have been
      until now, that is: let's keep only the general search engines
      we've been asked to add, plus Google, and a few specialized ones.
    · Replace Debian-provided DuckDuckGo search plugin with the "HTML SSL"
      one, version 20110219. This is the non-JavaScript, SSL, POST flavour.
    · Add ixquick.com.
    · Install localized search engines in the correct place.
      No need to copy them around at boot time anymore.
    · Remove Scroogle. RIP.
  - Enable TLS false start, like the TBB does since December.
  - Adblock Plus: don't count and save filter hits, supress first run dialog.
  - Install neither the GreaseMonkey add-on, nor any GreaseMonkey script.
    YouTube's HTML5 opt-in program is over.
    HTML5 video support is now autodetected and used.

  * Vidalia
  - Upgrade to 0.2.17-1+tails1: drop Do-not-warn-about-Tor-version.patch,
    applied upstream.
  - Set SkipVersionCheck=true.
    Thanks to chiiph for implementing this upstream (needs Vidalia 0.2.16+).

  * Internationalization
  - Install all available iceweasel l10n packages.
  - Remove syslinux language choosing menu.
    tails-greeter allows choosing a non-English language.
  - Add fonts for Hebrew, Thai, Khmer, Lao and Korean languages.
  - Add bidi support.
  - Setup text console at profile time.
    Context: Tails runs with text console autologin on.
    These consoles now wait, using a "Press enter to activate this console"
    message, for the user. When they press enter in there, they should have chosen
    their preferred keyboard layout in tails-greeter by now. Then, we run setupcon.
    As a result, the resulting shell is properly localized, and setupcon
    sets the correct keyboard layout, both according to the preferences expressed by
    the user in tails-greeter.
  - Don't use localepurge, don't remove any Scribus translations anymore,
    don't localize environment at live-config time:
    tails-greeter allows us to support many, many more languages.

  * Hardware support
  - Linux 3.2.15-1 (linux-image-3.2.0-2-amd64).
  - Fix low sound level on MacBook5,2.
  - Disable laptop-mode-tools automatic modules. This modules set often
    needs some amount of hardware-specific tweaking to work properly.
    This makes them rather not well suited for a Live system.

  * Software
  - Install GNOME keyring.
    This is needed so that NetworkManager remembers the WEP/WPA secrets
    for the time of a Tails session. Initialize GNOME keyring at user
    creation time.
  - Install usbutils to have the lsusb command.
  - Install the Traverso multitrack audio recorder and editor.

  * Miscellaneous
  - GNOME Terminal: keep 8192 scrollback lines instead of the smallish
    default.
  - Replaced tails-wifi initscript with laptop-mode-tools matching feature.
  - Disable gdomap service.
  - Fetch klibc-utils and libklibc from sid.
    The last initramfs-tools depends on these.
  - Set root password to "root" if debug=root is passed on the
    kernel cmdline. Allow setting root password on kernel cmdline via
    rootpw=. Looks like we implemented this feature twice.
  - Append a space on the kernel command line. This eases manually adding
    more options.
  - Rename sudoers.d snippets to match naming scheme.
    Sudo credentials that shall be unconditionally granted to the Tails
    default user are named zzz_*, to make sure they are applied.
  - WhisperBack: also include /var/log/live-persist and
    /var/lib/gdm3/tails.persistence.
  - Add a wrapper to torify whois.
  - Rework the VirtualBox guest modules building hook to support
    multiple kernels.
  - Consistently wait for nm-applet when waiting for user session to come up.
    Waiting for gnome-panel or notification-daemon worked worse.
  - Don't start the NetworkManager system service via init.
    Some Tails NM hooks need the user to be logged in to run properly.
    That's why tails-greeter starts NetworkManager at PostLogin time.
  - Also lock /bin/echo into memory. For some reason, kexec-load needs it.
  - Pidgin: don't use the OFTC hidden service anymore.
    It proved to be quite unreliable, being sometimes down for days.
  - Do not display storage volumes on Desktop, by disabling
    /apps/nautilus/desktop/volumes_visible GConf entry. Enabling that
    GConf setting avoids displaying the bind-mounted persistent
    directories on the Desktop, and reduces user confusion. It also is
    a first step towards a bigger UI change: GNOME3 does not manage the
    Desktop anymore, so volume icons and other Desktop icons are meant to
    disappear anyway. It implies we'll have to move all Desktop icons
    elsewhere. Let's start this move now: this will smooth the UI change
    Wheezy will carry for our users, by applying some of it progressively.

  * Build system
  - Don't build hybrid ISO images anymore. They boot less reliably on
    a variety of hardware, and are made less useful by us shipping
    a USB installer from now on.
  - Append .conf to live-config configuration filenames:
    live-config >3.0~a36-1 only takes into account files named *.conf
    in there. Accordingly update scripts that source these files.
  - Remove long-obsolete home-refresh script and its configuration.

  * Virtualization support
  - Support Spice and QXL: install the Spice agent from Debian sid,
    install xserver-xorg-video-qxl from squeeze-backports.

 -- Tails developers <amnesia@boum.org>  Tue, 17 Apr 2012 14:54:00 +0200

tails (0.10.2) unstable; urgency=low

  * Iceweasel
  - Update to 10.0.2-1.
  - Disable HTTPS-Everywhere's SSL Observatory (plus first-run pop-up).
  - Revert "FoxyProxy: don't enclose regexps between ^ and $."
    Currently "http://www.i2p2.de" (and everything similar) is captured by
    the I2P filter, which is incorrect. It seems isMultiLine="false" does
    *not* make RE into ^RE$ any longer.
  - Remove file:// from NoScript's exception lists.
    This will fix the JavaScript toggles in the local copy of the documentation.
  - Update AdBlock patterns.

  * Software
  - Upgrade I2P to 0.8.13.
  - Install libvpx0 from sid.
  - Fetch klibc-utils and libklibc from sid.
    The last initramfs-tools depends on these.

  * Hardware support
  - Upgrade Linux kernel to 3.2.7-1.
  - Install firmware-libertas.
    This adds support for wireless network cards with Marvell Libertas
    8xxx chips supported by the libertas_cs, libertas_sdio, libertas_spi,
    libertas_tf_usb, mwl8k and usb8xxx drivers.

  * Miscellaneous
  - Revert "Set time to middle of [valid-after, fresh-until] from consensus."
    This reverts commit 18d23a500b9412b4b0fbe4e38a9398eb1a3eadef.
    With this vmid clocks that are E minutes back in time may cause issues
    (temporary Tor outages) after consensus updates that happen at the
    (60-E):th minute or later during any hour. Full analysis:
    https://mailman.boum.org/pipermail/tails-dev/2012-January/000873.html
  - Add the default user to the vboxsf group.
    This will allow the user to get full access to automounted VirtualBox
    shared folders as they are mounted with guid vboxsf and rwx group
    permissions.

 -- Tails developers <amnesia@boum.org>  Thu, 01 Mar 2012 20:26:21 +0100

tails (0.10.1) unstable; urgency=low

  * Iceweasel
  - Make Startpage the default web search engine. Scroogle does not look
    reliable enough these days.

  * Software
  - Upgrade WhisperBack to 1.5.1 (update link to bug reporting documentation).
  - Update MAT to 0.2.2-2~bpo60+1 (fixes a critical bug in the GUI).

  * Hardware support
  - Upgrade Linux kernel to 3.2.1-2

  * Time synchronization
    Serious rework that should fix most, if not all, of the infamous
    time-sync' related bugs some Tails users have experienced recently.
    - Make htpdate more resilient by using three server pools, and
      allowing some failure ratio.
    - Set time from Tor's unverified-consensus if needed.
    - Set time to middle of [valid-after, fresh-until] from consensus.
    - Many robustness, performance and fingerprinting-resistance improvements.
    - Display time-sync' notification much earlier.

  * Miscellaneous
  - Fix access to "dumb" git:// protocol by using a connect-socks wrapper
    as GIT_PROXY_COMMAND.
  - SSH client: fix access to SSH servers on the Internet by correcting
    Host / ProxyCommand usage.
  - Pidgin: use OFTC hidden service to workaround Tor blocking.
  - Claws Mail: disable draft autosaving.
    When composing PGP encrypted email, drafts are saved back to
    the server in plaintext. This includes both autosaved and manually
    saved drafts.
  - tails-security-check-wrapper: avoid eating all memory when offline.

 -- Tails developers <amnesia@boum.org>  Sat, 28 Jan 2012 10:00:31 +0100

tails (0.10) unstable; urgency=low

  * Tor: upgrade to 0.2.2.35-1.

  * Iceweasel
  - Install Iceweasel 9.0 from the Debian Mozilla team's APT repository.
  - Update Torbutton to 1.4.5.1-1.
  - Support viewing any YouTube video that is available in HTML5 format:
    install xul-ext-greasemonkey and the "Permanently Enable HTML5 on
    YouTube" GreaseMonkey script.
  - Stop using Polipo in Iceweasel. Its SOCKS support was fixed.
  - Install from Debian sid the iceweasel extensions we ship,
    for compatibility with FF9.
  - Use Scroogle (any languages) instead of Scroogle (English only) when
    booted in English. Many users choose English because their own
    language is not supported yet; let's not hide them search results in
    their own language.
  - Install Iceweasel language packs from Debian unstable:
    unfortunately they are not shipped on the mozilla.debian.net repository.
  - Install the NoScript Firefox extension; configure it the same way as
    the TBB does.
  - Disable third-party cookies.
    They can be used to track users, which is bad. Besides, this is what
    TBB has been doing for years.
  - FoxyProxy: allow direct connections to RFC1918 IPs.

  * Do not transparent proxy outgoing Internet connections through Tor.
  - Torify the SSH client using connect-proxy to all IPs but RFC1918 ones.
  - Torify APT using Polipo HTTP.
  - Torify wget in wgetrc.
  - Torify gobby clients using torsocks. It does not support proxies yet.
  - Torify tails-security-check using LWP::UserAgent's SOCKS proxy support.
  - Fix enabling of GNOME's HTTP proxy.

  * Software
  - Upgrade Vidalia to 0.2.15-1+tails1.
    · New upstream release.
    · Do not warn about Tor version.
  - Upgrade MAT to 0.2.2-1~bpo60+1.
  - Upgrade VirtualBox guest software to 4.1.6-dfsg-2~bpo60+1,
    built against the ABI of X.Org backports.
  - Upgrade I2P to 0.8.11 using KillYourTV's Squeeze packages;
    additionally, fix its start script that was broken by the tordate merge.
  - Install unar (The Unarchiver) instead of the non-free unrar.
  - Install Nautilus Wipe instead of custom Nautilus scripts.

  * Hardware support
  - Upgrade Linux kernel to 3.1.6-1.
  - Upgrade to X.Org from squeeze-backports.
  - Install more, and more recent b43 firmwares.
  - Upgrade barry to 0.15-1.2~bpo60+1.

  * Internationalization
  - Add basic language support for Russian, Farsi and Vietnamese.
  - Install some Indic fonts.
  - Install some Russian fonts.
  - Add Alt+Shift shortcut to switch keyboard layout.

  * Miscellaneous
  - Support booting in "Windows XP -like camouflage mode":
    · Install homebrewn local .debs for a Windows XP look-alike Gnome theme.
    · Add the "Windows XP Bliss" desktop wallpaper.
    · Added a script that's sets up Gnome to look like Microsoft Windows XP.
    · Add Windows XP "camouflage" icons for some programs.
    · Make Iceweasel use the IE icon when Windows XP camouflage is enabled.
    · Add special launcher icons for the Windows XP theme so that they're
      not too big.
  - Decrease Florence focus zoom to 1.2.
  - Do not fetch APT translation files. Running apt-get update is heavy enough.
  - Add MSN support thanks to msn-pecan.
  - Add custom SSH client configuration:
    · Prefer strong ciphers and MACs.
    · Enable maximum compression level.
     · Explicitly disable X11 forwarding.
    · Connect as root by default, to prevent fingerprinting when username
      was not specified.
  - Replace flawed FireGPG with a home-made GnuPG encryption applet;
    install a feature-stripped FireGPG that redirects users to
    the documentation, and don't run Seahorse applet anymore.
  - Enable Seahorse's GnuPG agent.
  - Blank screen when lid is closed, rather than shutting down the system.
    The shutdown "feature" has caused data losses for too many people, it seems.
    There are many other ways a Tails system can be shut down in a hurry
    these days.
  - Import Tails signing key into the keyring.
  - Fix bug in the Pidgin nick generation that resulted in the nick
    "XXX_NICK_XXX" once out of twenty.
  - Pre-configure the #tor IRC discussion channel in Pidgin.
  - Fix "technology preview" of bridge support: it was broken by tordate merge.
  - Install dependencies of our USB installer to ease its development.
  - Make vidalia NM hook sleep only if Vidalia is already running.
  - Reintroduce the htpdate notification, telling users when it's safe
    to use Tor Hidden Services.
  - htpdate: omit -f argument to not download full pages.
  - htpdate: write success file even when not within {min,max}adjust.
    Otherwise htpdate will not "succeed" when the time diff is 0 (i.e.
    the clock was already correct) so the success file cannot be used
    as an indicator that the system time now is correct, which arguably
    is its most important purpose.

  * Build system
  - Name built images according to git tag.

 -- Tails developers <tails@boum.org>  Wed, 04 Jan 2012 09:56:38 +0100

tails (0.9) unstable; urgency=low

  * Tor
  - Upgrade to 0.2.2.34 (fixes CVE-2011-2768, CVE-2011-2769).

  * Iceweasel
  - Upgrade to 3.5.16-11 (fixes CVE-2011-3647, CVE-2011-3648, CVE-2011-3650).
  - Upgrade FireGPG to 0.8-1+tails2: notify users that the FireGPG Text
    Editor is the only safe place for performing cryptographic operations,
    and make it impossible to do otherwise. Other ways open up several
    severe attacks through JavaScript (e.g. leaking plaintext when
    decrypting, signing messages written by the attacker).
  - Install Cookie Monster extension instead of CS Lite.
  - Always ask where to save files.
  - Upgrade Torbutton to 1.4.4.1-1, which includes support for the in-browser
    "New identity" feature.

  * Software
  - Install MAT, the metadata anonymisation toolkit.
  - Upgrade TrueCrypt to 7.1.
  - Upgrade WhisperBack to 1.5~rc1 (leads the user by the hand if an error
    occurs while sending the bugreport, proposes to save it after 2 faild
    attempts, numerous bugfixes).
  - Linux: upgrade to linux-image-3.0.0-2-486 (version 3.0.0-6); fixes
    a great number of bugs and security issues.

  * Miscellaneous
  - Fully rework date and time setting system.
  - Remove the htp user firewall exception.
  - Saner keyboard layouts for Arabic and Russian.
  - Use Plymouth text-only splash screen at boot time.
  - Color the init scripts output.
  - Suppress Tor's warning about applications doing their own DNS lookups.
    This is totally safe due to our Tor enforcement.
  - Disable hdparm boot-time service.
    We only want hdparm so that laptop-mode-tools can use it.
  - Run Claws Mail using torify.
    It's not as good as if Claws Mail supported SOCKS proxies itself,
    but still better than relying on the transparent netfilter torification.
  - Install HPLIP and hpcups for better printing support.

  * Erase memory at shutdown
  - Run many sdmem instances at once.
    In hope of erasing more memory until we come up with a proper fix for
    [[bugs/sdmem_does_not_clear_all_memory]].
  - Kill gdm3 instead of using its initscript on brutal shutdown.
  - Use absolute path to eject for more robust memory wipe on boot medium removal.

  * Space savings
  - Exclude kernel and initramfs from being put into the SquashFS.
    Those files are already shipped where they are needed, that is in the ISO
    filesystem. Adapt kexec and memlockd bits.
  - Do not ship the GNOME icon theme cache.
  - Do not ship .pyc files.
  - Do not ship NEWS.Debian.gz files.

  * Build system
  - Re-implement hook that modifies syslinux config to make future
    development easier.

 -- Tails developers <amnesia@boum.org>  Tue, 01 Nov 2011 13:26:38 +0100

tails (0.8.1) unstable; urgency=low

  * Iceweasel
    - Update to 3.5.16-10 (fixes DSA-2313-1).
    - FireGPG: force crypto action results to appear in a new window, otherwise
      JavaScript can steal decrypted plaintext. Advice: always use FireGPG's
      text editor when writing text you want to encrypt. If you write it in a
      textbox the plaintext can be stolen through JavaScript before it is
      encrypted in the same way.
    - Update HTTPS Everywhere extension to 1.0.3-1.
    - Stop using the small version of the Tor check page. The small version
      incorrectly tells Tails users to upgrade their Torbrowser, which has
      confused some users.

  * Software
    - Update Linux to 3.0.0-2 (fixes DSA-2310-1, CVE-2011-2905, CVE-2011-2909,
      CVE-2011-2723, CVE-2011-2699, CVE-2011-1162, CVE-2011-1161).
    - Update usb-modeswitch to 1.1.9-2~bpo60+1 and usb-modeswitch-data to
      20110805-1~bpo60+1 from Debian backports. This adds support for a few
      devices such as Pantech UMW190 CDMA modem.
    - Install libregexp-common-perl 2011041701-3 from Debian unstable. This
      fixes the bug: [[bugs/msva_does_not_use_configured_keyserver]].
    - Install hdparm so the hard drives can be spinned down in order to save
      battery power.
    - Install barry-util for better BlackBerry integration.
    - Debian security upgrades: OpenOffice.org (DSA-2315-1), openjdk-6
      (DSA-2311-1), policykit-1 (DSA-2319-1)

   * Protecting against memory recovery
    - Set more appropriate Linux VM config before wiping memory. These
      parameters should make the wipe process more robust and efficient.

 -- Tails developers <amnesia@boum.org>  Sun, 16 Oct 2011 11:31:18 +0200

tails (0.8) unstable; urgency=low

  * Rebase on the Debian Squeeze 6.0.2.1 point-release.

  * Tor
    - Update to 0.2.2.33-1.
    - Disabled ControlPort in favour of ControlSocket.
    - Add port 6523 (Gobby) to Tor's LongLivedPorts list.

  * I2P
    - Update to 0.8.8.
    - Start script now depends on HTP since I2P breaks if the clock jumps or is
      too skewed during bootstrap.

  * Iceweasel
    - Update to 3.5.16-9 (fixes CVE-2011-2374, CVE-2011-2376, CVE-2011-2365,
      CVE-2011-2373, CVE-2011-2371, CVE-2011-0083, CVE-2011-2363, CVE-2011-0085,
      CVE-2011-2362, CVE-2011-2982, CVE-2011-2981, CVE-2011-2378, CVE-2011-2984,
      CVE-2011-2983).
    - Enable HTTP pipelining (like TBB).
    - Update HTTPS Everywhere extension to 1.0.1-1 from Debian unstable.
    - Suppress FoxyProxy update prompts.
    - Prevent FoxyProxy from "phoning home" after a detected upgrade.
    - Fixed a bunch of buggy regular expressions in FoxyProxy's configuration.
      See [[bugs/exploitable_typo_in_url_regex?]] for details. Note that none of
      these issues are critical due to the transparent proxy.
    - Add DuckDuckGo SSL search engine.

  * Torbutton
    - Update to torbutton 1.4.3-1 from Debian unstable.
    - Don't show Torbutton status in the status bar as it's now displayed in the
      toolbar instead.

  * Pidgin
    - More random looking nicks in pidgin.
    - Add IRC account on chat.wikileaks.de:9999.

  * HTP
    - Upgrade htpdate script (taken from Git 7797fe9) that allows setting wget's
      --dns-timeout option.

  * Software
    - Update Linux to 3.0.0-1. -686 is now deprecated in favour of -486 and
      -686-pae; the world is not ready for -pae yet, so we now ship -486.
    - Update OpenSSL to 0.9.8o-4squeeze2 (fixes CVE-2011-1945 (revoke
      compromised DigiNotar certificates), CVE-2011-1945).
    - Update Vidalia to 0.2.14-1+tails1 custom package.
    - Install accessibility tools:
      - gnome-mag: screen magnifier
      - gnome-orca: text-to-speech
    - Replace the onBoard virtual keyboard with Florence.
    - Install the PiTIVi non-linear audio/video editor.
    - Install ttdnsd.
    - Install tor-arm.
    - Install lzma.

  * Arbitrary DNS queries
    - Tor can not handle all types of DNS queries, so if the Tor resolver fails
      we fallback to ttdnsd. This is now possible with Tor 0.2.2.x, since we
      fixed Tor bug #3369.

  * Hardware support
    - Install ipheth-utils for iPhone tethering.
    - Install xserver-xorg-input-vmmouse (for mouse integration with the host OS
      in VMWare and KVM).
    - Install virtualbox-ose 4.x guest packages from Debian backports.

  * Miscellaneous
    - Switch gpg to use keys.indymedia.org's hidden service, without SSL.
      The keys.indymedia.org SSL certificate is now self-signed. The hidden
      service gives a good enough way to authenticate the server and encrypts
      the connection, and just removes the certificates management issue.
    - The squashfs is now compressed using XZ which reduces the image size quite
      drastically.
    - Remove Windows autorun.bat and autorun.inf. These files did open a static
      copy of our website, which is not accessible any longer.

  * Build system
    - Use the Git branch instead of the Debian version into the built image's
      filename.
    - Allow replacing efficient XZ compression with quicker gzip.
    - Build and install documentation into the chroot (-> filesystem.squashfs).
      Rationale: our static website cannot be copied to a FAT32 filesystem due
      to filenames being too long. This means the documentation cannot be
      browsed offline from outside Tails. However, our installer creates GPT
      hidden partitions, so the doc would not be browseable from outside Tails
      anyway. The only usecase we really break by doing so is browsing the
      documentation while running a non-Tails system, from a Tails CD.

 -- Tails developers <amnesia@boum.org>  Thu, 09 Sep 2011 11:31:18 +0200

tails (0.7.2) unstable; urgency=high

  * Iceweasel
  - Disable Torbutton's external application launch warning.
    ... which advises using Tails. Tails *is* running Tails.
  - FoxyProxy: install from Debian instead of the older one we previously
    shipped.

  * Software
  - haveged: install an official Debian backport instead of a custom backport.
  - unrar: install the version from Debian's non-free repository.
    Users report unrar-free does not work well enough.

 -- Tails developers <amnesia@boum.org>  Sun, 12 Jun 2011 15:34:56 +0200

tails (0.7.1) unstable; urgency=high

  * Vidalia: new 0.2.12-2+tails1 custom package.

  * Iceweasel
  - Don't show Foxyproxy's status / icon in FF statusbar to prevent users
    from accidentaly / unconsciously put their anonymity at risk.
  - "amnesia branding" extension: bump Iceweasel compatibility to 4.0 to ease
    development of future releases.

  * Software
  - Upgrade Linux kernel to Debian's 2.6.32-33: fixes tons of bugs,
    including the infamous missing mouse cursor one. Oh, and it closes
    a few security holes at well.
  - Install unrar-free.
  - Do not install pppoeconf (superseeded by NetworkManager).
  - Upgrade macchanger to Debian testing package to ease development of
    future Tails releases.
  - Debian security upgrades: x11-xserver-utils (DSA-2213-1), isc-dhcp
    (DSA-2216-1), libmodplug (DSA-2226-1), openjdk-6 (DSA-2224-1).

  * Protecting against memory recovery
  - Add Italian translation for tails-kexec. Thanks to Marco A. Calamari.
  - Make it clear what it may mean if the system does not power off
    automatically.
  - Use kexec's --reset-vga option that might fix display corruption issues
    on some hardware.

  * WhisperBack (encrypted bug reporting software)
  - Upgrade WhisperBack to 1.4.1:
    localizes the documentation wiki's URL,
    uses WebKit to display the bug reporting help page,
    now is usable on really small screens.
  - Extract wiki's supported languages at build time, save this
    information to /etc/amnesia/environment, source this file into the
    Live user's environment so that WhisperBack 1.4+ can make good use
    of it.

  * Miscellaneous
  - Fix boot in Chinese.
  - Install mobile-broadband-provider-info for better 3G support.
  - Add back GNOME system icons to menus.
  - tails-security-check: avoid generating double-slashes in the Atom
    feeds URL.
  - Remove "vga=788" boot parameter which breaks the boot on some hardware.
  - Remove now useless "splash" boot parameter.
  - Fix a bunch of i386-isms.
  - Pass the noswap option to the kernel. This does not change actual Tails
    behaviour but prevents users from unnecessarily worrying because of 
    the "Activating swap" boot message.
  - Make use of check.torproject.org's Arabic version.

  * Build system
  - Enable squeeze-backports. It is now ready and will be used soon.
  - Install eatmydata in the chroot.
  - Convert ikiwiki setup files to YAML.

 -- Tails developers <amnesia@boum.org>  Fri, 29 Apr 2011 17:14:53 +0200

tails (0.7) unstable; urgency=low

  * Hardware support
  - Install foomatic-filters-ppds to support more printers.
  - Give the default user the right to manage printers.

  * Software
  - Deinstall unwanted packages newly pulled by recent live-build.
  
 -- Tails developers <amnesia@boum.org>  Wed, 06 Apr 2011 22:58:51 +0200

tails (0.7~rc2) unstable; urgency=low

  ** SNAPSHOT build @824f39248a08f9e190146980fb1eb0e55d483d71 **

  * Rebase on Debian Squeeze 6.0.1 point-release.
  
  * Vidalia: new 0.2.10-3+tails5 custom package..

  * Hardware support
  - Install usb-modeswitch and modemmanager to support mobile broadband
    devices such as 3G USB dongles. Thanks to Marco A. Calamari for the
    suggestion.

  * Misc
  - Website relocated to https://tails.boum.org/ => adapt various places.
  - Configure keyboard layout accordingly to the chosen language for
    Italian and Portuguese.

 -- Tails developers <amnesia@boum.org>  Fri, 25 Mar 2011 15:44:25 +0100

tails (0.7~rc1) UNRELEASED; urgency=low

  ** SNAPSHOT build @98987f111fc097a699b526eeaef46bc75be5290a **

  * Rebase on Debian Squeeze.

  * T(A)ILS has been renamed to Tails.
  
  * Protecting against memory recovery
    New, safer way to wipe memory on shutdown which is now also used when
    the boot media is physically removed.

  * Tor
  - Update to 0.2.1.30-1.

  * Iceweasel
  - Add HTTPS Everywhere 0.9.4 extension.
  - Better preserve Anonymity Set: spoof US English Browser and timezone
    the same way as the Tor Browser Bundle, disable favicons and picture
    iconification.
  - Install AdBlock Plus extension from Debian.
  - Add Tor-related bookmarks.
  - Support FTP, thanks to FoxyProxy.
  - Update AdBlock patterns.
  - Disable geolocation and the offline cache.

  * Software
  - Update Vidalia to 0.2.10-3+tails4.
  - Install gnome-disk-utility (Palimpsest) and Seahorse plugins.
  - Add opt-in i2p support with Iceweasel integration through FoxyProxy.
  - onBoard: fix "really quits when clicking the close window icon" bug.
  - Optionally install TrueCrypt at boot time.
  - Install laptop-mode-tools for better use of battery-powered hardware.
  - Replace xsane with simple-scan which is part of GNOME and way easier
    to use.
  - Upgrade WhisperBack to 1.3.1 (bugfixes, French translation).
  - Install scribus-ng instead of scribus. It is far less buggy in Squeeze.
  
  * Firewall
  - Drop incoming packets by default.
  - Forbid queries to DNS resolvers on the LAN.
  - Set output policy to drop (defense-in-depth).

  * Hardware support
  - Install Atheros and Broadcom wireless firmwares.
  - Install libsane-hpaio and sane-utils, respectively needed for
    multi-function peripherals and some SCSI scanners.

  * live-boot 2.0.15-1+tails1.35f1a14
  - Cherry-pick our fromiso= bugfixes from upstream 3.x branch.

  * Miscellaneous
  - Many tiny user interface improvements.
  - More robust HTP time synchronization wrt. network failures.
    Also, display the logs when the clock synchronization fails.
  - Disable GNOME automatic media mounting and opening to protect against
    a class of attacks that was recently put under the spotlights.
    Also, this feature was breaking the "no trace is left on local
    storage devices unless explicitly asked" part of Tails specification.
  - Make configuration more similar to the Tor Browser Bundle's one.
  - GnuPG: default to stronger digest algorithms.
  - Many more or less proper hacks to get the built image size under 700MB.
  - Compress the initramfs using LZMA for faster boot.

  * Build system
  - Run lb build inside eatmydata fsync-less environment to greatly improve
    build time.

 -- Tails developers <amnesia@boum.org>  Fri, 11 Mar 2011 15:52:19 +0100

tails (0.6.2) unstable; urgency=high

  * Tor: upgrade to 0.2.1.29 (fixes CVE-2011-0427).
  * Software
  - Upgrade Linux kernel, dpkg, libc6, NSS, OpenSSL, libxml2 (fixes various
    security issues).
  - Upgrade Claws Mail to 3.7.6 (new backport).
  - Install Liferea, tcpdump and tcpflow.
  * Seahorse: use hkp:// transport as it does not support hkps://.
  * FireGPG: use hkps:// to connect to the configured keyserver.
  * Build system: take note of the Debian Live tools versions being used
    to make next point-release process faster.
  * APT: don't ship package indices.

 -- T(A)ILS developers <amnesia@boum.org>  Wed, 19 Jan 2011 16:59:43 +0100

tails (0.6.1) unstable; urgency=low

  * Tor: upgrade to 0.1.28 (fixes CVE-2010-1676)
  * Software: upgrade NSS, Xulrunner, glibc (fixes various security issues)
  * FireGPG: use the same keyserver as the one configured in gpg.conf.
  * Seahorse: use same keyserver as in gpg.conf.
  * HTP: display the logs when the clock synchronization fails.
  * Update HTP configuration: www.google.com now redirects to
    encrypted.google.com.
  * Use the light version of the "Are you using Tor?" webpage.
  * Update AdBlock patterns.

 -- T(A)ILS developers <amnesia@boum.org>  Fri, 24 Dec 2010 13:28:29 +0100

tails (0.6) unstable; urgency=low

  * Releasing 0.6.

  * New OpenPGP signing-only key. Details are on the website:
    https://amnesia.boum.org/GnuPG_key/

  * Iceweasel
  - Fixed torbutton has migrated to testing, remove custom package.

  * HTP
  - Query ssl.scroogle.org instead of lists.debian.org.
  - Don't run when the interface that has gone up is the loopback one.

  * Nautilus scripts
  - Add shortcut to securely erase free space in a partition.
  - The nautilus-wipe shortcut user interface is now translatable.

  * Misc
  - Really fix virtualization warning display.
  - More accurate APT pinning.
  - Disable Debian sid APT source again since a fixed live-config has
    migrated to Squeeze since then.

  * live-boot: upgrade to 2.0.8-1+tails1.13926a
  - Sometimes fixes the smem at shutdown bug.
  - Now possible to create a second partition on the USB stick T(A)ILS is
    running from.

  * Hardware support
  - Support RT2860 wireless chipsets by installing firmware-ralink from
    Debian Backports.
  - Install firmware-linux-nonfree from backports.
  - Fix b43 wireless chipsets by having b43-fwcutter extract firmwares at
    build time.

  * Build system
  - Install live-build and live-helper from Squeeze.
  - Update SquashFS sort file.

 -- T(A)ILS developers <amnesia@boum.org>  Wed, 20 Oct 2010 19:53:17 +0200

tails (0.6~rc3) UNRELEASED; urgency=low

  ** SNAPSHOT build @a3ebb6c775d83d1a1448bc917a9f0995df93e44d **

  * Iceweasel
  - Autostart Iceweasel with the GNOME session. This workarounds the
    "Iceweasel first page is not loaded" bug.
  
  * HTP
  - Upgrade htpdate script (taken from Git 7797fe9).

  * Misc
  - Disable ssh-agent auto-starting with X session: gnome-keyring is
    more user-friendly.
  - Fix virtualization warning display.
  - Boot profile hook: write desktop file to /etc/skel.

  * Build system
  - Convert build system to live-build 2.0.1.
  - APT: fetch live-build and live-helper from Debian Live snapshots.
  - Remove dependency on live-build functions in chroot_local-hooks.
    This makes the build environment more robust and less dependent on
    live-build internals.
  - Remove hand-made rcS.d/S41tails-wifi: a hook now does this.
  - Measure time used by the lh build command.
  - Fix boot profile hook.
  - Boot profiling: wait a bit more: the current list does not include
    /usr/sbin/tor.

 -- T(A)ILS developers <amnesia@boum.org>  Sat, 02 Oct 2010 23:06:46 +0200

tails (0.6~rc2) UNRELEASED; urgency=low

  ** SNAPSHOT build @c0ca0760ff577a1e797cdddf0e95c5d62a986ec8 **

  * Iceweasel
  - Refreshed AdBlock patterns (20100926).
  - Set network.dns.disableIPv6 to true (untested yet)
  - Torbutton: install patched 1.2.5-1+tails1 to fix the User-Agent bug,
    disable extensions.torbutton.spoof_english again.

  * Software
  - WhisperBack: upgrade to 1.3~beta3 (main change:  let the user provide
    optional email address and OpenPGP key).
  - Remove mc.
  - Update haveged backport to 0.9-3~amnesia+lenny1.
  - Update live-boot custom packages (2.0.6-1+tails1.6797e8): fixes bugs
    in persistency and smem-on-shutdown.
  - Update custom htpdate script. Taken from commit d778a6094cb3 in our
    custom Git repository:  fixes setting of date/time.

  * Build system
  - Bugfix: failed builds are now (hopefully) detected.
  - Fix permissions on files in /etc/apt/ that are preserved in the image.
  - Install version 2.0~a21-1 of live-build and live-helper in the image.
    We are too late in the release process to upgrade to current Squeeze
    version (2.0~a29-1).

  * Misc
  - Pidgin/OTR: disable the automatic OTR initiation and OTR requirement.

 -- T(A)ILS developers <amnesia@boum.org>  Wed, 29 Sep 2010 19:23:17 +0200

tails (0.6~1.gbpef2878) UNRELEASED; urgency=low

  ** SNAPSHOT build @ef28782a0bf58004397b5fd303f938cc7d11ddaa **

  * Hardware support
  - Use a 2.6.32 kernel: linux-image-2.6.32-bpo.5-686 (2.6.32-23~bpo50+1)
    from backports.org. This should support far more hardware and
    especially a lot of wireless adapters.
  - Add firmware for RTL8192 wireless adapters.
  - Enable power management on all wireless interfaces on boot.

  * Software
  - Install inkscape.
  - Install poedit.
  - Install gfshare and ssss: two complementary implementations
    of Shamir's Secret Sharing.
  - Install tor-geoipdb.
  - Remove dialog, mc and xterm.

  * Iceweasel
  - Set extensions.torbutton.spoof_english to its default true value
    in order to workaround a security issue:
    https://amnesia.boum.org/security/Iceweasel_exposes_a_rare_User-Agent/

  * Monkeysphere
  - Install the Iceweasel extension.
  - Use a hkps:// keyserver.

  * GnuPG
  - Install gnupg from backports.org so that hkps:// is supported.
  - Use a hkps:// keyserver.
  - Proxy traffic via polipo.
  - Prefer up-to-date digests and ciphers.

  * Vidalia: rebased our custom package against 0.2.10.

  * Build system
  - Built images are now named like this:
    tails-i386-lenny-0.5-20100925.iso
  - Use live-helper support for isohybrid options instead of doing the
    conversion ourselves. The default binary image type we build is now
    iso-hybrid.
  - Remove .deb built by m-a after they have been installed.
  - Setup custom GConf settings at build time rather than at boot time.
  - Move $HOME files to /etc/skel and let adduser deal with permissions.
  - Convert to live-boot / live-config / live-build 2.x branches.
  - Replaced our custom live-initramfs with a custom live-boot package;
    included version is 2.0.5-1+tails2.6797e8 from our Git repository:
    git clone git://git.immerda.ch/tails_live-boot.git
  - Install live-config* from the live-snapshots Lenny repository.
    Rationale: live-config binary packages differ depending on the target
    distribution, so that using Squeeze's live-config does not produce
    fully-working Lenny images.
  - Rename custom scripts, packages lists and syslinux menu entries from
    the amnesia-* namespace to the tails-* one.

  * HTP
  - Use (authenticated) HTP instead of NTP.
  - The htpdate script that is used comes from commit 43f5f83c0 in our
    custom repository:  git://git.immerda.ch/tails_htp.git
  - Start Tor and Vidalia only once HTP is done.

  * Misc
  - Fix IPv6 firewall restore file. It was previously not used at all.
  - Use ftp.us.debian.org instead of the buggy GeoIP-powered
    cdn.debian.net.
  - Gedit: don't autocreate backup copies.
  - Build images with syslinux>=4.01 that has better isohybrid support.
  - amnesia-security-check: got rid of the dependency on File::Slurp.
  - Take into account the migration of backports.org to backports.debian.org.
  - Make GnuPG key import errors fatal on boot.
  - Warn the user when T(A)ILS is running inside a virtual machine.
  - DNS cache: forget automapped .onion:s on Tor restart.

  * Documentation: imported Incognito's walkthrough, converted to
    Markdown, started the needed adaptation work.

 -- T(A)ILS developers <amnesia@boum.org>  Sun, 26 Sep 2010 11:06:50 +0200

tails (0.5) unstable; urgency=low

  * The project has merged efforts with Incognito.
    It is now to be called "The (Amnesic) Incognito Live System".
    In short: T(A)ILS.

  * Community
  - Created the amnesia-news mailing-list.
  - Added a forum to the website.
  - Created a chatroom on IRC: #tails on irc.oftc.net

  * Fixed bugs
  - Workaround nasty NetworkManager vs. Tor bug that often
    prevented the system to connect to the Tor network: restart Tor and Vidalia
    when a network interface goes up.
  - onBoard now autodetects the keyboard layout... at least once some
    keys have been pressed.
  - New windows don't open in background anymore, thanks to
    a patched Metacity.
  - Memory wiping at shutdown is now lightning fast, and does not prevent
    the computer to halt anymore.
  - GNOME panel icons are right-aligned again.
  - Fixed permissions on APT config files.
  - Repaired mouse integration when running inside VirtualBox.

  * Iceweasel
  - Torbutton: redirect to Scroogle when presented a Google captcha.
  - Revamped bookmarks
      . moved T(A)ILS own website to the personal toolbar
      . moved webmail links (that are expected to be more than 3 soon)
        to a dedicated folder.
  - Don't show AdBlock Plus icon in the toolbar.
  - Adblock Plus: updated patterns, configured to only update subscriptions
    once a year. Which means never, hopefully, as users do update their
    Live system on a regular basis, don't they?

  * Vidalia: rebased our custom package against 0.2.8.
  
  * Claws Mail
  - Install Claws Mail from backports.org to use the X.509 CA
    certificates provided by Debian.
  - Enable PGP modules with basic configuration:
      . Automatically check signatures.
      . Use gpg-agent to manage passwords.
      . Display warning on start-up if GnuPG doesn't work.
  - Set the IO timeout to 120s (i.e. the double of the default 60s).
  
  * Pidgin
  - Automatically connect to irc.oftc.net with a randomized nickname,
    so as not to advertize the use of T(A)ILS; this nickname is made of:
     . a random firstname picked from the 2000 most registered by the U.S.
       social security administration in the 70s;
     . two random digits.
    Good old irc.indymedia.org is still configured - with same nickname -
    but is not enabled by default anymore.
  - Disabled MSN support, that is far too often affected by security flaws.

  * Build $HOME programmatically
  - Migrated all GConf settings, including the GNOME panel configuration,
    to XML files that are loaded at boot time.
  - Configure iceweasel profile skeleton in /etc/iceweasel.
    A brand new profile is setup from this skeleton once iceweasel is
    started after boot.
      . build sqlite files at build time from plain SQL.
      . FireGPG: hard-code current firegpg version at build time to prevent
        the extension to think it was just updated.
      . stop shipping binary NSS files. These were here only to
        install CaCert's certificate, that is actually shipped by Debian's
        patched libnss.
  
  * Build system
  - Updated Debian Live snapshots APT repository URL.
  - Purge all devel packages at the end of the chroot configuration.
  - Make sure the hook that fixes permissions runs last.
  - Remove unwanted Iceweasel search plugins at build time.
  
  * Misc
  - Added a progress bar for boot time file readahead.
  - Readahead more (~37MB) stuff in foreground at boot time.
  - Make the APT pinning persist in the Live image.
  - localepurge: keep locales for all supported languages,
    don't bother when installing new packages.
  - Removed syslinux help menu: these help pages are either buggy or
    not understandable by non-geeks.
  - Fixed Windows autorun.
  - Disable a few live-initramfs scripts to improve boot time.
  - Firewall: forbid any IPv6 communication with the outside.
  - Virtualization support: install open-vm-tools.
  - WhisperBack: updated to 1.2.1, add a random bug ID to the sent
    mail subject.
  - Prompt for CD removal on shutdown, not for USB device.

  * live-initramfs: new package built from our Git (e2890a04ff) repository.
  - Merged upstream changes up to 1.177.2-1.
  - New noprompt=usb feature.
  - Fix buggy memory wiping and shutdown.
  - Really reboot when asked, rather than shutting down the system.

  * onBoard
  - Upgraded to a new custom, patched package (0.93.0-0ubuntu4~amnesia1).
  - Added an entry in the Applications menu.
  
  * Software
  - Install vim-nox with basic configuration
  - Install pwgen
  - Install monkeysphere and msva-perl
  - Replaced randomsound with haveged as an additional source of entropy.

  * Hardware support
  - Build ralink rt2570 wifi modules.
  - Build rt2860 wifi modules from Squeeze. This supports the RT2860
    wireless adapter, found particularly in the ASUS EeePC model 901
    and above.
  - Build broadcom-sta-source wifi modules.
  - Bugfix: cpufreq modules were not properly added to /etc/modules.
  - Use 800x600 mode on boot rather than 1024x768 for compatibility
    with smaller displays.

 -- amnesia <amnesia@boum.org>  Fri, 30 Apr 2010 16:14:13 +0200

amnesia (0.4.2) unstable; urgency=low

  New release, mainly aimed at fixing live-initramfs security issue
  (Debian bug #568750), with an additional set of small enhancements as
  a bonus.

  * live-initramfs: new custom package built from our own live-initramfs
    Git repository (commit 8b96e5a6cf8abc)
  - based on new 1.173.1-1 upstream release
  - fixed live-media=removable behaviour so that filesystem images found
    on non-removable storage are really never used (Debian bug #568750)

  * Vidalia: bring back our UI customizations (0.2.7-1~lenny+amnesia1)

  * APT: consistently use the GeoIP-powered cdn.debian.net

  * Software: make room so that {alpha, future} Squeeze images fit on
    700MB CD-ROM
  - only install OpenOffice.org's calc, draw, impress, math and writer
    components
  - removed OpenOffice.org's English hyphenation and thesaurus
  - removed hunspell, wonder why it was ever added

  * Boot
  - explicitly disable persistence, better safe than sorry
  - removed compulsory 15s timeout, live-initramfs knows how to wait for
    the Live media to be ready

  * Build system: don't cache rootfs anymore

 -- amnesia <amnesia@boum.org>  Sun, 07 Feb 2010 18:28:16 +0100

amnesia (0.4.1) unstable; urgency=low

  * Brown paper bag bugfix release: have amnesia-security-check use
    entries publication time, rather than update time... else tagging
    a security issue as fixed, after releasing a new version, make this
    issue be announced to every user of this new, fixed version.

 -- amnesia <amnesia@boum.org>  Sat, 06 Feb 2010 03:58:41 +0100

amnesia (0.4) unstable; urgency=low

  * We now only build and ship "Hybrid" ISO images, which can be either
    burnt on CD-ROM or dd'd to a USB stick or hard disk.

  * l10n: we now build and ship multilingual images; initially supported
    (or rather wanna-be-supported) languages are: ar, zh, de, en, fr, it,
    pt, es
  - install Iceweasel's and OpenOffice.org's l10n packages for every
    supported language
  - stop installing localized help for OpenOffice.org, we can't afford it
    for enough languages
  - when possible, Iceweasel's homepage and default search engine are localized
  - added Iceweasel's "any language" Scroogle SSL search engine
  - when the documentation icon is clicked, display the local wiki in
    currently used language, if available
  - the Nautilus wipe script is now translatable
  - added gnome-keyboard-applet to the Gnome panel

  * software
  - replaced Icedove with claws mail, in a bit rough way; see
    https://amnesia.boum.org/todo/replace_icedove_with_claws/ for best
    practices and configuration advices
  - virtual keyboard: install onBoard instead of kvkbd
  - Tor controller: install Vidalia instead of TorK
  - install only chosen parts of Gnome, rather than gnome-desktop-environment
  - do not install xdialog, which is unused and not in Squeeze
  - stop installing grub as it breaks Squeeze builds (see Debian bug #467620)
  - install live-helper from snapshots repository into the Live image

  * Iceweasel
  - do not install the NoScript extension anymore: it is not strictly
    necessary but bloodily annoying

  * Provide WhisperBack 1.2 for anonymous, GnuPG-encrypted bug reporting.
  - added dependency on python-gnutls
  - install the SMTP hidden relay's certificate

  * amnesia-security-check: new program that tells users that the amnesia
    version they are running is affected by security flaws, and which ones
    they are; this program is run at Gnome session startup, after sleeping
    2 minutes to let Tor a chance to initialize.
    Technical details:
  - Perl
  - uses the Desktop Notifications framework
  - fetches the security atom feed from the wiki
  - verifies the server certificate against its known CA
  - tries fetching the localized feed; if it fails, fetch the default
    (English) feed

  * live-initramfs: new custom package built from our own live-initramfs
    Git repository (commit 40e957c4b89099e06421)
  - at shutdown time, ask the user to unplug the CD / USB stick, then run
    smem, wait for it to finish, then attempt to immediately halt

  * build system
  - bumped dependency on live-helper to >= 2.0a6 and adapted our config
  - generate hybrid ISO images by default, when installed syslinux is
    recent enough
  - stop trying to support building several images in a row, it is still
    broken and less needed now that we ship hybrid ISO images
  - scripts/config: specify distribution when initializing defaults
  - updated Debian Live APT repository's signing key

  * PowerPC
  - disable virtualbox packages installing and module building on !i386
    && !amd64, as PowerPC is not a supported guest architecture
  - built and imported tor_0.2.1.20-1~~lenny+1_powerpc.deb

  * Squeeze
  - rough beginnings of a scratch Squeeze branch, currently unsupported
  - install gobby-infinote

  * misc
  - updated GnuPG key with up-to-date signatures
  - more improvements on boot time from CD
  - enhanced the wipe in Nautilus UI (now asks for confirmation and
    reports success or failure)
  - removed the "restart Tor" launcher from the Gnome panel

 -- amnesia <amnesia@boum.org>  Fri, 05 Feb 2010 22:28:04 +0100

amnesia (0.3) unstable; urgency=low

  * software: removed openvpn, added
  - Audacity
  - cups
  - Git
  - Gobby
  - GParted
  - lvm2 (with disabled initscript as it slows-down too much the boot in certain
    circumstances)
  - NetworkManager 0.7 (from backports.org) to support non-DHCP networking
  - ntfsprogs
  - randomsound to enhance the kernel's random pool
  * Tor
  - install the latest stable release from deb.torproject.org
  - ifupdown script now uses SIGHUP signal rather than a whole tor
    restart, so that in the middle of it vidalia won't start it's own
    tor
  - configure Gnome proxy to use Tor
  * iceweasel
  - adblockplus: upgraded to 1.0.2
  - adblockplus: subscribe to US and DE EasyList extensions, updated patterns
  - firegpg is now installed from Debian Squeeze rather than manually; current
    version is then 0.7.10
  - firegpg: use better keyserver ... namely pool.sks-keyservers.net
  - added bookmark to Amnesia's own website
  - use a custom "amnesiabranding" extension to localize the default search
    engine and homepage depending on the current locale
  - updated noscript whitelist
  - disable overriden homepage redirect on iceweasel upgrade
  * pidgin
  - nicer default configuration with verified irc.indymedia.org's SSL cert
  - do not parse incoming messages for formatting
  - hide formatting toolbar
  * hardware compatibility
  - b43-fwcutter
  - beginning of support for the ppc architecture
  - load acpi-cpufreq, cpufreq_ondemand and cpufreq_powersave kernel
    modules
  * live-initramfs: custom, updated package based on upstream's 1.157.4-1, built
    from commit b0a4265f9f30bad945da of amnesia's custom live-initramfs Git
    repository
  - securely erases RAM on shutdown using smem
  - fixes the noprompt bug when running from USB
  - disables local swap partitions usage, wrongly enabled by upstream
  * fully support for running as a guest system in VirtualBox
  - install guest utils and X11 drivers
  - build virtualbox-ose kernel modules at image build time
  * documentation
  - new (translatable) wiki, using ikiwiki, with integrated bugs and todo
    tracking system a static version of the wiki is included in generated
    images and linked from the Desktop
  * build system
  - adapt for live-helper 2.0, and depend on it
  - get amnesia version from debian/changelog
  - include the full version in ISO volume name
  - save .list, .packages and .buildlog
  - scripts/clean: cleanup any created dir in binary_local-includes
  - updated Debian Live snapshot packages repository URL and signing key
  - remove duplicated apt/preferences file, the live-helper bug has been
    fixed
  * l10n: beginning of support for --language=en
  * misc
  - improved boot time on CD by ordering files in the squashfs in the order they
    are used during boot
  - added a amnesia-version script to built images, that outputs the current
    image's version
  - added a amnesia-debug script that prepares a tarball with information that
    could be useful for developpers
  - updated Amnesia GnuPG key to a new 4096R one
  - set time with NTP when a network interface is brought up
  - import amnesia's GnuPG pubkey into the live session user's keyring
  - do not ask DHCP for a specific hostname
  - install localepurge, only keep en, fr, de and es locales, which reduces the
    generated images' size by 100MB
  - added a hook to replace /sbin/swapon with a script that only runs
    /bin/true
  - moved networking hooks responsibility from ifupdown to NetworkManager

 -- amnesia <amnesia@boum.org>  Thu, 26 Nov 2009 11:17:08 +0100

amnesia (0.2) unstable; urgency=low

  * imported /home/amnesia, then:
  - more user-friendly shell, umask 077
  - updated panel, added launcher to restart Tor
  - mv $HOME/bin/* /usr/local/bin/
  - removed metacity sessions
  - removed gstreamer's registry, better keep this dynamically updated
  - rm .qt/qt_plugins_3.3rc, better keep this dynamically updated
  - removed .gnome/gnome-vfs/.trash_entry_cache
  - removed kconf_update log
  - removed and excluded Epiphany configuration (not installed)
  - cleanup .kde
  * iceweasel
  - enable caching in RAM
  - explicitly disable ssl v2, and enable ssl v3 + tls
  - removed prefs for the non-installed webdeveloper
  - removed the SSL Blacklist extension (not so useful, licensing issues)
  - deep profile directory cleanup
  - extensions cleanup: prefer Debian-packaged ones, cleanly reinstalled
    AddBlock Plus and CS Lite to allow upgrading them
  - updated pluginreg.dat and localstore.rdf
  - moved some settings to user.js
  - made cookie/JavaScript whitelists more consistent
  - force httpS on whitelisted sites
  - NoScript: marked google and gmail as untrusted
  - some user interface tweaks, mainly for NoScript
  - FireGPG: disable the buggy auto-detection feature, the link to firegpg's
    homepage in generated pgp messages and the GMail interface (which won't
    work without JavaScript anyway)
  - updated blocklist.xml
  - removed and excluded a bunch of files in the profile directory
  * icedove: clean the profile directory up just like we did for iceweasel
  * software: install msmtp and mutt
  * home-refresh
  - use rsync rather than tar
  * documentation
  - various fixes
  - reviewed pidgin-otr security (see TODO)
  * build system
  - stop calling home-refresh in lh_build
  - include home-refresh in generated images
  - gitignore update
  - fix permissions on local includes at build time
  - updated scripts/{build,clean} wrt. new $HOME handling
  - scripts/{build,config}: stop guessing BASEDIR, we must be run from
    the root of the source directory anyway
  - stop storing /etc/amnesia/version in Git, delete it at clean time
  * release
  - converted Changelog to the Debian format and location, updated
    build scripts accordingly
  - added a README symlink at the root of the source directory
  - basic debian/ directory (not working for building packages yet,
    but at least we can now use git-dch)
  - added debian/gbp.conf with our custom options for git-dch
  - config/amnesia: introduce new $AMNESIA_DEV_* variables to be used
    by developpers' scripts
  - added ./release script: a wrapper around git-dch, git-commit and git-tag

 -- amnesia <amnesia@boum.org>  Tue, 23 Jun 2009 14:42:03 +0200

amnesia (0.1) UNRELEASED; urgency=low

  * Forked Privatix 9.03.15, by Markus Mandalka:
  http://mandalka.name/privatix/index.html.en
  Everything has since been rewritten or so heavily changed that nothing
  remains from the original code... apart of a bunch of Gnome settings.
  * hardware support:
  - install a bunch of non-free wifi firmwares
  - install xsane and add the live user to the scanner group
  - install aircrack-ng
  - install xserver-xorg-video-geode on i386 (eCafe support)
  - install xserver-xorg-video-all
  - install firmware-linux from backports.org
  - install system-config-printer
  - added instructions in README.eCAFE to support the Hercules eCAFE EC-800
    netbook
  * APT:
  - configure pinning to support installing chosen packages from
    squeeze; the APT source for testing is hardcoded in chroot_sources/,
    since there is no way to use $LH_CHROOT_MIRROR in chroot_local-hooks
  - give backports.org priority 200, so that we track upgrades of packages
    installed from there
  * release: include the Changelog and TODO in the generated images,
  in the   /usr/share/doc/amnesia/ directory
  * software: install gnomebaker when building Gnome-based live OS, to
  easily clone myself when running from CD
  * build system
  - build i386 images when the build host is amd64
  - added a version file: /etc/amnesia/version
  - use snapshot live-* packages inside the images
  - setup timezone depending on the chosen build locale
  - rely on standard live-initramfs adduser to do our user setup
    (including sudo vs. Gnome/KDE, etc.)
  - stop "supporting" KDE
  - allow building several images at once
  - migrated most of lh_config invocations to scripts/config
  - append "noprompt" so that halting/rebooting work with splashy
  - moved our own variables to config/amnesia, using the namespace
    $AMNESIA_*
  * iceweasel
  - default search engine is now Scroogle SSL, configured to search pages
    in French language; the English one is also installed
  - never ask to save passwords or forms content
  - configured the torbutton extension to use polipo
  - installed the CACert root certificate
  - installed the SSL Blacklist extension and the blacklist data
  - installed the FireGPG extension
  - installed the CS Lite extension
  - installed the NoScript extension
  - NoScript, CS Lite: replaced the default whitelists with a list of
    trusted, non-commercial Internet Service Providers
  - configure extensions (add to prefs.js):
    user_pref("extensions.torbutton.startup", true);
    user_pref("extensions.torbutton.startup_state", 1);
    user_pref("extensions.torbutton.tor_enabled", true);
    user_pref("noscript.notify.hide", true);
    user_pref("capability.policy.maonoscript.sites", "about:
      about:blank about:certerror about:config about:credits
      about:neterror about:plugins about:privatebrowsing
      about:sessionrestore chrome: resource:");
    user_pref("extensions.firegpg.no_updates", true);
  - install the NoScript plugin from Debian squeeze
  - delete urlclassifier3.sqlite on $HOME refresh: as we disabled
    "safebrowsing", this huge file is of no use
  - torbutton: install newer version from Squeeze
  * linux: removed non-686 kernel flavours when building i386 images
  * compatibility: append "live-media=removable live-media-timeout=15", to
    prevent blindly booting another debian-live installed on the hard disk
  * software: added
  - gnome-app-install
  - iwconfig
  - cryptkeeper: Gnome system tray applet to encrypt files with EncFS
  - kvkbd: virtual keyboard (installed from backports.org)
  - sshfs (and added live user to the fuse group)
  - less, secure-delete, wipe, seahorse, sshfs, ntfs-3g
  - scribus
  * Tor
  - enable the transparent proxy, the DNS resolver, and the control port
  - save authentication cookie to /tmp/control_auth_cookie, so that the
    live user can use Tork and co.
  - autostart Tork with Gnome
  - Tork: installed, disabled most notifications and startup tips
  - added a restart tor hook to if-up.d (used by Network Manager as well),
    so that Tor does work immediately even if the network cable was
    plugged late in/after the boot process
  * $HOME
  - added a nautilus-script to wipe files and directories
  - bash with working completion for the live user
  * polipo: install and configure this HTTP proxy to forward requests
  through Tor
  * DNS: install and configure pdnsd to forward any DNS request through
  the Tor resolver
  * firewall: force every outgoing TCP connection through the Tor
  transparent proxy, discard any outgoing UDP connection
  * misc
  - set syslinux timeout to 4 seconds
  - use splashy for more user-friendly boot/halt sequences

 -- amnesia <amnesia@boum.org>  Sat, 20 Jun 2009 21:09:15 +0200<|MERGE_RESOLUTION|>--- conflicted
+++ resolved
@@ -1,16 +1,14 @@
-<<<<<<< HEAD
 tails (3.4) UNRELEASED; urgency=medium
 
   * Dummy entry for next release.
 
  -- Tails developers <tails@boum.org>  Tue, 26 Sep 2017 06:03:57 +0000
-=======
+
 tails (3.2.1) UNRELEASED; urgency=medium
 
   * Dummy entry.
 
  -- Tails developers <tails@boum.org>  Tue, 26 Sep 2017 13:21:53 +0200
->>>>>>> c07bb3b5
 
 tails (3.2) unstable; urgency=medium
 
