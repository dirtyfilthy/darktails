--- conflicted
+++ resolved
@@ -1,20 +1,7 @@
-<<<<<<< HEAD
-tails (2.6) UNRELEASED; urgency=medium
-
-  * Dummy entry.
-
- -- Tails developers <tails@boum..org>  Sat, 10 Sep 2016 11:08:25 +0000
-
-tails (2.6~rc1) unstable; urgency=medium
-
-  * Major new features and changes
-    - Install Tor 0.2.8.6. (Closes: #11351)
-=======
 tails (2.6) unstable; urgency=medium
 
   * Major new features and changes
     - Install Tor 0.2.8.7. (Closes: #11351)
->>>>>>> 140fdfc4
     - Enable kASLR in the Linux kernel. (Closes: #11281)
     - Upgrade Icedove to 1:45.2.0-1~deb8u1+tails1: (Closes: #11714)
       · Drop auto-fetched configurations using Oauth2.  They do not
@@ -110,11 +97,7 @@
       take this into account when budgeting RAM to the isotesters on
       Jenkins.
 
-<<<<<<< HEAD
- -- Tails developers <tails@boum.org>  Tue, 07 Jun 2016 09:07:40 +0200
-=======
  -- Tails developers <tails@boum.org>  Tue, 20 Sep 2016 04:16:33 +0200
->>>>>>> 140fdfc4
 
 tails (2.5) unstable; urgency=medium
 
