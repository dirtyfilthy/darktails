--- conflicted
+++ resolved
@@ -1,16 +1,14 @@
-<<<<<<< HEAD
 tails (2.8) UNRELEASED; urgency=medium
 
   * Dummy entry.
 
  -- bertagaz <bertagaz@haze>  Tue, 15 Nov 2016 23:19:34 +0100
-=======
+
 tails (2.7.1) UNRELEASED; urgency=medium
 
   * Emergency release. 
 
  -- bertagaz <bertagaz@haze>  Tue, 15 Nov 2016 23:23:11 +0100
->>>>>>> 08d6a801
 
 tails (2.7) unstable; urgency=medium
 
