tails (3.13) UNRELEASED; urgency=medium

  * Dummy entry for next release.

<<<<<<< HEAD
 -- anonym <anonym@riseup.net>  Mon, 21 Jan 2019 12:16:20 +0100
=======
 -- intrigeri <intrigeri@debian.org>  Wed, 13 Feb 2019 16:14:23 +0000
>>>>>>> ff6c9b18

tails (3.12.1) unstable; urgency=medium

  * Security fixes
    - Upgrade Tor Browser to 8.0.6 (MFSA-2019-04; Closes: #16437).
    - Upgrade LibreOffice to 1:5.2.7-1+deb9u5 (DSA-4381).
    - Upgrade cURL to 7.52.1-5+deb9u9 (DSA-4386).
    - Upgrade Qt 5 to 5.7.1+dfsg-3+deb9u1 (DSA-4374).
    - Upgrade OpenSSH to 1:7.4p1-10+deb9u5 (DSA-4387).

 -- Tails developers <tails@boum.org>  Tue, 12 Feb 2019 21:25:14 +0100

tails (3.12) unstable; urgency=medium

  * Major changes
    - Make the USB image the main supported way to install Tails (refs: #15292).
      On first boot, grow the system partition to a size that's a factor
      of the size of the boot medium and randomize GUIDs (Closes: #15319).
    - Upgrade Linux to 4.19, version 4.19.13-1 (Closes: #16073, #16224).
      Fixes CVE-2018-19985, CVE-2018-19406, CVE-2018-16862, CVE-2018-18397,
      CVE-2018-18397, CVE-2018-18397, CVE-2018-18397, CVE-2018-19824,
      CVE-2018-14625.
    - Remove Liferea (Closes: #11082, #15776).
    - Upgrade to the Debian Stretch 9.6 point-release.

  * Security fixes
    - Upgrade Tor Browser to 8.0.5 (MFSA-2019-02; Closes: #16388).
    - Upgrade Thunderbird to 60.4.0 (DSA-4362-1; Closes: #16261).
    - Upgrade OpenSSL to 1.0.2q-1~deb9u1 (DSA-4355-1).
    - Upgrade libarchive to 3.2.2-2+deb9u1 (DSA-4360-1).
    - Upgrade GnuTLS to 3.5.8-5+deb9u4 (CVE-2018-10844, CVE-2018-10845).
    - Upgrade libgd3 to 2.2.4-2+deb9u3 (CVE-2018-1000222, CVE-2018-5711).
    - Upgrade libmspack to 0.5-1+deb9u3 (CVE-2018-18584, CVE-2018-18585).
    - Upgrade libopenmpt to 0.2.7386~beta20.3-3+deb9u3 (CVE-2018-10017).
    - Upgrade libx11 to 2:1.6.4-3+deb9u1 (CVE-2018-14598, CVE-2018-14599,
      CVE-2018-14600).
    - Upgrade libxcursor to 1:1.1.14-1+deb9u2 (CVE-2015-9262).
    - Upgrade NetworkManager to 1.6.2-3+deb9u2+0.tails1 (CVE-2018-15688).
    - Upgrade wpa to 2:2.4-1+deb9u2 (CVE-2018-14526).
    - Upgrade zeromq3 to 4.2.1-4+deb9u1 (CVE-2019-6250).
    - Upgrade APT to 1.4.9 (DSA-4371-1).
    - Upgrade GhostScript to 9.26a~dfsg-0+deb9u1 (DSA-4372-1).

  * Bugfixes
    - Fix Totem's access to the Internet when it's started from the Applications
      menu.
    - Rename HTP pools to avoid confusion (Closes: #15428).
    - Fix memory erasure on shutdown with systemd v239+, by mounting
      a dedicated tmpfs on /run/initramfs instead of trying to remount /run
      with the "exec" option (Closes: #16097).
    - Make the KeePassX wrapper dialog translatable.
    - Fix detection of first Thunderbird run.

  * Minor improvements and updates
    - Upgrade tor to 0.3.4.9-1~d90.stretch+1.
    - Upgrade Mesa to 18.2.6-1~bpo9+1, libdrm to 2.4.95-1~bpo9+1,
      and libglvnd to 1.1.0-1~bpo9+1.
    - Upgrade firmware-linux and firmware-nonfree to 20190114-1.
    - Upgrade amd64-microcode to 3.20181128.1.
    - Upgrade intel-microcode to 3.20180807a.2~bpo9+1.
    - Remove the boot readahead feature (Closes: #15915).
      In most supported use cases, it did not improve boot time anymore,
      or even increases it.
    - Require TLS 1.2 in our Upgrader and tails-security-check (Closes: 11815).
    - Enable O_CREAT restriction in /tmp directories for FIFOs and regular
      files (Closes: #16072).
    - Upgrade systemd to 240-4~bpo9+0tails1 (Closes: #16352).
      Fixes CVE-2018-16864, CVE-2018-16865, and CVE-2018-16866.
    - Upgrade Enigmail to 2.0.8-5~deb9u1 (Closes: #15657).
    - Upgrade Torbirdy to 0.2.6-1~bpo9+1 (Closes: #15661).
    - Modify Torbirdy configuration in a way that's easier to maintain.
    - Tell the user they need to use sudo when they attempt to use su
      (Closes: #15583).

  * Build system
    - Make the build of the USB image reproducible (Closes: #15985).
    - Allow specifying which set of APT snapshots shall be used during
      the build, with the APT_SNAPSHOTS_SERIALS build option (Closes: #15107).
    - Fix more GIDs and display more information when changing UIDs or GIDs
      fails (Closes: #16036).
    - Remove obsolete patches, refresh remaining ones to apply on top
      of currently installed packages version.
    - Disable irrelevant recurring jobs in Vagrant build box (refs: #16177)
      that increase the chance of FTBFS due to mksquashfs being reaped
      by the OOM killer.
    - Adjust for recent GnuPG error'ing out when it has no controlling terminal.

  * Test suite
    - Adjust test suite for USB image:
      - Add tests that exercise behavior on first boot from a device
        installed using the USB image (Closes: #16003).
      - Drop tests for use cases we don't support anymore with the introduction
        of the USB image (refs: #16004).
      - Adjust remaining tests to focus on main supported use cases,
        i.e. Tails installed from a USB image (refs: #16004.
    - In scenarios where we simulate MAC spoofing failure, test safety-critical
      properties even if the desktop notification is buggy (refs: #10774).
    - Update expected title for our Redmine (Closes: #16237).
    - Update expected image for OpenPGP key search.

 -- Tails developers <tails@boum.org>  Mon, 28 Jan 2019 13:26:26 +0100

tails (3.11) unstable; urgency=medium

  * Security fixes
    - Upgrade Tor Browser to 8.0.4-build2 (Closes: #16193).
    - Upgrade Thunderbird to 60.3.0-1~deb9u1.0tails1 (Closes: #16118).
    - Thunderbird: unconditionally disable Autocrypt, as it is not safe in
      its current state (See: #15923, Closes: #16186).
    - Upgrade Linux to 4.18.20 and aufs to 4.18.11+-20181119
      (Closes: #16145).
    - Upgrade cURL to 7.52.1-5+deb9u8 (DSA-4331).
    - Upgrade Ghostscript to 9.26~dfsg-0+deb9u1 (DSA-4336, DSA-4346).
    - Upgrade Perl to 5.24.1-3+deb9u5 (DSA-4347).
    - Upgrade Policykit to 0.105-18+deb9u1 (DSA-4350).
    - Upgrade Samba to 2:4.5.12+dfsg-2+deb9u4 (DSA-4345).
    - Upgrade OpenSSL to 1.1.0j-1~deb9u1 (DSA-4348).
    - Upgrade libtiff to 4.0.8-2+deb9u4 (DSA-4349).

  * Bugfixes
    - Tails Upgrader:
      · Improve support for incremental upgrades to avoid issues with
        partially applied upgrades (Closes: #14754).
      · Add a prompt after the IUK has been downloaded so the user can
        control when the network will be disabled; previously this was
        done without users having a say, possibly leading to confusion and
        lost work (Closes: #15282).
    - Thunderbird: always set locale according to environment (Closes: #16113).

  * Minor improvements and updates
    - Remove packages which were needed for getTorBrowserUserAgent
      (Closes: #16024).
    - Fix persistence configuration window opening on full screen
      (Closes: #15894).
    - Time sync: don't temporarily increase tor's log level when using
      bridges/PTs (Closes: #15743).
    - Warn about non-free software depending on the host operating system
      and/or virtualization stack (Closes: #16195).

  * Build system
    - Create USB image after building the ISO, and include it in build
      artifacts (Closes: #15984, #15985, #15990).
    - Release process: adapt to IDF v2 (Closes: #16171).

  * Test suite
    - Add new Using "VeraCrypt encrypted volumes" feature, with scenarios
      split into two parts: "Unlock VeraCrypt Volumes" and "GNOME Disks"
      (Closes: #14469, #14471, #15238, #15239).
    - Reintroduce "Clock is one day in the future in bridge mode" test
      (Closes: #15743).
    - Make starting apps via GNOME Activities Overview more robust
      (Closes: #13469).
    - Check for "Upgrading the system" and adjust to "Upgrade successfully
      downloaded" new UI (See: #14754, #15282).

 -- Tails developers <tails@boum.org>  Mon, 10 Dec 2018 20:37:06 +0100

tails (3.10.1) unstable; urgency=medium

  * Declare that Enigmail is compatible with Thunderbird 60.*.

 -- Tails developers <tails@boum.org>  Tue, 23 Oct 2018 01:30:00 +0200

tails (3.10) unstable; urgency=medium

  * Security fixes
    - Harden sudo config to avoid potential future privilege escalation
      (Closes: #15829).
    - Upgrade Linux to 4.18 and aufs to 4.18-20181008 (Closes: #15936).
    - Upgrade the snapshot of the Debian archive to 2018100901 accordingly.
    - Upgrade Tor Browser to 8.0.3-build1 (Closes: #16067).
    - Upgrade Thunderbird to 60.2.1 (Closes: #16037).

  * Bugfixes
    - Fix installation of mesa/stretch-backports by installing libwayland*
      from stretch-backports (Closes: #15846).
    - Tor Browser AppArmor profile patch: update to apply cleanly on top
      of torbrowser-launcher 0.2.9-5.
    - Additional Software: fix issues spotted during the code review
      (Closes: #15838).
    - Additional Software: make sure to offer persistence only for newly
      installed packages, avoiding inconsistency (Closes: #15983).
    - Improve button labels in confirmation dialogs of the Tails installer
      (Closes: #11501).
    - Hardcode User Agent in htpdate.user-agent (Closes: #15912), as the
      Tor Browser doesn't expose it anymore.
    - Fix encoding-related crashes in Tails Installer (Closes: #15166).
    - Set the Firefox preferences to spoof English, to avoid leaking
      information about locale settings (Closes: #16029).
    - VeraCrypt: Hide PIM entries in GNOME Shell and Disks, since a newer
      cryptsetup would be needed (Closes: #16031).
    - VeraCrypt: Fix support for multiple encryption, by iterating over
      all children in the device-mapper tree (Closes: #15967).
    - Update translations.

  * Minor improvements and updates
    - Add dmsetup and losetup output in WhisperBack reports to help debug
      VeraCrypt-related issues (Closes: #15966).
    - Let AppArmor allow access to /usr/local/share/mime, reducing noise
      in logs due to many DENIED entries (Closes: #15965).
    - Use proper stem.connection module in onion-grater instead of trying
      to read the auth cookie manually: that's fragile and breaks some use
      cases (e.g. custom auth cookie).
    - Unlock VeraCrypt Volumes: Improve internationalization support.

  * Test suite
    - Ensure the test suite doesn't break when changing the headline of
      /home (Closes: #12156).
    - Update test suite for updated button labels in confirmation dialogs
      of the Tails installer (Closes: #11501).

 -- Tails developers <tails@boum.org>  Tue, 23 Oct 2018 01:30:00 +0200

tails (3.9.1) unstable; urgency=medium

  * Security fixes
    - Upgrade Tor Browser to 8.0.2, based on Firefox 60.2.1 (Closes: #16017).
    - Upgrade Thunderbird to 60.0-3~deb9u1.0tails2 (Closes: #15959). Also
      imported the same security fixes that caused Tor Browser 8.0.2.
    - Upgrade curl to 7.52.1-5+deb9u7 (DSA-4286).
    - Upgrade Ghostscript to 9.20~dfsg-3.2+deb9u5 (DSA-4294).
    - Upgrade libarchive-zip-perl to 1.59-1+deb9u1 (DSA-4300).
    - Upgrade libkpathsea6 to 2016.20160513.41080.dfsg-2+deb9u1 (DSA-4299).
    - Upgrade LittleCMS 2, aka. liblcms2-2, to 2.8-4+deb9u1 (DSA-4284).
    - Upgrade Python 2.7 to 2.7.13-2+deb9u3 (DSA-4306).
    - Upgrade Python 3.5 to 3.5.3-1+deb9u1 (DSA-4307).

  * Bugfixes
    - Make Thunderbird translated in non-English locales via
      intl.locale.requested, which works correctly since 60.0-3
      (Closes: #15942).
    - Totem: backport AppArmor profile fix to allow opening the help
      (Closes: #15841)
    - Remove mutt, that was accidentally installed in 3.9 (Closes: #15904).
    - Fix VeraCrypt volumes not being opened in GNOME Files (Closes: #15954).
    - Fix displaying the "General" section in the Tor Browser preferences
      (Closes: #15917).
    - Fix APT pinning at Tails runtime for our custom APT repository
      and for Debian backports (Closes: #15837, #15973).

  * Minor improvements and updates
    - Upgrade tor to 0.3.4.8-1~d90.stretch+1 (Closes: #15889).

 -- Tails developers <tails@boum.org>  Wed, 03 Oct 2018 12:12:33 +0200

tails (3.9) unstable; urgency=medium

  * Major changes
    - Upgrade Tor Browser to 8.0 (Closes: #15803, #15907).
      Notable user-visible changes and relevant details:
      · Adjust to the fact Tor Browser 8.0a10 replaces firefox with a wrapper.
      · Don't use the bundled copy of libstdc++.so.6, ours is recent enough.
      · Drop obsolete Torbutton prefs (Closes: #15706).
      · Switch back to 128px icons (Closes: #15081).
      · AppArmor profile: take into account new Firefox binary path.
    - Upgrade Thunderbird to 60.0 (Closes: #15792).
      Notable user-visible changes and relevant details:
      · AppArmor profile: patch to avoid conflicting x modifiers for ps(1).
    - Upgrade tor to 0.3.4.7-rc (Closes: #15772).

  * Security fixes
    - Upgrade Linux to 4.17.17-1 and intel-microcode to 3.20180807a.1
      This fixes CVE-2018-3620 aka. Foreshadow aka. L1 Terminal Fault
      (Closes: #15796).
    - Upgrade OpenSSH to 1:7.4p1-10+deb9u4 (DSA-4280).

  * Bugfixes
    - Fix Totem on Intel graphics cards by inlining the backported mesa
      and dri-enumerate abstractions into its AppArmor profile: they are needed
      with recent Mesa and libdrm (Closes: #15821). Regression introduced
      in 3.9~rc1.
    - Fix unlocking "hidden" TrueCrypt/VeraCrypt volumes via GNOME Shell
      (Closes: #15843).
    - Fix confusing error message when unlocking TrueCrypt/VeraCrypt volumes
      (Closes: #15733).
    - Revert to Stretch's X.Org nouveau video driver (Closes: #15833).
      It seems that the regression brought by the upgraded one
      is worse than the improvements reported after our call for testing.
      Regression introduced in 3.9~rc1.
    - Use the intel X.Org driver for Intel Corporation UHD Graphics 620.
    - Fix regressions introduced in 3.9~rc1 in/by Additional Software Packages:
      · Don't break new empty persistence configuration files creation when
        permissions are incorrect (Closes: #15802).
      · Fix UX when the user has specified a distribution or version
        for a given package in their live-additional-software.conf
        (Closes: #15822).
      · Don't show installation notifications on upgrade (Closes: #15879).
    - Make more Additional Software Packages strings translatable in the
      configuration dialog and PolicyKit messages.

  * Minor improvements and updates
    - Upgrade firmware-nonfree to 20180825-1.
    - Update the deb.torproject.org APT repository signing key.
    - Unlock VeraCrypt Volumes: add disclaimer (Closes: #15849).

  * Test suite
    - Update Thunderbird test suite for 60.0 (Closes: #15791).
    - Fix various robustness issues.
    - Make the Chutney nodes use a higher V3AuthVotingInterval to make client
      bootstrap more robust (Closes: #15799).
    - Update the Tor Launcher binary path.
    - Adjust to the fact "New Circuit for this Site" is now in the site
      information and not under the Torbutton anymore.
    - Delete unused images.

 -- Tails developers <tails@boum.org>  Tue, 04 Sep 2018 12:15:43 +0000

tails (3.9~rc1) unstable; urgency=medium

  * Major changes
    - Integrate the Additional Software Packages feature into the desktop
      and revamp the interface of "Configure Persistent Volume".
    - Support TrueCrypt/VeraCrypt encrypted volumes on the desktop.
    - Upgrade Tor Browser to 8.0a9, based on Firefox 60 ESR (Closes: #15023).
      Notable user-visible changes and relevant details:
      · Drop search engine customization and stick to Tor Browser's defaults.
      · Upgrade uBlock Origin to its WebExtension version and now rely
        on the filter lists shipped in the Debian package.
      · Tweak the number of web content processes to work better with 2 GiB
        of RAM (Closes: #15716).
      · Revamp how we're handling our custom prefs, drop obsolete ones,
        reduce our delta with pristine Tor Browser.
    - Upgrade Thunderbird to 60.0b10 (Closes: #15091). Notable details:
      · Install Torbirdy 0.2.5 from stretch-backports and drop our patches
        that were merged upstream.
      · Enable the optional part of the fixes for EFAIL (Closes: #15602).
    - Upgrade Linux to 4.17 (Closes: #15763).
    - Upgrade tor to 0.3.4.6-rc (Closes: #15770).
    - Upgrade to Debian Stretch 9.5.

  * Security fixes
    - Upgrade CUPS to 2.2.1-8+deb9u2 (DSA-4243).
    - Upgrade Exiv2 to 0.25-3.1+deb9u1 (DSA-4238).
    - Upgrade FUSE to 2.9.7-1+deb9u1 (DSA-4257).
    - Upgrade GDM to 3.22.3-3+deb9u2 (DSA-4270).
    - Upgrade libsoup to 2.56.0-2+deb9u2 (DSA-4241).
    - Upgrade Imagemagick to 8:6.9.7.4+dfsg-11+deb9u5 (DSA-4245).
    - Upgrade ffmpeg to 7:3.2.12-1~deb9u1 (DSA-4258, DSA-4249).
    - Upgrade libmspack to 0.5-1+deb9u2 (DSA-4260).
    - Upgrade Samba to 2:4.5.12+dfsg-2+deb9u3 (DSA-4271).
    - Upgrade the Apache XML Security for C++ library to 1.7.3-4+deb9u1
      (DSA-4265).

  * Bugfixes
    - Don't display the Enigmail configuration wizard in every Tails session
      (Closes: #15693, #15746). Fix against Tails 3.8.
    - Make the torstatus GNOME Shell extension actually translatable
      (Closes: #15715). Fix against the first Tails release that included
      this extension.
    - Drop Icedove → Thunderbird migration code which started causing trouble.
    - Tails Installer:
      · Link to upgrade documentation when upgrading (Closes: #7904).
      · Show the reinstall option only when the device is big enough to make
        a full reinstallation (Closes: #14810).
      · Make the main window fit in a 600px-high screen (Closes: #14849).
      · Show the correct device size in the reinstall confirmation dialog
        (Closes: #15590).
    - Tails Greeter: don't display file:/// URLs to users (Closes: #15582).

  * Minor improvements and updates
    - Install Mesa and libdrm* from stretch-backports and upgrade the Nouveau
      X.Org video driver to 1.0.15. This improves support for some graphics
      cards such as NVIDIA Pascal series (Closes: #14910)
    - htpdate: improve diagnostics output when the date header can't be fetched.
    - Onion Grater: support named AppArmor profiles.
    - Update Onion Grater's config for new Tor Browser AppArmor profile name.
    - Enable e10s in the Unsafe Browser.
    - Delete all search plugins for the Unsafe Browser (Closes: #15708).
    - Display a deprecation warning when starting Liferea (#11082).
    - Upgrade VirtualBox guest modules to 5.2.16-dfsg-3~bpo9+2.
    - Use Tor Browser for browsing the documentation even when offline
      (Closes: #15720).
    - Provide feedback while Tor Browser, "Tails documentation"
      or "Report an error" are starting (Closes: #15101).
    - WhisperBack: remove the right pane (Closes: #7180).
    - tails-debugging-info: return machine-readable, structured data.
      Adjust WhisperBack accordingly (Closes: #8514). This paves the way
      towards more usable bug reports (#8722).
    - Port lots of our Perl code to more lightweight libraries.
      This decreases the amount of memory used by the persistence
      configuration interface.
    - Do not hide applications that require an admin password (Closes: #11013).
    - Try unlocking every persistent volume when multiple ones are
      available (Closes: #15653).
    - Upgrade Electrum to 3.1.3-1~bpo9+1.
    - Upgrade most firmware to 20180518-1.
    - Upgrade Intel microcode to 3.20180703.2~bpo9+1.
    - Upgrade AMD microcode to 3.20180524.1.

  * Build system
    - Drop AppArmor feature set pinning: this is now done in Debian Stretch
      (Closes: #15341).
    - Remove the now unused deb.torproject.org sid APT source (Closes: #15638).
    - Install OnionShare from our custom APT repo instead of from sid.
      We've mistakenly tracked sid for a while and it has become a problem,
      so stick to the version that works for us until Tails 4.0.
    - Fix building the ISO on zfs by dropping the cache=none setting for
      vmproxy's storage (Closes: #14404).
    - Update the Vagrant basebox for any change under vagrant/.
      Previously, some relevant changes were not effective until something under
      vagrant/definitions/tails-builder/ was changed.
    - Make intltool ignore .py files: `intltool-update --maintain` seems to be
      buggy with .py files.
    - Refresh our CUPS AppArmor profile patch to apply on 2.2.1-8+deb9u2.
    - Make it more obvious that the .orig file check is fatal (Closes: #15727).
    - Delete baseboxes once they're 6 months old instead of 4.
      This is more in line with the delay between our major releases these days.
    - Rename /usr/share/amnesia to /usr/share/tails. It was about time.
    - Abort the build if /etc/{passwd,group} has changed (Closes: #15419).
      Such changes can break Tails after an automatic upgrade was applied
      so let's detect it ASAP. Consequently, ensure a few GIDs — that wanted
      to play musical chairs — are the same as in Tails 3.8 (Closes: #15695).
    - Don't fail the build if the APT lists don't include any package
      whose name matches ^geoclue.

  * Test suite
    - Adjust to the new tails-persistence-setup API.
    - Update the Tor Browser's AppArmor profile name.
    - Re-enable the "I can print the current page […]" test.
    - Update tests wrt. the fact tails-upgrade-frontend-wrapper was ported
      to Python (Closes: #15379).
    - Make a test more robust by waiting for the page to have loaded.
    - Adjust to the fact the WhisperBack debugging info is now configured
      in a machine-readable file.
    - Remove test for tails-debugging-info, that has been a no-op for a while.
    - Adjust for Tor Browser 8.
    - Make the "I open the address" step more robust and accordingly
      stop marking the tests that use it in the Unsafe Browser
      as fragile (refs: #14771).
    - De-duplicate a number of images of standard GTK+ 3 widgets.
    - Make the audio and WebM tests more robust.
    - Make the "I start the Tor Browser in offline mode" step more robust.
    - Make the "AppArmor has (not )? denied" step more robust.
    - Don't try and use XVFB_PID if it's not set (Closes: #15730).
    - Adjust Pidgin test to use a certificate that's still in Debian
      (Closes: #15762).
    - Use a hopefully more reliable public GnuPG key and make tests
      more robust against new subkeys being added (Closes: #15771).
    - Stop hard-coding the list of RTL Tor Browser locales.
    - Fix the "Unsafe Browser can be used in all languages supported in Tails"
      test for locales that have a translated homepage (Closes: #11711).
    - Take into account that apt(8) won't return when run in the remote shell
      with the ASP hooks enabled.

 -- Tails developers <tails@boum.org>  Thu, 16 Aug 2018 18:37:47 +0000

tails (3.8) unstable; urgency=medium

  * Security fixes
    - Upgrade Tor Browser to 7.5.6 (MFSA 2018-17; Closes: #15683).
    - Upgrade Enigmail to 2.0.7 (partly fixes #15602 aka. EFAIL).
    - Upgrade libgcrypt to 1.7.6-2+deb9u3 (DSA-4231-1).
    - Upgrade perl to 5.24.1-3+deb9u4 (DSA-4226-1).

  * Bugfixes
    - Thunderbird: fix importing public OpenPGP keys from email attachments
      (Closes: #15610).
    - Make the Unsafe Browser home page translatable again (Closes: #15461).

  * Minor improvements
    - Don't display the "Know your rights" message on Thunderbird first run.
    - Move Thunderbird's default userChrome.css to /etc/thunderbird, just like
      we do for Tor Browser, for easier upgrade handling.

 -- Tails developers <tails@boum.org>  Mon, 25 Jun 2018 09:59:22 +0000

tails (3.7.1) unstable; urgency=medium

  * Security fixes
    - Upgrade Tor Browser to 7.5.5 (MFSA 2018-14; closes: #15643).
    - Upgrade Thunderbird to 52.8.0 (DSA-4209-1; Closes: #15607).
      - Partially fixes EFAIL.
      - Fixes importing OpenPGP keys from keyservers with Enigmail.
      - Accordingly refresh our Thunderbird AppArmor profile patch.
    - Upgrade cURL to 7.52.1-5+deb9u6 (DSA-4202-1).
    - Upgrade GnuPG (modern) 2.1.18-8~deb9u2 (DSA-4222-1).
    - Upgrade GnuPG (legacy) to 1.4.21-4+deb9u1 (DSA-4223-1).
    - Upgrade Git to 1:2.11.0-3+deb9u3 (DSA-4212-1).
    - Upgrade PackageKit to 1.1.5-2+deb9u1 (DSA-4207-1).
    - Upgrade procps to 2:3.3.12-3+deb9u1 (DSA-4208-1).
    - Upgrade wavpack to 5.0.0-2+deb9u2 (DSA-4197-1).
    - Upgrade wget to 1.18-5+deb9u2 (DSA-4195-1).
    - Upgrade xdg-utils to 1.1.1-1+deb9u1 (DSA-4211-1).

  * Bugfixes
    - Fix setting a screen locker password with non-ASCII characters
      (Closes: #15636).
    - WhisperBack:
      - Rename the WhisperBack launcher to "WhisperBack Error Reporting"
        so that users have a better chance to understand what it does
        (Closes: #6432)
      - Ensure debugging info in Whisperback reports don't contain email
        signature markers so that email clients forward it in full
        (Closes: #15468).
      - Wrap text written by the user to 70 chars (Closes: #11689).

  * Minor improvements
    - The "Tails documentation" desktop launcher now opens /doc instead of
      the aging /getting_started that confused people during user testing
      (Closes: #15575).

  * Test suite
    - Update to match "Tails documentation" behaviour change.

 -- Tails developers <tails@boum.org>  Sat, 09 Jun 2018 19:53:51 +0000

tails (3.7) unstable; urgency=medium

  * Security fixes
    - Upgrade Tor Browser to 7.5.4 (MFSA 2018-12, Closes: #15588).
    - Upgrade OpenSSL to 1.1.0f-3+deb9u2 (DSA-4157).
    - Upgrade Perl to 5.24.1-3+deb9u3 (DSA-4172).
    - Upgrade Libre Office to 1:5.2.7-1+deb9u4 (DSA-4178).
    - Upgrade libmad to 0.15.1b-8+deb9u1 (DSA-4192).

  * Bugfixes
    - Enable the removal of OpenPGP keyblock in Whisperback (closes: #7797).
    - Show the logo in Whisperback's About menu (closes: #13198).
    - Use the same font in all the Whisperback report (Closes: #11272).
    - Update tails-bugs@tails.boum OpenPGP key (Closes: #15534).

  * Minor improvements
    - Stop installing python-qt4 and python-trezor (Closes: #15391).
    - Make WhisperBack easier to find in the GNOME Overview (Closes: #13299).

 -- Tails developers <tails@boum.org>  Tue, 08 May 2018 01:47:22 +0200

tails (3.6.2) unstable; urgency=medium

  * Security fixes
    - Upgrade Tor Browser to 7.5.3 (MFSA 2018-10, Closes: #15459).
    - Upgrade Thunderbird to 1:52.7.0-1~deb9u1.0tails1 (DSA-4155,
      Closes: #15471).
    - Upgrade libicu to 57.1-6+deb9u2 (DSA-4150).
    - Upgrade intel-microcode to 3.20180312.1~bpo9+1. Implements
      IBRS/IBPB/STIPB support, Spectre-v2 mitigation for: Sandybridge,
      Ivy Bridge, Haswell, Broadwell, Skylake, Kaby Lake, Coffee Lake
      (Closes: #15173).

  * Bugfixes
    - Tor Browser AppArmor profile:
     * Grant the main Firefox process access to machine-id: needed for
       IBus support (Closes: #15437).
     * Allow access to extensions installed by the user such as Tails
       Verification (Closes: #15434).
    - Remove packages needed to support Video Acceleration API
      (VA-API) because they breaks opening GNOME Settings and Totem in
      Tails 3.6 on some computers (only NVIDIA for now but perhaps
      other hardware is affected). (Closes: #15433, #15449)
    - Upgrade Linux to 4.15.11-1 and bump the aufs submodule (Closes:
      #15456, #15457).
    - tails-documentation script:
      * open translated documentation page in Tor Browser when online
        (Closes: #15371).
      * use documented syntax for os.execv (Refs: #15332)
      * re-add support for passing a HTML anchor as the second
        argument.
    - Fix issue where the tails-persistence-setup user's guid would be
      changed when it was the uid that was intended (Closes: #15422).

 -- Tails developers <tails@boum.org>  Thu, 29 Mar 2018 17:49:42 +0200

tails (3.6.1) unstable; urgency=medium

  * Security fixes
    - Upgrade Tor Browser to 7.5.2 (MFSA 2018-08 i.e. CVE-2018-5146).
    - Upgrade libvorbis to 1.3.5-4+deb9u2 (DSA 4140-1 aka. CVE-2018-5146).
    - Upgrade curl to 7.52.1-5+deb9u5 (DSA 4136-1).
    - Upgrade samba to 2:4.5.12+dfsg-2+deb9u2 (DSA 4135-1).

  * Bugfixes
    - Fix ISO build reproducibility (Closes: #15400)
    - Disable Selfrando: Tor Browser upstream currently enables it only
      in non-release builds
      (https://trac.torproject.org/projects/tor/ticket/24912#comment:8).

 -- Tails developers <tails@boum.org>  Fri, 16 Mar 2018 22:42:00 +0000

tails (3.6) unstable; urgency=medium

  * Major changes
    - Upgrade Tor Browser to 7.5.1.
    - Upgrade Tor to 0.3.2.10. (Closes: #15158)
    - Add ability to lock the screen. (Closes: #5684)
    - Add initial support for Meek bridges. (Closes: #8243)
    - Upgrade to Thunderbird 52.6.0. (Closes: #15298)
    - Enable Thunderbird AppArmor profile. (Closes: 11973)
    - Upgrade Linux to 4.15.0-1. (Closes: #15309).
    - Upgrade systemd to 237.
    - Upgrade Electrum to 3.0.6. (Closes: #15022)
    - Upgrade the base system to the Debian Stretch 9.4 point-release
      (Closes: #15341)
    - Port a few shell scripts to Python thanks to GoodCrypto. (Closes: #11198)

  * Security fixes
    - Upgrade Intel processor microcode firmware. (Closes: #15173).
    - Upgrade poppler to 0.48.0-2+deb9u1. (CVE-2017-14929, CVE-2017-1000456)
    - Upgrade tiff to 4.0.8-2+deb9u2 (CVE-2017-9935, CVE-2017-11335,
      CVE-2017-12944, CVE-2017-13726, CVE-2017-13727, CVE-2017-18013)
    - Upgrade ffmpeg to 7:3.2.10-1~deb9u1. (CVE-2017-17081)
    - Upgrade libtasn1-6 to 4.10-1.1+deb9u1. (CVE-2017-10790, CVE-2018-6003)
    - Upgrade Libre Office to 1:5.2.7-1+deb9u2. (CVE-2018-6871)
    - Upgrade libvorbis to 1.3.5-4+deb9u1. (CVE-2017-14632, CVE-2017-14633)
    - Upgrade gcc to 6.3.0-18+deb9u1.
    - Upgrade util-linux to 2.29.2-1+deb9u1. (CVE-2018-7738)
    - Upgrade isc-dhcp to 4.3.5-3+deb9u1 (CVE-2017-3144, CVE-2018-5732,
      CVE-2018-5733)

  * Minor improvements
    - Avoid noisy warning at boot time by creating tails-upgrade-frontend's
      trusted GnuPG homedir with stricter permissions, then making it looser.
      (Closes: #7037)
    - Drop (broken) Thunderbird dedicated SocksPort. (Closes: #12460)
    - Drop customized update-ca-certificates.service. (Closes: #14756)
    - Update AppArmor cupsd profile. (Closes: #15029)
    - Improve UX when GDM does not start. (Closes: #14521)
    - Install packages needed to support Video Acceleration API.
      (Closes: #14580)
    - Upgrade aufs-dkms for Linux 4.15. (Closes: #15132).
    - Ship pdf-redact-tools, thanks to dachary <loic@dachary.org>.
      (Closes: #15052)
    - Additional Software Packages: convert to python3 and PEP-8.
      (Closes: #15198)
    - Additional Software Packages: do not check for updates every time the
      network gets reconnected. (Closes: #9819)
    - Revert to xorg-xserver from Stretch. (Closes: #15232)
    - Open Tails documentation in Tor Browser when online. (Closes: #15332)
    - Disable Enigmail's Memory Hole feature. (Closes: #15201)
    - Persistence Setup: stop depending on Synaptic. (Closes: #15263)

  * Bugfixes
    - Additional Software Packages: fix the "incomplete online upgrade
      process" bug in offline mode (Closes: #14570)
    - Additional Software Packages: do not block Desktop opening.
      (Closes: #9059)
    - Install OpenPGP Applet 1.1. (Closes: #6398).
    - Repair rng-tools using a real start-stop-daemon program.
      (Closes: #15344)
    - Tails installer: fix bug with unicode status messages. (Closes: #15254)

  * Build system
    - Abort if tails-custom-apt-sources failed.
    - Abort the ISO build when DKMS modules are not built. (Closes: #14789).
    - Improve how we track dependencies in build hooks. (Closes: #14818)
    - Fix (potential) rare race condition during build.
    - Ensure the SquashFS has /etc/hostname properly configured.
      (Closes: #15322)
    - Bump builder VM's RAM. (Closes: #15310)

  * Test suite
    - Log the list of systemd jobs when systemctl is-system-running fails.
      (Closes: #14772).
    - Allow more time for 'systemctl is-system-running' to succeed.
    - Only support SikuliX, not Sikuli.
    - Disable SPICE clipboard sharing.
    - Don't flood the debug logger with the journal contents.
    - Rescue exception.
    - Enter a name into the Thunderbird account configuration.
      (Closes: #11256)
    - Fix the "I do not see ..." step's case. (Closes: #14929)
    - Mark scenarios that use the "The Report an Error launcher will…" step
      as fragile (Closes: #15321)
    - Test that Tor Browser opens docs when online. (Closes: #15332)
    - Adapt test after warning moved to after Unsafe Browser verification
      dialog. (Closes: #8775)
    - Dogtailify electrum.feature.
    - Add additional software packages feature. (Closes: #14572)
    - Disable test that is broken due to a Tor Browser bug. (refs: #15336)

 -- Tails developers <tails@boum.org>  Mon, 12 Mar 2018 21:28:29 +0100

tails (3.5) unstable; urgency=medium

  * Security fixes
    - Upgrade amd64-microcode to 3.20171205.1, for the mitigation
      against Spectre (CVE-2017-5715) (Closes: #15148).
    - Upgrade Tor Browser to 7.5-build3 (Closes:  #15197).
    - Upgrade Thunderbird to 1:52.5.2-2~deb9u1.0tails1 (Closes: #15033)
    - Upgrade gdk-pixbuf to 2.36.5-2+deb9u2.0tails1 (Closes: #15177).
    - Upgrade bind9 to 1:9.10.3.dfsg.P4-12.3+deb9u4.
    - Upgrade libxml2 to 2.9.4+dfsg1-2.2+deb9u2.

  * Minor improvements
    - Upgrade Linux to 4.14.13, which is the first kernel that has the
      "[x86] microcode/AMD: Add support for fam17h microcode loading"
      commit, that's needed to load the AMD fam17h microcode for
      mitigating the Spectre vulnerability (CVE-2017-5715).

  * Bugfixes
    - Drop Claws Mail persistence setting migration. Whenever
      persistent Claws Mail setting is enabled, this creates an empty
      ~/.icedove/ directory, that prevents Thunderbird from starting
      (Closes: #12734).
    - Don't prevent the GNOME Applications button from opening its menu if
      time syncing resulted in a shift back in time (Closes: #14250).
    - Tails Installer: when cloning Tails to another USB drive, check
      if the target device has enough space *before* any destructive
      actions are made (Closes: #14622).
    - Tor Browser: make "Print to file" work again, for all locales
      (Closes: #13403, #15024).

  * Build system
    - Fix option passed to cmp: -q is not supported but --quiet is.
      Spotted on feature/buster that's the first branch that exercises
      this code, but there's no reason to fix it only there.

  * Test suite
    - Adapt tests for Tor Launcher 0.2.14.3, i.e. the one shipped with
      Tor Browser 7.5 in Tails 3.5 (Closes: #15064).
    - Add support for creating arbitrarily sized partitions.
    - Add a "Try cloning Tails to a too small partition" scenario
      (regression test for #14622).

 -- Tails developers <tails@boum.org>  Tue, 23 Jan 2018 00:57:58 +0100

tails (3.4) unstable; urgency=medium

  * Security fixes
    - Install Linux 4.14.0-3 from sid (Closes: #14976). This enables
      the kernel-side mitigations for Meltdown.
    - Upgrade curl to 7.52.1-5+deb9u3.
    - Upgrade enigmail to 2:1.9.9-1~deb9u1.
    - Upgrade gimp to 2.8.18-1+deb9u1.
    - Upgrade imagemagick to 8:6.9.7.4+dfsg-11+deb9u4.
    - Upgrade libav (ffmpeg) to 7:3.2.9-1~deb9u1.
    - Upgrade libxcursor to 1:1.1.14-1+deb9u1.
    - Upgrade libxml-libxml-perl to 2.0128+dfsg-1+deb9u1.
    - Upgrade poppler to 0.48.0-2+deb9u1.
    - Upgrade rsync to 3.1.2-1 3.1.2-1+deb9u1.
    - Upgrade samba to 2:4.5.12+dfsg-2+deb9u1.
    - Upgrade sensible-utils to 0.0.9+deb9u1.
    - Upgrade tor to 0.3.1.9-1~d90.stretch+1.

  * Minor improvements
    - Display TopIcons systray on the left of the system menu. This
      fixes #14796 (on Buster, it is displayed in the middle of the
      screen, on the left of the clock) and an annoying UX problem we
      have on Stretch: OpenPGP applet is in the middle of icons that
      share the exact same (modern, GNOME Shell-like) behaviour, which
      is disturbing when opening one of the modern menus and moving
      the mouse left/right to the others, because in the middle one
      icon won't react as expected, and the nice blue bottom border
      continuity is broken.
    - Use the "intel" X.Org driver for integrated graphics in Intel
      i5-7300HQ (Closes: #14990).
    - Enable HashKnownHosts in the OpenSSH client (Closes: #14995).
      Debian enables HashKnownHosts by default via /etc/ssh/ssh_config
      for good reasons, let's not revert to the upstream default.
    - Pin the AppArmor feature set to the Stretch's kernel one. Linux
      4.14 brings new AppArmor mediation features and the policy
      shipped in Stretch may not be ready for it. So let's disable
      these new features to avoid breaking stuff: it's too hard to
      check if all the policy for apps we ship (and that users install
      themselves) has the right rules to cope with these new mediation
      features.

  * Bugfixes
    - Don't delete downloaded debs after install (Closes: #10958).
    - Install xul-ext-ublock-origin from sid to make the dashboard
      work again(Closes: #14993). Thanks to cacahuatl
      <cacahuatl@autistici.org> for the patch!
    - Additional software feature: use debconf priority critical to
      prevent failure when installing packages otherwise requiring
      manual configuration (Closes: #6038)
    - Don't include anything under /lib/live/mount/medium/ in the
      readahead list (Closes: #14964). This fixes the boot time
      regression introduced in Tails 3.3.

  * Build system
    - Display a more helpful error message when the 'origin' remote
      does not point to the official Tails Git repository. This task
      calls git_base_branch_head() which relies on the fact 'origin'
      points to our official repo.
    - Vagrant: never build the wiki early. This has caused several
      issues throughout the years, the lastest instance being the
      reopening of #14933. (Closes: #14933)
    - Install libelf-dev during the time we need it for building DKMS modules.
    - Make the DKMS build hook verbose, and display DKMS modules build
      logs on failure. This hook is a recurring cause of headaches,
      let's simplify debugging.
    - Remove obsolete duplicate build of the virtualbox-guest DKMS
      module.

  * Test suite
    - Log the list of systemd jobs when systemctl is-system-running
      fails (Closes: #14772). Listing the units is not enough: in most
      cases I've seen, is-system-running returns "starting" which
      means the job queue is not empty, and to debug that we need the
      list of jobs.
    - Only support SikuliX; drop support for Sikuli.
    - Disable SPICE clipboard sharing in the guest. It could only mess
      things up, and in fact has confused me by suddenly setting my
      *host's* clipboard to "ATTACK AT DAWN"... :)
    - Decode Base64.decode64 return value appropriately; it returns
      strings encoded in ASCII-8bit.
    - Don't flood the debug logger with the journal contents.
    - Handle case where $vm is undefined during an extremely early
      scenario failure.
    - Allow more time for 'systemctl is-system-running' to
      succeed. (Refs: #14772)
    - Make Sikuli attempt to find replacements on FindFailed by
      employing fuzz, or "lowering the similarity factor". The
      replacements (if found) are saved among the artifacts, and
      serves as potential drop-in-replacements for outdated
      images. The main use case for this is when the font
      configuration in Tails changes, which normally invalidates a
      large part of our images given that our default high similarity
      factor. We also add the `--fuzzy-image-matching` where the
      replacements are used in case of FindFailed, so the tests can
      proceed beyond the first FindFailed. The idea is that a full
      test suite run will produce replacements for potentially *all*
      outdated images.
    - Fix our findAny() vs findfailed_hook. For findAny() it might be
      expected that some images won't be found, so we shouldn't use
      our findfailed_hook, which is about dealing with the situation
      where images need to be updated.
    - Make sure Pidgin's D-Bus policy changes are applied (Closes:
      #15007). Without the HUP there's a race that we sometimes lose.
    - Nump the Unsafe Browser's start page image (Closes: #15006).
    - Hot-plug a 'pcnet' network device instead of 'virtio' on Sid,
      since the latter is not detected on Sid (Closes: #14819).

 -- Tails developers <tails@boum.org>  Mon, 08 Jan 2018 16:57:07 +0100

tails (3.3) unstable; urgency=medium

  * Major changes
    - Upgrade the base system to the Debian Stretch 9.2 point-release
      which gives us tons of bugfixes (Closes: #14714).
    - Install Linux 4.13.0-1 (Closes: #14789).

  * Security fixes
    - Upgrade Thunderbird to 52.4.0 (Closes: #14963).
    - Upgrade Tor Browser to 7.0.10 (Closes: #14940).
    - Upgrade gdk-pixbuf to 2.36.5-2+deb9u1.0tails1 (Closes: #14729).

  * Minor improvements
    - Upgrade to Tor 0.3.1.8-2~d90.stretch+1, a new stable Tor series.
    - tails-documentation: rewrite in Python + use WebKit for display
      instead of the Tor Browser. Since Tor Browser 7.0.8 rendering of
      local pages (like our docs) fail (#14962) so this is probably a
      temporary workaround of that.
    - Replace the Unsafe Browser's warning pages with static,
      pure-HTML versions. This is truly a *temporary* workaround for
      #14962.
    - Update deb.tails.boum.org APT repo key (Closes: #14927)
    - Refresh Tor Browser AppArmor profile patch to apply on top of
      torbrowser-launcher 0.2.8-4's (Closes: #14923).
    - Drop obsolete manual enabling of AppArmor on the kernel
      command-line: it's now enabled by default, so the (Tails -
      Debian) delta gets smaller. :)

  * Bugfixes
    - Install Tails Installer 5.0.2. Fixes:
      * Most notably, fix an issue preventing Tails Installer from
        installing to drives containing a non-Tails partition that
        (obviously) has affected a lot of users. (Closes: #14755).
      * Fix an issue that made the resulting installations unbootable
        if Tails Installer was using a too recent udisks2, e.g. the
        one currently in Debian Sid (Closes: #14809).
      * Code clean-ups (Closes: #14721, #14722, #14723).
    - Fix UEFI boot for USB sticks installed with Universal USB
      Installer (Closes: #8992).
    - Force Tor Browser and Thunderbird to enable accessibility
      support even if no a11y feature is enabled in GNOME yet (Closes:
      #14752, #9260).
    - Mark our custom Desktop launchers as trusted (Closes: #14793,
      Refs: 14584).
    - Add a systemd --user target for bits of GNOME
      EarlyInitialization managed by systemd, and make the keyboard
      layout configuration as part of it. This fixes an issue where
      the layout chosen in the Greeter sometimes wasn't applied in the
      GNOME session (Closes: #12543).

  * Build system
    - auto/{build,clean,config}: run with `set -eu`.
    - Add script to sanity check the website. Currently it ensures all
      blog posts and security advisories have valid Ikiwiki 'meta
      date' directives, since we depend on it for reproducibility.
      Also make passing this sanity check a pre-condition for building
      the website (Closes: #12726, #14767).
    - Abort the ISO build when DKMS modules were not built.
    - Take into account where DKMS modules get installed nowadays.
    - auto/build: normalize file timestamps in wiki/src before
      building. The copy of the website included in the ISO image has
      "Posted" timestamps that apparently match when we cloned the Git
      repository, which affects reproducibility. (Closes: #14933).
    - Fix reproducibility of builds of topic branches that lag behind
      their base branch with the mergebasebranch build option enabled.
      Two otherwise identical merge commits done at different times
      get different IDs, and we happen to embed in the ISO the ID of
      the commit we're building from. (Closes: #14946)

  * Test suite
    - Bump timeout for "I can save the current page as", otherwise the
      "The Tor Browser directory is usable" scenario fails randomly
      when the system is under load.
    - New scenario: installing Tails to an eligible drive with an
      existing filesystem. This is a regression test for #14755.
    - New scenario: re-installing over an existing Tails installation.

 -- Tails developers <tails@boum.org>  Tue, 14 Nov 2017 04:53:27 +0100

tails (3.2) unstable; urgency=medium

  * Major changes
    - Upgrade Linux packages to the Debian kernel 4.12.0-2, based on
      mainline Linux 4.12.12 (Closes: #11831, #12732, #14673).

  * Security fixes
    - Upgrade Tor Browser to 7.0.6-build3 (Closes: #14696).
    - Upgrade to Thunderbird 52.3.0 (Closes: #12639).
    - Deny access to Pidgin's D-Bus service (Closes: #14612). That D-Bus
      interface is dangerous because it allows _any_ application running
      as `amnesia' that has access to the session bus to extract
      basically any information from Pidgin and to reconfigure it:
      https://developer.pidgin.im/wiki/DbusHowto
    - Block loading of Bluetooth kernel modules (Closes: #14655) and
      block Bluetooth devices with rfkill (Closes: #14655).
    - Add localhost.localdomain to the hosts file to prevent loopback
      leaks to Tor circuits (Closes: #13574). Thanks to tailshark for
      the patch!

  * Minor improvements
    - Upgrade to Tails Installer 5.0.1 (Closes: #8859, #8860, #12707). This
      version gets rid of the splash screen, detects when Tails is already
      installed on the target device (and then proposes to upgrade),
      and generally improves the UX. It also increases the Tails partition
      size and refuses to install to devices smaller than 8 GB.
    - Deprecate Thunderbird's preferences/0000tails.js (Closes: #12680).
    - Install the BookletImposer PDF imposition toolkit (Closes: #12686).
    - Tor Browser:
      * Fallback to ~/Tor Browser for uploads (Closes: #8917).
      * Silence some common operations that always are denied and
        otherwise would spam the journal (Closes: #14606)
    - Shell library: remove now unused functions (Closes: #12685).
    - Add pppoe to the installed packages (Closes #13463). Thanks to geb
      for the patch!
    - Replace syslinux:i386 with syslinux:amd64 in the ISO9660
      filesystem (Closes: #13513).
    - htpdate: fix date header regexp (Closes: #10495). It seems that
      some servers (sometimes) do not send their headers with first
      letter uppercased, hence a lot of failures to find the date in it.
    - Install aufs-dkms from Debian unstable (Closes: #12732).
    - Install vim-tiny instead of vim-nox (Closes: #12687). On Stretch,
      vim-nox started pulling ruby and rake in the ISO. I think vim-tiny
      would be good enough, and would save a few MiB in the ISO. Those
      who use vim more intensively and want another flavour of vim are
      likely to need persistence anyway, and can thus install a more
      featureful vim with the additional software packages feature.
    - Remove gksu and its and gconf's dependencies (Closes: #12738). We
      use pkexec instead of gksudo. gksu is unmaintained, buggy
      (e.g. #12000), and it is the only reason we ship GConf, which we
      want to remove. The other removals are:
      * libgnomevfs2-extra, which was previously used for SSH/FTP support in
        Nautilus, but isn't needed for that any more.
      * libgnome2-bin which provides gnome-open, which isn't required by
        any application in Tails (as far as we know).
      * Configurations and scripts that become obsolete because of these
        removals.
    - Refresh torbrowser-AppArmor-profile.patch to apply cleanly on top
      of torbrowser-launcher 0.2.8-1 (Closes: #14602).
    - Switch from Florence to GNOME's on-screen keyboard (Closes: #8281)
      and incidentally improve accessibility in GTK+ 2.0 and Qt
      applications. This drops Florence and the corresponding GNOME
      Shell extension.
    - Make ./HACKING.mdwn a symlink again (Closes: #13600).
    - Implement refresh-translations --force .
    - Rework how we handle the individual POT files of our applications.
      Comparing the new temporary POT files we generate with the
      temporary POT files we generated last time (if ever, and if we
      did, for which branch?) is not relevant; these POT files are only
      used for merging into a new tails.pot and *that* one is relevant
      to diff against the old tails.pot.
    - Update the Tails signing key. (Closes: #11747)
    - Reproducibility:
      * Ensure reproducible permissions for /etc/hostname (Closes:
        #13623).
      * Patch desktop-file-utils to make its mimeinfo.cache reproducible
        (Closes: #13439).
      * Patch glib2.0 to make its giomodule.cache reproducible (Closes:
        #13441).
      * Patch gdk-pixbuf to make its loaders.cache reproducible (Closes:
        #13442).
      * Patch gtk2.0 and gtk3.0 to make their immodules.cache
        reproducible (Closes: #13440).
      * Remove GCconf: it is a source of non-determinism in the
        filesystem (element order in /var/lib/gconf/defaults/%gconf-tree-*.xml)
        which made Tails unreproducible.
      * Ignore comment updates in POT files, which was a source of
        non-determinism and therefore prevented Tails from being
        reproducible (Closes: #12641).
    - Kernel hardening:
      * Increase mmap randomization to the maximum supported value
        (Closes: #11840). This improves ASLR effectiveness, and makes
        address-space fragmentation a bit worse.
      * Stop explicitly enabling kaslr: it's enabled by default in
        Debian, and this kernel parameter is not supported anymore.
      * Disable kexec, to make our attack surface a bit smaller.

  * Bugfixes
    - Start Nautilus silently in the background when run as root
      (Closes: #12034). Otherwise, after closing Nautilus one gets the
      prompt back only after 5-15 seconds, which confuses users and makes
      our doc more complicated than it should.
    - Ensure pinentry-gtk2 run by Seahorse has the correct $DISPLAY set
      (Closes: #12733).

  * Build system
    - build-manifest-extra-packages.yml: remove squashfs-tools version
      we don't use anymore (Closes: #12684). Apparently our
      apt-get/debootstrap wrapper tricks are enough to detect the
      version of squashfs-tools we actually install and use.
    - Merge base branch earlier, i.e. in auto/config instead of
      auto/build (Closes: #14459). Previously, a given build from a topic
      branch would mix inconsistent versions of things.
    - Fail builds started before SOURCE_DATE_EPOCH (Closes:
      #12352). Such builds would not be reproducible, and this is an
      assumption (a reasonable one!) that we do all over the place, so
      let's fail early. While we're at it, let's fail if
      SOURCE_DATE_EPOCH is not set as well. Actually we would fail any
      way if that was the case when reaching our
      99-zzzzzz_reproducible-builds-post-processing build hook, but
      let's fail early.

  * Test suite
    - Test the GNOME Root Terminal.
    - Take into account that Tails Installer 5.0.1 refuses to install
      Tails to devices smaller than 8 GiB. It'll still allow *upgrading*
      such sticks though.
    - Use 7200 MiB virtual USB drives when we really mean 8 GiB. In the
      real world, USB sticks labeled "8 GB" can be much smaller, so
      Tails Installer will accept anything that's at least 7200 MiB.
      This commit makes us exercise something closer to what happens in
      the real world, and incidentally it'll save storage space on our
      isotesters and improve test suite performance a bit. :)
    - Have unclutter poll every 0.1s instead of continuously. On current
      sid, virt-viewer eats a full CPU and doesn't do its job when
      "unclutter -idle 0" is running.
    - Adapt tests for Tails Installer 5.0.1.
    - Workaround Pidgin's DBus interface being blocked since we actually
      depend on it for some tests.
    - Test that Pidgin's DBus interface is blocked.
    - Save more data on test suite failures (Refs: #13541):
      * When Tor fails to bootstrap, save Tor logs and chutney nodes
        data.
      * When Htpdate fails to synchronize the clock, save its logs.
      * Always save the systemd journal on failure.
    - When testing emergency shutdown, wait longer for Tails to tell
      us it has finished wiping the memory. The goal here is to help
      us understand whether (Refs: #13462) is a bug in the emergency
      shutdown feature or in our test suite.
    - Restart nautilus-desktop if Desktop icons are not visible
      (Closes: #13461).
    - Test suite: fix assert_raise() when using ruby-test-unit >=
      3.2.5 (Closes: #14654). ruby-test-unit 3.2.5 added native Java
      exception support for JRuby. The fact we defined the :Java
      constant was enough to trigger that JRuby-specific code, which
      failed.
    - Test suite: take into account that click-to-play is not required
      anymore for WebM videos in Tor Browser (Closes: #14586).

 -- Tails developers <tails@boum.org>  Mon, 25 Sep 2017 22:23:01 +0200

tails (3.1) unstable; urgency=medium

  * Security fixes
    - Upgrade Tor Browser to 7.0.4-build1 (Closes: #13577).
    - Upgrade Linux to 4.9.30-2+deb9u3.
    - Upgrade libtiff to 4.0.8-2+deb9u1.
    - Upgrade bind9 to 1:9.10.3.dfsg.P4-12.3+deb9u2.
    - Upgrate evince to 3.22.1-3+deb9u1.
    - Upgrade imagemagick 8:6.9.7.4+dfsg-11+deb9u1.
    - Ensure Thunderbird cleans its temporary directory. (Closes: #13340).

  * Minor improvements
    - Patch gconf to produce reproducible XML output (refs: #12738). This is
      the temporary solution for #12738 in Tails 3.1 which will be reverted
      (and fixed permanently by removing gconf) in Tails 3.2.
    - Apply Debian bts patch to cracklib to produce reproducible dictionnaries
      (Closes: #12909).
    - Upgrade to Debian 9.1 (Closes: #13178).

  * Bugfixes
    - Replace faulty URL in htpdate neutral pool (Closes: #13472).
    - Keep installing a version of Enigmail compatible with Thunderbird 45.x
      (Closes: #13530).
    - Fix the time syncing and Tor notifications translations (Closes: #13437).

  * Build system
    - Upgrade the Vagrant basebox for building ISO images to Stretch
      (Closes: #11738).
    - Fix on-disk build by bumping Vagrant build VM memory to 768M
      (Closes: #13480).
    - Fix rescue build option by exporting TAILS_BUILD_FAILURE_RESCUE
      (Closes: #13476).

  * Test suite
    - mark gnome screenshot scenario as fragile (refs: #13458)
    - mark UEFI scenario as fragile (refs: #13459).

 -- Tails developers <tails@boum.org>  Sat, 05 Aug 2017 15:25:51 +0200

tails (3.0.1) unstable; urgency=medium

  * Security fixes
    - Upgrade tor to 0.3.0.9-1~d90.stretch+1 (Closes: #13253).
    - Upgrade Linux to 4.9.30-2+deb9u2.
    - Upgrade libc to 2.24-11+deb9u1.
    - Upgrade libexpat1 to 2.2.0-2+deb9u1.
    - Upgrade libgcrypt20 to 1.7.6-2+deb9u1.
    - Upgrade libgnutls30 to 3.5.8-5+deb9u1.
    - Enable Debian security APT sources (Closes: #12309).

  * Minor improvements
    - Use a higher resolution image in Tails persistence setup
      (Closes: #12510).

  * Bugfixes
    - Forcibly set $SSH_AUTH_SOCK before starting GNOME
      Shell. Apparently, due to a race condition, GNOME keyring
      sometimes fails to tell the session manager about the correct
      SSH_AUTH_SOCK, and thus GNOME Terminal hasn't this variable set
      and any ssh process started in there won't use the (perfectly
      working) SSH agent (Closes: #12481).
    - Fix issue that made Tails Installer rejects working USB drives,
      pretending they're not "removable" (Closes: #12696).
    - Make behavior of the power button and lid close actions in the Greeter
      consistent with the regular GNOME session (Closes: #13000).

  * Build system
    - Track the latest debian-security archive for the corresponding
      APT sources, and not for the unrelated jessie-updates (Closes:
      #12829).
    - Print APT sources used in the build VM, to help debugging issues
      such as #12829.

 -- Tails developers <tails@boum.org>  Tue, 04 Jul 2017 15:59:18 +0200

tails (3.0) unstable; urgency=medium

  * Major changes
    - Upgrade Tor Browser to 7.0.1 (Closes: #12635, #12657).
    - Upgrade to a new snapshot of the Debian and Torproject
      APT repositories: respectively 2017060904 and 2017060903
      (Closes: #12609).

  * Minor improvements
    - Tor Browser: enable Electrolysis (e10s), i.e. render content in a separate
      child process, which will allow to improve performance and security
      further along the road. This required us to drop our branding add-on
      and re-implement its functionality in our Tor Browser wrapper
      (Closes: #12569).
    - Clean obsolete cached packages when using the Additional Software Packages
      feature (Closes: #12400).
    - Improve KeePassX database migration handling (Closes: #12375).
    - Upgrade OnionShare to 0.9.2, from Debian sid as it has been removed
      from Stretch (Closes: #12610).
    - Upgrade Tor to 0.3.0.8 (Closes: #12656).
    - Drop obsolete bilibop patch, that was applied in 0.5.2.1.
    - Include disk space usage information in the WhisperBack bug reports.
    - Reorder technical details in WhisperBack bug reports in way that makes
      more sense when reading them.
    - Convert lc.py to Python 3.
    - Simplify some Python code thanks to subprocess.check_ouput.
    - Set the initial keyboard focus on the "Start Tails" button
      in Tails Greeter (Closes: #12509).
    - Convert Tails Greeter's Debian packaging to current best practices.

  * Bugfixes
    - Fix persistent Thunderbird configuration migration when there is
      a mimeTypes.rdf, that doesn't contain any associations to "icedove"
      or "/usr/bin/iceweasel" (Closes: #12580).
    - Fix persistent browser bookmarks, by generating them from an sqlite dump
      (Closes: #12568).
    - Use the "intel" X.Org driver for Intel Atom/Celeron/Pentium Processor
      x5-E8000/J3xxx/N3xxx Integrated Graphics Controller.
    - `exec' from our Thunderbird wrapper so it doesn't remain running.
    - Tails Installer: don't allow installing on non-removable drives
      (Closes: #10731).
    - Fetch the torbrowser-launcher sources from Debian sid:
      it's been removed from Debian testing.
      Refresh torbrowser-AppArmor-profile.patch accordingly.
    - Unsafe Browser: remove the search bar, that's currently buggy
      and its presence only encourages unsupported usage (Closes: #12573).
    - Unsafe Browser: disable searching in the address bar. It can result
      in leaking hostnames and credentials to the default search
      engine operator (Closes: #12540).
    - Make our omni.ja modifications reproducible (Closes: #12620).
    - Generate the fontconfig cache in a reproducible manner (Closes: #12567).
    - Don't include torrents/rss.html in the ISO. It's not generated
      in a deterministic manner and is worthless in the ISO (Closes: #12619).
    - Improve the language → default keyboard layout mapping
      in Tails Greeter (Closes: #12547).
    - Don't close Tails Greeter's main window when Alt-F4 is pressed
      (Closes: #12462).

  * Test suite
    - Run emergency_shutdown.feature after usb_*.feature, to reduce disk
      space requirements (Closes: #12565).
    - Deal with server messages in Pidgin.
    - Improve Pidgin connectivity check robustness.
    - Flag the Synaptic test as fragile (i.e. #12586).
    - Optimization: only test once that Tails, booted on DVD, eventually
      shuts down after wiping memory.
    - Move tests about the shutdown applet to a dedicated feature,
      as they have nothing to do with Tails' "emergency" shutdown feature.
    - Adapt the network connectivity check to Stretch, and improve it to check
      both link and IP connectivity (Closes: #12602).
    - Apply a fix from upstream Git to mutter, to fix some of its interactions
      with dogtail (Closes: #11718).
    - Mark "Scenario: Watching a WebM video" as fragile (i.e. #10442).

  * Build system
    - Set create_box -e, to make the vagrant box generation a bit more robust.
      (Closes: #12578).
    - Install kernel from backports and Tails build deps before performing
      APT upgrade, to avoid useless bandwidth usage (Closes: #12529).
    - Update submodules after merging the base branch (Closes: #12556).
    - Rakefile: fix date comparison in basebox:clean_old (Closes: #12575).
    - Rakefile: have basebox:clean_old delete baseboxes more than 4 months old
      (refs: #12576).
    - Also check for fuzzy patches' .orig files at the end of our build hooks,
      so we detect any fuzzy patches applied by hooks (Closes: #12617).
    - Remove .orig files for patches we allow to be fuzzy.
    - Don't pre-build the wiki when mergebasebranch is enabled.
      When pre-building the wiki, we modify the PO files which results in a
      conflict from the base branch merge in case it modifies the same
      files, which breaks the build (Closes: #12611).
    - Rakefile: add a task that removes all tails-builder-* libvirt volumes
      (Closes: #12599).

 -- Tails developers <tails@boum.org>  Sat, 10 Jun 2017 14:39:10 +0000

tails (3.0~rc1) unstable; urgency=medium

  * Major changes
    - Install Thunderbird 1:45.8.0-3+tails2 and handle the Icedove → Thunderbird
      migration, including wrt. persistent data (Closes: #11712, #12242).
      This package also has the patch from
      https://bugzilla.mozilla.org/show_bug.cgi?id=1281959 applied,
      to ease future integration of the Thunderbird AppArmor profile.
      Also, drop the Claws → Icedove migration path.
    - Upgrade to a new snapshot of the Debian and Torproject
      APT repositories: 2017051803 (Closes: #12554).
    - Upgrade Linux packages to the Debian kernel 4.9.0-3, based on
      mainline Linux 4.9.25.
    - Replace the kexec-based memory erasure feature with the Linux kernel's
      memory poisoning (Closes: #12354, #12428). The kexec-based implementation
      was not reliable enough and provided a poor UX. Instead, we now return
      to the initramfs on shutdown and unmount all filesystems there, so their
      content and corresponding caches are erased.
    - Upgrade Tor Browser to 7.0a4 based on Firefox 52.1.1esr (Closes:
      #12115, #12464):
      * Unfortunately e10s (multi-process Firefox) is disabled (#12569).
      * Unfortunately persistent bookmarks created for the first time
        in Tails 3.0~rc1 is broken (#12568).
      * Adds exceptions for the extensions Tails installs on top of
        the vanilla Tor Browser (Closes: #11419).
    - Upgrade tor to 0.3.0.7-1 (Closes: #12485) and log both to the
      usual file and the journal (Closes: #12412).
    - Merge the code that makes Tails almost build reproducibly (Refs:
      #5630); we still have issues with the fontconfig cache (Refs:
      #12567).

  * Minor improvements
    - Add a HACKING document for new code contributors (Closes:
      #12164).
    - Rename tor-controlport-filter to onion-grater (Closes: #12394)
      and import patches killing the delta against Whonix version
      (Closes: #12173).
    - Improve onion-grater; thanks to Joy SN <joysn1980@yahoo.com>
      for the original patches (Closes: #12173):
      · add --listen-interface
      · make stdout/stderr unbuffered to ensure Python exceptions are logged
      · use yaml.safe_load()
    - Improve KeePassX database migration handling (refs: #12375).
    - Electrum: set coin selection strategy to 'Privacy' (Closes: #12177).
    - Allow Onion Circuits to access /proc/pid/status.
    - Make gdm-shell-tails.desktop more similar to the one shipped
      in gnome-shell 3.22.3-3 (refs: #12364).
    - Greeter: have the help window point to updated documentation,
      use WebKit2 instead of the deprecated WebKit, and hide the sidebar
      and banner.
    - Use exec to start KeePassX, i.e. avoid leaving the wrapper running.

  * Bugfixes
    - Install xserver-xorg-legacy, to fix support for various graphics
      adapters that still don't work with rootless X.Org (Closes: #12542).
    - Use the "intel" X.Org driver for Intel Q35 and Intel Atom
      D4xx/D5xx/N4xx/N5xx graphics controllers (refs: #12219).
    - Give UEFI bootloaders upper-case filenames (Closes: #12511).
      Some UEFI firmware, such as the one in the ThinkPad X220, only recognize
      them if they have an upper-case name.
    - KeePassX: enable "Automatically save after each change" again,
      like we did in Tails 2.x (fixes a regression introduced
      in 3.0~beta3).
    - Install packages needed by the "Test speakers" functionality
      (Closes: #12549).
    - Fix automatic upgrades when one is already applied (Closed:
      #12501).
    - When generating the network device blacklist, also blacklist
      network drivers from the staging directory (Closes: #12362).
    - htpdate pool: replace www.sarava.org with leap.se. The former
      has been down for a while and it's not clear when it's going to
      be stable again. The latter should be reliable.

  * Test suite
    - Check that dirmngr used the configured keyserver (Closes: #12371).
    - Sanity check that Chutney starts all nodes in the network.
    - Disable the Sandbox option for all nodes, until Tor#21943
      is fixed (Closes: #12512).
    - Wait for the desktop icons to be displayed in the "Tails desktop is ready"
      step. Let's not try interacting with the desktop earlier.
    - Add tests for memory erasure on "normal" shutdown (refs: #12428).
    - Add tests for memory erasure on "emergency" shutdown, and run some
      with network enabled (refs: #12354).
    - Have eject_cdrom run eject(1) like it used to do in the past.
      Otherwise the machine is immediately halted and we cannot test
      whether memory has been erased.
    - Pass mount_USB_drive structured data instead of free-form text.
    - Test that MAC spoofing and "Disable network" works for
      hotplugged networking devices (Refs: #12362).

  * Build system
    - Generate the Vagrant base box locally as part of the build process,
      instead of downloading it: one less binary blob as input in the build
      process (refs: #12409).
    - Use Vagrant for builds on Jenkins too (Closes: #11972).
    - Tell build script to be more verbose.
    - Respect the 'ARTIFACTS' environment variable if set.
    - Add a second disk to handle the apt-cacher-ng cache, and store
      the corresponding logs in there (Closes: #11979).
    - Use APT snapshots in Vagrant build VMs, create/use a basebox that matches
      the branch/tag/commit being tested, and provision a new VM for each build
      (Closes: #11980, #11981).
    - Ship all build dependencies in the Vagrant basebox, to save some
      time when building ISOs.
    - Make basebox generation compatible with both GnuPG 1.x and 2.x.
    - Set LC_ALL=C, mostly to suppress some warnings.
    - Support forcing VM cleanup before/after build.
    - Add tasks for cleaning up old or all base boxes (refs: #12409).
    - Add build option useful for debugging build failures.
    - Remove obsolete build options.
    - Make auto/scripts/utils.sh more reusable, use it in Rakefile,
      auto/build and setup-tails-builder.
    - Add an option controlling whether to merge the base branch.
    - Add "rake test" target and import logics from puppet-tails'
      wrap_test_suite script.
    - Build Tails as a release simply when HEAD is tagged, i.e. we do not
      require building from a detached head any more.
    - Sanity check compression choice when building a release.
    - Use the host's resolv.conf when building the Vagrant base box.
      Since systemd-networkd is used to manage resolv.conf inside the base box,
      and it hasn't been initialized yet (we are not booting it, just chrooting
      into it) DNS is broken otherwise.
    - Release process: "release" a new base box when freezing.
    - Chown/scp artifacts with a single command to limit overhead and warnings
      noise caused by repeated SSH calls.
    - Add a build options to use a custom CPU model, and custom
      machine type, for reproducibility testing (refs: #12345).
    - Add support for installing Tor Browser nightly builds.

 -- Tails developers <tails@boum.org>  Sat, 20 May 2017 16:48:45 +0200

tails (3.0~beta4) unstable; urgency=medium

  * Major changes
    - All changes brought by Tails 2.12.
    - Upgrade to a new snapshot of the Debian and Torproject
      APT repositories (2017041704).

  * Security improvements
    - Enable the buddy page allocator free poisoning (Closes: #12089).
    - Enable slub/slab allocator free poisoning (Closes: #12090).
    - Create IUKs (automatic upgrades) in a reproducible manner
      (Closes: #11974).

  * Minor improvements
    - Firewall: forbid the _apt user to talk to DNS ports. APT works very well
      without DNS access since we only have Onion APT sources, so let's silence
      the logs.
    - Replace Pidgin's "systray" icon with the guifications plugin
      (Closes: #11741). We're trying to remove as much as we can from
      the set of icons managed by TopIcons extension flavours, in the hope
      it's enough to cancel the problems we've seen with them (#10576, #11737).
    - Disable apt-daily.timer, that can only cause problems in our context
      (Closes: #12390).
    - Do not let pppd-dns manage /etc/resolv.conf (Closes: #12401).
    - Ensure rootless X.Org can access /dev/fb0 when started by GDM.
    - Include the amdgpu module in the initramfs (refs: #12218).
    - Tails Greeter: don't mention 'firewall' anymore (#12382).
    - Tails Greeter: avoid the popover menu for Formats being cut,
      in most cases (Closes: #12249).
    - Tails Greeter: disable the screensaver (Closes: #12370).
    - Tails Greeter: fix behavior when pressing Enter in the language selection
      menu (Closes: #12359).

  * Bugfixes
    - Install speech-dispatcher-espeak-ng to fix the Orca screen reader
      (Closes: #12389).
    - Install xserver-xorg-video-intel and use it on a few graphics adapters
      that are not supported correctly by the modesetting driver (refs: #12219).
      More PCI IDs will be added as new affected hardware is reported.

  * Test suite
    - Run on a Q35 2.8 machine (Closes: #11605).
    - Deprecate xtightvncviewer in favor of tigervnc-viewer.
    - Test the Unsafe Browser in 3 random supported languages, not all.
      This should be enough to identify most future regressions in this area,
      and will be much faster than testing them all.
    - Pidgin tests: switch to an image that doesn't depend on the
      topic of tails@conference.riseup.net.
    - Fix a problematic use of try_for.
    - Fix VM.select_virtual_desktop() and VM.do_focus().
    - Random Gherkin improvements.
    - Fix a focus issue for GNOME Terminal vs. Tails Installer.
    - Adjust to kernel memory poisoning being enabled, which breaks the way
      we used to test memory erasure (refs: #12354):
      · Drop "no memory erasure" and "memory erasure" tests, that can't work
        anymore.
      · Test erasure of memory freed by a killed userspace process.
      · Test that memory poisoning applies to unmounted tmpfs.
      · Test that memory poisoning applies to read and write cache
        for unmounted vfat and LUKS-encrypted ext4.
      · Run erase_memory a bit later, it requires less disk space nowadays.

 -- Tails developers <tails@boum.org>  Tue, 18 Apr 2017 13:01:25 +0000

tails (2.12) unstable; urgency=medium

  * Major changes
    - Completely remove I2P. :( We have decided to remove I2P (see
      #11276) due to our failure of finding someone interested in
      maintaining it in Tails (Closes: #12263).
    - Upgrade the Linux kernel to 4.9.13-1~bpo8+1 (Closes: #12122).

  * Security fixes
    - Upgrade Tor Browser to 6.5.2 based on Firefox 45.9. (Closes:
      #12444)
    - Mount a dedicated filesystem on /var/tmp, to mitigate the
      hardlinks permissions open by the user-tmp abstraction. See
      https://labs.riseup.net/code/issues/9949#note-23 for details
      (Closes: #12125).
    - Protect against CVE-2017-2636 by disabling the n-hdlc kernel
      module (Closes: #12315).
    - Ensure /etc/resolv.conf is owned by root:root in the SquashFS.
      lb_chroot_resolv will "cp -a" it from the source tree, so it
      inherits its ownership from the whoever cloned the Git
      repository. This has two problems. First, this results in unsafe
      permissions on this file (e.g. a Vagrant build results in the
      'amnesia' user having write access to it).
    - Upgrade libjasper1 to 1.900.1-debian1-2.4+deb8u3
    - Upgrade gstreamer and its plugins to 1.4.4-2+deb8u1.
    - Upgrade eject to 2.1.5+deb1+cvs20081104-13.1+deb8u1.
    - Upgrade imagemagick to 8:6.8.9.9-5+deb8u8.
    - Upgrade pidgin to 2.11.0-0+deb8u2.
    - Upgrade samba to 2:4.2.14+dfsg-0+deb8u5.


  * Minor improvements
    - Don't add the live user to the "audio" group. This should not be
      needed on a modern Linux desktop system anymore (Closes:
      #12209).
    - Install virtualbox-* 5.1.14-dfsg-3~bpo8+1 from our custom APT
      repository (Closes: #12307).
    - Install virtualbox-guest-* from sid. The version currently in
      jessie-backports is not compatible with Linux 4.9, and there's
      basically no chance that it gets updated (the maintainer asked
      for them to be *removed* from jessie-backports) (Closes:
      #12298).
    - Pull ttdnsd from our custom APT repository. It's gone from the
      TorProject one. We removed ttdnsd on feature/stretch already, so
      we'll need to pull it from our custom APT repository only for
      the next 3 months.
    - Clean up libdvd-pkg build files, again.  This cleanup operation
      was mistakenly removed in commit c4e8744 (Closes: #11273).
    - Install gnome-sound-recorder (Closes #10950). Thanks to Austin
      English <austinenglish@gmail.com> for the patch!
    - Stop restarting tor if bootstrapping stalls. It seems tor might
      have fixed the issues we used (see: #10238, #9516) to experience
      with the bootstrap process stalling and requiring a restart to
      kickstart it (Closes: #12411).
    - tor.sh: communicate via the UNIX socket instead of TCP port.
      This makes the library usable when run inside systemd units that
      have `PrivateNetwork=yes` set.
    - Get tor's bootstrap progress via GETINFO instead of log
      grep:ing.
    - Upgrade tor to 0.2.9.10-1~d80.jessie+1

  * Bugfixes
    - mirror-pool-dispatcher: bump maximum expected mirrors.json size
      to 32 KiB. This fixes an error where Tails Upgrader would
      complain with "cannot choose a download server" (Closes:
      #11735).

  * Build system
    - Retry curl and APT operations up to 20 times to make the ISO
      build more robust wrt. unreliable Internet connectivity. Thanks
      to Arnaud <arnaud@preev.io> for the patch!
    - Install ikiwiki from jessie-backports, instead of our patched
      one. Our changes were merged in 3.20161219, and jessie-backports
      now has 3.20170111~bpo8+1 (Closes: #12051).
    - Fix FTBFS when installing a .deb via config/chroot_local-packages
      by being more flexible when matching local packages in the apt
      list file (Closes: #12374). Thanks to Arnaud <arnaud@preev.io>
      for the patch!
    - auto/build: support Stretch's GnuPG v2 keyring filename.

  * Test suite
    - Try possible fix for #11508. IPv6Packet:s' source is accessed by
      `.ipv6_saddr`, not `ip_saddr` (that's for IPv4Packet). So, let's
      just try and see which one of the two each packet has, because
      one of them must be there! Also, given that UDPPacket can be
      either IPv4 or IPv6 it seems safest to try to parse each packet
      as IPv6Packet first -- that way we keep looking at transport
      layer protocols for IPv4 only, and treat everything IPv6 as the
      same, which makes sense, since we should block all IPv6, so
      everything should be treated the same at all times.
    - Changes due to #12411:
      * Raise special exception for Tor bootstrap failures.
      * Remove obsolete debug logging now that we don't log anything
        interesting for `restart-tor` any more.

 -- Tails developers <tails@boum.org>  Tue, 18 Apr 2017 17:41:46 +0200

tails (3.0~beta3) unstable; urgency=medium

  * Major new features and changes
    - Make the "Formats" settings in Tails Greeter take effect (Closes: #12079,
      new feature that was broken since it was introduced in 3.0~alpha1).
    - Upgrade to a new snapshot of the Debian and Torproject
      APT repositories (2017031702).

  * Removed features
    - Stop including I2P: we decided (#11276) to remove I2P, due to our failure
      at finding someone to maintain it in Tails (Closes: #12263).

  * Security fixes
    - Upgrade MAT to 0.6.1-4: fixes silent failure of the Nautilus
      contextual menu extension.
    - Ensure /etc/resolv.conf is owned by root:root in the SquashFS
      (Closes: #12343).
    - Protect against CVE-2017-2636 by disabling the n-hdlc kernel module
      (Closes: #12315).

  * Minor improvements
    - Reintroduce the X11 guest utilities for VirtualBox (regression
      introduced in 3.0~beta2).
    - Upgrade X.Org server and the modesetting driver (hopefully helps
      fixing #12219).
    - Automate the migration from KeePassX databases generated on Tails 2.x
      to the format required by KeePassX 2.0.x (Closes: #10956, #12369).
    - Add keyboard shortcuts in Tails Greeter (Closes: #12186, #12063).
    - Install dbus-user-session (regression introduced in 3.0~beta2).
    - Manage temporary directories in a declarative way (tmpfiles.d).
    - Replace references to the /var/run compatibility symlink
      with the canonical /run.
    - Update our Torbirdy patchset to the latest one sent upstream.
    - Install mesa-utils, so that Qt 5 can detect whether software based
      rendering is needed.
    - Have Tails Greeter honor the "debug" kernel command-line option,
      for easier debugging (Closes: #12373).
    - Refactor Tails Greeter to reduce code duplication (Closes: #12247).

  * Bugfixes
    - Fix sizing of zenity dialogs (Closes: #12313, regression introduced
      in 3.0~alpha1).
    - Fix confusing, spurious error messages in command-line applications
      wrapped with torsocks:
      · Ship a /etc/mailname file with content "localhost".
        Otherwise something (Git? libc6?) tries to resolve the "amnesia" host
        name, which fails, and a confusing error message is displayed
        (Closes: #12205, regression introduced in 3.0~alpha1).
      · Have torsocks allow UDP connections to the loopback interface,
        with AllowOutboundLocalhost 2 (Closes: #11736).

  * Test suite
    - Improve debugging info logging for PacketFu parsing issues,
      and implement a plausible fix (refs: #11508).
    - Try to make "double-click on desktop launcher" more reliable.
    - Fix selection of ISO in Tails Installer.
    - Re-enable the GnuPG tests that require a keyserver, pointing them
      to an Onion service we run on Chutney, that redirects all TCP traffic
      to a real, clearnet keyserver (Closes: #12211).
    - Implement a workaround for checking the configured keyserver in GnuPG,
      until a better fix is implemented (refs: #12371).
    - Fix the "Report an Error launcher" scenario in German.

  * Build system
    - Retry curl and APT operations up to 20 times to make the ISO build
      more robust wrt. unreliable Internet connectivity.
      Thanks to Arnaud <arnaud@preev.io> for the patch!
    - Install ikiwiki from jessie-backports, instead of our patched one
      (Closes: #12051).
    - Clean up libdvd-pkg build files, again (Closes: #11273).
    - Rakefile: fix TAILS_OFFLINE_BUILD exported variable name.
    - Adjust apt-mirror to support branches based on feature/stretch
      that don't use frozen APT snapshots.

 -- Tails developers <tails@boum.org>  Sun, 19 Mar 2017 15:10:28 +0100

tails (3.0~beta2) unstable; urgency=medium

  * All changes brought by Tails 2.11, except:
    - the test suite changes, that are not all compatible with this branch;
    - the "Tails 3.0 will require a 64-bit processor" notification:
      this advance warning is not useful on a release series
      that's 64-bit only.

  * Major new features and changes
    - Upgrade to a new snapshot of the Debian APT repositories (2017030802),
      and of the Torproject ones (2017030801).
    - Upgrade Linux to 4.9.0-2 (version 4.9.13-1).

  * Minor improvements
    - Improve GNOME Shell Window List styling. (Closes: #12233)

  * Bugfixes
    - Make it possible to start graphical applications in the Root Terminal.
      (part of #12000)

  * Test suite
    - Improve robustness when dealing with notifications. (Closes: #11464)
    - Bump timeout when waiting for 'Tor is ready' notification.
    - Fix the incremental upgrade test.
    - Drop a few obsolete test cases, update a number of images.
    - Adapt firewall leak test to new DHCP source IP address.
    - Adjust Seahorse and Enigmail tests to the keyserver that is now used.

 -- Tails developers <tails@boum.org>  Wed, 08 Mar 2017 16:29:44 +0000

tails (2.11) unstable; urgency=medium

  * Security fixes
    - Upgrade Tor Browser to 6.5.1 based on Firefox 45.8. (Closes:
      #12283)
    - Fix CVE-2017-6074 (local root privilege escalation) by disabling
      the 'dccp' module. (Closes: #12280)
    - Disable kernel modules for some uncommon network protocol. These
      are the ones recommended by CIS. (Part of: #6457)
    - Disable modules we blacklist for security reasons. Blacklisted
      (via `blacklist MODULENAME`) modules are only blocked from being
      loaded during the boot process, but are still loadable with an
      explicit `modprobe MODULENAME`, and (worse!) via kernel module
      auto-loading.
    - Upgrade linux-image-4.8.0-0.bpo.2-686-unsigned to 4.8.15-2~bpo8+2.
    - Upgrade bind9 to 1:9.9.5.dfsg-9+deb8u10.
    - Upgrade imagemagick to 8:6.8.9.9-5+deb8u7.
    - Upgrade libevent-2.0-5 to 2.0.21-stable-2+deb8u1.
    - Upgrade libgd3 to 2.1.0-5+deb8u9.
    - Upgrade libjasper1 to 1.900.1-debian1-2.4+deb8u2.
    - Upgrade liblcms2-2 to 2.6-3+deb8u1.
    - Upgrade libxpm4 to 1:3.5.12-0+deb8u1.
    - Upgrade login to 1:4.2-3+deb8u3.
    - Upgrade ntfs-3g to 1:2014.2.15AR.2-1+deb8u3.
    - Upgrade openjdk-7-jre to 7u121-2.6.8-2~deb8u1.
    - Upgrade openssl to 1.0.1t-1+deb8u6.
    - Upgrade tcpdump to 4.9.0-1~deb8u1.
    - Upgrade vim to 2:7.4.488-7+deb8u2.
    - Upgrade libreoffice to 1:4.3.3-2+deb8u6.

  * Minor improvements
    - import-translations: also import PO files for French from
      Transifex. The translation team for French switched to Transifex
      even for our custom programs:
      https://mailman.boum.org/pipermail/tails-l10n/2016-November/004312.html
    - Notify the user, if running on a 32-bit processor, that it won't
      be supported in Tails 3.0 anymore. (Closes: #12193)
    - Notify I2P users that I2P will be removed in Tails
      2.12. (Closes: #12271)

  * Bugfixes
    - Disable -proposed-updates at boot time. If a Debian point
      release happens right after a freeze but we have decided to
      enable it before the freeze to get (at least most of) it, then
      we get in the situation where -proposed-updates is enabled in
      the final release, which we don't want. We only want it enabled
      at build time. (Closes: #12169)
    - Ferm: Use the variable when referring to the Live user. The
      firewall will fail to start during early boot otherwise since
      the "amnesia" user hasn't been created yet. (Closes: #12208)
    - Tor Browser: Don't show offline warning when opening local
      documentation. (Closes: #12269)
    - tails-virt-notify-user: use the tails-documentation helper to
      improve UX when one is not connected to Tor yet, and display
      localized doc when available.
    - Fix rare issue causing automatic upgrades to not apply properly
      (Closes: #8449, and hopefully #11839 as well):
      * Allow the tails-install-iuk user to run "/usr/bin/nocache
        /bin/cp *" as root.
      * Install tails-iuk 2.8, which will use nocache for various file
        operations, and sync writes to the installation medium.
    - Install Linux 4.8.15 to prevent GNOME from freezing with Intel
      GM965/GL960 Integrated Graphics. (Closes: #12217, but fixes tons
      of other small bugs)

  * Build system
    - Add 'offline' option, making it possible to build Tails offline
      (if all needed resources are present in your cache). (Closes:
      #12272)

  * Test suite
    - Encapsulate exec_helper's class to not "pollute" the global
      namespace with all our helpers. This is an example of how we can
      work towards #9030.
    - Extend remote shell with *safe* file operations. Now we can
      read/write/append *any* characters without worrying that it will
      do crazy things by being passed through the shell, as was the
      case before.  This commit also:
      * adds some better reporting of errors happening on the server
        side by communicating back the exception thrown.
      * removes the `user` parameter from the VM.file_* methods. They
        were not used, any way, and simply do not feel like they
        fit. I think the only reason we had it initially was because
        it was implemented via the command interface, where a user
        concept makes a lot of sense.
    - debug_log() Dogtail script content on failure.
    - Add a very precise timestamp to each debug_log().
    - Make robust_notification_wait() ensure the applet is closed. In
      robust_notification_wait() when we close the notification
      applet, other windows may change position, creating a racy
      situation for any immediately following action aimed at one such
      window. (Closes: #10381)
    - Fix I2P's Pidgin test. The initial conversation (that determines
      the title of the conversation window) is now made by a different
      IRC service than before.
    - Use lossless compression for the VNC viewer with --view.
      Otherwise the VNC viewer is not a good place to extract test
      suite images from, at least with xtigervncviewer.
    - Add optional pause() notification feature to the test suite. It
      will run a user-configurable arbitrary shell command when
      pause() is called, e.g. on failure when --interactive-debugging
      is used. This is pretty useful when multitasking with long test
      suite runs, so you immediately are notified when a test fails
      (or when you reached a temporary pause() breakpoint).  (Closes:
      #12175)
    - Add the possibility to run Python code in a persistent session
      in the remote shell and use this for Dogtail to significantly
      improve its performance by saving state and reusing it between
      commands. This changes the semantics of the creation of Dogtail
      objects. Previously they just created the code that then would
      be run once an actionable method was called (.wait, .click etc),
      but now it works like in Python, that Dogtail will try to find
      the graphical element upon object creation. (Closes: #12059)
    - Test that we don't ship any -proposed-updates APT sources.
      (Closes: #12169)
    - Make force_new_tor_circuit() respect NEWNYM rate limiting.
    - Add retry magic for lost click when opening Tails' documentation
      from the desktop launcher. (Closes: #12131)

 -- Tails developers <tails@boum.org>  Mon, 06 Mar 2017 17:14:52 +0100

tails (3.0~beta1) experimental; urgency=medium

  * All changes brought by Tails 2.7.1, 2.9.1 and 2.10.

  * Major new features and changes
    - Redesigned Tails Greeter.
    - Upgrade to a new snapshot (2017013002) of the Debian and Torproject
      APT repositories.
    - Upgrade Linux to 4.9.0-1.

  * Security fixes
    - Reject packets sent on the LAN to the NetBIOS name service
      (Closes: #11944).
    - Seahorse: use the Tor OnionBalance hidden service pool,
      which provides transport encryption and authentication of the keyserver.

  * Minor improvements
    - Include adwaita-qt* and enable it by default, so that Qt applications
      integrate nicely into a GNOME environment (Closes: #11790).
    - Add support for the TREZOR hardware wallet in Electrum (Closes: #10964).
    - AppArmor: allow all programs to read /etc/tor/torsocks.conf via
      abstractions/base, to ease maintenance.
    - Don't (try to) bind the Power button to the shutdown action
      (Closes: #12004).
    - Enable natural scrolling (Closes: #11969).
    - Update uBlock Origin patterns + settings file.
    - live-persist: remove Squeeze → Wheezy migration code.
    - Update pre-existing persistent GnuPG configuration on login
      (Closes: #12201).
    - Upgrader: use the alpha channel when the next version will be an
      alpha, beta, or RC. This will allow users of 3.0~betaN to upgrade to
      the next beta or RC, without having to type any command-line
      (Closes: #12206).

  * Bugfixes
    - Fix "upgrade from ISO" when run from a 32-bit system,
      such as Tails 2.x (Closes: #11873).
    - Fix ability to read videos over HTTPS with Totem (Closes: #11963).
    - Re-introduce default directories in $HOME, which fixes
      Spice file transfers (Closes: #11968).
    - Re-enable tap-to-click (Closes: #11993).
    - Lower systemd's DefaultTimeoutStopSec, to get rid of a long delay
      before memory wiping starts. This also prevents shutdown from ever
      being blocked by any buggy service that takes a while to stop
      (Closes: #12061).
    - Drop Jessie APT sources.
    - Re-add VirtualBox DKMS modules.
    - Fix GnuPG communication with keyservers, by using the Tor OnionBalance
      hidden service pool (Closes: #12202).
    - Fix Enigmail communication with keyservers, by teaching Torbirdy
      not to break it (Closes: #11948):
      · Patch Torbirdy to allow not breaking keyserver communication when
        using GnuPG v2.1+, and to use a better default keyserver.
      · Torbirdy: enable the new behaviour made possible by the aforementioned
        patch (extensions.enigmail.already_torified).
      · Torbirdy: drop our custom keyserver configuration, since the
        aforementioned patch makes it the default.

  * Removed features
    - Don't install gnome-system-log anymore (Closes: #12133).
      It's deprecated in GNOME, and mostly useless anyway as it's not
      Journal-aware. It's replacement (gnome-logs) is not usable
      enough in the context of Tails, and most users who can read logs
      should manage to do it with journalctl, so don't install it either.
    - Drop multiarch handling: Tails 3.0 will be amd64-only (Closes: #11961).

  * Build system
    - Disable eatmydata usage and caching: in current Stretch, debootstrap fails
      if we use eatmydata + the operation mode picked by live-build when caching
      is enabled (Closes: #12052).
    - Bump disk space (and memory for in-RAM builds) requirements.
    - Follow replacement of python-reportbug with python3-reportbug.
    - Don't try to deinstall packages that are unknown on Stretch.
    - Move AppArmor aliases to a dedicated file, and include it.
      This will avoid maintaining these settings as a patch.
    - Don't attempt to remove the usr.bin.chromium-browser AppArmor profile:
      it's not shipped in Debian anymore.

  * Test suite
    - Add optional pause() notification (Closes: #12175).
    - Make the remote shell's file operations robust (Closes: #11887).
    - Update a number of test cases for Stretch, sometimes by converting
      them to Dogtail.
    - Drop usage and tests of read-only persistence.
      We won't have this option anymore, and it's not even sure we'll
      reintroduce it (Refs: #12093, Closes: #12055).
    - Adjust CONFIGURED_KEYSERVER_HOSTNAME to match current settings.
    - Test suite: clean up disks between features.

  * Adjustments for Debian 9 (Stretch) with no or very little user-visible impact
    - Adjust dpkg-divert path: it has moved.
    - Replace xfonts-wqy with fonts-wqy-microhei + fonts-wqy-zenhei.
      The former was removed from Debian testing, and the latter are recommended
      by task-chinese-s-desktop and task-chinese-t-desktop.
    - Install virtualbox* from sid.
      It was removed from testing due to https://bugs.debian.org/794466.
    - Drop deprecated settings from org/gnome/settings-daemon/plugins/power.
    - Update settings name in org/gnome/desktop/peripherals/touchpad, and drop
      deprecated ones.
    - Adjust to changed Liferea's .desktop filename.
    - Also torify Liferea when started via its (new) D-Bus service.
    - Install hunspell-pt-br instead of hunspell-pt-pt.
      Tor Browser 6.5 moved from pt-PT to pt-BR, which is fine vs
      spellcheckers in Jessie since its hunspell-pt provides both -pt and
      -br, but in Stretch they are separate packages.
    - AppArmor: adjust usr.sbin.cupsd profile so it loads successfully
      (Closes: #12116).
    - Migrate from netstat to ss.
    - Update extensions.enigmail.configuredVersion.
    - Remove the jessie-proposed-updates APT sources.

 -- Tails developers <tails@boum.org>  Wed, 01 Feb 2017 19:23:03 +0000

tails (2.10) unstable; urgency=medium

  * Major new features and changes
    - Upgrade the Linux kernel to 4.8.0-0.bpo.2 (Closes: #11886).
    - Install OnionShare from jessie-backports. Also install
      python3-stem from jessie-backports to allow the use of ephemeral
      onion services (Closes: #7870).
    - Completely rewrite tor-controlport-filter. Now we can safely
      support OnionShare, Tor Browser's per-tab circuit view and
      similar.
      * Port to python3.
      * Handle multiple sessions simultaneously.
      * Separate data (filters) from code.
      * Use python3-stem to allow our filter to be a lot more
        oblivious of the control language (Closes: #6788).
      * Allow restricting STREAM events to only those generated by the
        subscribed client application.
      * Allow rewriting commands and responses arbitrarily.
      * Make tor-controlport-filter reusable for others by e.g. making
        it possible to pass the listen port, and Tor control
        cookie/socket paths as arguments (Closes: #6742). We hear
        Whonix plan to use it! :)
    - Upgrade Tor to 0.2.9.9-1~d80.jessie+1, the new stable series
      (Closes: #12012).

  * Security fixes
    - Upgrade Tor Browser to 6.5 based on Firefox 45.7 (Closes: #12159)
    - Upgrade Icedove to 1:45.6.0-1~deb8u1+tail1s.
    - Upgrade bind9-packages to 1:9.9.5.dfsg-9+deb8u9.
    - Upgrade pcscd to 1.8.13-1+deb8u1.
    - Upgrade libgd3 to 2.1.0-5+deb8u8.
    - Upgrade libxml2 to 2.9.1+dfsg1-5+deb8u4.
    - Upgrade tor to 0.2.9.9-1~d80.jessie+1.
    - Upgrade samba-libs to 2:4.2.14+dfsg-0+deb8u2.

  * Minor improvements
    - Enable and use the Debian Jessie proposed-updates APT
      repository, anticipating on the Jessie 8.7 point-release
      (Closes: #12124).
    - Enable the per-tab circuit view in Tor Browser (Closes: #9365).
    - Change syslinux menu entries from "Live" to "Tails" (Closes:
      #11975). Also replace the confusing "failsafe" wording with
      "Troubleshooting Mode" (Closes: #11365).
    - Make OnionCircuits use the filtered control port (Closes:
      #9001).
    - Make  tor-launcher use the filtered control port.
    - Run OnionCircuits directly as the Live user, instead of a
      separate user. This will make it compatible with the Orca screen
      reader (Closes: #11197).
    - Run tor-controlport-filter on port 9051, and the unfiltered one
      on 9052. This simplifies client configurations and assumptions
      made in many applications that use Tor's ControlPort. It's the
      exception that we connect to the unfiltered version, so this
      seems like the more sane approach.
    - Remove tor-arm (Nyx) (Closes: #9811).
    - Remove AddTrust_External_Root.pem from our website CA bundle. We
      now only use Let's Encrypt (Closes: #11811).
    - Configure APT to use Debian's Onion services instead of the
      clearnet ones (Closes: #11556).
    - Replaced AdBlock Plus with uBlock Origin (Closes: #9833). This
      incidentally also makes our filter lists lighter by
      de-duplicating common patterns among the EasyList filters
      (Closes: #6908). Thanks to spriver for this first major code
      contribution!
    - Install OpenPGP Applet 1.0 (and libgtk3-simplelist-perl) from
      Jessie backports (Closes: #11899).
    - Add support for exFAT (Closes: #9659).
    - Disable unprivileged BPF. Since upgrading to kernel 4.6,
      unprivileged users can use the bpf() syscall, which is a
      security concern, even with JIT disabled. So we disable that.
      This feature wasn't available before Linux 4.6, so disabling it
      should not cause any regressions (Closes: #11827).
    - Add and enable AppArmor profiles for OnionCircuits and OnoinShare.
    - Raise the maximum number of loop devices to 32 (Closes: #12065).
    - Drop kernel.dmesg_restrict customization: it's enabled by
      default since 4.8.4-1~exp1 (Closes: #11886).
    - Upgrade Electrum to 2.7.9-1.
    - Make the Electrum proxy configuration apply after upgrading to
      2.7.9-1. These changes incidentally makes Electrum behave nicer:
      users will now not be presented the network configuration part
      of the setup wizard -- a server will be picked randomly, and
      Electrum will auto-connect. The automated test suite is adjusted
      accordingly (Closes: #12140).
    - Remove unused Browser profile seed file localstore.rdf which was
      made obsolete in Firefox 34.
    - Tor Browser: switch from pt-PT to pt-BR langpack. The upstream
      Tor Browser did this in version 6.5 (Refs: #12159).

  * Bugfixes
    - Tails Greeter:
      * use gdm-password instead of gdm-autologin, to fix switching to
        the VT where the desktop session lives on Stretch (Closes:
        #11694)
      * Fix more options scrolledwindow size in Stretch (Closes:
        #11919)
    - Tails Installer: remove unused code warning about missing
      extlinux in Tails Installer (Closes: #11196).
    - Update APT pinning to cover all binary packages built from
      src:mesa so we ensure installing mesa from jessie-backports
      (Closes: #11853).
    - Install xserver-xorg-video-amdgpu. This should help supporting
      newer AMD graphics adapters. (Closes #11850)
    - Fix firewall startup during early boot, by referring to the
      "amnesia" user via its UID (Closes: #7018).
    - Include all amd64-microcodes.
    - refresh-translations: ignore
      config/chroot_local-includes/usr/share/doc/tails/website/.
      Otherwise, if the website has been built already, PO tools
      complain that there are files with translatable strings in
      there, which are not listed in POTFILES.in.
    - Make uBlock Origin's button appear on first run. Otherwise it
      will only appear on browser runs after the first one. This bug
      also affected Adblock Plus (Closes: #12145).

  * Build system
    - Be more careful when unmounting the tmpfs used as workspace
      during builds, fixing an issue that made Jenkins' ISO builders
      prone to failures (Closes: #12009).
    - Upgrade the Vagrant basebox to 20170105. The only big change is
      that we now install the backported kernel in the builder VM, to
      make building possible on Debian Sid (Closes: #12081).
    - Ensure the VirtualBox guest DKMS modules are built for the
      kernel we want them for. In some situations, depending on the
      version of the running kernel, the modules would not be built
      for the 686 kernel, which is the one that needs the VirtualBox
      guest modules.  This commit ensures the VirtualBox guest modules
      are built and installed regardless of the how the build
      environment looks like (Closes: #12139).

  * Test suite
    - Replace the filesystem shares support with a helper for easily
      sharing files from the host to the guest using virtual disks
      (Closes: #5571).
    - Do not test sending email when testing POP3. We cannot clean
      that email up (easily) since when we use POP3 deletions won't
      affect the remote inbox, only our local one, resulting in the
      quota being reached eventually (Closes: #12006).
    - Have APT tests configure APT to use non-onion sources. Our test
      suite uses Chutney to create a virtual, private Tor network, and
      thus doesn't support connections to Onion services running in
      the real Tor network (Refs: #11556).
    - Allow connections to Tor's control port during stream isolation
      tests, but only for those applications where we expect that.
    - Fix Electrum tests after upgrading to 2.7.9-1.
    - Make encryption.feature pass for Tails 2.10~rc1.
    - Adapt tests after the Donation campaign was disabled (Refs:
      #12134).
    - Fix 'The "Tails documentation" link on the Desktop works'
      scenario. The TailsOfflineDocHomepage.png image doesn't match
      what we see any more (I have no clue why), so let's use Dogtail
      and solve this once and for all, hopefully.
    - Work around Tails freezing during memory wiping. These
      workarounds should be reverted once #11786 is fixed
      properly. (Refs: #10776, #11786)
    - Support both xtigervncviewer and xtightvncviewer for --view.
      xtightvncviewer is a transitional package in Sid, which depends
      on tigervnc-viewer (which ships xtigervncviewer), so by keeping
      the dep and supporting both binaries, --view will work on both
      Sid and Jessie (Closes: #12129).
    - Test suite: bump image after upgrading to Tor Browser 6.5 (Refs:
      #12159).
    - Add debugging info for when PacketFu misbehaves, and be more
      careful when to save pcap artifacts (Refs: #11508).

 -- Tails developers <tails@boum.org>  Mon, 23 Jan 2017 11:38:37 +0100

tails (2.9.1) unstable; urgency=medium

  * Security fixes
    - Upgrade Tor Browser to 6.0.8 based on Firefox 45.6. If you pay
      close attention you'll see that we import -build1 but there was
      a -build2. The only change is Tor Button 1.9.5.13 which makes
      some changes to the donation campaign banner in `about:tor`,
      which we safely can skip. (Closes: #12028)
    - Upgrade Icedove to 45.5.1-1~deb8u1+tails1. (Closes: #12029)
    - Upgrade APT-related packages to 1.0.9.8.4.

  * Minor improvements
    - Switch to DuckDuckGo as the default search engine in the tor
      Browser. This is what Tor Browser has, and Disconnect.me (the
      previous default) has been re-directing to DDG for some time,
      which has been confusing users. In addition, we localize the DDG
      user interface for the locales with availablelangpacks. (Closes:
      #11913)
    - Improve the display name for the Wikipedia search plugin.
    - Enable contrib and non-free for our own APT repos.
    - Upgrade Tor to 0.2.8.10. (Closes: #12015)
    - Upgrade obfs4proxy to 0.0.7-1~tpo1.

  * Bugfixes
    - AppArmor Totem profile: add permissions needed to avoid warning
      on startup. (Closes: #11984)
    - Upgrade the VirtualBox Guest additions and modules to version
      5.1.8. This should prevent Xorg from crashing unless the video
      memory for the VMs are significantly bumped. (Closes: #11965)
      Users will still have to enable I/O APIC due to a bug in Linux.
    - Drop unwanted search plugins from the Tor Browser langpacks.
      Otherwise they are only removed from English locales. Note that
      the langpacks contain copies of the English plugins, not
      localized versions, so we actually lose nothing.

  * Test suite
    - Add support for SikuliX, which recently hit Debian Unstable,
      while still supporting Sikuli for Jessie users. (Closes: #11991)
    - Fix some instances where we were trying to use the mouse outside
      of the Sikuli screen.
    - Use "TorBirdy" instead of "amnesia branding" as the "anchor"
      addon.  I.e. the addon that we use to find the other ones. The
      "amnesia branding" addon has been removed, so we must use
      something else. (Fixup: #11906)
    - Dogtailify "the support documentation page opens in Tor Browser"
      step. We previously relied on Sikuli, and the image was made
      outdated thanks to our donation campaign. No more! (Closes:
      #11911)
    - Resolve dl.amnesia.boum.org instead of picking a static address.
      Just hours after updating the dustri.org IP address, its web
      server went down => test suite failures. Let's make this test as
      robust as actually downloading the Tails ISO image -- if that
      fails, we probably have more serious problems on our hands than
      a failing test suite. (Closes: #11960)
    - Switch MAT scenario from testing PDFs to PNGs. Also add
      anti-test and test using using a tool *different* from MAT, the
      tool being tested here. (Closes: #11901)

 -- Tails Developers <tails@boum.org>  Wed, 14 Dec 2016 13:19:16 +0100

tails (2.7.1) unstable; urgency=medium

  * Security fixes
    - Upgrade Tor Browser to 6.0.7 (build3) based on Firefox 45.5.1.
    - Upgrade gstreamer0.10-based packages to 0.10.31-3+nmu4+deb8u2.
    - Upgrade imagemagick-based packages to 8:6.8.9.9-5+deb8u6.
    - Upgrade libicu52 to 52.1-8+deb8u4.
    - Upgrade vim-based packages to 2:7.4.488-7+deb8u1.

  * Minor improvements
    - Reserve 64 MiB for the kernel and 128 MiB for privileged
      processes before the memory is wiped. We hope that this might
      help (but not solve, sadly) some crashes experienced while
      wiping the memory.

  * Build system
    - Make the wiki shipped inside Tails build deterministically
      (Closes: #11966):
      * Enable ikiwiki's "deterministic" option, and require it when
        building.
      * Use our custom backport of discount (2.2.1-1~bpo8+1~0.tails1),
        to fix reproducibility issues (Debian#782315). This can be
        dropped once our ISO builders use Stretch.
      * Install ikiwiki from our builder-jessie APT suite, to make the
        pagestats plugin output deterministic.
    - refresh-translations: don't update PO files unless something
      other than POT-Creation-Date was changed. (Closes: #11967)
    - Fix Vagrant's is_release? check. Per auto/build, we consider it
      a release when we build from detached head, and HEAD is tagged.
    - Enforce `cleanall` when building a release. I.e. don't allow the
      user supplied options to override this behaviour. This is
      important since Vagrant caches wiki builds, and we do not want
      leftovers from a previous builds ending up in a release. Also,
      this is required for making Tails images build reproducibly.
    - Make the build system's `cleanall` option really clean
      everything.  At the moment it doesn't clean the cached wiki
      build (which basically was its only job).
    - import-package: support contrib and non-free sections.

  * Test suite
    - Wait a bit between opening the shutdown applet menu, and
      clicking one of its widgets. (Closes: #11616).
    - Adapt Icedove test after removing the amnesia branding add-on.
      (Closes: #11906)
    - Replace --pause-on-fail with --interactive-debugging. It does
      the same thing, but also offers an interactive Ruby shell, via
      pry, with the Cucumber world context.

 -- Tails developers <tails@boum.org>  Wed, 30 Nov 2016 17:27:37 +0100

tails (3.0~alpha1) experimental; urgency=medium

  * Major new features and changes
    - Upgrade to a snapshot of Debian 9 (Stretch) from 2016-11-15.
    - Switch userpace from 32-bit to 64-bit (Closes: #8183), and accordingly:
      · Memory erasure: drop the "one instance of sdmem per 2 GiB of RAM" tweak,
        that is not needed on x86-64.
      · Display a "sorry!" message when trying to boot on a 32-bit BIOS system
        (refs: #11638).
    - Switch GNOME Shell to its default black theme (Closes: #11789).

  * Minor improvements
    - Install the cirrus and modesetting X.Org drivers (Closes: #10962).
    - Install the 'amdgpu' driver for the AMD Radeon cards (refs: #11850).
    - Stop disabling kernel modesetting for QXL (refs: #11518).
    - Replace TopIcons with gnome-shell-extension-top-icons-plus.
      The former causes plenty of trouble and is apparently abandoned
      upstream. The latter is actively maintained upstream, and packaged
      in Debian. (refs: #10576)
    - Use torsocks to torify Git, and drop tsocks entirely. tsocks has been
      unmaintained for years in Debian, and was removed from testing
      for a while (Closes: #10955).
    - Replace Florence's "systray" icon with the Florence Indicator GNOME Shell
      extension (refs: #8312). And then, don't automatically start Florence:
      the Florence Indicator GNOME Shell extension will start it the first time
      one tries to display it. This should save a tiny bit of RAM.
    - Harden AppArmor Totem profiles.
    - Switch to the Debian-packaged aufs kernel module (Closes: #11829).
    - Configure the firewall to not allow root to connect to Tor at all,
      which is possible now that APT uses a dedicated user for network
      operations.
    - Fix firewall startup during early boot, by referring to the "amnesia"
      user via its UID (refs: #7018).
    - Install hunspell dictionaries instead of myspell ones, for a few more
      languages: Spanish, Italian, Portuguese and Russian. Only Farsi keeps
      using a myspell dictionary for now.

  * Removed features
    - Stop installing BookletImposer PDF imposition toolkit.
      It's unmaintained upstream and thus won't be part of Debian Stretch.
    - Stop installing ekeyd:  it's unmaintained, very rarely used, poorly
      designed (dedicated daemon), and security sensitive (Closes: #7687).
    - Stop shipping ttdnsd. It was only useful for developers and power-users
      who can install it themselves as needed. It's been unmaintained upstream
      for many years. It's very buggy so we had to remove it from the DNS
      resolution loop years ago. It's not in Debian. And it's one of the only
      two bits of Tails that still relied on tsocks, that is RC-buggy,
      unmaintained in Debian, and not in Stretch at the moment. So it has
      become clear that the cost of keeping ttdnsd now outweighs the benefits
      it brought (refs: #10959).

  * Build system
    - Bump disk space (and memory for in-RAM builds) requirements.
    - Support new live-config configuration directory naming, again and again.
    - Use the lowest compression level for the SquashFS when compressing it
      with gzip. This makes our development builds faster, and the resulting
      ISO image only a little bit bigger (Closes: #9788).
    - Configure initramfs compression later, to make the build faster.

  * Test suite
    - Various refactoring while we were at it.
    - Port tests to Dogtail: installation, upgrade, notification detection,
      Synaptic, Gobby, and some of Tor Browser.
    - Workaround GNOME Shell being buggy for Dogtail (refs: #11718).
    - Update a bunch of test suite images for Stretch.
    - Mark created disk as temporary when we don't need to keep it around.
    - Simplify adding NetworkManager connections, and rely more on the defaults.
      Not providing the complete configuration file makes us test something
      closer to what happens when a user adds a Wi-Fi connection themselves.
    - Adjust the minimum allowed memory pattern coverage before wiping.
    - Always sync the time from the host when restoring from a snapshot.
      Previously we wouldn't do it when the network was plugged but Tor wasn't
      running, which can cause issues if we *then* start Tor since the time
      may be off.
    - Adjust to the fact that we now support running as a 64-bit guest
      in VirtualBox, and simplify code since we now include a 64-bit userland.
    - Improve how we restart Tor/I2P after restoring from a snapshot.
    - Adjust PolicyKit tests for Stretch.
    - Work around Tails stopping on shut down due to #11730.
      This should be reverted once #11730 is fixed properly.
    - Update the screenshot scenario.
    - Fix pcap file saving on MAC spoofing failure (Closes: #11698).
    - Test that notifications are actually shown.
    - Drop obsolete workaround for Florence sometimes not being hidden
      on startup (#11398).
    - Avoid remote shell deadlock.
    - Install at-spi2-core from Debian Sid.
      With the current version in Stretch, at-spi-bus-launcher crashes on
      start, breaking parts of GNOME's accessibility, and Dogtail.
      For details, see https://bugs.debian.org/840618.
    - Check that the MAC address is spoofed for manually added persistent
      NetworkManager connections created on Jessie and Stretch (refs: #11931).
    - Use nc.traditional in tests that rely on its behaviour.
    - Adjust expected notification text to cope with #11941.

  * Adjustments for Debian 9 (Stretch) with no or very little user-visible impact
    - Adjust APT sources and pinning for Stretch.
    - Don't install gnome-media, which is not part of testing/sid anymore.
      We already install the only bits it was providing or depending on.
    - Don't install gnome-themes: it's gone in Stretch.
    - Stop installing GStreamer 0.10 explicitly: it won't be in Stretch,
      and some bits are gone already.
    - Refresh and unfuzzy patches for Stretch. Replace some of them with
      programmatic patching, as patches break the build whenever
      they become fuzzy.
    - Drop start_AppArmor_earlier.diff: on Stretch, AppArmor starts much earlier
      already.
    - Accept iceweasel-l10n-* that don't provide any search engine:
      on Stretch, at least iceweasel-l10n-ar_1%3a43.0.4-1_all.deb doesn't.
    - Stop deleting 75-persistent-net-generator.rules: obsolete in Stretch.
      It was removed in systemd (220-7).
    - Tell live-boot we're still using aufs: recent live-boot defaults
      to overlayfs, which we don't use yet.
    - Don't remove imagemagick in 11-localize_browser: cups-filters depends on it
      (Closes: #10960).
    - Explicitly install bc: needed by our 2010-pidgin live-config hook.
    - Remove gcc-4.9-base and gcc-5 via a chroot hook, taking into account
      that GCC 5 is the default on Stretch.
    - Switch to openjdk-8-jre: openjdk-7-jre is not in Stretch anymore.
    - gcalctool was renamed to gnome-calculator.
    - Don't try to delete non-existing AppArmor profile for ntpd: it was moved
      to the ntp package in Stretch.
    - Build DKMS modules with GCC 5: Stretch hasn't 4.8 anymore.
    - Don't try to reload or disable an initscript that we don't patch,
      and that doesn't exist anymore.
    - Support the case when /usr/src/libdvd-pkg does not exist.
      Apparently this can happen on Stretch.
    - Adjust to the move of /etc/gnome/defaults.list in Stretch
      (Closes: #11440).
    - Stop installing xserver-xorg-input-vmmouse. It's obsolete and conflicts
      with recent kernels: https://bugs.debian.org/831420
    - Install open-vm-tools from sid: it's been removed from testing.
    - Install the gobby package, instead of the (now gone) transitional
      gobby-0.5 one.
    - apparmor-adjust-tor-profile.diff: drop bits that are useless, and
      prevent Tor from starting, on Stretch.
    - Tor Daemon Status: declare compatibility with GNOME Shell 3.20.
    - Shutdown helper: declare compatibility with GNOME Shell 3.20.
    - Drop 43-adjust_path_to_ibus-unikey_binaries hook: it was a workaround
      for a bug (Debian#714932) that was fixed.
    - Use netcat-openbsd instead of connect-proxy for torifying SSH.
      connect-proxy seems barely maintained in Debian and was removed from
      testing due to https://bugs.debian.org/830423.
    - Don't disable gdomap service: we don't include it anymore.
      unar in Jessie depended on gnustep-base-runtime (that ships gdomap),
      but this is not the case in Stretch anymore.
    - Install system-config-printer-common instead of system-config-printer,
      and drop customization that were needed only for the latter:
      system-config-printer (1.5.7-2) extracts into a new -common package
      the bits needed by gnome-control-center (Closes: #11505).
    - Adjust haveged AppArmor profile to work with Linux 4.x on Stretch.
    - cupsd AppArmor profile: update list of backends, and add aufs-specific
      tweak that Stretch needs (refs: #11699).
    - Revert to GNOME's default font antialiasing/hinting.
      We fixed on rgba/slight when converting some manual fontconfig stuff
      to GNOME's layer on top of it, but at least from a fresh Stretch
      install (2016-08-24) we got grayscale/slight. It could be that some
      auto-detection is involved, so the values would be different depending
      on the actual hardware. Any way, let's try to decrease our delta here.
    - Adjust haveged arguments customization for Stretch (Closes: 11522).
    - Display the date in the desktop top bar, as we did in Jessie and older.
      (Closes: #11696)
    - Drop patch to keep haveged, saned, spice-vdagent and laptop-mode running
      on shutdown. These patches are no-ops on Stretch, where these services
      have native systemd unit files. It's not worth porting these patches:
      saned is socket-activated so in most cases it does not have to be shut
      down, and we expect that the other ones can be stopped pretty quickly.
      Let's bring back this kind of optimization if, and only if, we identify
      an actual problem to fix in this area :)
    - Don't delete downloaded debs after install: apt(8) >= 1.2~exp1 deletes
      them by default, which is not nice for users who use it to preseed
      their persistent APT cache. (Closes: #10958)
    - Hide "OpenJDK Java 8 Policy Tool" from the Applications menu.
    - Don't ship GCC 6: we don't ship compilers in Tails usually.
    - Don't ship gcc-5-base: on Stretch we ship gcc-6-base instead.
    - Don't start shipping libdvdcss2-dbgsym nor paxctld.
    - Adjust default web browser customization: GNOME in Debian now defaults
      to Firefox ESR (refs: #11440).
    - Install libreoffice-gtk3: on Stretch this is needed to have Gtk+ 3 widgets
      and a Gtk/GNOMEish print dialog.
    - Explicitly install gtk2-engines-pixbuf, as it's not pulled automatically
      on Stretch, and it's needed to theme GTK+ 2 applications in a nice way
      (Closes: #11715).
    - AppArmor gnome abstraction: allow reading /etc/xdg/*-mimeapps.list
      (refs: #11440).
    - Drop obsolete disabling of GNOME Keyring's GnuPG agent feature.
      That feature was removed upstream.
    - Explicitly select pinentry-gtk2 as our preferred pinentry program.
      On Stretch, gnome-keyring depends on pinentry-gnome3, and then that one
      is selected by default. It does not feel worth it to introduce a hackish
      solution such as a fake pinentry-gnome3 package, so let's ignore it and
      just make sure we are using the pinentry program we prefer
      (Closes: #11713).
    - Drop keep_memlockd_on_shutdown.diff: it's been a no-op since Tails 2.0
      (Closes: #11708).
    - Drop custom NetworkManager plugin configuration: these tweaks are not
      needed on Stretch anymore.
    - Disable new style network interface naming scheme.
      It has little value for a live system, so let's stick to what we are
      used to, and avoid having to adjust code/config/test suite
      (Closes: #11721).
    - Drop obsolete NM configuration wrt. sending hostname in DHCP requests
      (Closes: #11720).
    - Update APT pinning to cover all binary packages built from src:mesa
      (refs: #11853).
    - Don't try to install gnupg-curl: it doesn't exist anymore in Stretch.
    - Install seahorse-nautilus from sid. It's been removed from testing.
    - Drop workaround for Debian bug #645466, that was fixed in 2014
      (Closes: #11534).
    - Allow the "_apt" user to use Tor: in Stretch, APT network operations
      are performed with the "_apt" user and not root.
    - Make sure that 'localhost' points to the IPv4 loopback address.
    - Make desktop launchers executable (Closes: #11927).
    - Disable Wayland usage in GDM (Closes: #11923).
    - Fix AppArmor profile for gst-plugin-scanner (Closes: #11928).
    - Change Nautilus' default zoom level to 'small' (Closes: #11716).
      The icons in GNOME Files and on the desktop are too huge otherwise. With
      this new setting, they are similar in size to what we had in Jessie.
    - Fix broken symlink preventing Enigmail from being enabled.
    - Configure NetworkManager to not touch MAC addresses (refs: #11931).
      Its default behaviour on Debian Stretch is to reset the MAC address to the
      permanent one, and we did not make up our mind yet wrt. replacing
      our custom MAC spoofing system with NM's own one (refs: #11293).
    - Patch NetworkManager so that it does not leak the hostname in DHCP
      requests (Closes: #11720).
    - Deal with the fact that the NetworkManager dispatcher scripts are now
      sometimes called with an empty first argument (Closes: #11938).
    - Upgrade to GnuPG 2.1.15-9, and accordingly:
      · Remove the CA certificate for sks-keyservers.net, that we installed
        in the system-wide CAs directory: it is now included in the dirmngr
        package. Stop trusting it for non-GnuPG operations.
      · Make dirmngr use the sks-keyservers.net CA certificate from Debian.
      · Move keyserver proxy configuration to dirmngr.conf, and drop the
        keyserver-options that are obsolete or now the default.

 -- intrigeri <intrigeri@boum.org>  Thu, 17 Nov 2016 16:19:21 +0000

tails (2.7) unstable; urgency=medium

  * Security fixes
    - Upgrade to Linux 4.7. (Closes: #11885, #11818)
    - Upgrade to Tor 0.2.8.9. (Closes: #11832, #11891)
    - Upgrade Tor Browser to 6.0.6 based on Firefox 45.5. (Closes: #11910)
    - Upgrade Icedove to 1:45.4.0-1~deb8u1+tails1. (Closes: #11854,
      #11860)
    - Upgrade imagemagick to 8:6.8.9.9-5+deb8u5.
    - Upgrade openssl to 1.0.1t-1+deb8u5.
    - Upgrade libarchive to 3.1.2-11+deb8u3.
    - Upgrade bind9 to 1:9.9.5.dfsg-9+deb8u8.
    - Upgrade libav to 6:11.8-1~deb8u1.
    - Upgrade ghostscript to 9.06~dfsg-2+deb8u3.
    - Upgrade c-ares to 1.10.0-2+deb8u1.
    - Upgrade nspr to 2:4.12-1+debu8u1.
    - Upgrade nss to 2:3.26-1+debu8u1.
    - Upgrade tar to 1.27.1-2+deb8u1.
    - Upgrade curl to 7.38.0-4+deb8u5.
    - Upgrade libgd3 to 2.1.0-5+deb8u7.
    - Upgrade opendjk-7 to 7u111-2.6.7-2~deb8u1.
    - Upgrade mat to 0.5.2-3+deb8u1.
    - Upgrade libxslt to 1.1.28-2+deb8u2.
    - Upgrade pillow to 2.6.1-2+deb8u3.

  * Minor improvements
    - Ship Let's encrypt intermediate certificate to prepare the
      the next certificate renewal of our website. Also unify the
      way our upgrades and security checkers verify this SSL
      certificate using our dedicated perl lib code. (Closes: #11810)

  * Bugfixes
    - Fix multiarch support in Synaptic. (Closes: #11820)
    - Set default spelling language to en_US in Icedove. (Closes: #11037)

  * Build system
    - Disable debootstrap merged-usr option. (Closes: #11903)

  * Test suite
    - Add test for incremental upgrades. (Closes: #6309)
    - Add tests for Icedove. (Closes: #6304)
    - Decrease timeout to Tails Greeter to speed up testing of branches
      where it is broken. (Closes: #11449)
    - Add a ID field to the remote shell responses to filter out
      unrelated ones. (Closes: #11846)
    - Reliabily wait for the Greeter PostLogin script. (Closes: #5666)
    - Reliabily type the kernel command line in the prompt at the boot
      menu to ensure the remote shell is started. (Closes: #10777)
    - Remove DVDROM device when not used, to workaround QEMU/Libvirt
      compatibility issue. (Closes: #11874)

 -- Tails developers <tails@boum.org>  Sun, 13 Nov 2016 14:46:04 +0100

tails (2.6) unstable; urgency=medium

  * Major new features and changes
    - Install Tor 0.2.8.7. (Closes: #11351)
    - Enable kASLR in the Linux kernel. (Closes: #11281)
    - Upgrade Icedove to 1:45.2.0-1~deb8u1+tails1: (Closes: #11714)
      · Drop auto-fetched configurations using Oauth2.  They do not
        work together with Torbirdy since it disables needed
        functionality (like JavaScript and cookies) in the embedded
        browser. This should make auto-configuration work for GMail
        again, for instance.  (Closes: ##11536)
      · Pin Icedove to be installed from our APT repo. Debian's
        Icedove packages still do not have our secure Icedove
        autoconfig wizard patches applied, so installing them would be
        a serious security regression. (Closes: #11613)
      · Add missing icedove-l10n-* packages to our custom APT
        repository (Closes: #11550)
    - Upgrade to Linux 4.6: (Closes: #10298)
      · Install the 686 kernel flavour instead of the obsolete 586
        one.
      · APT, dpkg: add amd64 architecture. The amd64 kernel flavour is
        not built anymore for the i386 architecture, so we need to use
        multiarch now.
      · Build and install the out-of-tree aufs4 module. (Closes: #10298)
      · Disable kernel modesetting for QXL: it's not compatible with
        Jessie's QXL X.Org driver.

  * Security fixes
    - Hopefully fixed an issue which would sometimes make the Greeter
      ignore the "disable networking" or "bridge mode"
      options. (Closes: #11593)

  * Minor improvements
    - Install firmware-intel-sound and firmware-ti-connectivity.  This
      adds support for some sound cards and Wi-Fi adapters.  (Closes:
      #11502)
    - Install OpenPGP Applet from Debian. (Closes: #10190)
    - Port the "About Tails" dialog to python3.
    - Run our initramfs memory erasure hook earlier (Closes:
      #10733). The goal here is to:
      · save a few seconds on shutdown (it might matter especially for
        the emergency one);
      · work in a less heavily multitasking / event-driven
        environment, for more robust operation.
    - Install rngd, and make rng-tools initscript return success when
      it can't find any hardware RNG device. Most Tails systems around
      probably have no such device, and we don't want systemd to
      believe they failed to boot properly. (Closes: #5650)
    - Don't force using the vboxvideo X.Org driver. According to our
      tests, this forced setting is:
       · harmful: it breaks X startup when the vboxvideo *kernel*
         driver is loaded;
       · useless: X.Org now autodetects the vboxvideo X.Org driver and
         uses it when running in VirtualBox and the vboxvideo kernel
         is not present.
    - Port boot-profile to python3 (Closes: #10083). Thanks to
      heartsucker <heartsucker@autistici.org> for the patch!
    - Include /proc/cmdline and the content of persistent APT sources
      in WhisperBack bug reports. (Closes: #11675, #11635)
    - Disable non-free APT sources at boot time. (Closes: #10130)
    - Have a dedicated page for the homepage of Tor Browser in
      Tails. (Closes: # 11725)
    - Only build the VirtualBox kernel modules for the 32-bit kernel.
      It's both hard and useless to build it for 64-bit in the current
      state of things, as long as we're shipping a 32-bit userspace.
      Also, install virtualbox-* from jessie-backports, since the
      version in Jessie is not compatible with Linux 4.x.

  * Build system
    - Don't install+remove dpatch during the build. It's not been
      needed in this hook for ages.
    - Bump BUILD_SPACE_REQUIREMENT: at least one of us needed that to
      build feature/10298-linux-4.x-aufs with the gzipcomp option.

  * Test suite
    - Send Tails Installer's debug log to the Cucumber debug log on
      failure. This is meant to debug #10720 since I can't
      reproduce it locally.
    - Give the system under testing 2 vCPUs. (Closes: #6729)
    - Split scenarios from checks.feature. (Closes: #5707)
    - Add retry-logic to the Synaptic tests. (Closes: #10412, #10441,
      #10991)
    - Run usb_upgrade.feature earlier, when there is enough free disk
      space left. (Closes: #11582)
    - Use more recent virtual hardware in the system under test,
      i.e. USB 3.0 (nec-xhci) on a pc-i440fx-2.5 machine. Switching
      USB controllers has helped with problems we see on Jenkins when
      booting from USB (#11588). Also, there are chances that more
      recent virtual hardware sees more testing these days, so it
      sounds potentially useful to "upgrade".
    - Add support for Cucumber 2.4. (Closes: #11690)
    - Always write {pretty,debug} logs and JSON output to the artifact
      directory.
    - Disable info level logging on Chutney nodes to save disk
      space. For our network all these add up to > 1 GiB and we didn't
      take this into account when budgeting RAM to the isotesters on
      Jenkins.

 -- Tails developers <tails@boum.org>  Tue, 20 Sep 2016 04:16:33 +0200

tails (2.5) unstable; urgency=medium

  * Major new features and changes
    - Upgrade Icedove to 1:45.1.0-1~deb8u1+tails2. (Closes: #11530)
      · Fix long delay causing bad UX in the autoconfig wizard,
        when it does not manage to guess proper settings on some domains.
        (Closes: #11486)
      · Better support sending email through some ISPs, such as Riseup.
        (Closes: #10933)
      · Fix spurious error message when creating an account and providing
        its password. (Closes: #11550)

  * Security fixes
    - Upgrade Tor Browser to 6.0.3 based on Firefox 45.3. (Closes: #11611)
    - Upgrade GIMP to 2.8.14-1+deb8u1.
    - Upgrade libav to 6:11.7-1~deb8u1.
    - Upgrade expat to 2.1.0-6+deb8u3.
    - Upgrade libgd3 to 2.1.0-5+deb8u6.
    - Upgrade libmodule-build-perl to 0.421000-2+deb8u1.
    - Upgrade perl to 5.20.2-3+deb8u6.
    - Upgrade Pidgin to 2.11.0-0+deb8u1.
    - Upgrade LibreOffice to 1:4.3.3-2+deb8u5.
    - Upgrade libxslt1.1 to 1.1.28-2+deb8u1.
    - Upgrade Linux to 3.16.7-ckt25-2+deb8u3.
    - Upgrade OpenSSH to 1:6.7p1-5+deb8u3.
    - Upgrade p7zip to 9.20.1~dfsg.1-4.1+deb8u2.

  * Minor improvements
    - htpdate: replace obsolete and unreliable URIs in HTP pools, and decrease
      timeout for HTTP operations for more robust time synchronization.
      (Closes: #11577)
    - Hide settings panel for the Online Accounts component of GNOME,
      that we don't support. (Closes: #11545)
    - Vastly improve graphics performance in KVM guest with QXL driver.
      (Closes: #11500)
    - Fix graphics artifacts in Tor Browser in KVM guest with QXL driver.
      (Closes: #11489)

  * Build system
    - Wrap Pidgin in a more maintainable way. (Closes: #11567)

  * Test suite
    - Add a test scenario for the persistence "dotfiles" feature.
      (Closes: #10840)
    - Improve robustness of most APT, Git, SFTP and SSH scenarios,
      enough to enable them on Jenkins. (Closes: #10444, #10496, #10498)
    - Improve robustness of checking for persistence partition. (Closes: #11558)
    - Treat Tails booting from /dev/sda as OK, to support all cases
      including a weird one caused by hybrid ISO images. (Closes: #10504)
    - Bump a bunch of timeouts to cope with the occasional slowness on Jenkins.
    - Only query A records when exercising DNS lookups, to improve robustness.

 -- Tails developers <tails@boum.org>  Sun, 31 Jul 2016 16:50:35 +0000

tails (2.4) unstable; urgency=medium

  * Major new features and changes
    - Upgrade Tor Browser to 6.0.1 based on Firefox 45.2. (Closes:
      #11403, #11513).
    - Enable Icedove's automatic configuration wizard. We patch the
      wizard to only use secure protocols when probing, and only
      accept secure protocols, while keeping the improvements done by
      TorBirdy in its own non-automatic configuration wizard. (Closes:
      #6158, #11204)

  * Security fixes
    - Upgrade bsdtar and libarchive13 to 3.1.2-11+deb8u1.
    - Upgrade icedove to 38.8.0-1~deb8u1+tails3.
    - Upgrade imagemagick to 8:6.8.9.9-5+deb8u3.
    - Upgrade libexpat1 to 2.1.0-6+deb8u2.
    - Upgrade libgd3 to 2.1.0-5+deb8u3.
    - Upgrade gdk-pixbuf-based packages to 2.31.1-2+deb8u5.
    - Upgrade libidn11 to 1.29-1+deb8u1.
    - Upgrade libndp0 to 1.4-2+deb8u1.
    - Upgrade poppler-based packages to 0.26.5-2+deb8u1.
    - Upgrade librsvg2-2 to 2.40.5-1+deb8u2.
    - Upgrade libsmbclient to 2:4.2.10+dfsg-0+deb8u3.
    - Upgrade OpenSSL to 1.0.1k-3+deb8u5.
    - Upgrade libtasn1-6 to 4.2-3+deb8u2.
    - Upgrade libxml2 to 2.9.1+dfsg1-5+deb8u2.
    - Upgrade openjdk-7-jre to 7u101-2.6.6-1~deb8u1.

  * Bugfixes
    - Enable Packetization Layer Path MTU Discovery for IPv4. If any
      system on the path to the remote host has a MTU smaller than the
      standard Ethernet one, then Tails will receive an ICMP packet
      asking it to send smaller packets. Our firewall will drop such
      ICMP packets to the floor, and then the TCP connection won't
      work properly. This can happen to any TCP connection, but so far
      it's been reported as breaking obfs4 for actual users. Thanks to
      Yawning for the help! (Closes: #9268)
    - Make Tails Upgrader ship other locales than English. (Closes:
      #10221)
    - Make it possible to add local USB printers again. Bugfix on
      Tails 2.0. (Closes #10965).

  * Minor improvements
    - Remove custom SSH ciphers and MACs settings. (Closes: #7315)
    - Bring back "minimize" and "maximize" buttons in titlebars by
      default. (Closes: #11270)
    - Icedove improvements:
      * Stop patching in our default into Torbirdy. We've upstreamed
        some parts, and the rest we set with pref branch overrides in
        /etc/xul-ext/torbirdy.js. (Closes: #10905)
      * Use hkps keyserver in Enigmail. (Closes: #10906)
      * Default to POP if persistence is enabled, IMAP is
        not. (Closes: #10574)
      * Disable remote email account creation in Icedove. (Closes:
        #10464)
    - Firewall hardening (Closes: #11391):
      * Don't accept RELATED packets. This enables quite a lot of code
        in the kernel that we don't need. Let's reduce the attack
        surface a bit.
      * Restrict debian-tor user to NEW TCP syn packets. It doesn't
        need to do more, so let's do a little bit of security in
        depth.
      * Disable netfilter's nf_conntrack_helper.
      * Fix disabling of automatic conntrack helper assignment.
    - Kernel hardening:
      * Set various kernel boot options: slab_nomerge slub_debug=FZ
        mce=0 vsyscall=none. (Closes: #11143)
      * Remove the kernel .map files. These are only useful for kernel
        debugging and slightly make things easier for malware, perhaps
        and otherwise just occupy disk space. Also stop exposing
        kernel memory addresses through /proc etc. (Closes: #10951)
    - Drop zenity hacks to "focus" the negative answer. Jessie's
      zenity introduced the --default-cancel option, finally!
      (Closes: #11229)
    - Drop useless APT pinning for Linux.
    - Remove gnome-tweak-tool. (Closes: #11237)
    - Install python-dogtail, to enable accessibility technologies in
      our automated test suite (see below). (Part of: #10721)
    - Install libdrm and mesa from jessie-backports. (Closes: #11303)
    - Remove hledger. (Closes: #11346)
    - Don't pre-configure the #tails chan on the default OFTC account.
      (Part of: #11306)
    - Install onioncircuits from jessie-backports. (Closes: #11443)
    - Remove nmh. (Closes: #10477)
    - Drop Debian experimental APT source: we don't use it.
    - Use APT codenames (e.g. "stretch") instead of suites, to be
      compatible with our tagged APT snapshots.
    - Drop module-assistant hook and its cleanup. We've not been using
      it since 2010.
    - Remove 'Reboot' and 'Power Off' entries from Applications →
      System Tools. (Closes: #11075)
    - Pin our custom APT repo to the same level as Debian ones, and
      explicitly pin higher the packages we want to pull from our custom
      APT repo, when needed.
    - config/chroot_local-hooks/59-libdvd-pkg: verify libdvdcss
      package installation. (Closes: #11420)
    - Make Tails Upgrader use our new mirror pool design. (Closes:
      #11123)
    - Drop custom OpenSSH client ciphers and MACs settings. We did a
      pretty bad job at maintaining them compared to the Debian
      upstream. (Closes: #7315)
    - Install jessie-backports version of all binary packages built
      from src:hplip. This adds support for quite a few new
      printers.
    - Install printer-driver-postscript-hp, which adds support for
      some more printers.

  * Build system
    - Use a freezable APT repo when building Tails. This is a first
      step towards reproducible builds, and improves our QA and
      development processes by making our builds more predictable. For
      details, see: https://tails.boum.org/contribute/APT_repository/
    - There has been a massive amount of improvements to the
      Vagrant-based build system, and now it could be considered the
      de-facto build system for Tails! Improvements and fixes include:
      * Migrate Vagrant to use libvirt/KVM instead of
        Virtualbox. (Closes: #6354)
      * Make apt-get stuff non-interactive while provisioning.
        Because there is no interaction, so that will results in
        errors.
      * Bump disk space (=> RAM for RAM builds) needed to build with
        Vagrant. Since the Jessie migration it seems impossible to
        keep this low enough to fit in 8 GiB or RAM. For this reason
        we also drop the space optimization where we build inside a
        crazy aufs stack; now we just build in a tmpfs.
      * Clean up apt-cacher-ng cache on vm:provision to save disk
        space on the builder.
      * Add convenient Rake task for SSH:ing into the builder VM:
        `rake vm:ssh`.
      * Add rake task for generating a new Vagrant base box.
      * Automatically provision the VM on build to keep things up-to-date.
      * Don't enable extproxy unless explicitly given as an
        option. Previously it would automatically be enabled when
        `http_proxy` is set in the environment, unlike what is
        documented. This will hopefully lead to fewer surprises for users
        who e.g. point http_proxy to a torified polipo, or similar.
      * Re-fetch tags when running build-tails with Vagrant. That
        should fix an annoyance related to #7182 that I frequently
        encounter: when I, as the RM, rebuild the release image the
        second time from the force-updated tag, the build system would
        not have the force-updated tag. (Closes: #7182)
      * Make sure we use the intended locale in the Tails builder VM.
        Since we communicate via SSH, and e.g. Debian forward the
        locale env vars by default, we have to take some steps
        ensuring we do not do that.
    - Pull monkeysphere from stretch to avoid failing to install under
      eatmydata. Patch submitted by Cyril Brulebois <cyril@debamax.com>.

  * Test suite
    - Add wrapper around dogtail (inside Tails) for "remote" usage in
      the automated test suite. This provides a simple interface for
      generating dogtail python code, sending it to the guest, and
      executing it, and should allow us to write more robust tests
      leveraging assistive technologies. (Closes: #10721)
    - A few previously sikuli-based tests has been migrated to use
      dogtail instead, e.g. GNOME Applications menu interaction.
    - Add a test for re-configuring an existing persistent volume.
      This is a regression test for #10809. (Closes: #10834)
    - Use a simulated Tor network provided by Chutney in the automated
      test suite. The main motivation here is improved robustness --
      since the "Tor network" we now use will exit from the host
      running the automated test suite, we won't have to deal with Tor
      network blocking, or unreliable circuits. Performance should
      also be improved. (Closes: #9521)
    - Drop the usage of Tor Check in our tests. It doesn't make sense
      now when we use Chutney since that always means it will report
      that Tor is not being used.
    - Stop testing obsolete pluggable transports.
    - Completely rewrite the firewall leak detector to something more
      flexible and expressive.
    - Run tcpdump with --immediate-mode for the network sniffer. With
      this option, "packets are delivered to tcpdump as soon as they
      arrive, rather than being buffered for efficiency" which is
      required to make the sniffing work reliable the way we use it.
    - Remove most scenarios testing "tordate". It just isn't working
      well in Tails, so we shouldn't expect the tests to actually work
      all of the time. (Closes: #10440)
    - Close Pidgin before we inspect or persist its accounts.xml.
      I've seen a case when that file is _not_ saved (and thus, not
      persisted) if we shut down the system while Pidgin is still
      running. (Closes: #11413)
    - Close the GNOME Notification bar by pressing ESC, instead of
      opening the Applications menu. The Applications menu often
      covers other elements that we're looking for on the
      screen. (Closes #11401)
    - Hide Florence keyboard window when it doesn't vanish by itself
      (Closes: #11398) and wait a bit less for Florence to disappear
      (Closes: #11464).

 -- Tails developers <tails@boum.org>  Mon, 06 Jun 2016 20:10:56 +0200

tails (2.3) unstable; urgency=medium

  * Security fixes
    - Upgrade Tor Browser to 5.5.5. (Fixes: #11362)
    - Upgrade icedove to 38.7.0-1~deb8u1
    - Upgrade git to 1:2.1.4-2.1+deb8u2
    - Upgrade libgd3 to 2.1.0-5+deb8u1
    - Upgrade pidgin-otr to 4.0.1-1+deb8u1
    - Upgrade srtp to 1.4.5~20130609~dfsg-1.1+deb8u1
    - Upgrade imagemagick to 8:6.8.9.9-5+deb8u1
    - Upgrade samba to 2:4.2.10+dfsg-0+deb8u2
    - Upgrade openssh to 1:6.7p1-5+deb8u2

  * Bugfixes
    - Refresh Tor Browser's AppArmor profile patch against the one from
      torbrowser-launcher 0.2.4-1. (Fixes: #11264)
    - Pull monkeysphere from stretch to avoid failing to install under
      eatmydata. (Fixes: #11170)
    - Start gpg-agent with no-grab option due to issues with pinentry and
      GNOME's top bar. (Fixes: #11038)
    - Tails Installer: Update error message to match new name of 'Clone
      & Install'. (Fixes: #11238)
    - Onion Circuits:
      * Cope with a missing geoipdb. (Fixes: #11203)
      * Make both panes of the window scrollable. (Fixes #11192)
    - WhisperBack: Workaround socks bug. When the Tor fails to connect to
      the host, WisperBack used to display a ValueError.  This is caused by
      a socks bug that is solved in upstream's master but not in Tails.
      This commit workarounds this bug Unclear error message in WhisperBack
      when failing to connect to the server. (Fixes: #11136)

  * Minor improvements
    - Upgrade to Debian 8.4, a Debian point release with many minor upgrades
      and fixes to various packages . (Fixes: #11232)
    - Upgrade I2P to 0.9.25. (Fixes: #11363)
    - Pin pinentry-gtk2 to jessie-backports. The new version allows pasting
      passwords from the clipboard. (Fixes: #11239)
    - config/chroot_local-hooks/59-libdvd-pkg: cleanup /usr/src/libdvd-pkg.
      (Fixes: #11273)
    - Make the Tor Status "disconnected" icon more contrasted with the
      "connected" one. (Fixes: #11199)

  * Test suite
    - Add UTF-8 support to OTR Bot. (Fixes: #10866)
    - Don't explicitly depend on openjdk-7-jre or any JRE for that
      matter. Sikuli will pull in a suitable one, so depending on one
      ourselves is only risks causing trouble. (Fixes: #11335)

 -- Tails developers <tails@boum.org>  Mon, 25 Apr 2016 14:12:22 +0200

tails (2.2.1) unstable; urgency=medium

  * Security fixes
    - Upgrade Tor Browser to 5.5.4. (Closes: #11254)
    - Upgrade bind9-related packages to 1:9.9.5.dfsg-9+deb8u6
    - Upgrade libotr to 4.1.0-2+deb8u1
    - Upgrade samba-related packages to 2:4.1.17+dfsg-2+deb8u2.
    - Upgrade libgraphite2 to 1.3.6-1~deb8u1.

 -- Tails developers <tails@boum.org>  Thu, 17 Mar 2016 15:03:52 +0100

tails (2.2) unstable; urgency=medium

  * Major new features and changes
    - Replace Vidalia (which has been unmaintained for years) with:
      (Closes: #6841)
      * the Tor Status GNOME Shell extension, which adds a System Status
        icon indicating whether Tor is ready or not.
      * Onion Circuits, a simple Tor circuit monitoring tool.

  * Security fixes
    - Upgrade Tor Browser to 5.5.3 (Closes: #11189).
    - Upgrade Linux to 3.16.7-ckt20-1+deb8u4.
    - Upgrade cpio to 2.11+dfsg-4.1+deb8u1.
    - Upgrade glibc to 2.19-18+deb8u3.
    - Upgrade libav to 6:11.6-1~deb8u1.
    - Upgrade libgraphite2 to 1.3.5-1~deb8u1.
    - Upgrade libjasper1 to 1.900.1-debian1-2.4+deb8u1.
    - Upgrade libreoffice to 4.3.3-2+deb8u3.
    - Upgrade libssh2 to 1.4.3-4.1+deb8u1.
    - Upgrade openssl to 1.0.1k-3+deb8u4.
    - Upgrade perl to 5.20.2-3+deb8u4.
    - Upgrade python-imaging, python-pil to 2.6.1-2 2.6.1-2+deb8u2.

  * Bugfixes
    - Hide "Laptop Mode Tools Configuration" menu entry. We don't
      support configuring l-m-t in Tails, and it doesn't work out of
      the box. (Closes: #11074)
    - WhisperBack:
      * Actually write a string when saving bug report to
        disk. (Closes: #11133)
      * Add missing argument to OpenPGP dialog so the optional OpenPGP
        key can be added again. (Closes: #11033)

  * Minor improvements
    - Upgrade I2P to 0.9.24-1~deb8u+1.
    - Add support for viewing DRM protected DVD videos using
      libdvdcss2. Patch series submitted by Austin English
      <austinenglish@gmail.com>. (Closes: #7674)
    - Automatically save KeePassX database after every change by default.
      (Closes: #11147)
    - Implement Tor stream isolation for WhisperBack
    - Delete unused tor-tsocks-mua.conf previously used by Claws
      Mail. (Closes: #10904)
    - Add set -u to all gettext:ized shell scripts. In gettext-base <
      1.8.2, like the one we had in Wheezy, gettext.sh references the
      environment variable ZSH_VERSION, which we do not set. This has
      prevented us from doing `set -u` without various hacks. (Closes:
      #9371)
    - Also set -e in some shell scripts which lacked it for no good
      reason.
    - Make Git verify the integrity of transferred objects. (Closes:
      #11107)
    - Remove LAlt+Shift and LShift+RShift keyboard layout toggling
      shortcuts. (Closes: #10913, #11042)

  * Test suite
    - Reorder the execution of feature to decrease peak disk
      usage. (Closes: #10503)
    - Paste into the GTK file chooser, instead of typing. (Closes:
      #10775)
    - Pidgin: wait a bit for text to have stopped scrolling before we
      click on it. (Closes: #10783)
    - Fix step that runs commands in GNOME Terminal, that was broken
      on Jessie when a Terminal is running already. (Closes: #11176)
    - Let ruby-rjb guess JAVA_HOME instead fixing on one jvm
      version. (Closes: #11190)

  * Build system
    - Upgrade build system to Debian Jessie. This includes migrating to a
      new Vagrant basebox based on Debian Jessie.
    - Rakefile: print git status when there are uncommitted
      changes. Patch submitted by Austin English
      <austinenglish@gmail.com>. (Closes: #11108)
    - .gitignore: add .rake_tasks~. Patch submitted by Austin English
      <austinenglish@gmail.com>. (Closes: #11134)
    - config/amnesia: use --show-field over sed filtering. Patch
      submitted by Chris Lamb <lamby@debian.org>.
    - Umount and clean up leftover temporary directories from old
      builds. (Closes: #10772)

 -- Tails developers <tails@boum.org>  Mon, 07 Mar 2016 18:09:50 +0100

tails (2.0.1) unstable; urgency=medium

  * Major new features and changes
    - Enable the Tor Browser's font fingerprinting protection
      (Closes: #11000). We do it for all browsers (including
      the Unsafe Browser and I2P Browser mainly to avoid making our
      automated test suite overly complex. This implied to set an appropriate
      working directory when launching the Tor Browser, to accommodate for
      the assumptions it makes about this.

  * Security fixes
    - Upgrade Tor Browser to 5.5.2 (Closes: #11105).

  * Bugfixes
    - Repair 32-bit UEFI support (Closes: #11007); bugfix on 2.0.
    - Add libgnome2-bin to installed packages list to provide gnome-open,
      which fixes URL handling at least in KeePassX, Electrum and Icedove
      (Closes: #11031); bugfix on 2.0. Thanks to segfault for the patch!

  * Minor improvements
    - Refactor and de-duplicate the chrooted browsers' configuration:
      prefs.js, userChrome.css (Closes: #9896).
    - Make the -profile Tor Launcher workaround simpler (Closes: #7943).
    - Move Torbutton environment configuration to the tor-browser script,
      instead of polluting the default system environment with it.
    - Refresh patch against the Tor Browser AppArmor profile
      (Closes: #11078).
    - Propagate Tor Launcher options via the wrapper.
    - Move tor-launcher script to /usr/local/bin.
    - Move tor-launcher-standalone to /usr/local/lib.
    - Move Tor Launcher env configuration closer to the place where it is used,
      for simplicity's sake.

  * Test suite
    - Mass update browser and Tor Launcher related images due to font change,
      caused by Tor Browser 5.5's font fingerprinting protection
      (Closes: #11097). And then, use separate PrintToFile.png for the browsers,
      and Evince, since it cannot be shared anymore.
    - Adjust to the refactored chrooted browsers configuration handling.
    - Test that Tor Launcher uses the correct Tor Browser libraries.
    - Allow more slack when verifying that the date that was set.
    - Bump a bit the timeout used when waiting for the remote shell.
    - Bump timeout for the process to disappear, when closing Evince.
    - Bump timeout when saving persistence configuration.
    - Bump timeout for bootstrapping I2P.

  * Build system
    - Remove no longer relevant places.sqlite cleanup procedure.

 -- Tails developers <tails@boum.org>  Fri, 12 Feb 2016 13:00:15 +0000

tails (2.0) unstable; urgency=medium

  * Major new features and changes
    - Upgrade to Debian 8 (Jessie).
    - Migrate to GNOME Shell in Classic mode.
    - Use systemd as PID 1, and convert all custom initscripts to systemd units.
    - Remove the Windows camouflage feature: our call for help to port
      it to GNOME Shell (issued in January, 2015) was unsuccessful.
    - Remove Claws Mail: Icedove is now the default email client
      (Closes: #10167).
    - Upgrade Tor Browser to 5.5 (Closes: #10858, #10983).

  * Security fixes
    - Minimally sandbox many services with systemd's namespacing features.
    - Upgrade Linux to 3.16.7-ckt20-1+deb8u3.
    - Upgrade Git to 1:2.1.4-2.1+deb8u1.
    - Upgrade Perl to 5.20.2-3+deb8u3.
    - Upgrade bind9-related packages to 1:9.9.5.dfsg-9+deb8u5.
    - Upgrade FUSE to 2.9.3-15+deb8u2.
    - Upgrade isc-dhcp-client tot 4.3.1-6+deb8u2.
    - Upgrade libpng12-0 to 1.2.50-2+deb8u2.
    - Upgrade OpenSSH client to 1:6.7p1-5+deb8u1.

  * Bugfixes
    - Restore the logo in the "About Tails" dialog.
    - Don't tell the user that "Tor is ready" before htpdate is done
      (Closes: #7721).
    - Upgrader wrapper: make the check for free memory more accurate
      (Closes: #10540, #8263).
    - Allow the desktop user, when active, to configure printers;
      fixes regression introduced in Tails 1.1 (Closes: #8443).
    - Close Vidalia before we restart Tor. Otherwise Vidalia will be running
      and showing errors while we make sure that Tor bootstraps, which could
      take a while.
    - Allow Totem to read DVDs, by installing apparmor-profiles-extra
      from jessie-backports (Closes: #9990).
    - Make memory erasure on shutdown more robust (Closes: #9707, #10487):
      · don't forcefully overcommit memory
      · don't kill the allocating task
      · make sure the kernel doesn't starve from memory
      · make parallel sdmem handling faster and more robust
    - Don't offer the option, in Tor Browser, to open a downloaded file with
      an external application (Closes: #9285). Our AppArmor confinement was
      blocking most such actions anyway, resulting in poor UX; bugfix on 1.3.
      Accordingly, remove the now-obsolete exception we had in the Tor
      Browser AppArmor profile, that allowed executing seahorse-tool.
    - Fix performance issue in Tails Upgrader, that made it very slow to apply
      an automatic upgrade; bugfix on 1.7 (Closes: #10757).
    - Use our wrapper script to start Icedove from the GNOME menus.
    - Make it possible to localize our Icedove wrapper script.
    - List Icedove persistence option in the same position where Claws Mail
      used to be, in the persistent volume assistant (Closes: #10832).
    - Fix Electrum by installing the version from Debian Testing
      (Closes: #10754). We need version >=2.5.4-2, see #9713;
      bugfix on 2.0~beta1. And, explicitly install python-qt4 to enable
      Electrum's GUI: it's a Recommends, and we're not pulling it ourselves
      via other means anymore.
    - Restore default file associations (Closes: #10798);
      bugfix on 2.0~beta1.
    - Update 'nopersistent' boot parameter to 'nopersistence'; bugfix on 0.12
      (Closes: #10831). Thanks to live-media=removable, this had no security
      impact in practice.
    - Repair dotfiles persistence feature, by adding a symlink from
      /lib/live/mount/persistence to /live/persistence; bugfix on 2.0~beta1
      (Closes: #10784).
    - Fix ability to re-configure an existing persistent volume using
      the GUI; bugfix on 2.0~beta1 (Closes: #10809).
    - Associate armored OpenPGP public keys named *.key with Seahorse,
      to workaround https://bugs.freedesktop.org/show_bug.cgi?id=93656;
      bugfix on 1.1 (Closes: #10889).
    - Update the list of enabled GNOME Shell extensions, which might fix
      the "GNOME Shell sometimes leaves Classic mode" bug seen in 2.0~beta1:
      · Remove obsolete "Alternative Status Menu", that is not shipped
        in Debian anymore.
      · Explicitly enable the GNOME Shell extensions that build
        the Classic mode.
    - Make _get_tg_setting() compatible with set -u (Closes: #10785).
    - laptop-mode-tools: don't control autosuspend. Some USB input
      devices don't support autosuspend. This change might help fix
      #10850, but even if it doesn't, it makes sense to me that we
      don't let laptop-mode-tools fiddle with this on a Live system
      (Closes (for now): #10850).

  * Minor improvements
    - Remove obsolete code from various places.
    - Tails Greeter:
      · hide all windows while logging in
      · resize and re-position the panel when the screen size grows
      · PostLogin: log into the Journal instead of a dedicated log file
      · use localectl to set the system locale and keyboard mapping
      · delete the Live user's password if no administration password is set
        (Closes: #5589)
      · port to GDBus greeter interface, and adjust to other GDM
        and GNOME changes
    - Tails Installer:
      · port to UDisks2, and from Qt4 to GTK3
      · adapt to work on other GNU/Linux operating systems than Tails
      · clean up enough upstream code and packaging bits to make it
        deserve being uploaded to Debian
      · rename everything from liveusb-creator to tails-installer
    - Port tails-perl5lib to GTK3 and UDisks2. In passing, do some minor
      refactoring and a GUI improvement.
    - Persistent Volume Assistant:
      · port to GTK3 and UDisks2
      · handle errors when deleting persistent volume (Closes: #8435)
      · remove obsolete workarounds
    - Don't install UDisks v1.
    - Adapt custom udev and polkit rules to UDisks v2 (Closes: #9054, #9270).
    - Adjust import-translations' post-import step for Tails Installer,
      to match how its i18n system works nowadays.
    - Use socket activation for CUPS, to save some boot time.
    - Set memlockd.service's OOMScoreAdjust to -1000.
    - Don't bother creating /var/lib/live in tails-detect-virtualization.
      If it does not exist at this point, we have bigger and more
      noticeable problems.
    - Simplify the virtualization detection & reporting system, and do it
      as a non-root user with systemd-detect-virt rather than virt-what.
    - Replace rsyslog with the systemd Journal (Closes: #8320), and adjust
      WhisperBack's logs handling accordingly.
    - Drop tails-save-im-environment.
      It's not been used since we stopped automatically starting the web browser.
    - Add a hook that aborts the build if any *.orig file is found. Such files
      appear mainly when a patch of ours is fuzzy. In most cases they are no big
      deal, but in some cases they end up being taken into account
      and break things.
    - Replace the tor+http shim with apt-transport-tor (Closes: #8198).
    - Install gnome-tweak-tool.
    - Don't bother testing if we're using dependency based boot.
    - Drop workaround to start spice-vdagent in GDM (Closes: #8025).
      This has been fixed in Jessie proper.
    - Don't install ipheth-utils anymore. It seems to be obsolete
      in current desktop environments.
    - Stop installing the buggy unrar-free, superseded in Jessie (Closes: #5838)
    - Drop all custom fontconfig configuration, and configure fonts rendering
      via dconf.
    - Drop zenity patch (zenity-fix-whitespacing-box-sizes.diff),
      that was applied upstream.
    - Install libnet-dbus-perl (currently 1.1.0) from jessie-backports,
      it brings new features we need.
    - Have the security check and the upgrader wait for Tor having bootstrapped
      with systemd unit ordering.
    - Get rid of tails-security-check's wrapper.
      Its only purpose was to wait for Tor to have bootstrapped,
      which is now done via systemd.
    - Don't allow the amnesia and tails-upgrade-frontend users to run
      tor-has-bootstrapped as root with sudo. They don't need it anymore,
      thanks to using systemd for starting relevant units only once Tor
      has bootstrapped.
    - Install python-nautilus, that enables MAT's context menu item in Nautilus.
      (Closes: #9151).
    - Configure GDM with a snippet file instead of patching its
      greeter.dconf-defaults.
    - WhisperBack:
      · port to Python 3 and GObject Introspection (Closes: #7755)
      · migrate from the gnutls module to the ssl one
      · use PGP/MIME for better attachments handling
      · migrate from the gnupginterface module to the gnupg one
      · natively support SOCKS ⇒ don't wrap with torsocks anymore
        (Closes: #9412)
      · don't try to include the obsolete .xession-errors in bug reports
        (Closes: #9966)
    - chroot-browser.sh: don't use static DISPLAY.
    - Simplify debugging:
      · don't hide the emergency shutdown's stdout
      · tails-unblock-network: trace commands so that they end up in the Journal
    - Configure the console codeset at ISO build time, instead of setting it
      to a constant via the Greeter's PostLogin.default.
    - Order the AppArmor policy compiling in a way that is less of a blocker
      during boot.
    - Include the major KMS modules in the initramfs. This helps seamless
      transition to X.Org when booting, and back to text mode on shutdown,
      can help for proper graphics hardware reinitialization post-kexec,
      and should improve GNOME Shell support in some virtual machines.
    - Always show the Universal Access menu icon in the GNOME panel.
    - Drop notification for not-migrated-yet persistence configuration,
      and persistence settings disabled due to wrong access rights.
      That migration happened more two years ago.
    - Remove the restricted network detector, that has been broken for too long;
      see #10560 for next steps (Closes: #8328).
    - Remove unsupported, never completed kiosk mode support.
    - clock_gettime_monotonic: use Perl's own function to get the integer part,
      instead of forking out to sed.
    - Don't (try to) disable lvm2 initscripts anymore. Both the original reason
      and the implementation are obsolete on Jessie.
    - Lower potential for confusion (#8443), by removing system-config-printer.
      One GUI to configure printers is enough (Closes: #8505).
    - Add "set -u" to tails-unblock-network.
    - Add a systemd target whose completion indicates that Tor has bootstrapped,
      and use it everywhere sensible (Closes: #9393).
    - Disable udev's 75-persistent-net-generator.rules, to preventing races
      between MAC spoofing and interface naming.
    - Replace patch against NetworkManager.conf with drop-in files.
    - Replace resolvconf with simpler NetworkManager and dhclient configuration.
      (Closes: #7708)
    - Replace patching of the gdomap, i2p, hdparm, tor and ttdnsd initscripts
      with 'systemctl disable' (Closes: #9881).
    - Replace patches that wrapped apps with torsocks with dynamic patching with
      a hook, to ease maintenance. Also, patch D-Bus services as needed
      (Closes: #10603).
    - Notify the user if running Tails inside non-free virtualization software
      that does not try to hide its nature (Closes: #5315).
      Thanks to Austin English <austinenglish@gmail.com> for the patch.
    - Declare htpdate.service as being needed for time-sync.target, to ensure
      that "services where correct time is essential should be ordered after
      this unit".
    - Convert some of the X session startup programs to `systemd --user' units.
    - Let the Pidgin wrapper pass through additional command-line arguments
      (Closes: #10383)
    - Move out of the $PATH a bunch of programs that users should generally
      not run directly: connect-socks, end-profile, getTorBrowserUserAgent,
      generate-tor-browser-profile, kill-boot-profile, tails-spoof-mac,
      tails-set-wireless-devices-state, tails-configure-keyboard,
      do_not_ever_run_me, boot-profile, tails-unblock-network,
      tor-controlport-filter, tails-virt-notify-user, tails-htp-notify-user,
      udev-watchdog-wrapper (Closes: #10658)
    - Upgrade I2P to 0.9.23-2~deb8u+1.
    - Disable I2P's time syncing support.
    - Install Torbirdy from official Jessie backports, instead of from
      our own APT repository (Closes: #10804).
    - Make GNOME Disks' passphrase strength checking new feature work,
      by installing cracklib-runtime (Closes: #10862).
    - Add support for Japanese in Tor Browser.
    - Install xserver-xorg-video-intel from Jessie Backports (currently:
      2.99.917-2~bpo8+1). This adds support for recent chips such as
      Intel Broadwell's HD Graphics (Closes: #10841).
    - Improve a little bit post-Greeter network unblocking:
      · Sleep a bit longer between deleting the blacklist, and triggering udev;
        this might help cure #9012.
      · Increase logging, so that we get more information next time someone
        sees #9012.
      · Touch /etc/modprobe.d/ after deleting the blacklist; this might help,
        in case all this is caused by some aufs bug.
    - Enable and use the Debian jessie-proposed-updates APT repository,
      anticipating on the Jessie 8.3 point-release (Closes: #10897).
    - Upgrade most firmware packages to 20160110-1.
    - Upgrade Intel CPU microcodes to 3.20151106.1~deb8u1.
    - Disable IPv6 for the default wired connection, so that
      NetworkManager does not spam the logs with IPv6 router
      solicitation failure. Note that this does not fix the problem
      for other connections (Partially closes: #10939).

  * Test suite
    - Adapt to the new desktop environment and applications' look.
    - Adapt new changed nmcli syntax and output.
    - New NetworkManager connection files must be manually loaded in Jessie.
    - Adapt to new pkexec behavior.
    - Adapt to how we now disable networking.
    - Use sysctl instead of echo:ing into /proc/sys.
    - Use oom_score_adj instead of the older oom_adj.
    - Adapt everything depending on logs to the use of the Journal.
    - Port to UDisks v2.
    - Check that the system partition is an EFI System Partition.
    - Add ldlinux.c32 to the list of bootloader files that are expected
      to be modified when we run syslinux (Closes: #9053).
    - Use apt(8) instead of apt-get(8).
    - Don't hide the cursor after opening the GNOME apps menu.
    - Convert the remote shell to into a systemd native service and a Python 3,
      script that uses the sd_notify facility (Closes: #9057). Also, set its
      OOM score adjustment value via its unit file, and not from the test suite.
    - Adjust to match where screenshots are saved nowadays.
    - Check that all system units have started (Closes: #8262)
    - Simplify the "too small device" test.
    - Spawn `poweroff' and `halt' in the background, and don't wait for them
      to return: anything else would be racy vs. the remote shell's stopping.
    - Bump video memory allocated to the system under test, to fix out of video
      memory errors.
    - When configuring the CPU to lack PAE support, use a qemu32 CPU instead
      of a Pentium one: the latter makes GNOME Shell crash.
      See #8778 for details about how Mesa's CPU features detection has
      room for improvement.
    - Adjust free(1) output parsing for Jessie.
    - vm-execute: rename --type option to --spawn.
    - Add method to set the X.Org clipboard, and install its dependency
      (xsel) in the ISO.
    - Paste URLs in one go, to work around issue with lost key presses
      in the browser (Closes: #10467).
    - Reliably wait for Synaptic's search button to fade in.
    - Take into account that the sticky bit is not set on block devices
      on Jessie anymore.
    - Ensure that we can use a NetworkManager connection stored in persistence
      (Closes: #7966).
    - Use a stricter regexp when extracting logs for dropped packets.
    - Clone the host CPU for the test suite guests (Closes: #8778).
    - Run ping as root (aufs does not support file capabilities so we don't
      get cap_net_raw+ep, and if built on a filesystem that does support
      file capabilities, then /bin/ping is not setupd root).
    - Escape regexp special characters when constructing the firewall log
      parsing regexp, and pass -P to grep, since Ruby uses PCRE.
    - Adjust is_persistent?() helper to findmnt changes in Jessie.
    - Rework in depth how we measure pattern coverage in memory, with more
      reliable Linux OOM and VM settings, fundamental improvements
      in what exactly we measure, and custom OOM adjutments for fillram
      processes (Closes: #9705).
    - Use blkid instead of parted to determine the filesystem type.
    - Use --kiosk mode instead of --fullscreen in virt-viewer, to remove
      the tiny border of the in-viewer menu.
    - Remove now redundant desktop screenshot directory scenario.
    - Adapt GNOME notification handling for Debian Jessie (Closes: #8782)
    - Disable screen blanking in the automated test suite, which occasionally
      breaks some test cases (Closes: #10403).
    - Move upgrade scenarios to the feature dedicated to them.
    - Don't make libvirt storage volumes executable.
    - Refactor the PAUSE_ON_FAIL functionality, so that we can use `pause()`
      as a breakpoint when debugging.
    - Drop non-essential Totem test that is mostly a duplicate, and too painful
      to be worth automating on Jessie.
    - Retry Totem HTTPS test with a new Tor circuit on failure.
    - Replace iptables status regexp-based parser with a new XML-based
      status analyzer: the previous implementation could not be adjusted
      to the new ip6tables' output (Closes: #9704).
    - Don't reboot in one instance when it is not needed.
    - Optimize memory erasure anti-test: block the boot to save CPU on the host.
    - Update I2P tests for Jessie, and generally make them more robust.
    - Update Electrum tests for 2.5.4-2 (Closes: #10758).
    - Add workaround for libvirt vs. guestfs permissions issue, to allow
      running the test suite on current Debian sid.
    - Fix buggy code, that happened to work by mistake, in the Seahorse
      test cases; bugfix on 1.8.
    - Update test suite images due to CSS change on Tails' website.
    - Adapt Tor Browser tests to work with the 5.5 series.
    - Automatically test downloading files in Tor Browser.
    - Remove obsolete scenario, that tested opening a downloaded file with
      an external application, which we do not support anymore.
    - Improve robustness of the "Tails OpenPGP keys" scenario (Closes: #10378).
    - Automatically test the "Diable all networking" feature (Closes: #10430).
    - Automatically test that SSH works over LAN (Closes: #9087).
    - Bump some statuc sleeps to fix a few race conditions (Closes: #5330).
    - Automatically test that an emergency shutdown triggers on boot
      medium removal (Closes: #5472).
    - Make the AppArmor checks actually detect errors (Closes: #10926).

  * Build system
    - Bump amount of disk space needed to build Tails with Vagrant.
      The addition of the Japanese Tor Browser tarball made us reach
      the limit of the previous value.

  * Adjustments for Debian 8 (Jessie) with no or very little user-visible impact
    - Free the fixed UIDs/GIDs we need before creating the corresponding users.
    - Replace the real gnome-backgrounds with a fake, equivs generated one
      (Closes: #8055). Jessie's gnome-shell depends on gnome-backgrounds,
      which is too fat to ship considering we're not using it.
    - AppArmor: adjust CUPS profile to support our Live system environment
      (Closes: #8261):
      · Mangle lib/live/mount/overlay/... as usual for aufs.
      · Pass the the attach_disconnected flag, that's needed for compatibility
        with PrivateTmp.
    - Make sure we don't ship geoclue* (Closes: #7949).
    - Drop deprecated GDM configuration file.
    - Don't add the Live user to the deprecated 'fuse' group.
    - Drop hidepid mount option for /proc (Closes: #8256). In its current,
      simplistic form it cannot be supported by systemd.
    - Don't manually load acpi-cpufreq at boot time. It fails to load
      whenever no device it supports is present, which makes the
      systemd-modules-load.service fail. These days, the kernel
      should just automatically load such modules when they are needed.
    - Drop sysvinit-specific (sensigs.omit.d) tweaks for memlockd.
    - Disable the GDM unit file's Restart=always, that breaks our "emergency
      shutdown on boot medium removal" feature.
    - Update the implementation of the memory erasure on shutdown feature:
      · check for rebooting state using systemctl, instead of the obsolete
        $RUNLEVEL (Closes: #8306)
      · the kexec-load initscript normally silently exits unless systemd is
        currently running a reboot job. This is not the case when the emergency
        shutdown has been triggered, so we removed this check
      · migrate tails-kexec to the /lib/systemd/system-shutdown/ facility
      · don't (try to) switch to tty1 on emergency shutdown: it apparently
        requires data that we haven't locked into memory, and then it blocks
        the whole emergency shutdown process
    - Display a slightly darker version of the desktop wallpaper on the screen
      saver, instead of the default flashy "Debian 8" branding (Closes: #9038).
    - Disable software autorun from external media.
    - Disable a few unneeded D-Bus services. Some of these services are
      automatically started (via D-Bus activation) when GNOME Shell tries
      to use them. The only "use" I've seen for them, except eating
      precious RAM, is to display "No appointment today" in the calendar pop-up.
      (Closes: #9037)
    - Prevent NetworkManager services from starting at boot time
      (Closes: #8313). We start them ourselves after changing the MAC address.
    - Unfuzzy all patches (Closes: #8268) and drop a few obsolete ones.
    - Adapt IBus configuration for Jessie (Closes: #8270), i.e. merge the two
      places where we configure keyboard layout and input methods: both are now
      configured in the same place in Jessie's GNOME.
    - Migrate panel launchers to the favorite apps list (Closes: #7992).
    - Drop pre-GNOME Shell menu tweaks.
    - Hide "Log out" button in the GNOME Shell menu (Closes: #8364).
    - Add a custom shutdown-helper GNOME Shell extension (Closes: #8302, #5684
      and #5878) that removes the press-Alt-to-turn-shutdown-button-into-Suspend
      functionality from the GNOME user menu, and makes Restart and Shutdown
      immediate, without further user interaction. Accordingly remove our custom
      Shutdown Helper panel applet (#8302).
    - Drop GNOME Panel configuration, now deprecated.
    - Disable GNOME Shell's screen lock feature.
      We're not there yet (see #5684).
    - Disable GNOME Shell screen locker's user switch feature.
    - Explicitly install libany-moose-perl (Closes: #8051).
      It's needed by our OpenPGP applet. On Wheezy, this package was pulled
      by some other dependency. This is not the case anymore on Jessie.
    - Don't install notification-daemon nor gnome-mag: GNOME Shell has taken
      over this functionality (Closes: #7481).
    - Don't install ntfsprogs: superseded on Jessie.
    - Don't install barry-util: not part of Jessie.
    - Link udev-watchdog dynamically, and lock it plus its dependencies
      in memory.
    - Migrate from gdm-simple-greeter to a custom gdm-tails session
      (Closes: #7599).
    - Update Plymouth installation and configuration:
      · install the plymouth packages via chroot_local-hooks: lb 2.x's "standard"
        packages list pulls console-common in, which plymouth now conflicts with
      · don't patch the plymouth initscript anymore, that was superseded
        by native systemd unit files
      · mask the plymouth-{halt,kexec,poweroff,reboot,shutdown} services,
        to prevent them from occupying the active TTY with an (empty) splash
        screen on shutdown/reboot, that would hide the messages we want to show
        to the user via tails-kexec (Closes: #9032)
    - Migrate GNOME keyboard layout settings from libgnomekbd to input-sources
      (Closes: #7898).
    - Explicitly install syslinux-efi, that we need and is not automatically
      pulled by anything else anymore.
    - Workaround #7248 for GDM: use a solid blue background picture,
      instead of a solid color fill, in the Greeter session.
    - De-install gcc-4.8-base and gcc-4.9 at the end of the ISO build process.
    - Revert the "Wrap syndaemon to always use -t" Wheezy-specific workaround.
    - htpdate: run date(1) in a Jessie-compatible (and nicer) way.
    - Remove obsolete dconf screenshot settings and the corresponding test.
    - Drop our patched python-dbus{,-dev} package (Closes: #9177).
    - live-persist: stop overriding live-boot's functions, we now have
      a recent enough blkid.
    - Adjust sdmem initramfs bits for Jessie:
      · Directly call poweroff instead of halt -p.
      · Don't pass -n to poweroff and reboot, it's not supported anymore.
    - Wrap text in the Unsafe Browser startup warning dialog
      (Jessie's zenity does not wrap it itself).
    - Associate application/pgp-keys with Seahorse's "Import Key" application
      (Closes: #10571).
    - Install topIcons GNOME Shell extension (v28), to work around the fact
      that a few of the applets we use hijack the notification area.
    - "cd /" to fix permissions issue at tails-persistence-setup startup
      (Closes: #8097).
    - Install gstreamer1.0-libav, so that Totem can play H264-encoded videos.
    - Adjust APT sources configuration:
      · remove explicit jessie and jessie-updates sources:
        automatically added by live-build
      · add Debian testing
      · add jessie-backports
    - Firewall: white-list access to the accessibility daemon (Closes: #8075).
    - Adjust to changed desktop notification behavior and supported feature set
      (Closes: #7989):
      · pass the DBUS_SESSION_BUS_ADDRESS used by the GNOME session
        to notify-send
      · update waiting for a notification handler: gnome-panel and nm-applet
        are obsolete, GNOME Shell is now providing this facility, so instead
        wait for a process that starts once GNOME Shell is ready, namely
        ibus-daemon (Closes: #8685)
      · port tails-warn-about-disabled-persistence and tails-virt-notify-user
        to notification actions (instead of hyperlinks), and make the latter
        transient; to this end, add support to Desktop::Notify for "hints"
        and notification actions
      · tails-security-check: use a dialog box instead of desktop notifications
      · MAC spoofing failure notification: remove the link to the documentation;
        it was broken on Tails/Wheezy already, see #10559 for next steps
    - Don't explicitly install gnome-panel nor gnome-menus, so that they go away
      whenever the Greeter does not pull them in anymore.
    - Install gkbd-capplet, that provides gkbd-keyboard-display (Closes: #8363).
    - Install Tor 0.2.7 from deb.torproject.org: we don't need to rebuild it
      ourselves for seccomp support anymore.
    - Wrap Seahorse with torsocks when it is started as a D-Bus service too
      (Closes: #9792).
    - Rename the AppArmor profile for Tor, so it applies to the system-wide
      Tor service we run (Closes: #10528).
    - Essentially revert ALSA state handling to how it was pre-Jessie, so that
      mixer levels are unmuted and sanitized at boot time (Closes: #7591).
    - Pass --yes to apt-get when installing imagemagick.
    - Make removable devices, that we support installing Tails to, user writable:
      Tails Installer requires raw block device access to such devices
      (Closes: #8273). Similarly, allow the amnesia user, when active, to open
      non-system devices for writing with udisks2. This is roughly udisks2's
      equivalent of having direct write access to raw block storage devices.
      Here too, Tails Installer uses this functionality.
    - Disable networkd to prevent any risk of DNS leaks it might cause; and
      disable timesyncd, as we have our own time synchronization mechanism.
      They are not enabled by default in Jessie, but may be in Stretch,
      so let's be explicit about it.
    - Mask hwclock-save.service, to avoid sync'ing the system clock
      to the hardware clock on shutdown (Closes: #9363).
    - apparmor-adjust-cupsd-profile.diff: adjust to parse fine on Jessie
      (Closes: #9963)
    - Explicitly use tor@default.service when it's the one we mean.
    - Refactor GNOME/X env exporting to Tails' shell library, and grab
      more of useful bits of the desktop session environment.
      Then, use the result in the test suite's remote shell.
    - Stop tweaking /etc/modules. It's 2015, the kernel should load these things
      automatically (Closes: #10609).
    - Have systemd hardening let Tor modify its configuration (needed by Tor
      Launcher), and start obfs4proy (Closes: #10696, #10724).
    - Bump extensions.adblockplus.currentVersion and
      extensions.enigmail.configuredVersion to match what we currently get
      on Jessie.
    - I2P: switch from 'service' to 'systemctl' where possible.

 -- Tails developers <tails@boum.org>  Mon, 25 Jan 2016 18:06:33 +0100

tails (1.8.2) unstable; urgency=medium

  * Security fixes
    - Upgrade Tor Browser to 5.0.7.
    - Upgrade Linux to 3.16.7-ckt20-1+deb8u2.
    - Upgrade foomatic-filters to 4.0.17-1+deb7u1.
    - Upgrade git to 1:1.7.10.4-1+wheezy2.
    - Upgrade Icedove to 38.5.0-1~deb7u1.
    - Upgrade libxml2-related packages to 2.8.0+dfsg1-7+wheezy5.
    - Upgrade OpenSSL-related packages to 1.0.1e-2+deb7u19.
    - Upgrade libsmbclient to 2:3.6.6-6+deb7u6.

 -- Tails developers <tails@boum.org>  Sat, 09 Jan 2016 16:27:27 +0100

tails (1.8.1) unstable; urgency=medium

  * Security fixes
    - Upgrade Tor Browser to 5.0.6.
    - Upgrade Linux to 3.16.7-ckt20-1+deb8u1
    - Upgrade gdkpixbuf to 2.26.1-1+deb7u3
    - Upgrade bind9 tools to 1:9.8.4.dfsg.P1-6+nmu2+deb7u8

  * Bugfixes
    - Fix time synchronization in bridge mode by refreshing our patch
      against Tor's AppArmor profile.

 -- Tails developers <tails@boum.org>  Fri, 18 Dec 2015 19:05:18 +0000

tails (1.8) unstable; urgency=medium

  * Security fixes
    - Upgrade Tor to 0.2.7.6-1~d70.wheezy+1+tails1.
    - Upgrade Tor Browser to 5.0.5. (Closes: #10751)
    - Upgrade LibreOffice to 1:3.5.4+dfsg2-0+deb7u5.
    - Upgrade krb5-based packages to 1.10.1+dfsg-5+deb7u6.
    - Upgrade Linux to 3.16.7-ckt11-1+deb8u6.
    - Upgrade wpasupplicant to 1.0-3+deb7u3.
    - Upgrade libpng12-0 to 1.2.49-1+deb7u1.
    - Upgrade openjdk-7 to 7u91-2.6.3-1~deb7u1.
    - Upgrade libnspr4 to 2:4.9.2-1+deb7u3
    - Upgrade dpkg to 1.16.17.
    - Upgrade gnutls26 to 2.12.20-8+deb7u4.
    - Upgrade Icedove to 1:38.0.1-1~deb7u1.
    - Upgrade OpenSSL to 1.0.1e-2+deb7u18.

  * Bugfixes
    - Upgrade to Electrum 2.5.4-2~d70.wheezy+1+tails1. Now Electrum
      should work again. Note that the documentation has not been
      adapted to the slight changes in the Electrum account setup
      wizard yet.

  * Minor improvements
    - Upgrade I2P to 0.9.23-2~deb7u+1.
    - Rebase our patch against the Tor Browser AppArmor profile on top
      of the one shipped in torbrowser-launcher 0.2.1-2.
    - Warn if the claws-mail persistence is enabled and contains a
      Claws Mail configuration when starting icedove. (Closes: #10458)
    - Replace the Claws Mail GNOME launcher with Icedove. (Closes:
      #10739)
    - Remove the Claws Mail persistence feature from the Persistence
      Assistant. (Closes: #10742)

  * Build system
    - Simplify ISO image naming rules by using the base rule we use
      for Jenkins all the time, except when building from a tag
      (i.e. building a release).  (Closes: #10349)

  * Test suite
    - Lower the waiting time for USB installation in the test suite.
      So far we were waiting up to one hour, which is just the same as
      our Jenkins inactivity timeout, so in practice when Tails
      Installer fails and displays an error message, instead of
      reporting that the job failed (which is the point of the
      exercise) we abort the job due to this timeout which
      communicates less clearly that there's probably a bug. (Closes:
      #10718)
    - Remove the check for the sound icon in the systray in the
      Windows Camouflage tests. (Closes: #10493)
    - Retry running whois when "LIMIT EXCEEDED" is in its output for
      increased robustness. (Closes: #10523)
    - Make Seahorse tests more robust. (Closes: #9095, #10501)
    - Make the handling of Pidgin's account manager more robust.
      (Closes: #10506)

 -- Tails developers <tails@boum.org>  Mon, 14 Dec 2015 23:07:19 +0100

tails (1.7) unstable; urgency=medium

  * Major new features and changes
    - Upgrade Tor Browser to 5.0.4. (Closes: #10456)
    - Add a technology preview of the Icedove Email client (a
      rebranded version of Mozilla Thunderbird), including OpenPGP
      support via the Enigmail add-on, general security and anonymity
      improvements via the Torbirdy add-on, and complete persistence
      support (which will be enabled automatically if you already have
      Claws Mail persistence enabled). Icedove will replace Claws Mail
      as the supported email client in Tails in a future
      release. (Closes: #6151, #9498, #10285)
    - Upgrade Tor to 0.2.7.4-rc-1~d70.wheezy+1+tails1. Among the many
      improvement of this new Tor major release, the new
      KeepAliveIsolateSOCKSAuth option allows us to drop the
      bug15482.patch patch (taken from the Tor Browse bundle) that
      enabled similar (but inferior) functionality for *all*
      SocksPort:s -- now the same circuit is only kept alive for
      extended periods for the SocksPort used by the Tor
      Browser. (Closes: #10194, #10308)
    - Add an option to Tails Greeter which disables networking
      completely. This is useful when intending to use Tails for
      offline work only. (Closes: #6811)

  * Security fixes
    - Fix CVE-2015-7665, which could lead to a network interface's IP
      address being exposed through wget. (Closes: #10364)
    - Prevent a symlink attack on ~/.xsession-errors via
      tails-debugging-info which could be used by the amnesia user to
      read the contents of any file, no matter the
      permissions. (Closes: #10333)
    - Upgrade libfreetype6 to 2.4.9-1.1+deb7u2.
    - Upgrade gdk-pixbuf packages to 2.26.1-1+deb7u2.
    - Upgrade Linux to 3.16.7-ckt11-1+deb8u5.
    - Upgrade openjdk-7 packages to 7u85-2.6.1-6~deb7u1.
    - Upgrade unzip to 6.0-8+deb7u4.

  * Bugfixes
    - Add a temporary workaround for an issue in our code which checks
      whether i2p has bootstrapped, which (due to some recent change
      in either I2P or Java) could make it appear it had finished
      prematurely. (Closes: #10185)
    - Fix a logical bug in the persistence preset migration code while
      real-only persistence is enabled. (Closes: #10431)

  * Minor improvements
    - Rework the wordings of the various installation and upgrade
      options available in Tails installer in Wheezy. (Closes: #9672)
    - Restart Tor if bootstrapping stalls for too long when not using
      pluggable transports. (Closes: #9516)
    - Install firmware-amd-graphics, and firmware-misc-nonfree instead
      of firmware-ralink-nonfree, both from Debian Sid.
    - Update the Tails signing key. (Closes: #10012)
    - Update the Tails APT repo signing key. (Closes: #10419)
    - Install the nmh package. (Closes: #10457)
    - Explicitly run "sync" at the end of the Tails Upgrader's upgrade
      process, and pass the "sync" option when remounting the system
      partition as read-write. This might help with some issues we've
      seen, such as #10239, and possibly for #8449 as well.

  * Test suite
    - Add initial automated tests for Icedove. (Closes: #10332)
    - Add automated tests of the MAC spoofing feature. (Closes: #6302)
    - Drop the concept of "background snapshots" and introduce a general
      system for generating snapshots that can be shared between
      features. This removes all silly hacks we previously used to
      "skip" steps, and greatly improves performance and reliability
      of the whole test suite. (Closes: #6094, #8008)
    - Flush to the log file in debug_log() so the debugging info can
      be viewed in real time when monitoring the debug log
      file. (Closes: #10323)
    - Force UTF-8 locale in automated test suite. Ruby will default to
      the system locale, and if it is non-UTF-8, some String-methods
      will fail when operating on non-ASCII strings. (Closes: #10359)
    - Escape regexp used to match nick in CTCP replies. Our Pidgin
      nick's have a 10% chance to include a ^, which will break that
      regexp. We need to escape all characters in the nick. (Closes:
      #10219)
    - Extract TBB languages from the Tails source code. This will
      ensure that valid locales are tested. As an added bonus, the
      code is greatly simplified. (Closes: #9897)
    - Automatically test that tails-debugging-info is not susceptible
      to the type of symlink attacks fixed by #10333.
    - Save all test suite artifacts in a dedicated directory with more
      useful infromation encoded in the path. This makes it easier to
      see which artifacts belongs to which failed scenario and which
      run. (Closes: #10151)
    - Log all useful information via Cucumber's formatters instead of
      printing to stderr, which is not included when logging to file
      via `--out`. (Closes: #10342)
    - Continue running the automated test suite's vnc server even if
      the client disconnects. (Closes: #10345)
    - Add more automatic tests for I2P. (Closes: #6406)
    - Bump the Tor circuit retry count to 10. (Closes: #10375)
    - Clean up dependencies: (Closes: #10208)
      * libxslt1-dev
      * radvd
      * x11-apps

 -- Tails developers <tails@boum.org>  Tue, 03 Nov 2015 01:09:41 +0100

tails (1.6) unstable; urgency=medium

  * Security fixes
    - Upgrade Tor Browser to 5.0.3. (Closes: #10223)
    - Upgrade bind9-based packages to 1:9.8.4.dfsg.P1-6+nmu2+deb7u7.
    - Upgrade liblcms1 to 1.19.dfsg2-1.2+deb7u1.
    - Upgrade libldap-2.4-2 to 2.4.31-2+deb7u1.
    - Upgrade libslp1 to 1.2.1-9+deb7u1.
    - Upgrade ssl-cert to 1.0.32+deb7u1.

  * Bugfixes
    - Fix a corner case for the MAC spoofing panic mode. If panic mode
      failed to disable the specific device that couldn't be spoofed
      (by unloading the module) we disable networking. Previously we
      only stopped NetworkManager. The problem is that NM isn't even
      started at this time, but will specifically be started when
      we're done with MAC spoofing. Therefore, let's completely
      disable NetworkManager so it cannot possibly be
      started. (Closes: #10160)
    - Avoid use of uninitialized value in restricted-network-detector.
      If NetworkManager decides that a wireless connection has timed
      out before "supplicant connection state" has occued, our idea of
      the state is `undef`, so it cannot be used in a string
      comparison. Hence, let's initialize the state to the empty
      string instead of `undef`. Also fix the state
      recording. Apparently NetworkManager can say a few different
      things when it logs the device state transitions. (Closes:
      #7689)

  * Minor improvements
    - Remove workaround for localizing search engine plugins. The
      workaround has recently become unnecessary, possibly due to the
      changes made for the seach bar after the Tor Browser was rebased
      on Firefox 38esr. (Closes: #9146)
    - Refer to the I2P Browser in the I2P notifications. Instead of
      some obscure links that won't work in the Tor Browser, where
      users likely will try them, and which I believe will open them
      by default. (Closes: #10182)
    - Upgrade I2P to 0.9.22. Also set the I2P apparmor profile to
      enforce mode. (Closes: #9830)

  * Test suite
    - Test that udev-watchdog is monitoring the correct device when
      booted from USB. (Closes: #9890)
    - Remove unused 'gksu' step. This causes a false-positive to be
      found for #5330. (Closes: #9877)
    - Make --capture capture individual videos for failed scenarios
      only, and --capture-all to capture videos for all scenarios.
      (Closes: #10148)
    - Use the more efficient x264 encoding when capturing videos using
      the --capture* options. (Closes: #10001)
    - Make --old-iso default to --iso if omitted. Using the same ISO
      for the USB upgrade tests most often still does what we want,
      e.g. test that the current version of Tails being tested has a
      working Tails installer. Hence this seems like a reasonable
      default. (Closes: #10147)
    - Avoid nested FindFailed exceptions in waitAny()/findAny(), and
      throw a new dedicated FindAnyFailed exception if these fail
      instead. Rjb::throw doesn't block Ruby's execution until the
      Java exception has been received by Ruby, so strange things can
      happen and we must avoid it. (Closes: #9633)
    - Fix the Download Management page in our browsers. Without the
      browser.download.panel.shown pref set, the progress being made
      will not update until after the browser has been restarted.
      (Closes: #8159)
    - Add a 'pretty_debug' (with an alias: 'debug') Cucumber formatter
      that deals with debugging instead of printing it to STDERR via
      the `--debug` option (which now has been removed). This gives us
      the full flexibility of Cucumber's formatter system, e.g. one
      easy-to-read formatter can print to the terminal, while we get
      the full debug log printed to a file. (Closes: #9491)
    - Import logging module in otr-bot.py. Our otr-bot.py does not use
      logging but the jabberbot library makes logging calls, causing a
      one-off message “No handlers could be found for logger
      "jabberbot"” to be printed to the console. This commit
      effectively prevents logging/outputting anything to the terminal
      which is at a level lower than CRITICAL. (Closes: 9375)
    - Force new Tor circuit and reload web site on browser
      timeouts. (Closes: #10116)
    - Focus Pidgin's buddy list before trying to access the tools
      menu. (Closes: #10217)
    - Optimize IRC test using waitAny. If connecting to IRC fails,
      such as when OFTC is blocking Tor, waiting 60 seconds to connect
      while a a Reconnect button is visible is sub-optimal. It would
      be better to try forcing a new Tor circuit and clicking the
      reconnect button. (Closes: #9653)
    - Wait for (and focus if necessary) Pidgin's Certificate windows.
      (Closes: #10222)

 -- Tails developers <tails@boum.org>  Sun, 20 Sep 2015 17:47:26 +0000

tails (1.5.1) unstable; urgency=medium

  * Security fixes
    - Upgrade Tor Browser to 5.0.2. (Closes: #10112)
    - Upgrade gdk-pixbuf packages to 2.26.1-1+deb7u1.
    - Upgrade libnss3 to 2:3.14.5-1+deb7u5.

  * Bugfixes
    - Refresh Tor Browser AppArmor profile patch. The old one doesn't
      apply on top of testing's torbrowser-launcher anymore.

  * Build system
    - Make sure Jenkins creates new jobs to build the testing branch
      after freezes. (Closes: #9925)

 -- Tails developers <tails@boum.org>  Fri, 28 Aug 2015 01:52:14 +0200

tails (1.5) unstable; urgency=medium

  * Major new features and changes
    - Move LAN web browsing from Tor Browser to the Unsafe Browser,
      and forbid access to the LAN from the former. (Closes: #7976)
    - Install a 32-bit GRUB EFI boot loader. This at least works
      on some Intel Baytrail systems. (Closes: #8471)

  * Security fixes
    - Upgrade Tor Browser to 5.0, and integrate it:
      · Disable Tiles in all browsers' new tab page.
      · Don't use geo-specific search engine prefs in our browsers.
      · Hide Tools -> Set Up Sync, Tools -> Apps (that links to the Firefox
        Marketplace), and the "Share this page" button in the Tool bar.
      · Generate localized Wikipedia search engine plugin icons so the
        English and localized versions can be distinguished in the new
        search bar. (Closes: #9955)
    - Fix panic mode on MAC spoofing failure. (Closes: #9531)
    - Deny Tor Browser access to global tmp directories with AppArmor,
      and give it its own $TMPDIR. (Closes: #9558)
    - Tails Installer: don't use a predictable file name for the subprocess
      error log. (Closes: #9349)
    - Pidgin AppArmor profile: disable the launchpad-integration abstraction,
      which is too wide-open.
    - Use aliases so that our AppArmor policy applies to
      /lib/live/mount/overlay/ and /lib/live/mount/rootfs/*.squashfs/ as well as
      it applies to /. And accordingly:
      · Upgrade AppArmor packages to 2.9.0-3~bpo70+1.
      · Install rsyslog from wheezy-backports, since the version from Wheezy
        conflicts with AppArmor 2.9.
      · Stop installing systemd for now: the migration work is being done in
        the feature/jessie branch, and it conflicts with rsyslog from
        wheezy-backports.
      · Drop apparmor-adjust-user-tmp-abstraction.diff: obsoleted.
      · apparmor-adjust-tor-profile.diff: simplify and de-duplicate rules.
      · Take into account aufs whiteouts in the system_tor profile.
      · Adjust the Vidalia profile to take into account Live-specific paths.
    - Upgrade Linux to 3.16.7-ckt11-1+deb8u3.
    - Upgrade bind9-host, dnsutils and friends to 1:9.8.4.dfsg.P1-6+nmu2+deb7u6.
    - Upgrade cups-filters to 1.0.18-2.1+deb7u2.
    - Upgrade ghostscript to 9.05~dfsg-6.3+deb7u2.
    - Upgrade libexpat1 to 2.1.0-1+deb7u2.
    - Upgrade libicu48 to 4.8.1.1-12+deb7u3.
    - Upgrade libwmf0.2-7 to 0.2.8.4-10.3+deb7u1.
    - Upgrade openjdk-7 to 7u79-2.5.6-1~deb7u1.

  * Bugfixes
    - Upgrade Tor to 0.2.6.10-1~d70.wheezy+1+tails1.

  * Minor improvements
    - Tails Installer: let the user know when it has rejected a candidate
      destination device because it is too small. (Closes: #9130)
    - Tails Installer: prevent users from trying to "upgrade" a device
      that contains no Tails, or that was not installed with Tails Installer.
      (Closes: #5623)
    - Install libotr5 and pidgin-otr 4.x from wheezy-backports. This adds
      support for the OTRv3 protocol and for multiple concurrent connections
      to the same account. (Closes: #9513)
    - Skip warning dialog when starting Tor Browser while being offline,
      in case it is already running. Thanks to Austin English for the patch!
      (Closes: #7525)
    - Install the apparmor-profiles package (Closes: #9539), but don't ship
      a bunch of AppArmor profiles we don't use, to avoid increasing
      boot time. (Closes: #9757)
    - Ship a /etc/apparmor.d/tunables/home.d/tails snippet, instead
      of patching /etc/apparmor.d/tunables/home.
    - live-boot: don't mount tmpfs twice on /live/overlay, so that the one which
      is actually used as the read-write branch of the root filesystem's union
      mount, is visible. As a consequence:
      · One can now inspect how much space is used, at a given time, in the
        read-write branch of the root filesystem's union mount.
      · We can make sure our AppArmor policy works fine when that filesystem
        is visible, which is safer in case e.g. live-boot's behavior changes
        under our feet in the future... or in case these "hidden" files are
        actually accessible somehow already.

  * Build system
    - Add our jenkins-tools repository as a Git submodule, and replace
      check_po.sh with a symlink pointing to the same script in that submodule.
      Adjust the automated test suite accordingly. (Closes: #9567)
    - Bump amount of RAM needed for Vagrant RAM builds to 7.5 GiB. In
      particular the inclusion of the Tor Browser 5.0 series has recently
      increased the amount of space needed to build Tails. (Closes: #9901)

  * Test suite
    - Test that the Tor Browser cannot access LAN resources.
    - Test that the Unsafe Browser can access the LAN.
    - Installer: test new behavior when trying to upgrade an empty device, and
      when attempting to upgrade a non-Tails FAT partition on GPT; also, take
      into account that all unsupported upgrade scenarios now trigger
      the same behavior.
    - Request a new Tor circuit and re-run the Seahorse and GnuPG CLI tests
      on failure. (Closes: #9518, #9709)
    - run_test_suite: remove control chars from log file even when cucumber
      exits with non-zero. (Closes: #9376)
    - Add compatibility with cucumber 2.0 and Debian Stretch. (Closes: #9667)
    - Use custom exception when 'execute_successfully' fails.
    - Retry looking up whois info on transient failure. (Closes: #9668)
    - Retry wget on transient failure. (Closes: #9715)
    - Test that Tor Browser cannot access files in /tmp.
    - Allow running the test suite without ntp installed. There are other means
      to have an accurate host system clock, e.g. systemd-timesyncd and tlsdate.
      (Closes: #9651)
    - Bump timeout in the Totem feature.
    - Grep memory dump using the --text option. This is necessary with recent
      versions of grep, such as the one in current Debian sid, otherwise it
      will count only one occurrence of the pattern we're looking for.
      (Closes: #9759)
    - Include execute_successfully's error in the exception, instead
      of writing it to stdout via puts. (Closes: #9795)
    - Test that udev-watchdog is actually monitoring the correct device.
      (Closes: #5560)
    - IUK: workaround weird Archive::Tar behaviour on current sid.
    - Test the SocksPort:s given in torrc in the Unsafe Browser.
      This way we don't get any sneaky errors in case we change them and
      forget to update this test.
    - Directly verify AppArmor blocking of the Tor Browser by looking in
      the audit log: Firefox 38 does no longer provide any graphical feedback
      when the kernel blocks its access to files the user wants to access.
    - Update browser-related automated test suite images, and workaround
      weirdness introduced by the new Tor Browser fonts.
    - Test that Pidgin, Tor Browser, Totem and Evince cannot access ~/.gnupg
      via alternate, live-boot generated paths.
    - Adjust tests to cope with our new AppArmor aliases.
    - Bump memory allocated to the system under test to 2 GB. (Closes: #9883)

 -- Tails developers <tails@boum.org>  Mon, 10 Aug 2015 19:12:58 +0200

tails (1.4.1) unstable; urgency=medium

  * Security fixes
    - Upgrade Tor Browser to 4.5.3, based on Firefox 31.8.0 ESR. (Closes: #9649)
    - Upgrade Tor to 0.2.6.9-1~d70.wheezy+1+tails2, which includes a circuit
      isolation bugfix. (Closes: #9560)
    - AppArmor: deny Tor Browser access to the list of recently used files.
      (Closes: #9126)
    - Upgrade OpenSSL to 1.0.1e-2+deb7u17.
    - Upgrade Linux to 3.16.7-ckt11-1.
    - Upgrade CUPS to 1.5.3-5+deb7u6.
    - Upgrade FUSE to 2.9.0-2+deb7u2.
    - Upgrade libsqlite3-0 to 3.7.13-1+deb7u2.
    - Upgrade ntfs-3g and ntfsprogs to 1:2012.1.15AR.5-2.1+deb7u2.
    - Upgrade p7zip-full to 9.20.1~dfsg.1-4+deb7u1.

  * Bugfixes
    - Fix automatic upgrades in Windows Camouflage mode. (Closes: #9413)
    - Don't ship the snakeoil SSL key pair generated by ssl-cert in the ISO.
      (Closes: #9416)
    - Partially fix the truncated notifications issue. (#7249)

  * Minor improvements
    - Disable the hwclock.sh initscript at reboot/shutdown time.
      This is an additional safety measure to ensure that the hardware clock
      is not modified. (Closes: #9364)
    - Stop shipping /var/cache/man/*, to make ISOs and IUKs smaller.
      (Closes: #9417)
    - Update torbrowser-AppArmor-profile.patch to apply cleanly on top of the
      profile shipped with torbrowser-launcher 0.2.0-1.
    - Add the jessie/updates APT repo and set appropriate pinning.
    - Upgrade Electrum to 1.9.8-4~bpo70+1.
    - Upgrade kernel firmware packages to 0.44.

  * Build system
    - Install the Linux kernel from Debian Jessie. (Closes: #9341)
    - Remove files that are not under version control when building in Jenkins.
      (Closes: #9406)
    - Don't modify files in the source tree before having possibly merged
      the base branch into it. (Closes: #9406)
    - Make it so eatmydata is actually used during a greater part of the build
      process. This includes using eatmydata from wheezy-backports.
      (Closes: #9419, #9523)
    - release script: adjust to support current Debian sid.

  * Test suite
    - Test the system clock sanity check we do at boot. (Closes: #9377)
    - Remove the impossible "Clock way in the past" scenarios.
      Thanks to config/chroot_local-includes/lib/live/config/0001-sane-clock,
      these scenarios cannot happen, and since we test that it works they
      can be safely removed.
    - Test that the hardware clock is not modified at shutdown. (Closes: #9557)
    - Pidgin: retry looking for the roadmap URL in the topic.
    - Avoid showing Pidgin's tooltips during test, potentially confusing Sikuli.
      (Closes: #9317)
    - Test all OpenPGP keys shipped with Tails. (Closes: #9402)
    - Check that notification-daemon is running when looking for notifications
      fails. (Closes: #9332)
    - Allow using the cucumber formatters however we want. (Closes: #9424)
    - Enable Spice in the guest, and blacklist the psmouse kernel module,
      to help with lost mouse events. (Closes: #9425)
    - Automate testing Torbutton's 'New Identity' feature. (Closes: #9286)
    - Test that Seahorse is configured to use the correct keyserver.
      (Closes: #9339)
    - Always export TMPDIR back to the test suite's shell environment.
      (Closes: #9479)
    - Make OpenPGP tests more reliable:
      · Retry accessing the OpenPGP applet menus on failure. (Closes: #9355)
      · Retry accessing menus in Seahorse on failure. (Closes: #9344)
    - Focus the Pidgin conversation window before any attempt to interact
      with it. (Closes: #9317)
    - Use convertkey from the (backported to Jessie) Debian package,
      instead of our own copy of that script. (Closes: #9066)
    - Make the memory erasure tests more robust (Closes: #9329):
      · Bump /proc/sys/vm/min_free_kbytes when running fillram.
      · Actually set oom_adj for the remote shell when running fillram.
      · Try to be more sure that we OOM kill fillram.
      · Run fillram as non-root.
    - Only try to build the storage pool if TailsToasterStorage isn't found.
      (Closes: #9568)

 -- Tails developers <tails@boum.org>  Sun, 28 Jun 2015 19:46:25 +0200

tails (1.4) unstable; urgency=medium

  * Major new features
    - Upgrade Tor Browser to 4.5.1, based on Firefox 31.7.0 ESR, which
      introduces many major new features for usability, security and
      privacy. Unfortunately its per-tab circuit view did not make it
      into Tails yet since it requires exposing more Tor state to the
      user running the Tor Browser than we are currently comfortable
      with. (Closes: #9031, #9369)
    - Upgrade Tor to 0.2.6.7-1~d70.wheezy+1+tails2. Like in the Tor
      bundled with the Tor Browser, we patch it so that circuits used
      for SOCKSAuth streams have their lifetime increased indefinitely
      while in active use. This currently only affects the Tor Browser
      in Tails, and should improve the experience on certain web sites
      that otherwise would switch language or log you out every ten
      minutes or so when Tor switches circuit. (Closes: #7934)

  * Security fixes
    - tor-browser wrapper script: avoid offering avenues to arbitrary
      code execution to e.g. an exploited Pidgin. AppArmor Ux rules
      don't sanitize $PATH, which can lead to an exploited application
      (that's allowed to run this script unconfined, e.g. Pidgin)
      having this script run arbitrary code, violating that
      application's confinement. Let's prevent that by setting PATH to
      a list of directories where only root can write. (Closes: #9370)
    - Upgrade Linux to 3.16.7-ckt9-3.
    - Upgrade curl to 7.26.0-1+wheezy13.
    - Upgrade dpkg to 1.16.16.
    - Upgrade gstreamer0.10-plugins-bad to 0.10.23-7.1+deb7u2.
    - Upgrade libgd2-xpm to 2.0.36~rc1~dfsg-6.1+deb7u1.
    - Upgrade openldap to 2.4.31-2.
    - Upgrade LibreOffice to 1:3.5.4+dfsg2-0+deb7u4.
    - Upgrade libruby1.9.1 to 1.9.3.194-8.1+deb7u5.
    - Upgrade libtasn1-3 to 2.13-2+deb7u2.
    - Upgrade libx11 to 2:1.5.0-1+deb7u2.
    - Upgrade libxml-libxml-perl to 2.0001+dfsg-1+deb7u1.
    - Upgrade libxml2 to 2.8.0+dfsg1-7+wheezy4.
    - Upgrade OpenJDK to 7u79-2.5.5-1~deb7u1.
    - Upgrade ppp to 2.4.5-5.1+deb7u2.

  * Bugfixes
    - Disable security warnings when connecting to POP3 and IMAP ports.
      (Closes: #9327)
    - Make the Windows 8 browser theme compatible with the Unsafe and I2P
      browsers. (Closes: #9138)
    - Hide Torbutton's "Tor Network Settings..." context menu entry.
      (Closes: #7647)
    - Upgrade the syslinux packages to support booting Tails on
      Chromebook C720-2800. (Closes: #9044)
    - Enable localization in Tails Upgrader. (Closes: #9190)
    - Make sure the system clock isn't before the build date during
      early boot. Our live-config hook that imports our signing keys
      depend on that the system clock isn't before the date when the
      keys where created. (Closes: #9149)
    - Set GNOME's OpenPGP keys via desktop.gnome.crypto.pgp to prevent
      us from getting GNOME's default keyserver in addition to our
      own. (Closes: #9233)
    - Prevent Firefox from crashing when Orca is enabled: grant
      it access to assistive technologies in its Apparmor
      profile. (Closes: #9261)
    - Add Jessie APT source. (Closes: #9278)
    - Fix set_simple_config_key(). If the key already existed in the
      config file before the call, all other lines would be removed
      due to the sed option -n and p combo. (Closes: #9122)
    - Remove illegal instance of local outside of function definition.
      Together with `set -e` that error has prevented this script from
      restarting Vidalia, like it should. (Closes: #9328)

  * Minor improvements
    - Upgrade I2P to 0.9.19-3~deb7u+1.
    - Install Tor Browser's bundled Torbutton instead of custom .deb.
      As of Torbutton 1.9.1.0 everything we need has been upstreamed.
    - Install Tor Browser's bundled Tor Launcher instead of our
      in-tree version. With Tor 0.2.6.x our custom patches for the
      ClientTransportPlugin hacks are not needed any more. (Closes:
      #7283)
    - Don't install msmtp and mutt. (Closes: #8727)
    - Install fonts-linuxlibertine for improved Vietnamese support in
      LibreOffice. (Closes: #8996)
    - Remove obsoletete #i2p-help IRC channel from the Pidgin
      configuration (Closes: #9137)
    - Add Gedit shortcut to gpgApplet's context menu. Thanks to Ivan
      Bliminse for the patch. (Closes: #9069).
    - Install printer-driver-gutenprint to support more printer
      models. (Closes: #8994).
    - Install paperkey for off-line OpenPGP key backup. (Closes: #8957)
    - Hide the Tor logo in Tor Launcher. (Closes: #8696)
    - Remove useless log() instance in tails-unblock-network. (Closes:
      #9034)
    - Install cdrdao: this enables Brasero to burn combined data/audio
      CDs and to do byte-to-byte disc copy.
    - Hide access to the Add-ons manager in the Unsafe Browser. It's
      currently broken (#9307) but we any way do not want users to
      install add-ons in the Unsafe Browser. (Closes: #9305)
    - Disable warnings on StartTLS for POP3 and IMAP (Will-fix: #9327)
      The default value of this option activates warnings on ports
      23,109,110,143. This commit disables the warnings for POP3 and
      IMAP as these could be equally used in encrypted StartTLS
      connections. (Closes: #9327)
    - Completely rework how we localize our browser by generating our
      branding add-on, and search plugins programatically. This
      improves the localization for the ar, es, fa, ko, nl, pl, ru,
      tr, vi and zh_CN locales by localizing the Startpage and
      Disconnect.me search plugins. Following Tor Browser 4.5's recent
      switch, we now use Disconnect.me as the default search
      engine. (Closes: #9309)
    * Actively set Google as the Unsafe Browser's default search
      engine.

  * Build system
    - Encode in Git which APT suites to include when building Tails.
      (Closes: #8654)
    - Clean up the list of packages we install. (Closes: #6073)
    - Run auto/{build,clean,config} under `set -x' for improved
      debugging.
    - Zero-pad our ISO images so their size is divisible by 2048.
      The data part of an ISO image's sectors is 2048 bytes, which
      implies that ISO images should always have a size divisible
      by 2048. Some applications, e.g. VirtualBox, use this as a sanity
      check, treating ISO images for which this isn't true as garbage.
      Our isohybrid post-processing does not ensure this,
      however. Also Output ISO size before/after isohybrid'ing and
      truncate'ing it. This will help detect if/when truncate is
      needed at all, so that we can report back to syslinux
      maintainers more useful information. (Closes: #8891)
    - Vagrant: raise apt-cacher-ng's ExTreshold preference to 50. The
      goal here is to avoid Tor Browser tarballs being deleted by
      apt-cacher-ng's daily expiration cronjob: they're not listed in
      any APT repo's index file, so acng will be quite eager to clean
      them up.

  * Test suite
    - Bring dependency checks up-to-date (Closes: #8988).
    - Adapt test suite to be run on Debian Jessie, which includes
      removing various Wheezy-specific workarounds, adding a few
      specific to Jessie, migrating from ffmpeg to libav, and
      more. (Closes: #8165)
    - Test that MAT can see that a PDF is dirty (Closes: #9136).
    - Allow throwing Timeout::Error in try_for() blocks, as well as
      nested try_for() (Closes: #9189, #9290).
    - Read test suite configuration files from the features/config/local.d
      directory. (Closes: #9220)
    - Kill virt-viewer with SIGTERM, not SIGINT, to prevent hordes of
      zombie processes from appearing. (Closes: #9139)
    - Kill Xvfb with SIGTERM, not SIGKILL, on test suite exit to allow
      it to properly clean up. (Closes: #8707)
    - Split SSH & SFTP configs in the test suite. (Closes: #9257)
    - Improve how we start subprocesses in the test suite, mostly by
      bypassing the shell for greater security and robustness (Closes:
      #9253)
    - Add Electrum test feature. (Closes #8963)
    - Test that Tails Installer detects when USB devices are
      removed. (Closes: #9131)
    - Test Tails Installer with devices which are too small. (Closes:
      #9129)
    - Test that the Report an Error launcher works in German. (Closes:
      #9143)
    - Verify that no extensions are installed in the Unsafe Browser
      using about:support instead of about:addons, which is broken
      (#9307). (Closes: #9306)
    - Retry GNOME application menu actions when they glitch. The
      GNOME application menus seem to have issues with clicks or
      hovering actions not registering, and hence sometimes submenus
      are not opened when they should, and sometimes clicks on the
      final application shortcut are lost. There seems to be a
      correlation between this and CPU load on the host running the
      test suite. We workaround this by simply re-trying the last
      action when it seems to fail. (Closes: #8928)
    - Work around Seahorse GUI glitchiness (Closes: #9343):
      * When Seahorse appears to be frozen--apparently due to network
        issues--it can often be worked around by refreshing the screen
        or activating a new window.
      * Open Seahorse's preferences dialog using the mouse.
      * Access menu entries with the mouse.
    - Wait for systray icons to finish loading before interacting with
      the systray. (Closes: #9258)
    - Test suite configuration: generalize local.d support to *.d. We
      now load features/config/*.d/*.yml.
    - Use code blocks in "After Scenario" hooks. This is much simpler
      to use (and more readable!) compared to hooking functions and
      arguments like we used to do.
    - Create filesystem share sources in the temporary directory and
      make them world-readable. (Closes: #8950)

 -- Tails developers <tails@boum.org>  Mon, 11 May 2015 16:45:04 +0200

tails (1.3.2) unstable; urgency=medium

  * Security fixes
    - Upgrade Tor Browser to 4.0.6, based on Firefox 31.6.0 ESR.
    - Upgrade OpenSSL to 1.0.1e-2+deb7u16.

  * Bugfixes
    - Make Florence usable with touchpads by forcing syndaemon to
      always use the `-t` option, which only disables tapping and
      scrolling and not mouse movements (Closes: #9011).
    - Make tails-spoof-mac log the correct macchanger exit code on
      failure (Closes: #8687).
    - Tails Installer:
      · Ignore devices with less than 3.5 GB of storage since they
        do not fit a Tails installation (Closes: #6538).
      · Remove devices from the device list as they are unplugged
        (Closes: #8691).

  * Minor improvements
    - Install obfs4proxy 0.0.4-1~tpo1, which adds support for
      client-mode ScrambleSuit.
    - Don't start Vidalia if Windows Camouflage is enabled. (Closes:
      #7400)
    - I2P Browser:
      · Remove "Add-ons" from the Tools menu, and hide "Keyboard
        Shortcuts" and "Take a Tour" since they point to resources on
        the open Internet (Closes: #7970).
      · Hide TorButton button from the customize toolbar options, and
        remove configs whose only purpose was to make Torbutton "green"
        (Closes: #8893).

  * Test suite
    - New tests:
      · Test non-LAN SSH, and SFTP via GNOME's "Connect to Server"
        (Closes: #6308).
      · Verify that Tails' Tor binary has the expected Tor authorities
        hard coded (Closes: #8960).
    - Improvements:
      · Programmatically determine the supported languages when testing
        the Unsafe Browser (Closes: #8918).
      · Rename --temp-dir to --tmpdir and make it behave more like
        mktemp, and honour TMPDIR if set in the environment. (Closes:
        #8709).
    - Bugfixes:
      · Make --temp-dir (now --tmpdir) actually work.

 -- Tails developers <tails@boum.org>  Mon, 30 Mar 2015 16:54:20 +0200

tails (1.3.1) unstable; urgency=medium

  * Security fixes
    - Upgrade Tor Browser to 4.0.5, based on Firefox 31.5.3 ESR. This addresses:
      · https://www.mozilla.org/en-US/security/advisories/mfsa2015-28/
      · https://www.mozilla.org/en-US/security/advisories/mfsa2015-29/
    - Upgrade Linux to 3.16.7-ckt7-1.
    - Upgrade libxfont to 1:1.4.5-5.
    - Upgrade OpenSSL to 1.0.1e-2+deb7u15.
    - Upgrade tcpdump to 4.3.0-1+deb7u2.
    - Upgrade bsdtar to 3.0.4-3+wheezy1.
    - Upgrade CUPS to 1.5.3-5+deb7u5.
    - Upgrade file and libmagic to 5.11-2+deb7u8.
    - Upgrade GnuPG to 1.4.12-7+deb7u7.
    - Upgrade libarchive to 3.0.4-3+wheezy1.
    - Upgrade libav to 6:0.8.17-1.
    - Upgrade FreeType 2 to 2.4.9-1.1+deb7u1.
    - Upgrade libgcrypt11 1.5.0-5+deb7u3.
    - Upgrade libgnutls26 to 2.12.20-8+deb7u3.
    - Upgrade libgtk2-perl to 2:1.244-1+deb7u1.
    - Upgrade ICU to 4.8.1.1-12+deb7u2.
    - Upgrade NSS to 2:3.14.5-1+deb7u4.
    - Upgrade libssh2 to 1.4.2-1.1+deb7u1.

  * Bugfixes
    - Upgrade Tor to 0.2.5.11-1~d70.wheezy+1+tails1. Changes include:
      · Directory authority changes.
      · Fix assertion errors that may trigger under high DNS load.
      · No longer break on HUP with seccomp2 enabled.
      · and more - please consult the upstream changelog.
    - Upgrade Tor Launcher to 0.2.7.2, and update the test suite accordingly
      (Closes: #8964, #6985). Changes include:
      · Ask about bridges before proxy in wizard.
      · Hide logo if TOR_HIDE_BROWSER_LOGO set.
      · Remove firewall prompt from wizard.
      · Feedback when “Copy Tor Log” is clicked.
      · Improve behavior if tor exits.
      · Add option to hide TBB's logo
      · Change "Tor Browser Bundle" to "Tor Browser"
      · Update translations from Transifex.
    - Fix the Tor Launcher killer. (Closes: #9067)
    - Allow Seahorse to communicate with keyservers when run from Tails
      OpenPGP Applet. (Closes: #6394)
    - SSH client: don't proxy connections to 172.17.* to 172.31.*.
      (Closes: #6558)
    - Repair config/chroot_local-packages feature, that was broken in Tails 1.3
      by 19-install-tor-browser-AppArmor-profile. (Closes: #8910)
    - language_statistics.sh: count original words instead of translated words.
      Otherwise we get >100% translation if translated strings are longer than
      original strings. (Closes: #9016)

  * Minor improvements
    - Only ship the new Tails signing key, and have Tails Upgrader stop trusting
      the old one. Update the documentation and test suite accordingly.
      (Closes: #8735, #8736, #8882, #8769, #8951)
    - Polish and harden a bit the WhisperBack configuration (Closes: #8991):
      · Only allow the `amnesia' user to run tails-debugging info as root
        with no arguments.
      · Fix spelling and grammar mistakes, improve phrasing a bit.
      · Quote variables consistently.

  * Test suite
    - New tests:
      · Chatting over XMPP in Pidgin, both peer-to-peer and in a multi-user
        chatroom. (Closes: #8002)
      · Chatting with OTR enabled over XMPP in Pidgin. (Closes: #8001)
      · Check that Pidgin only responds to the expected CTCP requests.
        (Closes: #8966)
      · Fetching keys using Seahorse started via the OpenPGP Applet.
      · Sync'ing keys using Seahorse.
    - Bugfixes:
      · Fix a race condition between the remote shell's and Tails Greeter's
        startup, by making sure the remote shell is ready before we start
        GDM. (Closes: #8941)
      · Kill virt-viewer properly. (Closes: #9070)
      · Make sure the display is stopped on destroy_and_undefine().
        Where we had it earlier, it could be skipped if anything else in the
        block threw an exception.
      · Fix wrong use of "$@". (Closes: #9071)
      · Enable the pipefail option in run_test_suite.
      · Improve the GNOME screenshot test's robustness. (Closes: #8952)
    - Refactoring:
      · turn the focus_pidgin_window() helper into a more generic
        VM.focus_xorg_window() one.
      · Reorganize the Display class.
      · Use clearer method to check process status in the Display class.
    - New developer-oriented features:
      · Add a --log-to-file option to run_test_suite. (Closes: #8894)
      · Add helpers for generating random strings.
      · Make it possible to hook arbitrary calls on scenario end. This is useful
        for dynamically adding cleanup functions, instead of having
        to explicitly deal with them in some After hook.

 -- Tails developers <tails@boum.org>  Mon, 23 Mar 2015 12:34:56 +0000

tails (1.3) unstable; urgency=medium

  * Major new features
    - Produce the Tails image in hybrid mode (again) so that the same
      image can be installed both on DVD *and* "hard disks" like USB
      storage and similar. (Closes: #8510)
    - Confine the Tor Browser using AppArmor. (Closes: #5525)
    - Install the Electrum bitcoin client from wheezy-backports, and
      add a persistence preset for the Live user's bitcoin wallet. If
      electrum is started without the persistence preset enabled, a
      warning is shown. (Closes: #6739)

  * Security fixes
    - Upgrade Tor Browser to 4.0.4 (based on Firefox 31.5.0esr)
      (Closes: #8938).

  * Bugfixes
    - Have tor_bootstrap_progress echo 0 if no matching log line is
      found. (Closes: #8257)
    - Always pass arguments through wrappers (connect-socks, totem,
      wget, whois) with "$@". $* doesn't handle arguments with
      e.g. embedded spaces correctly. (Closes: #8603, #8830)
    - Upgrade Linux to 3.16.7-ckt4-3.

  * Minor improvements
    - Install a custom-built Tor package with Seccomp enabled;
      enable the Seccomp sandbox when no pluggable transport is used.
      (Closes: #8174)
    - Install obfs4proxy instead of obfsproxy, which adds support for
      the obfs4 Tor pluggable transport. (Closes: #7980)
    - Install GnuPG v2 and associated tools from wheezy-backports,
      primarily for its improved support for OpenPGP smartcards. It
      lives side-by-side with GnuPG v1, which still is the
      default. (Closes: #6241)
    - Install ibus-unikey, a Vietnamese input method for IBus. (Closes:
      #7999)
    - Install torsocks (2.x) from wheezy-backports. (Closes: #8220)
    - Install keyringer from Debian Jessie. (Closes: #7752)
    - Install pulseaudio-utils.
    - Remove all traces of Polipo: we don't use it anymore. This
      closes #5379 and #6115 because:
      * Have APT directly use the Tor SOCKS proxy. (Closes: #8194)
      * Wrap wget with torsocks. (Closes: #6623)
      * Wrap Totem to torify it with torsocks. (Closes: #8219)
      * Torify Git with tsocks, instead of setting GIT_PROXY_COMMAND.
        (Closes: #8680)
    - Use torsocks for whois and Gobby, instead of torify.
    - Upgrade I2P to 0.9.18-1~deb7u+1.
    - Refactor the Unsafe and I2P browser code into a common shell
      library. A lot of duplicated code is now shared, and the code
      has been cleaned up and made more reliable. Several
      optimizations of memory usage and startup time were also
      implemented. (Closes: #7951)
    - Invert Exit and About in gpgApplet context menu. This is a
      short-term workaround for making it harder to exit the
      application by mistake (e.g. a double right-click). (Closes:
      #7450)
    - Implement new touchpad settings. This enables tap-to-click,
      2-fingers scrolling, and disable while typing. We don't enable
      reverse scrolling nor horizontal scrolling. (Closes: #7779)
    - Include the mount(8) output and live-additional-software.conf in
      WhisperBack bug reports (Closes: #8719, #8491).
    - Reduce brightness and saturation of background color. (Closes:
      #7963)
    - Have ALSA output sound via PulseAudio by default. This gives us
      centralized sound volume controls, and... allows to easily, and
      automatically, test that audio output works from Tor Browser,
      thanks to the PulseAudio integration into the GNOME sound
      control center.
    - Import the new Tails signing key, which we will use for Tails
      1.3.1, and have Tails Upgrader trust both it and the "old"
      (current) Tails signing key. (Closes: #8732)
    - tails-security-check: error out when passed an invalid CA file.
      Unfortunately, the underlying HTTPS stack we use here fails open
      in those case, so we have to check it ourselves. Currently, we
      check that the file exists, is readable, is a plain file and is
      not empty. Also support specifying the CA file via an
      environment variable. This will ease development and bug-fixing
      quite a bit.
    - Fix racy code in Tails Installer that sometimes made the
      automated test suite stall for scenarios installing Tails
      to USB disks. (Closes: #6092)
    - Make it possible to use Tails Upgrader to upgrade a Tails
      installation that has cruft files on the system partition.
      (Closes: #7678)

  * Build system
    - Install syslinux-utils from our builder-wheezy APT repository in
      Vagrant. We need version 6.03~pre20 to make the Tails ISO image
      in hybrid mode
    - Update deb.tails.boum.org apt repo signing key. (Closes: #8747)
    - Revert "Workaround build failure in lb_source, after creating
      the ISO." This is not needed anymore given the move to the Tor
      SOCKS proxy. (Closes: #5307)
    - Remove the bootstrap stage usage option and disable all
      live-build caching in Vagrant. It introduces complexity and
      potential for strange build inconsistencies for a meager
      reduction in build time. (Closes: #8725)
    - Hardcode the mirrors used at build and boot time in auto/config.
      Our stuff will be more consistent, easier to reproduce, and our
      QA process will be more reliable if we all use the same mirrors
      at build time as the ones we configure in the ISO. E.g. we won't
      have issues such as #8715 again. (Closes: #8726)
    - Don't attempt to retrieve source packages from local-packages so
      local packages can be installed via
      config/chroot_local-packages. (Closes: #8756)
    - Use our own Tor Browser archive when building an ISO. (Closes:
      #8125)

  * Test suite
    - Use libguestfs instead of parted when creating partitions and
      filsystems, and to check that only the expected files
      persist. We also switch to qcow2 as the default disk image
      format everywhere to reduce disk usage, enable us to use
      snapshots that includes the disks (in the future), and to use
      the same steps for creating disks in all tests. (Closes: #8673)
    - Automatically test that Tails ignores persistence volumes stored
      on non-removable media, and doesn't enable swaps. (Closes:
      #7822)
    - Actually make sure that Tails can boot from live systems stored
      on a hard drive. Running the 'I start Tails from DVD ...' step
      will override the earlier 'the computer is set to boot from ide
      drive "live_hd"' step, so let's make the "from DVD" part
      optional; it will be the default any way.
    - Make it possible to use an old iso with different persistence
      presets. (Closes: #8091)
    - Hide the cursor between steps when navigating the GNOME
      applications menu. This makes it a bit more robust, again:
      sometimes the cursor is partially hiding the menu entry we're
      looking for, hence preventing Sikuli from finding it (in
      particular when it's "Accessories", since we've just clicked on
      "Applications" which is nearby). (Closes: #8875)
    - Ensure that the test will fail if "apt-get X" commands fail.
    - Test 'Tor is ready' notification in a separate scenario. (Closes:
      #8714)
    - Add automated tests for torified wget and whois. This should
      help us identify future regressions such as #8603 in their
      torifying wrappers.
    - Add automated test for opening an URL from Pidgin.
    - And add automated tests for the Tor Browser's AppArmor
      sandboxing.
    - Test that "Report an Error Launcher" opens the support
      documentation.
    - Test that the Unsafe Browser:
      * starts in various locales.
      * complains when DNS isn't configured.
      * tears down its chroot on shutdown.
      * runs as the correct user.
      * has no plugins or add-ons installed.
      * has no unexpected bookmarks.
      * has no proxy configured.
    - Bump the "I2P router console is ready" timeout in its test to
      deal with slow Internet connections.
    - Make the automatic tests of gpgApplet more robust by relying
      more on graphical elements instead of keyboard shortcuts and
      static sleep():s. (Closes: #5632)
    - Make sure that enough disk space is available when creating
      virtual storage media. (Closes: #8907)
    - Test that the Unsafe Browser doesn't generate any non-user
      initiated traffic, and in particular that it doesn't check for
      upgrades, which is a regression test for #8694. (Closes: #8702)
    - Various robustness improvements to the Synaptic tests. (Closes:
      #8742)
    - Automatically test Git. (Closes: #6307)
    - Automatically test GNOME Screenshot, which is a regression test
      for #8087. (Closes: #8688)
    - Fix a quoting issue with `tails_persistence_enabled?`. (Closes:
      #8919)
    - Introduce an improved configuration system that also can store
      local secrets, like user credentials needed for some
      tests. (Closes: #6301, #8188)
    - Actually verify that we successfully set the time in our time
      syncing tests. (Closes: #5836)
    - Automatically test Tor. This includes normal functionality and
      the use pluggable transports, that our Tor enforcement is
      effective (e.g. only the Tor network or configured bridges are
      contacted) and that our stream isolation configuration is
      working. (Closes: #5644, #6305, #7821)

 -- Tails developers <tails@boum.org>  Mon, 23 Feb 2015 17:14:00 +0100

tails (1.2.3) unstable; urgency=medium

  * Security fixes
    - Upgrade Linux to 3.16.7-ckt2-1.
    - Upgrade Tor Browser to 4.0.3 (based on Firefox 31.4.0esr)
      (Closes: #8700).
    - Fail safe by entering panic mode if macchanger exits with an
      error, since in this situation we have to treat the
      driver/device state as undefined. Also, we previously just
      exited the script in this case, not triggering the panic mode
      and potentially leaking the real MAC address (Closes: #8571).
    - Disable upgrade checking in the Unsafe Browser. Until now the
      Unsafe Browser has checked for upgrades of the Tor Browser in
      the clear (Closes: #8694).

  * Bugfixes
    - Fix startup of the Unsafe Browser in some locales (Closes: #8693).
    - Wait for notification-daemon to run before showing the MAC
      spoofing panic mode notifications. Without this, the "Network
      card disabled" notification is sometimes lost when MAC spoofing
      fails. Unfortunately this only improves the situation, but
      doesn't fix it completely (see #8685).
    - Log that we're going to stop NetworkManager before trying to do
      it in the MAC spoofing scripts. Without this we wouldn't get the
      log message in case stopping NetworkManager fails (thanks to
      `set -e`).
    - Set GNOME Screenshot preferences to save the screenshots in
      /home/amnesia (Closes: #8087).
    - Do not suspend to RAM when closing the lid on battery power
      (Closes: #8071).
    - Properly update the Tails Installer's status when plugging in a
      USB drive after it has started (Closes: #8353).
    - Make rsync compare file contents by using --checksum for more
      reliable generation of the squashfs filesystem in
      IUKs. Previously it used the default, which is checking
      timestamps and file size, but that doesn't play well with the
      Tor browser files, that have a fixed mtime, which could result
      in updated files not ending up in the IUK.

  * Minor improvements
    - Finish migrating tails-security-check's and tails-iuk's pinning
      to our website's new X.509 certificate authority (Closes: #8404).

  * Build system
    - Update to Vagrant build box tails-builder-20141201. The only
      change is the removal of a reference to an ISO image which
      doesn't exist (except on the system that generated the build
      box) which causes an error for some users (Closes: #7644).
    - Generate the list of packages used during build, after building
      with Jenkins (Closes: #8518). This allows tracking their status
      on the Debian reproducible build front:
      https://reproducible.debian.net/index_pkg_sets.html#tails

  * Automated test suite
    - Check PO files with i18nspector (Closes: #8359).
    - Fix the expected image of a check.tp.o failure. Previously we
      looked for the "Sorry. You are not using Tor." text, but it
      seems it recently changed enough for Sikuli to not find it. To
      prevent future errors of the same kind we'll look for the
      crossed-over onion icon instead (Closes: #8533).
    - Bump timeout when waiting for Tor to re-bootstrap. We have a
      dreaded issue with timeouts that are multiple of 2 minutes, and
      then Tor succeeds soon after, so in order to allow for this
      timeout to be reached twice, and then possibly succeed, let's
      use N*2 minutes + 30 seconds, with N=2.

 -- Tails developers <tails@boum.org>  Wed, 14 Jan 2015 16:12:26 +0100

tails (1.2.2) unstable; urgency=medium

  * Bugfixes
    - Create a CA bundle for Tails Upgrader at ISO build time, and
      patch Tails Upgrader to use it. Specifically this will make it
      possible to check for Tails upgrades after our website changes
      certificate around the 2014 to 2015 transition (Partially fixes
      #8404).

 -- Tails developers <tails@boum.org>  Mon, 15 Dec 2014 10:05:17 +0100

tails (1.2.1) unstable; urgency=low

  * Security fixes
    - Upgrade Linux to 3.16.0-4, i.e. 3.16.7-1.
    - Install Tor Browser 4.0.2 (based on Firefox 31.3.0esr).

  * Bugfixes
    - Install syslinux-utils, to get isohybrid back (Closes: #8155).
    - Update xserver-xorg-input-evdev to 1:2.7.0-1+tails1 which
      includes a patch that restores mouse scrolling in KVM/Spice
      (Closes: 7426).
    - Set Torbutton logging preferences to the defaults (Closes:
      #8160). With the default settings, no site-specific information is
      logged.
    - Use the correct stack of rootfs:s for the chroot browsers (Closes:
      #8152, #8158). After installing incremental upgrades Tails' root
      filesystem consists of a stack squashfs:s, not only
      filesystem.squashfs. When not stacking them correct we may end up
      using the Tor Browser (Firefox) from an older version of Tails, or
      with no Tor Browser at all, as in the upgrade from Tails 1.1.2 to
      1.2, when we migrated from Iceweasel to the Tor Browser. Based on
      a patch contributed by sanic.
    - Use the Tor Browser for MIME type that GNOME associates with
      Iceweasel (Closes: #8153). Open URLs from Claws Mail, KeePassX
      etc. should be possible again.
    - Update patch to include all Intel CPU microcodes (Closes: #8189).
    - AppArmor: allow Pidgin to run Tor Browser unconfined, with
      scrubbed environment (Closes: #8186). Links opened in Pidgin are
      now handled by the Tor Browser.
    - Install all localized Iceweasel search plugins (Closes: #8139).
    - When generating the boot profile, ignore directories in
      process_IN_ACCESS as well (Closes: #7925). This allows ut to
      update the squashfs-ordering again in Tails 1.2.1.
    - gpgApplet: Don't pass already encoded data to GTK2 (Closes:
      #7968). It's now possible to clearsign text including non-ASCII
      characters.
    - Do not run the PulseAudio initscript, neither at startup nor
      shutdown (Closes: #8082).

  * Minor improvements
    - Upgrade I2P to 0.9.17-1~deb7u+1.
    - Make GnuPG configuration closer to the best practices one
      (Closes: #7512).
    - Have GnuPG directly use the Tor SOCKS port (Closes: #7416).
    - Remove TrueCrypt support and documentat how to open TrueCrypt
      volumes using cryptsetup (Closes: #5373).
    - Install hopenpgp-tools from Debian Jessie.

  * Build system
    - Add gettext >= 0.18.3 as a Tails build dependency. We need it for
      xgettext JavaScript support in feature/jessie.

  * Automated test suite
    - Don't click to open a sub-menu in the GNOME applications menu
      (Closes: #8140).
    - When testing the Windows camouflage, look for individual systray
      applets, to avoid relying on their ordering (Closes: #8059).
    - Focus the Pidgin Buddy List before looking for something
      happening in it (Closes: #8161).
    - Remove workaround for showing the TBB's menu bar (Closes #8028).

 -- Tails developers <tails@boum.org>  Tue, 02 Dec 2014 11:34:03 +0100

tails (1.2) unstable; urgency=medium

  * Major new features
    - Migrate from Iceweasel to the Tor Browser from the Tor Browser
      Bundle 4.0 (based on Firefox 31.2.0esr). This fixes the POODLE
      vulnerability.
      The installation in Tails is made global (multi-profile), uses
      the system-wide Tor instance, disables the Tor Browser updater,
      and keeps the desired deviations previously present in Iceweasel,
      e.g. we install the AdBlock Plus add-on, but not Tor Launcher (since
      we run it as a standalone XUL application), among other things.
    - Install AppArmor's userspace tools and apparmor-profiles-extra
      from Wheezy Backports, and enable the AppArmor Linux Security
      Module. This adds Mandatory Access Control for several critical
      applications in Tails, including Tor, Vidalia, Pidgin, Evince
      and Totem.
    - Isolate I2P traffic from the Tor Browser by adding a dedicated
      I2P Browser. It is set up similarly to the Unsafe Browser,
      but further disables features that are irrelevant for I2P, like
      search plugins and the AdBlock Plus addon, while keeping Tor Browser
      security features like the NoScript and Torbutton addons.
    - Upgrade Tor to 0.2.5.8-rc-1~d70.wheezy+1.

  * Security fixes
    - Disable TCP timestamps (Closes: #6579).

  * Bugfixes
    - Remove expired Pidgin certificates (Closes: #7730).
    - Use sudo instead of gksudo for running tails-upgrade-frontend to
      make stderr more easily accessible (Closes: #7431).
    - Run tails-persistence-setup with sudo instead of gksudo to make
      stderr more easily accessible, and allow the desktop user to
      pass the --verbose parameter (Closes: #7623).
    - Disable CUPS in the Unsafe Browser. This will prevent the
      browser from hanging for several minutes when accidentally
      pressing CTRL+P or trying to go to File -> Print (Closes: #7771).

  * Minor improvements
    - Install Linux 3.16-3 (version 3.16.5-1) from Debian
      unstable (Closes: #7886, #8100).
    - Transition away from TrueCrypt: install cryptsetup and friends
      from wheezy-backports (Closes: #5932), and make it clear that
      TrueCrypt will be removed in Tails 1.2.1 (Closes: #7739).
    - Install Monkeysign dependencies for qrcodes scanning.
    - Upgrade syslinux to 3:6.03~pre20+dfsg-2~bpo70+1, and install
      the new syslinux-efi package.
    - Upgrade I2P to 0.9.15-1~deb7u+1
    - Enable Wheezy proposed-updates APT repository and setup APT
      pinnings to install packages from it.
    - Enable Tor's syscall sandbox. This feature (new in 0.2.5.x)
      should make Tor a bit harder to exploit. It is only be enabled
      when when no special Tor configuration is requested in Tails
      Greeter due to incompatibility with pluggable transports.
    - Start I2P automatically when the network connects via a
      NetworkManager hook, and "i2p" is present on the kernel command
      line. The router console is no longer opened automatically, but
      can be accessed through the I2P Browser (Closes: #7732).
    - Simplify the IPv6 ferm rules (Closes: #7668).
    - Include persistence.conf in WhisperBack reports (Closes: #7461)
    - Pin packages from testing to 500, so that they can be upgraded.
    - Don't set Torbutton environment vars globally (Closes: #5648).
    - Enable VirtualBox guest additions by default (Closes: #5730). In
      particular this enables VirtualBox's display management service.
    - In the Unsafe Browser, hide option for "Tor Browser Health
      report", and the "Get Addons" section in the Addon manager
      (Closes: #7952).
    - Show Pidgin's formatting toolbar (Closes: #7356). Having the
      formatting toolbar displayed in Pidgin makes the OTR status more
      explicit by displaying it with words.

  * Automated test suite
    - Add --pause-on-fail to ease VM state debugging when tests
      misbehave.
    - Add execute_successfully() and assert_vmcommand_success() for
      added robustness when executing some command in the testing VM.
    - Use Test::Unit::Assertions instead of our home-made assert().
    - Add test for persistent browser bookmarks.
    - Add basic tests for Pidgin, Totem and Evince, including their
      AppArmor enforcement.
    - Factorize some common step pattern into single steps.
    - Factorize running a command in GNOME Terminal.
    - Add common steps to copy a file and test for its existence.
    - Add a wait_and_double_click Sikuli helper method.
    - Add a VM.file_content method, to avoid repeating ourselves, and
      use it whenever easily doable.
    - Drop test that diffs syslinux' exithelp.cfg: we don't ship this
      file anymore.
    - In the Unsafe Browser tests, rely on subtle timing less (Closes:
      #8009).
    - Use the same logic to determine when Tor is working in the test
      suite as in Tails itself. The idea is to avoid spamming the Tor
      control port during bootstrap, since we've seen problems with
      that already.

 -- Tails developers <tails@boum.org>  Wed, 15 Oct 2014 18:34:50 +0200

tails (1.1.2) unstable; urgency=medium

  * Security fixes
    - Upgrade the web browser to 24.8.0esr-0+tails3~bpo70+1
      (fixes Mozilla#1064636).
    - Install Linux 3.16-1 from sid (Closes: #7886).
    - Upgrade file to 5.11-2+deb7u5 (fixes CVE-2014-0207,
      CVE-2014-0237, CVE-2014-0238, CVE-2014-3478, CVE-2014-3479,
      CVE-2014-3480, CVE-2014-3487, CVE-2014-3538 and CVE-2014-3587).
    - Upgrade curl to 7.26.0-1+wheezy10 (fixes CVE-2014-3613 and
      CVE-2014-3620).
    - Upgrade bind9-based packages to 1:9.8.4.dfsg.P1-6+nmu2+deb7u2
      (fixes CVE-2014-0591).
    - Upgrade gnupg to 1.4.12-7+deb7u6 (fixes CVE-2014-5270).
    - Upgrade apt to 0.9.7.9+deb7u5 (fixes CVE-2014-0487,
      CVE-2014-0488, CVE-2014-0489, CVE-2014-0490, and
      CVE-2014-6273.).
    - Upgrade dbus to 1.6.8-1+deb7u4 (fixes CVE-2014-3635,
      CVE-2014-3636, CVE-2014-3637, CVE-2014-3638 and CVE-2014-3639).
    - Upgrade libav-based pacakges to 6:0.8.16-1 (fixes
      CVE-2013-7020).
    - Upgrade bash to 4.2+dfsg-0.1+deb7u1 (fixes CVE-2014-6271).

 -- Tails developers <tails@boum.org>  Tue, 23 Sep 2014 23:01:40 -0700

tails (1.1.1) unstable; urgency=medium

  * Security fixes
    - Upgrade the web browser to 24.8.0esr-0+tails1~bpo70+1
      (Firefox 24.8.0esr + Iceweasel patches + Torbrowser patches).
      Also import the Tor Browser profile at commit
      271b64b889e5c549196c3ee91c888de88148560f from
      ttp/tor-browser-24.8.0esr-3.x-1.
    - Upgrade Tor to 0.2.4.23-2~d70.wheezy+1 (fixes CVE-2014-5117).
    - Upgrade I2P to 0.9.14.1-1~deb7u+1.
    - Upgrade Linux to 3.14.15-2 (fixes CVE-2014-3534, CVE-2014-4667
      and CVE-2014-4943).
    - Upgrade CUPS-based packages to 1.5.3-5+deb7u4 (fixes
      CVE-2014-3537, CVE-2014-5029, CVE-2014-5030 and CVE-2014-5031).
    - Upgrade libnss3 to 2:3.14.5-1+deb7u1 (fixes CVE-2013-1741,
      CVE-2013-5606, CVE-2014-1491 and CVE-2014-1492).
    - Upgrade openssl to 1.0.1e-2+deb7u12 (fixes CVE-2014-3505,
      CVE-2014-3506, CVE-2014-3507, CVE-2014-3508, CVE-2014-3509,
      CVE-2014-3510, CVE-2014-3511, CVE-2014-3512 and CVE-2014-5139).
    - Upgrade krb5-based packages to 1.10.1+dfsg-5+deb7u2 (fixes
      CVE-2014-4341, CVE-2014-4342, CVE-2014-4343, CVE-2014-4344 and
      CVE-2014-4345).
    - Upgrade libav-based packages to 6:0.8.15-1 (fixes CVE-2011-3934,
      CVE-2011-3935, CVE-2011-3946, CVE-2013-0848, CVE-2013-0851,
      CVE-2013-0852, CVE-2013-0860, CVE-2013-0868, CVE-2013-3672,
      CVE-2013-3674 and CVE-2014-2263.
    - Upgrade libgpgme11 to 1.2.0-1.4+deb7u1 (fixes CVE-2014-5117).
    - Upgrade python-imaging to 1.1.7-4+deb7u1 (fixes CVE-2014-3589).
    - Prevent dhclient from sending the hostname over the network
      (Closes: #7688).
    - Override the hostname provided by the DHCP server (Closes: #7769).
    - Add an I2P boot parameter. Without adding "i2p" to the kernel
      command line, I2P will not be accessible for the Live user.
    - Stricter I2P firewall rules:
      * deny I2P from accessing the LAN
      * deny I2P from accessing the loopback device, except for select
        whitelisted services
      * allow I2P access to the Internet
      The ACCEPT rules will only be enabled when the string 'i2p' is
      passed at the boot prompt. The rules which DENY or REJECT
      access for the 'i2psvc' user will always be applied.
    - Disable I2P plugins, since it doesn't make much sense without
      persistence, and should eliminate some attack vectors.
    - Disable I2P's BOB port. No maintained I2P application uses it.

  * Bugfixes
    - Fix condition clause in tails-security-check (Closes: #7657).
    - Don't ship OpenJDK 6: I2P prefers v7, and we don't need both.
    - Prevent Tails Installer from updating the system partition
      properties on MBR partitions (Closes: #7716).

  * Minor improvements
    - Upgrade to Torbutton 1.6.12.1.
    - Install gnome-user-guide (Closes: #7618).
    - Install cups-pk-helper (Closes: #7636).
    - Update the SquashFS sort file.
    - Compress the SquashFS more aggressively (Closes: #7706).
    - I2P: Keep POP3 email on server. The default in the I2P webmail
      app was to keep mail on the server, but that setting was changed
      recently. This configuration setting (susimail.config) will only
      be copied over in I2P 0.9.14 and newer.
    - Add a Close button to the Tails Installer launcher window.

  * Build system
    - Migrate Vagrant basebox to Debian Wheezy (Closes #7133, #6736).
    - Consistently use the same Debian mirror.
    - Disable runtime APT proxy configuration when using APT in
      binary_local-hooks (Closes: #7691).

  * Automated test suite
    - Automatically test hostname leaks (Closes: #7712).
    - Move autotest live-config hook to be run last. This way we'll
      notice if some earlier live-config hook cancels all hooks by
      running the automated test suite since the remote shell won't be
      running in that case.
    - Test that the I2P boot parameter does what it's supposed to do
      (Closes: #7760).
    - Start applications by using the GNOME Applications menu instead
      of the GNOME Run Dialog (Closes: #5550, #7060).

 -- Tails developers <tails@boum.org>  Sun, 31 Aug 2014 20:49:28 +0000

tails (1.1) unstable; urgency=medium

  * Rebase on Debian Wheezy
    - Upgrade literally thousands of packages.
    - Migrate to GNOME3 fallback mode.
    - Install LibreOffice instead of OpenOffice.
    - Remove custom LSB logging: Wheezy has fancy colored init
      logging.

  * Major new features
    - UEFI boot support.
    - Replace the Windows XP camouflage with an experimental Windows 8
      camouflage.
    - Install Linux 3.14.12-1 from Debian unstable.
    - Bring back VirtualBox guest modules, installed from Wheezy
      backports. Full functionality is only available when using the
      32-bit kernel.

  * Security fixes
    - Fix write access to boot medium via udisks (#6172).
    - Don't allow the desktop user to pass arguments to
      tails-upgrade-frontend (Closes: #7410).
    - Make persistent file permissions safer (Closes #7443):
      * Make the content of /etc/skel non-world-readable. Otherwise,
        such files may be copied to /home/amnesia, and in turn to the
        persistent volume, with unsafe permissions. That's no big deal
        in /home/amnesia (that is itself not world-readable), *but*
        the root of the persistent volume has to be world-readable.
      * Have activate_custom_mounts create new directories with safe
        permissions.
      * Set strict permissions on /home/amnesia (Closes: #7463).
      * Fix permissions on persistent directories that were created
        with unsafe permissions (Closes: #7458).
      * Fix files ownership while copying persistence (Closes: #7216).
        The previous instructions to copy the persistent data were
        creating personal files that belong to root. I don't think
        there is a way of preserving the original ownership using
        Nautilus (unless doing a "move" instead of a "copy" but that's
        not what we are trying to do here).
    - Disable FoxyProxy's proxy:// protocol handler (Closes: #7479).
      FoxyProxy adds the proxy:// protocol handler, which can be used
      to configure the proxy via an URI. A malicious web page can
      include (or a malicious exit node can inject) some JavaScript
      code to visit such an URI and disable or otherwise change
      Iceweasel's proxy settings. While using this to disable
      proxying will be dealt with safely by our firewall, this could
      be used to defeat stream isolation, although the user must be
      tricked into accepting the new proxy settings.
    - Upgrade the web browser to 24.7.0esr-0+tails1~bpo70+1
      (Firefox 24.7.0esr + Iceweasel patches + Torbrowser patches).
    - Upgrade to Linux 3.14.12-1 (fixes CVE-2014-4699).
    - Upgrade libav-based packages to 0.8.13-1 (fixes CVE-2014-4609).
    - Upgrade to libxml2 2.8.0+dfsg1-7+wheezy1 (fixes CVE-2014-0191).
    - Upgrade to dbus 1.6.8-1+deb7u3 (fixes CVE-2014-3477,
      CVE-2014-3532 and CVE-2014-3533).

  * Bugfixes
    - Disable GNOME keyring's GnuPG functionality. (Closes: #7330) In
      feature/regular-gnupg-agent, we installed the regular GnuPG
      agent so that it is used instead of GNOME keyring's one. This is
      not enough on Wheezy, so let's disable the starting of the "gpg"
      component of GNOME keyring.
    - Make sure /etc/default/locale exists, with a sensible default
      value (Closes: #7333). Before Tails Greeter's PostLogin script
      are run, /etc/default/locale does not exist on Wheezy. Our
      tails-kexec initscript (and quite a few other scripts we run)
      depends on this file to exist. So, let's make sure it exists,
      with a sensible default value.
    - Create the tails-persistence-setup user with the same UID/GID it
      had on Tails/Squeeze. (Closes: #7343) Else, our various checks
      for safe access rights on persistence.conf fail.
    - Revert back to browsing the offline documentation using Iceweasel
      instead of Yelp (Closes: #7390, #7285).
    - Make the new NetworkManager configuration directory persistent,
      when the old one was, but disable the old one (Closes: #7338).
    - Before running tails-upgrade-frontend, chdir to a world-readable
      place (Closes: #7641). In particular, Archive::Tar::Wrapper,
      when called by tails-install-iuk, wants to chdir back to the
      original cwd after it has chdir'd elsewhere to do its job.

  * Minor improvements
    - Install seahorse-nautilus, replacing seahorse-plugins (Closes #5516).
    - Install hledger (custom backport, for now): our accountants need this.
    - Install stable Scribus instead of scribus-ng.
    - Install the printer driver for Epson Inkjet that use ESC/P-R.
    - Install the BookletImposer PDF imposition toolkit. It's tiny,
      and really helpful e.g. when producing booklets.
    - Install gtkhash and nautilus-gtkhash (Closes #6763).
    - Import new version of Tor Launcher:
      · Now based on upstream Tor Launcher 0.2.5.4.
      · Tor bug #11772: Proxy Type menu not set correctly
      · Tor bug #11699: Change &amp;#160 to &#160; in network-settings.dtd
      · Correctly handle startup paths that contain dot.
    - Upgrade to Torbutton 1.6.9.0.
    - Avoid shipping python2.6 in addition to python2.7.
    - Don't install Gobby 0.4 anymore. Gobby 0.5 has been available in
      Debian since Squeeze, now is a good time to drop the obsolete
      0.4 implementation.
    - Require a bit less free memory before checking for upgrades with
      Tails Upgrader. The general goal is to avoid displaying "Not
      enough memory available to check for upgrades" too often due to
      over-cautious memory requirements checked in the wrapper.
    - Make Tails Greeter's help window resolution-aware. Previously it
      used a static 800x600 which was problematic on lower resolutions,
      and sub-optimal on higher resolutions. Now it adapts itself
      according to the screen resolution.
    - Whisperback now sanitizes attached logs better with respect to
      DMI data, IPv6 addresses, and serial numbers (Closes #6797,
      #6798, #6804).
    - Integrate the new logo in Tails Installer (Closes #7095)
    - Also install linux-base and linux-compiler-gcc-4.8-x86 from
      sid. This way, we can get rid of our linux-compiler-gcc-4.8-x86
      3.12, and it makes things a bit more consistent.
    - Include the syslinux binary, and its MBR, in the ISO filesystem.
      This in turn allows Tails Installer to use this binary and MBR,
      which is critical for avoiding problems (such as #7345) on
      "Upgrade from ISO".
    - Include syslinux.exe for win32 in utils/win32/ on the ISO
      filesystem (Closes: #7425).
    - Tails Installer:
      * Add consistent margins in GUI.
      * Always reset the target drive's MBR, without asking for
        confirmation, after installing or upgrading.
      * Install the bootloader using the syslinux binary found on the
        target device, once the Live OS has been extracted/copied
        there.
    - Enable double-clicking to pick entries in the language or
      keyboard layout lists in Tails Greeter.
    - Install backport of shared-mime-info 1.3 (Closes: #7079).
    - Make sanity-check prompts closable in Tails Persistence Setup
      (Closes: #7119).
    - Fix quick search in Tails Greeter's Other languages window
      (Closes: #5387).
    - Install systemd. It is not enabled by default, but having it
      around will help doing the migration work.
    - Enable AppArmor on the kernel command-line. This is a no-op
      without the userspace tools and with no profile shipped, but it
      will make it easier to fix this part of the situation.

  * Build system
    - Bump Vagrant builder's memory for RAM builds. Wheezy requires
      more space to build, and the resulting image is larger.
    - Fix Vagrant compatibility issue. Some classes' methods/fields
      have been renamed between Vagrant versions, so we need a simple
      compatibility layer to support all versions. Without this, it's
      not possible to issue e.g. a `build` command to an already
      running (i.e. `vm:up`:ed) Vagrant instance.
    - Move cpu and mem checks to the `build` task. Previously, when
      they were checked in `vm:up` *only* when issued while the VM
      already is up, so these checks weren't run if one issues a
      `build` when the VM is off. Now we'll fail earlier with a more
      informative error message, and it looks like a more logical home
      for them too.
    - Fix buggy memory checks for RAM building. We have to take into
      account which state the Vagrant VM is in for determining *where*
      we check if enough memory is available for a RAM build. If it's
      off, we check the host; if it's on we check the VM. Previously
      we always checked the host, which doesn't make sense when the VM
      is already started.

  * Automated test suite
    - Bump the tester VM's RAM by 256 MiB. There is not enough free
      RAM to run Tails Upgrader with just 1 GiB of RAM after the
      migration to Wheezy.
    - Always adjust OOM and memory overcommit settings. The kernel
      freezes seem to also happen for the amd64 kernel when filling
      the memory.
    - Add option to make Sikuli rety on FindFailed. This makes it
      possible to update manu images for Sikuli in just *one* test
      suite run, by continuously updating outdated pictures as we go.
    - Actually run "Upgrade from ISO" from a USB drive running the old
      version. That's what users do, and is buggy.
    - Automatically test persistent directories permissions (Closes: #7560).
    - Use read-write persistence when testing upgraded USB
      installations.  Otherwise e.g. the permission fixes won't get
      applied, and the subsequent steps testing the permissions will
      fail.
    - Actually check that the ISO's Tails is installed. The step
      "Tails is installed on USB drive $TARGET" only checks that the
      *running* Tails is installed on $TARGET, which obviously fails
      when doing an upgrade from ISO running an old Tails. That it
      worked for the same scenario running the current Tails is just
      coincidental.
    - Use OpenJDK 7 to run our test suite (Closes #7175).
    - Use qemu-system-x86_64 directly, instead of kvm, for running the
      automated test suite (Closes: #7605).

 -- Tails developers <tails@boum.org>  Sun, 20 Jul 2014 23:16:13 +0200

tails (1.0.1) unstable; urgency=medium

  * Security fixes
    - Upgrade the web browser to 24.6.0esr-0+tails1~bpo60+1
      (Firefox 24.6.0esr + Iceweasel patches + Torbrowser patches).
      Also import the Tor Browser profile at commit
      90ba8fbaf6f23494f1a0e38d63153b3b7e65d3d3 from
      ttp/tor-browser-24.6.0esr-3.x-1.
    - Install Linux 3.14 from Debian unstable (fixes CVE-2014-3153 and
      others).
    - Install openssl from Squeeze LTS (fixes CVE-2014-0076,
      CVE-2014-0195, CVE-2014-0221, CVE-2014-3470 and CVE-2014-0224).
    - Install GnuTLS from Squeeze LTS (fixes CVE-2014-3466.).

  * Minor improvements
    - Add Squeeze LTS APT sources. It has been given a low pinning
      priority so explicit pinning must be used to actually install
      anything from it.
    - Upgrade Tor to 0.2.4.22-1~d60.squeeze+1.
    - Upgrade I2P to 0.9.13-1~deb6u+1.

 -- Tails developers <tails@boum.org>  Sun, 08 Jun 2014 19:14:00 +0200

tails (1.0) unstable; urgency=medium

  * Security fixes
    - Upgrade the web browser to 24.5.0esr-0+tails1~bpo60+1
      (Firefox 24.5.0esr + Iceweasel patches + Torbrowser patches).
    - Upgrade Tor to 0.2.4.21-1+tails1~d60.squeeze+1:
      * Based on 0.2.4.21-1~d60.squeeze+1.
      * Backport the fix for Tor bug #11464. It adds client-side blacklists for
        all Tor directory authority keys that was vulnerable to Heartbleed.
        This protects clients in case attackers were able to compromise a
        majority of the authority signing and identity keys.

   * Bugfixes
    - Disable inbound I2P connections. Tails already restricts incoming
      connections, but this change tells I2P about it.
    - Fix link to the system requirements documentation page in the Tails
      Upgrader error shown when too little RAM is available.

  * Minor improvements
    - Upgrade I2P to 0.9.12-2~deb6u+1.
    - Import TorBrowser profile. This was forgotten in Tails 0.23 and even
      though we didn't explicitly set those preferences in that release
      they defaulted to the same values. This future-proofs us in case the
      defaults would ever change.
    - Import new custom version of tor-launcher:
      * Based on upstream Tor Launcher 0.2.5.3.
      * Improve how Tor Launcher handles incomplete translation.
        (Tor bug #11483; more future-proof fix for Tails bug #6885)
      * Remove the bridge settings prompt. (Tor bug #11482; closes Tails
        bug #6934,)
      * Always show bridge help button. (Tor bug #11484)
    - Integrate the new Tails logo into various places:
      * The website
      * The boot splash
      * The "About Tails" dialog

  * Build system
    - Use the stable APT suite when building from the stable Git branch
      (Closes: #7022).

  * Test suite
    - Add test for the #7022 fix.

 -- Tails developers <tails@boum.org>  Sun, 27 Apr 2014 19:34:01 +0200

tails (0.23) unstable; urgency=medium

  * Security fixes
    - Upgrade the web browser to 24.4.0esr-0+tails1~bpo60+1
      (Firefox 24.4.0esr + Iceweasel patches + Torbrowser patches).

  * Major new features
    - Spoof the network interfaces' MAC address by default (Closes: #5421),
      as designed on https://tails.boum.org/contribute/design/MAC_address/.
    - Rework the way to configure how Tor connects to the network
      (bridges, proxy, fascist firewall): add an option to Tails Greeter,
      start Tor Launcher when needed (Closes: #5920, #5343).

  * Bugfixes
    - Additional software: do not crash when persistence is disabled
      (Closes: #6440).
    - Upgrade Pidgin to 2.10.9, that fixes some regressions introduced
      in the 2.10.8 security update (Closes: #6661).
    - Wait for Tor to have fully bootstrapped, plus a bit more time,
      before checking for upgrades (Closes: #6728) and unfixed known
      security issues.
    - Disable the Intel Management Engine Interface driver (Closes: #6460).
      We don't need it in Tails, it might be dangerous, and it causes bugs
      on various hardware such as systems that reboot when asked to shut down
    - Add a launcher for the Tails documentation. This makes it available
      in Windows Camouflage mode (Closes: #5374, #6767).
    - Remove the obsolete wikileaks.de account from Pidgin (Closes: #6807).

  * Minor improvements
    - Upgrade Tor to 0.2.4.21-1~d60.squeeze+1.
    - Upgrade obfsproxy to 0.2.6-2~~squeeze+1.
    - Upgrade I2P to 0.9.11-1deb6u1.
    - Install 64-bit kernel instead of the 686-pae one (Closes: #5456).
      This is a necessary first step towards UEFI boot support.
    - Install Monkeysign (in a not-so-functional shape yet).
    - Disable the autologin text consoles (Closes: #5588). This was one of
      the blockers before a screen saver can be installed
      in a meaningful way (#5684).
    - Don't localize the text consoles anymore: it is broken on Wheezy,
      the intended users can as well use loadkeys, and we now do not have
      to trust setupcon to be safe for being run as root by the desktop user.
    - Make it possible to manually start IBus.
    - Reintroduce the possibility to switch identities in the Tor Browser,
      using a filtering proxy in front of the Tor ControlPort to avoid giving
      full control over Tor to the desktop user (Closes: #6383).
    - Incremental upgrades improvements:
      · Drop the Tails Upgrader launcher, to limit users' confusion
        (Closes: #6513).
      · Lock down sudo credentials a bit.
      · Hide debugging information (Closes: #6505).
      · Include ~/.xsession-errors in WhisperBack bug reports.
        This captures the Tails Upgrader errors and debugging information.
      · Report more precisely why an incremental upgrade cannot be done
        (Closes: #6575).
      · Various user interface and phrasing improvements.
    - Don't install the Cookie Monster browser extension (Closes: #6790).
    - Add a browser bookmark pointing to Tor's Stack Exchange (Closes: #6632).
    - Remove the preconfigured #tor channel from the Pidgin: apparently,
      too many Tails users go ask Tails questions there, without making
      it clear that they are running Tails, hence creating a user-support
      nightmare (Closes: #6679).
    - Use (most of) Tor Browser's mozconfig (Closes: #6474).
    - Rebase the browser on top of iceweasel 24.3.0esr-1, to get
      the certificate authorities added by Debian back (Closes: #6704).
    - Give access to the relevant documentation pages from Tails Greeter.
    - Hide Tails Greeter's password mismatch warning when entry is changed.
    - Persistent Volume Assistant:
      · Take into account our installer is now called Tails Installer.
      · Optimize window height (Closes: #5458).
      · Display device paths in a more user-friendly way (Closes: #5311).

  * Build system
    - Ease updating POT and PO files at release time, and importing translations
      from Transifex (Closes: #6288, #6207).
    - Drop custom poedit backport, install it from squeeze-backports-sloppy.
    - Make ISO and IUK smaller (Closes: #6390, #6425):
      · Exclude more files from being included in the ISO.
      · Remove *.pyc later so that they are not recreated.
      · Truncate log files later so that they are not filled again.
      · At ISO build time, set mtime to the epoch for large files whose content
        generally does not change between releases. This forces rsync
        to compare the actual content of these files, when preparing an IUK,
        instead of blindly adding it to the IUK merely because the mtime
        has changed, while the content is the same.
    - Make local hooks logging consistent.

  * Test suite
    - Migrate from JRuby to native Ruby + rjb.
    - The test suite can now be run on Debian Wheezy + backports.
    - Fix buggy "persistence is not enabled" step (Closes: #5465).
    - Use IPv6 private address as of RFC 4193 for the test suite's virtual
      network. Otherwise dnsmasq from Wheezy complains, as it is not capable
      of handling public IPv6 addresses.
    - Delete volumes after each scenario unless tagged @keep_volumes.
    - Add an anti-test to make sure the memory erasure test works fine.
    - A *lot* of bugfixes, simplifications and robustness improvements.

 -- Tails developers <tails@boum.org>  Tue, 18 Mar 2014 00:58:50 +0100

tails (0.22.1) unstable; urgency=medium

  * Security fixes
    - Upgrade the web browser to 24.3.0esr-0+tails1~bpo60+2
      (Firefox 24.3.0esr + Iceweasel patches + Torbrowser patches).
    - Upgrade NSS to 3.14.5-1~bpo60+1.
    - Upgrade Pidgin to 2.10.8.
    - Workaround browser size fingerprinting issue by using small icons
      in the web browser's navigation toolbar (Closes: #6377).
      We're actually hit by Tor#9268, and this is the best workaround gk
      and I were able to find when discussing this on Tor#10095.

  * Major new features
    - Check for upgrades availability using Tails Upgrader, and propose
      to apply an incremental upgrade whenever possible (Closes: #6014).
      · Run tails-update-frontend at session login time.
      · Have tails-security-check only report unfixed security issues.
      · Greatly improve the Tails Upgrader UI and strings phrasing.
      · Enable startup notification for Tails Upgrader.
    - Install Linux 3.12 (3.12.6-2) from Debian testing. Unfortunately,
      this breaks the memory wipe feature on some hardware (#6460), but
      it fixes quite a few security issues, and improves hardware support.
    - Update the build system to be compatible with Vagrant 1.2 and 1.3,
      in addition to the already supported versions (Closes: #6221).
      Thanks to David Isaac Wolinsky <isaac.wolinsky@gmail.com>.

  * Bugfixes
    - Do not start IBus for languages that don't need it. This fixes
      the keybindings problems introduced in 0.22 (Closes: #6478).
      Thanks to WinterFairy.
    - Disable network.proxy.socks_remote_dns in the Unsafe Browser.
      Bugfix against 0.22 (Closes: #6479).
    - Fetch Tor Browser User-Agent from its own prefs, rather than from
      the obsolete Torbutton ones. Bugfix against 0.22 (Closes: #6477).
    - Upgrade Vagrant basebox to include up-to-date Debian archive keys
      (Closes: #6515, #6527).
    - Do not use a non-working proxy for downloading the Vagrant basebox
      (Closes: #6514).
    - Use IE's icon in Windows camouflage mode.
      Bugfix against 0.22 (Closes: #6536).
    - Support "upgrading" a partial Tails installation (Closes: #6438)
      and fix missing confirmation dialog in Tails Installer (Closes: #6437).
      Thanks to Andres Gomez Ramirez <andres.gomez@cern.ch>.
    - Fix browser homepage in Spanish locales (Closes: #6612).

  * Minor improvements
    - Tor 0.2.4 is stable! Adapt APT sources accordingly.
    - Update Tor Browser to 24.2.0esr-1+tails1, that uses its own NSS
      library instead of the system one.
    - Update Torbutton to 1.6.5.3.
    - Do not start Tor Browser automatically, but notify when Tor is ready.
      Warn the user when they attempt to start Tor Browser before Tor is ready.
    - Import Tor Browser profile at
      3ed5d9511e783deb86835803a6f40e7d5a182a12 from ttp/tor-browser-24.2.0esr-1.
    - Use http.debian.net for Vagrant builds, instead of the mostly broken
      (and soon obsolete) cdn.debian.net.
    - Phrasing and UI improvements in tails-upgrade-frontend.
    - Style and robustness improvements in tails-security-check.
    - Make room for upcoming UEFI support in Tails Installer.

 -- Tails developers <tails@boum.org>  Wed, 29 Jan 2014 15:08:13 +0100

tails (0.22) unstable; urgency=medium

  [Tails developers]
  * Security fixes
    - Upgrade to Iceweasel 24.2.0esr that fixes a few serious security issues.
    - Stop migrating persistence configuration and access rights. Instead,
      disable all persistence configuration files if the mountpoint has wrong
      access rights (Closes: #6413).
    - Upgrade to NSS 3.15.3 that fixes a few serious security issues affecting
      the browser, such as CVE-2013-1741, CVE-2013-5605 and CVE-2013-5606.

  * Major improvements
    - Switch to Iceweasel 24 (Closes: #6370).
      · Resync' (most) Iceweasel prefs with TBB 3.0-beta-1 and get rid
        of many obsolete or default settings.
      · Disable WebRTC (Closes: #6468).
      · Import TorBrowser profile at commit
        51bf06502c46ee6c1f587459e8370aef11a3422d from the tor-browser-24.2.0esr-1
        branch at https://git.torproject.org/tor-browser.git.
    - Switch to Torbutton 1.6.5 (Closes: #6371).
      · Prevent Torbutton from asking users to "upgrade TBB".
      · Use the same Tor SOCKS port as the TBB (9151) for our web browser.
        This should be enough to avoid being affected by Tor#8511.
      · Disable Torbutton 1.6's check for Tor.
        Unfortunately, the new check.torproject.org breaks the remote Tor
        check. We cannot use the local Tor check with the control port. So,
        the shortest and sanest path to fixing the check issue, because the
        remote Tor check is broken" seems to simply disable this check.
        Patch submitted upstream as Tor#10216.
    - Prepare incremental upgrades to be the next default way to upgrade Tails,
      on point-releases at least.

  * Bugfixes
    - Deny X authentication only after Vidalia exits (Closes: #6389).
    - Disable DPMS screen blanking (Closes: #5617).
    - Fix checking of the persistent volume's ACL.
    - Sanitize more IP and MAC addresses in bug reports (Closes: #6391).
    - Do not fail USB upgrade when the "tmp" directory exists on the
      destination device.
    - Tails Installer: list devices with isohybrid Tails installed
      (Closes: #6462).

  * Minor improvements
    - Create a configuration file for additional software if needed
      (Closes: #6436).
    - Translations all over the place.
    - Enable favicons in Iceweasel.
    - Do not propose to make permanent NoScript exceptions.
      In Tails, every such thing is temporary, so better only display the menu
      entry that's about temporarily allowing something.
    - Clearer warning when deleting persistent volume (thanks to Andres Gomez
      Ramirez <andres.gomez@cern.ch> for the patch).
    - Make wording in Tails Installer more consistent.

  [ WinterFairy ]
  * Use IBus instead of SCIM (Closes: #5624, #6206).
    It makes it possible to input passwords in pinentry for at least Japanese,
    Chinese and Korean languages.
  * Add an import-translation script.
    This automates the importation process of completed translations
    from Transifex.
  * Always list optimal keyboard layout in the greeter (Closes: #5741).
  * Fix on-the-fly translation of the greeter in various languages
    (Closes: #5469).

  [ Kytv]
  * Update I2P to 0.9.8.1 (Closes: #6080, #5889).
  * Improve I2P configuration:
    - Disable IPv6 support in a nicer way.
    - Disable i2cp (allows java clients to communicate from outside the JVM). If
      this is unset an exception for port 7654 would need to be added to ferm.
    - Disable "in-network" updates (this is also done in the regular I2P
      packages).
    - Disable the outproxies. Access to the Internet is already routed through
      Tor so these are unnecessary. If end-users have a good reason to go
      through one of the I2P outproxies they can turn them back on.
  * Add a couple of default I2P IRC channels to Pidgin.
  * Allow access to the local 'eepsite' through FoxyProxy.
  * Add firewall exceptions for the standard I2P ports.

 -- Tails developers <tails@boum.org>  Sat, 30 Nov 2013 16:47:18 +0100

tails (0.21) unstable; urgency=low

  * Security fixes
    - Don't grant access to the Tor control port for the desktop user
      (amnesia). Else, an attacker able to run arbitrary code as this user
      could obtain the public IP with a get_info command.
      · Vidalia is now run as a dedicated user.
      · Remove the amnesia user from the debian-tor group.
      · Remove the Vidalia launcher in the Applications menu.
        The Vidalia instance it starts is useless, since it can't connect
        to the Tor control port.
    - Don't allow the desktop user to directly change persistence settings.
      Else, an attacker able to run arbitrary code as this user could
      leverage this feature to gain persistent root access, as long as
      persistence is enabled.
      · Fully rework the persistent filesystem and files ownership
        and permissions.
      · Run the Persistent Volume Assistant as a dedicated user, that is
        granted the relevant udisks and filesystem -level credentials.
      · At persistence activation time, don't trust existing persistence
        configuration files, migrate to the new ownership and permissions,
        migrate every known-safe existing settings and backup what's left.
        Warn the user when not all persistence settings could be migrated.
      · Persistent Volume Assistant uses the new ownership and permissions
        scheme when initializing a new persistent volume, and refuses to
        read persistence.conf if it, or the parent directory, hasn't the
        expected permissions.
      · Make boot medium 'system internal' for udisks with bilibop.
        Once Tails is based on Wheezy, this will further complete the
        protection (see #6172 for details).
    - Update Iceweasel to 17.0.10esr-0+tails2~bpo60+1.
    - Update Torbutton to 1.5.2-2, including a patch cherry-picked from
      upstream to make window resizing closer to what the design says.

  * Major new features
    - Add a persistence preset for printing settings (Closes: #5686).
      Reload CUPS configuration after persistence activation.
    - Support SD card connected through a SDIO host adapter (Closes: #6324).
      · Rebrand Tails USB installer to Tails installer.
      · Display devices brand, model and size in the Installer
        (Closes: #6292).
      · Ask for confirmation before installing Tails onto a device
        (Closes: #6293).
      · Add support for SDIO and MMC block devices to the Tails Installer
        (Closes: #5744) and the Persistent Volume Assistant (Closes: #6325).
      · Arm the udev watchdog when booted from SD (plugged in SDIO) too
        (Closes: #6327).

  * Minor improvements
    - Provide a consistent path to the persistent volume mountpoint
      (Closes: #5854).
    - Add a KeePassX launcher to the top GNOME panel (Closes: #6290).
    - Rework bug reporting workflow: point the desktop launcher to
      the troubleshooting page.
    - Make /home world-readable at build time, regardless of the Git
      working copy permissions. This makes the build process more robust
      against strict umasks.
    - Add signing capabilities to the tails-build script (Closes: #6267).
      This is in turn used to sign ISO images built by our Jenkins setup
      (Closes: #6193).
    - Simplify the ikiwiki setup and make more pages translatable.
    - Exclude the version string in GnuPG's ASCII armored output.
    - Prefer stronger ciphers (AES256,AES192,AES,CAST5) when encrypting
      data with GnuPG.
    - Use the same custom Startpage search URL than the TBB.
      This apparently disables the new broken "family" filter.
    - Update AdBlock Plus patterns.
    - Install Linux from Debian testing.
      (That is, the same version that was shipped in 0.20.1.)

  * Test suite
    - Look for "/tmp/.X11-unix/X${1#:}" too when detecting displays in use.
    - Adapt tests to match the Control Port access security fix:
      · Take into account that the amnesia user isn't part of the debian-tor
        group anymore.
      · Run as root the checks to see if a process is running: this
        is required to see other users' processes.

 -- Tails developers <tails@boum.org>  Sat, 26 Oct 2013 23:42:46 +0200

tails (0.20.1) unstable; urgency=low

  * Major new features
  - Install Tor 0.2.4.17-rc-1~d60.squeeze+1 from the Tor project's repository.
  - Install Iceweasel 17.0.9esr with Torbrowser patches.
  - Install Linux kernel 3.10-3 (version 3.10.11-1) from sid.

  * Bugfixes
  - Remount persistence devices read-only at shutdown/reboot time
    (Closes: #6228).
  - Greeter: display a warning icon on admin password mismatch and on
    persistence unlocking failure. Thanks to Andres Gomez Ramirez
    <andres.gomez@cern.ch> for the fix!
  - Don't torsocksify Pidgin.
    Instead we disable Pidgin's GNOME integration to get the "Global proxy
    configuration", which we set to use Tor. This fixes the I2P IRC account.
  - Additional software: fix typo in notification.
  - Allow installing "Priority: standard" packages that we do not install
    by default: remove them late in the build process instead of assigning
    them a -1 APT pinning level.

  * Minor improvements
  - Update AdBlock Plus patterns.
  - Use more unique ISO file name when building from Jenkins.
  - Additional software: point to the system log on upgrade failure.
  - Set SOCKS5_USER and SOCKS5_PASSWORD in the connect-socks wrapper (used
    by Git). Else, Tor 0.2.4's IsolateSOCKSAuth and connect-proxy
    sometimes play together in some way that makes connect-proxy ask for
    a password to connect to the SocksPort. SOCKS5_USER and
    SOCKS5_PASSWORD are passed through unchanged if they were manually set
    by the user already.
  - Use our custom connect-socks wrapper for SSH. Else, Tor 0.2.4's
    IsolateSOCKSAuth and connect-proxy sometimes play together in some way
    that makes connect-proxy ask for a password to connect to the
    SocksPort. Note that connect-socks uses the default SocksPort too, so
    no change here wrt. our connection isolation design.

  * Localization
  - Import new translations from Transifex.

  * Test suite
  - Fix old ISO checking for consistent error reporting.
  - Remove custom persistence test from manual test suite.
    It was removed for the GUI in t-p-s 0.33.

 -- Tails developers <tails@boum.org>  Sun, 15 Sep 2013 15:49:36 +0200

tails (0.20) unstable; urgency=low

  * Major new features
  - Install Linux kernel 3.10.3-1 from Debian unstable.
  - Iceweasel 17.0.8esr + Torbrowser patches.

  * Bugfixes
  - Prevent Iceweasel from displaying a warning when leaving HTTPS web sites.
  - Make Iceweasel use the correct, localized search engine.
  - Fix Git access to https:// repositories.

  * Minor improvements
  - Install Dasher, a predictive text entry tool.
  - Add a wrapper around TrueCrypt which displays a warning about it soon
    being deprecated in Tails.
  - Remove Pidgin libraries for all protocols but IRC and Jabber/XMPP.
    Many of the other protocols Pidgin support are broken in Tails and
    haven't got any security auditting.
  - Disable the pre-defined Pidgin accounts so they do not auto-connect
    on Pidgin start.
  - Include information about Alsa in WhisperBack reports.
  - Explicitly restrict access to ptrace. While this setting was enabled
    by default in Debian's Linux 3.9.6-1, it will later disabled in 3.9.7-1.
    It's unclear what will happen next, so let's explicitly enable it ourselves.
  - Do not display dialog when a message is sent in Claws Mail.
  - Sync iceweasel preferences with the Torbrowser's.

  * Localization
  - Many translation updates all over the place.
  - Merge all Tails-related POT files into one, and make use of intltoolize
    for better integration with Transifex.

 -- Tails developers <tails@boum.org>  Tue, 30 Jul 2013 14:19:57 +0200

tails (0.19) unstable; urgency=low

  * Major new features
  - Install Linux kernel 3.9.5-1 from Debian unstable.
    Features of particular interest for Tails are the Yama LSM
    (ptrace scope restrictions) and improved hardware support.
    As a corollary, install initramfs-tools from there too.
  - Iceweasel 17.0.7esr + Torbrowser patches.
  - Unblock Bluetooth, Wi-Fi, WWAN and WiMAX; block every other type of
    wireless device. Next steps are described on the
    todo/protect_against_external_bus_memory_forensics ticket.

  * Bugfixes
  - Fix write access to boot medium at the block device level,
    by installing bilibop-udev. Thanks to quidame for his support.
  - tails-greeter l10n-related fixes, thanks to winterfairy:
    · Fix so translations is applied on password mismatch messages.
    · Separate forward and login buttons and make them translatable.
  - Fix link to documentation when no sudo password is set.
  - gpgApplet: partial fix for clipboard emptying after a wrong passphrase
    was entered.
  - Workaround aufs bug in Unsafe Browser script.

  * Minor improvements
  - Drop GNOME proxy settings: we did not find any use of it we were keen
    to support, other than two programs (Seahorse, Pidgin) that are now run
    with torsocks.
  - Format newly created persistent volumes as ext4.
  - GnuPG: don't connect to the keyserver specified by the key owner.
    This feature opens the door to a variety of subtle attacks.
  - GnuPG: locate keys only from local keyrings.
    This is probably the default, but better safe than sorry.
  - Install virt-what from Wheezy.
    The version from Squeeze does not detect at least Parallels for Mac v.8.
  - Upgrade live-boot and live-config to the 3.0.x final version from Wheezy.
    · Remove /live and /lib/live/image compatibility symlinks.
    · Add /live/overlay -> /lib/live/mount/overlay symlink.
      The live-boot changes (commit d2b2a461) brought to fix Debian bug
      #696495 revert some of our previous changes (commit 77dab1cb), and as
      a result, at the time live-persist runs, no tmpfs is mounted on
      /live/overlay, which breaks the aufs mount. So, let's just ensure
      /live/overlay points to a tmpfs.
    · Really disable policykit and sudo live-config hooks.
      ... by making it believe they've already been run.
      This workarounds new live-config's default behavior.

  * Localization
  - Many translation updates all over the place.

  * Test suite
  - Re-enable previously disabled boot device permissions test.

 -- Tails developers <tails@boum.org>  Wed, 26 Jun 2013 12:36:20 +0200

tails (0.18) unstable; urgency=low

  * New features
  - Support obfs3 bridges.
  - Automatically install a custom list of additional packages chosen by
    the user at the beginning of every working session, and upgrade them
    once a network connection is established (technology preview).

  * Iceweasel
  - Upgrade to Iceweasel 17.0.6esr-0+tails1~bpo60+1.
  - Update Torbrowser patches to current maint-2.4 branch (567682b).
  - Isolate DOM storage to first party URI, and enable DOM storage:
    don't set dom.storage.enabled anymore, and set Torbutton's
    disable_domstorage to false.
  - Isolate the image cache per url bar domain.
  - Torbutton 1.5.2, and various prefs hacks to fix breakage:
    · Add .saved version of the Torbutton preferences the TBB also sets.
    · Set TOR_SOCKS_HOST and TOR_SOCKS_PORT.
    · Move some prefs (network.proxy.*, extensions.autoDisableScopes,
      extensions.foxyproxy.last-version) to user.js.
      Else, with Torbutton 1.5.x, these ones are not taken into account.
    · Set network.proxy.socks_version.
      Else we get the meaningless user_pref("network.proxy.socks_version", 9063);
      in prefs.js after the initial startup.
    · Set extensions.foxyproxy.socks_remote_dns to true.
      Else, it overrides the various ways we set network.proxy.socks_remote_dns,
      which in turn makes Torbutton think it should start in non-Tor mode.
    · Also pass the TOR_SOCKS_* environment variables to iceweasel when
      generating the profile: Torbutton behaves differently depending on
      these variables, so we don't want the initial profile generation to be
      done without them. In practice, this has no implication that we could
      see right now, but better safe than sorry.
    · Import all version overrides from the TBB prefs.
      Else, the User-Agent sent in the HTTP headers is fine, but real
      values leak with JavaScript, as demonstrated by ip-check's "Browser
      type" test.
    · Move a bunch of settings to user_pref(), that are not applied otherwise.
      For some, this fixes a regression in 0.18~rc1.
      For other, the  bug was already present in Tails 0.17.2.
  - HTTPS Everywhere 3.2.
  - Update prefs to match the TBB's, fix bugs, and take advantage of the latest
    Torbrowser patches:
    · Increase pipeline randomization.
    · Fix @font-face handling of local() fonts.
      Also disable fallback font rendering.
    · Explicitly disable SPDY v2 and v3.
    · Update http pipelining prefs.
  - Make prefs organization closer to the TBB's:
    · Remove Torbutton prefs that we set at their default value.
    · Import Torbutton preferences from the TBB.
    · Organize iceweasel config files in sections the same way as the TBB.
  - Cleanup prefs:
    · Don't set extensions.torbutton.clear_cookies nor
      extensions.torbutton.saved.share_proxy_settings:
      we don't care about toggling anymore.
    · Don't set extensions.torbutton.saved.download_retention nor
      extensions.torbutton.saved.search_suggest:
      these settings are not used in Torbutton anymore.
  - Update unsafe browser prefs mangling accordingly.
  - Move network.protocol-handler.warn-external.* to user_pref().
    Else they're not applied.
    These prefs are actually ignored by Firefox these days -- the TBB
    design doc reads "They are set still anyway out of respect for the
    dead". Let's go on doing the same.
  - Update extensions.adblockplus.currentVersion.
  - Fetch xul-ext-https-everywhere (3.2-2) and xul-ext-noscript (2.6.6.1-1)
    from Debian unstable. They were uploaded there, and accordingly removed
    from experimental.

  * Bugfixes
  - Linux 3.2.41-2+deb7u2.
  - Fixed swapped filenames of tails-{reboot,shutdown}.desktop.
    Thanks to Mikko Harhanen for the patch.
  - Only add ClientTransportPlugin to torrc when bridge mode is enabled.
    This should bring back support for proxies of type other than obfsproxy.

  * Minor improvements
  - Set kernel.dmesg_restrict=1, and make /proc/<pid>/ invisible
    and restricted for other users. It makes it slightly harder for an attacker
    to gather information that may allow them to escalate privileges.
  - Install gnome-screenshot.
  - Don't disable IPv6 on all network interfaces anymore.
    It turns out the IPv6 leaks we wanted to fix actually don't exist.
  - Add a "About Tails" launcher in the System menu.
  - Install GNOME accessibility themes.
  - Use 'Getting started...' as the homepage for Tails documentation button.
  - Stop relying on the obsolete /live/image compatibility symlink.
  - Disable audio preview in Nautilus.
  - Wheezy was released => Squeeze is now oldstable.
  - Pick Tor from deb.torproject.org regardless of the release name they
    advertise. At some point we needed it, their APT repository still thought
    that stable == Squeeze.
  - Add Wheezy APT sources.
  - Install Linux and related packages from Wheezy.
    Debian sid just got Linux 3.8, and we don't want to switch to a new kernel
    yet.
  - Fetch laptop-mode-tools from Wheezy.
    Wheezy has the version we've been installing in 0.18~rc1,
    while a newer one was uploaded to sid in the meantime.
  - Fetch a few packages from Wheezy instead of unstable.
    Namely: spice-vdagent, libregexp-common-perl, macchanger, service-wrapper,
    libservice-wrapper-java and libservice-wrapper-jni.
    Wheezy has the versions we've been installing for a while, so let's
    avoid having unstable push a newer one to us uselessly at some point.
    Note that at the time of this writing, the versions in sid and in Wheezy
    are the same, so this commit is effectively a no-op as of today: it is
    merely a safeguard for the future.

  * Localization
  - Many translation updates all over the place.

  * Build process
  - Make Vagrant's build-tails script support Jenkins too.

  * Test suite
  - Fix Unsafe Browser test broken by hidepid.

 -- Tails developers <tails@boum.org>  Mon, 13 May 2013 22:17:38 +0200

tails (0.17.2) unstable; urgency=low

  * Iceweasel
  - Upgrade to Iceweasel 17.0.5esr-0+tails2~bpo60+1.
  - Stop displaying obsolete context menu entries ("Open Tor URL" and friends).

  * Hardware support
  - Update Linux to 3.2.41-2

  * Bugfixes
  - Use more reliable OpenPGP keyservers:
    · use the hkps pool in GnuPG (and import their SSL CA)
    · use hkp://pool.sks-keyservers.net in Seahorse (as it does not support
      hkps yet)
  - Keep udisks users (GNOME Disk Utility, tails-persistence-setup, etc.)
    from resetting the system partition's attributes when manipulating the
    partition table. To this end, backport the relevant bugfix from Wheezy
    into parted 2.3-5+tails1. This allowed to remove the sgdisk-based
    workaround in tais-persistence-setup, and to stop installing
    python-parted. All this is a first needed step to fix
    todo/make_system_disk_read-only in a future release.

  * Minor improvements
  - Disable NoScript's HTML5 media click-to-play for better user experience.

  * Localization
  - Tails USB installer: update translations for French, German, Spanish,
    Finnish, Greek, Italian, Latvian, Dutch, Polish and Chinese.
  - Tails Greeter: update translations for Farsi, Chinese, French;
    new translations: Finnish, Norwegian Bokmål, Galician.
  - tails-persistence-setup: update Farsi and Chinese translations;
    import new translations for Finnish and Swedish.
  - WhisperBack: update translations for Arabic, French, German, Greek,
    Spanish, Korean, Polish, Russian. New translations: Finnish, Chinese.

  * Build process
  - Add automated testing framework (Sikuli, Cucumber, libvirt -based)
    with a bunch of tests.

 -- Tails developers <amnesia@boum.org>  Sun, 07 Apr 2013 12:17:26 +0200

tails (0.17.1) unstable; urgency=low

  * Iceweasel
  - Upgrade to Iceweasel 17.0.4esr-0+tails1~bpo60+1.

  * Hardware support
  - Update Linux to 3.2.39-2.
    It includes the drm and agp subsystems from Linux 3.4.29.
  - Don't install xserver-xorg-video-rendition backport.
    xserver-xorg-video-rendition has been removed from squeeze-backports
    due to an upstream tarball mismatch discover when merging backports
    into the main Debian archive, and xserver-xorg-video-all still depends
    on it, so we explicitly install all drivers from -all but -rendition
    as a (hopefully temporary) workaround.

  * Minor improvements
  - Remove Indymedia IRC account, until we ship a version of Pidgin
    with SASL support, that is when Tails is based on Wheezy.

  * Build system
  - Don't ship the wiki's todo and bugs on ISO images.

 -- Tails developers <amnesia@boum.org>  Thu, 21 Mar 2013 18:54:11 +0100

tails (0.17) unstable; urgency=low

  * New features
  - Install the KeePassX password manager, with a configuration and
    documentation that makes it easy to persist the password database.

  * Iceweasel
  - Upgrade to Iceweasel 17.0.3esr-1+tails1~bpo60+1.
  - Install xul-ext-adblock-plus from squeeze-backports.
  - Do not allow listing all available fonts.
    Set browser.display.max_font_attempts and browser.display.max_font_count
    to enable the Torbrowser Limit-the-number-of-fonts-per-document patch.
  - Set default spellchecker dictionary to English (USA),
    and localize it according to locale with our custom branding extension.
  - Disable the add-ons automatic update feature.
  - Make the generated profile world-readable.
  - Remove NoScript click-to-play confirmation.
  - Sync some prefs set by Torbutton, to be ready when it stops setting these.
  - Disable navigation timing.
  - Disable SPDY. It stores state and may have keepalive issues.
  - More aggressive iceweasel HTTP pipelining settings.
  - Enable WebGL (as click-to-play only).
  - Disable network.http.connection-retry-timeout.
  - Disable full path information for plugins.
  - Remove NoScript blocks of WebFonts.
  - Disable DOM storage in Torbutton.
    Since we don't apply the 0026-Isolate-DOM-storage-to-first-party-URI.patch
    Torbrowser patch yet, and still disable DOM storage, we need to tell
    Torbutton not to use it.
  - Synchronize iceweasel's general.useragent.override with TBB based on FF17.
    The User-Agent settings are not kept up-to-date anymore in Torbutton, so
    we have to keep in sync manually with TBB's settings.
  - Remove obsolete APT pining for Torbutton.
    It's not maintained in Debian anymore, so we now fetch it from our own
    APT repository.
  - Fetch FoxyProxy from Debian experimental and libnspr4-0d from
    squeeze-backports, for compatibility with Iceweasel 17.
  - Rebase bookmarks file on top of the default iceweasel 17 one.
  - Explicitly disable AdBlock Plus "correct typos" feature.
    This feature connects to http://urlfixer.org/.
    It is disabled by default in 2.2-1, but let's be careful.

  * Minor improvements
  - Upgrade to live-boot 3.0~b11-1 and live-config 3.0.12-1.
    Accordingly update the 9980-permissions hook, live-persist,
    unsafe-browser and boot-profile.
    Add compatibility symlinks from /live to /lib/live, and from /live/image
    to /lib/live/mount/medium, to ease the transition.
  - Check for errors when sourcing live-boot files, e.g. to detect when
    they have been renamed upstream.
  - Don't add "quiet" to the kernel command-line ourselves.
    Else, it appears twice as live-build's lb_binary_syslinux adds it too.
    Historically, we've been adding it ourselves on top of that because
    lb_binary_yaboot does not add it, but since we gave up the PowerPC support
    attempt, we're now only interested in syslinux, so let's make it easier
    for the general case, e.g. when one wants to remove the "quiet" parameter
    as suggested by our "Tails does not start" debugging documentation.
  - Upgrade I2P to 0.9.4.

  * Bugfixes
  - Many bugfixes brought by the Debian Squeeze 6.0.7 point-release.
  - Use the regular GnuPG agent + pinentry-gtk2 instead of Seahorse
    as a GnuPG agent. This fixes usage of OpenPGP in Claws Mail,
    and brings support for OpenPGP smartcards.
  - Enable I2P hidden mode.
    Else, killing I2P ungracefully is bad for the I2P network.
  - live-persist: move error() function before the first potential usecase.
  - Add missing executable bit on restart-tor and restart-vidalia.
  - Add shutdown and reboot launchers to the menu.
    This workarounds the lack of a shutdown helper applet in camouflage mode.
  - Remove Pidgin's MXit and Sametime support.
    ... at least until CVE-2013-0273, CVE-2013-0272 and CVE-2013-0271 are
    fixed in Debian stable. While we're at it, don't force file removal in
    these "set -e" build scripts: fail hard, instead of silently ignoring
    the fact that files may have moved or disappeared.

  * Hardware support
  - Install recent Intel and AMD microcode from squeeze-backports,
    explicitly excluding the iucode-tool package that's not a good idea
    for Live systems.
  - Install firmware loader for Qualcomm Gobi USB chipsets.
    This is needed to have various mobile broadband chipsets work.
  - Upgrade barry to 0.18.3-5~bpo60+1.
    This much improved new version supports more hardware & ISP,
    and does not display dozens of spurious error messages at boot time.

  * Build system
  - Remove APT local cache (/Var/cache/apt/{,src}pkgcache.bin).

 -- Tails developers <amnesia@boum.org>  Sat, 23 Feb 2013 10:37:57 +0100

tails (0.16) unstable; urgency=low

  * Minor improvements
  - Replace the too-easy-to-misclick shutdown button with a better
    "Shutdown Helper" Gnome applet.
  - Display ~/Persistent in GNOME Places and GtkFileChooser if it is mounted.
  - Set Unsafe Browser's window title to "Unsafe Browser".
  - Install ekeyd to support the EntropyKey.
  - Install font for Sinhala.
  - Update Poedit to 1.5.4.
  - Kill Vidalia when restarting Tor.
    Doing this as early as possible exposes Vidalia's "broken onion" icon
    to users less.
  - Hide the persistence setup launchers in kiosk mode.
  - Add a shell library for Tor functions.
    These are shared among multiple of our scripts.
  - Install dictionaries for supported languages.
    Install hunspell dictionaries when possible,
    fall back on myspell ones else.

  * Bugfixes
  - Disable IPv6 on all network interfaces.
    This is a workaround for the IPv6 link-local multicast leak that was recently
    discovered. Tails has no local service that listens on IPv6, so there should be
    no regression, hopefully, unless one wants to play with OnionCat and VoIP,
    but those of us should know how to workaround this anyway.
  - live-persist: Fix variable mismatch, fixing probe white-list.
    Tails may previously have been able to list GPT partitions labelled
    "TailsData" on hard drives (!) as valid persistence volumes...
  - live-persist: Fix --media option when no devices are attached.
    Earlier, if it was set to e.g. 'removable-usb' and no USB storage was
    connected, $whitelistdev would be empty, which is interpreted like
    all devices are ok by the rest of the code.
  - Fix SCIM in the autostarted web browser: save IM environment variables
    to a file during Desktop session startup, and export them into the
    autostarted browser's environment.
  - Talk of DVD, not of CD, in the shutdown messages.
  - Make tordate work in bridge mode with an incorrect clock.
    When using a bridge Tor reports TLS cert lifetime errors (e.g. when
    the system clock is way off) with severity "info", but when no bridge
    is used the severity is "warn". tordate/20-time.sh depends on grepping
    these error messages, so we termporarily increase Tor's logging
    severity when using bridge mode. If we don't do this tordate will
    sleep forever, leaving Tor in a non-working state.
    · White-list root to use Tor's ControlPort.
    · Add logging for is_clock_way_off().
    · Remove Tor's log before time syncing.
      We depend on grepping stuff from the Tor log (especially for
      tordate/20-time.sh), so deleting it seems like a Good Thing(TM).
    · Stop Tor before messing with its log or data dir.
  - live-persist: limit searched devices the same way as live-boot.
    If no --media argument is specified, use live-boot's
    "(live-media|bootfrom)=removable(|-usb)" argument to limit devices
    searched for a persistent volume.
  - tails-greeter: do not pass media=removable to live-persist.
    Now that we have autodetection with kernel command-line,
    it should not be needed anymore.
  - Start memlockd after configuring it,
    instead of starting it before and restarting it after.
    This avoids running memlockd twice, and prevents other possibly
    surprising race-conditions.
    As a consequence, also have tails-sdmem-on-media-removal start after the
    memlockd service *and* tails-reconfigure-memlockd: to start the watchdog,
    we need memlockd to be properly configured *and* running.

  * iceweasel
  - Set iceweasel homepage to the news section on the Tails website.
    ... using the localized one when possible.
  - Hide the iceweasel add-on bar by default.
    Now that we don't want to ship the Monkeysphere addon anymore,
    that was the only one displayed in there, we can as well hide the whole bar.
  - Don't hide the AdBlock-Plus button in the add-on bar anymore. Now that
    we hide the whole addon bar, we can get rid of this old
    UX improvement.
  - Do not install a placeholder (fake) FireGPG iceweasel extension anymore.
    It was shipped from 0.10 (early 2012) to 0.15 (late November),
    so the migration period should be over now.
  - Don't install xul-ext-monkeysphere anymore.
    The implication of the current keyserver policy are not well
    understood, Monkeysphere is little used in Tails, and we're not sure
    anymore it would be our first bet for the web browser profile with no
    CA. Let's keep the various configuration bits (e.g. FoxyProxy,
    patching MSVA), though, so that advanced users who are used to have
    Monkeysphere in Tails just have to install the package.

  * Build system
  - Install the "standard" task with tasksel for better consistency in the
    Tails ISO images built in various environments.
  - Install p7zip-full. It's a dep by file-roller, but we explicily use it
    elsewhere, and it's better to be safe than sorry.
  - Remove pinning of libvpx0 to sid.
    This package is part of Squeeze, and not from testing/sid.
    We have been shipping the version from Squeeze for a while.
  - Remove config/chroot_local-packages/ from .gitignore.
    The documented way for "external" contributors to add custom packages
    is to put them in chroot_local-packages, and once we pull we import
    any such package into our APT repo and rewrite the
    history appropriately.
    Also, the ability to add packages in there and not see them in "git
    status" makes it very easy to build tainted ISO images with
    non-standard packages, which makes some of us fear can lead to hard to
    debug situations.
  - Make it clearer what can and cannot be done in terms of local packages.

 -- Tails developers <amnesia@boum.org>  Thu, 10 Jan 2013 12:47:42 +0100

tails (0.15) unstable; urgency=low

  * Major new features
  - Persistence for browser bookmarks.
  - Support for obfsproxy bridges.

  * Minor improvements
  - Add the Hangul (Korean) Input Method Engine for SCIM.
  - Add vendor-specific dpkg origin information. This makes dpkg-vendor
    return correct information.
  - Install pcscd and libccid from squeeze-backports. This is needed to
    support, to some extent, some OpenPGP SmartCard readers.
  - Install HPIJS PPD files and the IJS driver (hpijs).
    This adds support for some printers, such as Xerox DocumentCenter400.
  - Optimize fonts display for LCD.
  - Update TrueCrypt to version 7.1a.

  * Bugfixes
  - Do not use pdnsd anymore. It has been orphaned in Debian, has quite
    some bugs in there, and apparently Tor's DNSPort's own caching is
    be good enough.
  - Remove useless iceweasel cookies exceptions. They are useless as
    per-session cookies are allowed.
  - Do not run setupcon on X. This call is only needed on the Linux
    console, no need to annoy the user with a weird "Press enter to
    activate this console" when the open a root shell in a GNOME
    Terminal.
  - Allow the tails-iuk-get-target-file user to connect to the SOCKSPort
    dedicated for Tails-specific software.
  - Fix gpgApplet menu display in Windows camouflage mode.
  - Fix Tor reaching an inactive state if it's restarted in "bridge mode",
    e.g. during the time sync' process.

  * Iceweasel
  - Update iceweasel to 10.0.11esr-1+tails1.
  - User profile is now generated at build time in order to support persistent
    bookmarks.
  - Update HTTPS Everywhere to version 3.0.4.
  - Update NoScript to version 2.6.
  - Fix bookmark to I2P router console.
  - Re-enable Monkeysphere extension to connect to the validation agent.

  * Localization
  - The Tails USB installer, tails-persistence-setup and tails-greeter
    are now translated into Bulgarian.
  - Update Chinese translation for tails-greeter.
  - Update Euskadi translation for WhisperBack.

  * Build system
  - Custom packages are now retrieved from Tails APT repository instead
    of bloating the Git repository.
  - Allow '~' in wiki filenames. This makes it possible to ship
    update-description files for release candidates.
  - Document how to create incremental update kit.
  - Handle release candidates when generating custom APT sources.
  - Remove pinning for xul-ext-adblock-plus.
    It is obsolete since we've added this package to our APT repository.

 -- Tails developers <amnesia@boum.org>  Sun, 25 Nov 2012 12:59:17 +0100

tails (0.14) unstable; urgency=low

  * Major new features
  - Enable Tor stream isolation; several new SocksPorts with
    appropriate Isolate* options have been added for different use
    cases (i.e. applications). All application's have been
    reconfigured to use these new SocksPorts, which should increase
    anonymity by making it more difficulte to correlate traffic from
    different applications or "online identities".
  - The web browser now has the anonymity enhancing patches from the
    TorBrowser applied.
  - gpgApplet can now handle public-key cryptography.
  - Install an additional, PAE-enabled kernel with NX-bit
    support. This kernel is auto-selected when the hardware supports
    it and will:
    * provide executable space protection, preventing certain types of
      buffer overflows from being exploitable.
    * enable more than 4 GiB of system memory.
    * make all processors/cores available, including their
      power-saving functionality.
  - Add a persistence preset for NetworkManager connections.

  * Minor improvements
  - On kexec reboot, make the boot quiet only if debug=wipemem was not
    enabled.
  - Update torproject.org's APT repo key.
  - Update the embedded Tails signing key.
  - Use symlinks instead of duplicating localized searchplugins.
  - Rewrite Tails firewall using ferm. Tails firewall was written in
    very unsophisticated iptables-save/restore format. As more feature
    creeped in, it started to be quite unreadable.
  - Optimize VirtualBox modules build at runtime to avoid installing the
    userspace utils N times.
  - Drop most of Vidalia's configuration. Our custom lines just caused
    trouble (with multiple SocksPorts) and the default works well.
  - Blacklist PC speaker module. On some computers, having the pcspkr
    module loaded means loud beeps at bootup, shutdown and when using
    the console. As it draws useless attention to Tails users, it is
    better to prevent Linux from loading it by default.
  - Remove all addons from the Unsafe Browser. No addons are essential
    for the Unsafe Browser's intent. If anything they will modify the
    network fingerprint compared to a normal Iceweasel install, which
    is undesirable.
  - Prevent some unwanted packages to be installed at all, rather than
    uninstalling them later. This should speed up the build a bit.
  - Add a symlink from /etc/live/config to /etc/live/config.d. This
    makes the system compatible with live-config 3.0.4-1, without
    breaking backward compatibility with various parts of the system
    that use the old path.
  - Do not run unecessary scripts during shutdown sequence, to make
    shutdown faster.
  - Make live-persist deal with persistent ~/.gconf subdirs so that
    any options saved therein actually get persistent.
  - Prevent memlockd unload on shutdown, to make sure that all
    necessary tools for memory wiping are available when the new
    kernel has kexec'd.
  - Patch initscripts headers instead of fiddling with update-rc.d. We
    now let insserv figure out the correct ordering for the services
    during startup and shutdown, i.e. use dependency-based boot
    sequencing.
  - Remove the last absolute path in our isolinux config, which makes
    it easier to migrate from isolinux to syslinux (just rename the
    directory), and hence might make it easier for 3rd party USB
    installers (like the Universal USB Installer) to support Tails.

  * Bugfixes
  - Include `seq` in the ramdisk environment: it is used to wipe more
    memory. This fixes the long-standing bug about Tails not cleaning
    all memory on shutdown.
  - Fix Yelp crashing on internal links
  - Allow amnesia user to use Tor's TransPort. This firewall exception
    is necessary for applications that doesn't have in-built SOCKS
    support and cannot use torsocks. One such example is Claws Mail,
    which uses tsocks since torsocks makes it leak the hostname. This
    exception, together with Tor's automatic .onion mapping makes
    Claws Mail able to use hidden service mail providers again.
  - Force threads locking support in Python DBus binding. Without this
    liveusb-creator doesn't work with a PAE-enabled kernel.
  - Fix localized search plugins for 'es' and 'pt'
  - Fix live-boot's readahead, which caused an unnecessary pause
    during boot.
  - Factorize GCC wanted / available version numbers in VirtualBox
    modules building hook. This, incidentally, fixes a bug caused by
    duplication and not updating all instances.
  - Fix tordate vs. Tor 0.2.3.x. Since 0.2.3.x Tor doesn't download a
    consensus for clocks that are more than 30 days in the past or 2
    days in the future (see commits f4c1fa2 and 87622e4 in Tor's git
    repo). For such clock skews we set the time to the Tor authority's
    cert's valid-after date to ensure that a consensus can be
    downloaded.

  * Tor
  - Update to version 0.2.3.24-rc-1~~squeeze+1, a new major
    version. It's not a stable release, but we have been assured by
    the Tor developers that this is the right move.
  - Stop setting custom value for the Tor LongLivedPorts
    setting. Gobby's port was upstreamed in Tor 0.2.3.x.

  * Iceweasel
  - Update to 10.0.10esr-1+tails1, which has all the anonymity enhancing
    patches from the TorBrowser applied.
  - Install iceweasel from our own repo, http://deb.tails.boum.org.
  - Fix Iceweasel's file associations. No more should you be suggested
    to open a PDF in the GIMP.

  * htpdate
  - Use curl instead of wget, and add a --proxy option passed through
    to curl.
  - Remove the --fullrequest option, we don't need it anymore.
  - Remove --dns-timeout option, we don't need it anymore.
  - Change --proxy handling to support Debian Squeeze's curl.
  - Clarify what happens if --proxy is not used.
  - Compute the median of the diffs more correctly.

  * Hardware support
  - Update Linux to 3.2.32-1.

  * Software
  - Update vidalia to 0.2.20-1+tails1.
  - Update bundled WhisperBack package to 1.6.2:
    * Raise the socket library timeout to 120 seconds
    * Use smtplib's timeout parameter
    * Fix error output when calling send a 2nd time
  - Update liveusb-creator to 3.11.6-3.
  - Update i2p to 0.9.2.
  - Update tails-persistence-setup to 0.20-1, which should make it
    possible to install Tails on large (>= 32 GiB) USB drives.
  - Install console-setup and keyboard-configuration from unstable
    (required by new initramfs-tools).
  - Update tails-greeter to 0.7.3:
    * Import pt_BR translation.
    * Let langpanel usable during option selection stage
    * Print less debugging messages by default
    (below are changes in tails-greeter 0.7.2:)
    * Use correct test operators.
    * Generate language codes of available locales at package build
      time.
    * Read list of language codes from where we have saved it at
      package build time.
    * Drop tails-lang-helper, not used anymore.
    * Do not compile locales at login time anymore. Tails now ships
      locales-all.
  - Import live-config{,-sysvinit} 3.0.8-1. live-config >= 3.0.9-1
    has basically nothing useful for us, and it migrates to new paths
    brought by live-boot 3.0~b7, which we're not ready for yet (see:
    todo/newer_live-boot).

  * Localization
  - Fix Tails specific Iceweasel localization for pt-BR
  - Add Japanese input system: scim-anthy.
  - whisperback is now also translated into German, Hebrew, Hungarian,
    Italian and Korean.
  - tails-persistence-setup is now also translated into Arabic.
  - tails-greeter is now also translated into Arabic, Hebrew, Basque,
    Hungarian, Italian and Chinese.

  * Build system
  - Catch more errors in during build time:
    - Ensure that all local hooks start with 'set -e'.
    - Fail hard if adduser fails in local hooks.
    - Fail hard if 'rm' fails in local hooks.
  - vagrant: Ensure we have the set of Perl packages needed by our
    Ikiwiki
  - vagrant: Configure live-build to ship with ftp.us.debian.org.
    Using cdn.debian.net leads to bad interactions with Tor.
  - vagrant: Don't use gzip compression when building from a tag, i.e.
    a release.
  - vagrant: Optionally use bootstrap stage cache for faster builds
    via the 'cache' build option.
  - vagrant: Make sure release builds are clean, i.e. they don't use
    any potentially dangerous build options.
  - vagrant: Disable live-build package caching. This build system is
    meant to use an external caching proxy, so live-build's cache just
    wastes RAM (for in-memory builds) or disk space.
  - vagrant: use aufs magic instead of copying source into tmpfs.
    This reduces the amount of RAM required for building Tails in.
  - vagrant: Allow in-memory builds when a VM with enough memory is
    already started.

 -- Tails developers <amnesia@boum.org>  Sat, 10 Nov 2012 12:34:56 +0000

tails (0.13) unstable; urgency=low

  * Major new features
  - Use white-list/principle of least privelege approach for local services.
    Only users that need a certain local (i.e. hosted on loopback) service
    (according to our use cases) are granted access to it by our firewall;
    all other users are denied access.
  - Ship a first version of the incremental update system. Updates are not
    currently triggered automatically, but this will allow tests to be done
    on larger scales.

  * Minor improvements
  - Enable four workspaces in the Windows XP camouflage. This allows
    users to quickly switch to a more innocent looking workspace in case
    they are working on sensitive data and attract unwanted attention.
    The workspace switcher applet isn't there, though, since there's no
    such thing in Windows XP, so switching is only possible via keyboard
    shortcuts.
  - Ship with precompiled locales instead of generating them upon login.
  - Add support for wireless regulation.
  - Use color for Git output, not intended for machine consumption,
    written to the terminal.
  - Have ttdnsd use OpenDNS. Using Google's DNS servers was very
    glitchy, and rarely succeeded when it should. It can probably be
    attributed to Google's DNS, which is known to take issue with Tor
    exits.
  - Upgrade WhisperBack to 1.6, with many UI improvements and new translations.
  - Include GDM logs and dmidecode informations in the reports.
  - Allow to modify language and layout in the "Advanced options" screen
    of the greeter.
  - GnuPG: bump cert-digest-algo to SHA512.
  - Update torproject.org's APT repo key.

  * Bugfixes
  - Make Claws Mail save local/POP emails in its dot-directory. The
    default is to save them at ~/Mail, which isn't included in our
    current Claws Mail persistence preset.
  - Fix the System Monitor applet.
  - Remove broken ttdnsd from the default DNS resolution loop.
  - Hide the 'TailsData' partition in desktop applications.
  - Ship unrar-free again, so that the GNOME archive manager knows about
    it.
  - Ship with an empty whitelist for Noscript.
  - Disable FoxyProxy's advertisement on proxy error page.
  - Fix slow browsing experience for offline documentation.
  - Raise the socket timeout to 120 seconds in WhisperBack.
  - Enable the ikiwiki trail plugin for the locally built wiki too.

  * Iceweasel
  - Upgrade iceweasel to 10.0.6esr-1 (Extended Support Release) and install it
    and its dependencies from squeeze-backports.

  * Hardware support
  - Upgrade Linux to 3.2.23-1.

  * Software
  - Update tor to version 0.2.2.39.
  - Update Iceweasel to version 10.0.7esr-2.
  - Update i2p to version 0.9.1.

  * Build system
  - vagrant: Install Ikiwiki from Debian unstable. The 'mirrorlist'
    patches have finally been merged in upstream Ikiwiki. So instead of
    building Ikiwiki by hand, we can now install the package directly
    from Debian unstable.
  - Do not build the ikiwiki forum on the bundled static website copy.

 -- Tails developers <amnesia@boum.org>  Mon, 17 Sep 2012 15:19:25 +0200

tails (0.12.1) unstable; urgency=low

  This is a brown paper bag release to fix two major problems introduced in
  Tails 0.12.

  * Iceweasel
  - Upgrade Torbutton to 1.4.6.
  - Upgrade AdBlock Plus to 2.1.
  - Update AdBlock Plus patterns.

  * Hardware support
  - Upgrade Linux to 3.2.21-3 (linux-image-3.2.0-3-486).

  * Software
  - Install MAT from Debian backports, drop custom package.
  - Install python-pdfrw to re-add PDF support to the MAT.
  - Upgrade tails-greeter to 0.7.1, which fixes the race condition that
    broke administration password and locale settings on some systems.

  * Boot
  - Remove the Tails specific plymouth theme. The theme interfers heavily with
    the boot process on some hardware.

 -- Tails developers <amnesia@boum.org>  Mon, 17 Sep 2012 13:06:03 +0200

tails (0.12) unstable; urgency=low

  * Major new features
  - Add the Unsafe Web Browser, which has direct access to the Internet and
    can be used to login to captive portals.
  - The (previously experimental, now deemed stable) Windows camouflage can now
    be enabled via a check box in Tails greeter.

  * Tor
  - Upgrade to 0.2.2.37-1~~squeeze+1.

  * Iceweasel
  - Upgrade iceweasel to 10.0.5esr-1 (Extended Support Release) and install it
    and its dependencies from squeeze-backports.
  - Add a bookmark for the offline Tails documentation.
  - Update AdBlock patterns.

  * Persistence
  - Allow using larger USB drives by increasing the mkfs timeout to 10 minutes.
  - Tell the user what's going on when the Tails boot device cannot be found.

  * Hardware support
  - Upgrade Linux to 3.2.20-1 (linux-image-3.2.0-2-amd64).

  * Software
  - Install rfkill.
  - Install torsocks. Note that this makes `torify' use `torsocks' instead of
    `tsocks'. The `tsocks' binary is dropped to avoid problems, but remaining
    files (the library) are kept since ttdnsd depends on them.
  - Fetch live-config-sysvinit from sid so that it matches live-config version.
  - Update virtualbox backports to 4.1.10-dfsg-1~bpo60+1.
  - Install pciutils (needed by virtualbox-guest-utils).
  - Install mousetweaks. This is needed to use the mouse accessibility settings
    in System -> Preferences -> Mouse -> Accessibility.
  - Install the "hardlink" files deduplicator.
  - Do not install cryptkeeper anymore. See todo/remove_cryptkeeper for reason.
    Users of cryptkeeper are encouraged to install cryptkeeper via `apt-get
    update; apt-get install --yes cryptkeeper`, open their volume and move
    their to Tails' built-in persistence instead, as a one-time migration.
  - Upgrade I2P to version 0.9.
  - Don't install GParted. GNOME Disk Utility has been on par with GParted
    since Squeeze was released.
  - Upgrade live-boot to 3.0~a27-1+tails2~1.gbp319fe6.
  - Upgrade live-config to 3.0~a39-1 and install it from Debian experimental.
  - Upgrade tails-greeter to 0.7.
  - Upgrade tails-persistence-setup to 0.17-1.
  - Install libyaml-libyaml-perl.
  - Upgrade MAT, the metadata anonymisation toolkit, 0.3.2-1~bpo60+1.
  - Fetch python-pdfrw from backports, drop custom package.

  * Internationalization
  - The Tails website and documentation now has a (partial) Portuguese
    translation.

  * Build system
  - Tails can now be built without using a HTTP proxy.
  - Tails can now easily be built by using Vagrant. See the updated
    contribute/build page for instructions.

  * Boot
  - Remove obsolete noswap boot parameter. live-boot now handles swap on an
    opt-in basis.
  - The squashfs.sort files generated with boot-profile should now be ok which
    makes the generate images boot noticeably faster on optical media. See
    bugs/weird_squashfs.sort_entries for more information.
  - Set Tails specific syslinux and plymouth themes.
  - Add NVidia KMS video drivers to the initrd in order to show our shiny new
    plymouth theme on more systems.

 -- Tails developers <amnesia@boum.org>  Mon, 11 Jun 2012 13:37:00 +0200

tails (0.11) unstable; urgency=low

  * Major new features
  - Do not grant the desktop user root credentials by default.
  - A graphical boot menu (tails-greeter 0.6.3) allows choosing among
    many languages, and setting an optional sudoer password.
  - Support opt-in targeted persistence
    · tails-persistence-setup 0.14-1
    · live-boot 3.0~a25-1+tails1~5.gbp48d06c
    · live-config 3.0~a35-1
  - USB installer: liveusb-creator 3.11.6-1

  * iceweasel
  - Install iceweasel 10.0.4esr-1 (Extended Support Release).
    Let's stop tracking a too fast moving target.
    Debian Wheezy will ship ESR versions.
  - Install needed dependencies from squeeze-backports.
  - Search plugins:
    · Remove bing.
      bing appeared due to our upgrading iceweasel.
      Removing it makes things consistent with the way they have been
      until now, that is: let's keep only the general search engines
      we've been asked to add, plus Google, and a few specialized ones.
    · Replace Debian-provided DuckDuckGo search plugin with the "HTML SSL"
      one, version 20110219. This is the non-JavaScript, SSL, POST flavour.
    · Add ixquick.com.
    · Install localized search engines in the correct place.
      No need to copy them around at boot time anymore.
    · Remove Scroogle. RIP.
  - Enable TLS false start, like the TBB does since December.
  - Adblock Plus: don't count and save filter hits, supress first run dialog.
  - Install neither the GreaseMonkey add-on, nor any GreaseMonkey script.
    YouTube's HTML5 opt-in program is over.
    HTML5 video support is now autodetected and used.

  * Vidalia
  - Upgrade to 0.2.17-1+tails1: drop Do-not-warn-about-Tor-version.patch,
    applied upstream.
  - Set SkipVersionCheck=true.
    Thanks to chiiph for implementing this upstream (needs Vidalia 0.2.16+).

  * Internationalization
  - Install all available iceweasel l10n packages.
  - Remove syslinux language choosing menu.
    tails-greeter allows choosing a non-English language.
  - Add fonts for Hebrew, Thai, Khmer, Lao and Korean languages.
  - Add bidi support.
  - Setup text console at profile time.
    Context: Tails runs with text console autologin on.
    These consoles now wait, using a "Press enter to activate this console"
    message, for the user. When they press enter in there, they should have chosen
    their preferred keyboard layout in tails-greeter by now. Then, we run setupcon.
    As a result, the resulting shell is properly localized, and setupcon
    sets the correct keyboard layout, both according to the preferences expressed by
    the user in tails-greeter.
  - Don't use localepurge, don't remove any Scribus translations anymore,
    don't localize environment at live-config time:
    tails-greeter allows us to support many, many more languages.

  * Hardware support
  - Linux 3.2.15-1 (linux-image-3.2.0-2-amd64).
  - Fix low sound level on MacBook5,2.
  - Disable laptop-mode-tools automatic modules. This modules set often
    needs some amount of hardware-specific tweaking to work properly.
    This makes them rather not well suited for a Live system.

  * Software
  - Install GNOME keyring.
    This is needed so that NetworkManager remembers the WEP/WPA secrets
    for the time of a Tails session. Initialize GNOME keyring at user
    creation time.
  - Install usbutils to have the lsusb command.
  - Install the Traverso multitrack audio recorder and editor.

  * Miscellaneous
  - GNOME Terminal: keep 8192 scrollback lines instead of the smallish
    default.
  - Replaced tails-wifi initscript with laptop-mode-tools matching feature.
  - Disable gdomap service.
  - Fetch klibc-utils and libklibc from sid.
    The last initramfs-tools depends on these.
  - Set root password to "root" if debug=root is passed on the
    kernel cmdline. Allow setting root password on kernel cmdline via
    rootpw=. Looks like we implemented this feature twice.
  - Append a space on the kernel command line. This eases manually adding
    more options.
  - Rename sudoers.d snippets to match naming scheme.
    Sudo credentials that shall be unconditionally granted to the Tails
    default user are named zzz_*, to make sure they are applied.
  - WhisperBack: also include /var/log/live-persist and
    /var/lib/gdm3/tails.persistence.
  - Add a wrapper to torify whois.
  - Rework the VirtualBox guest modules building hook to support
    multiple kernels.
  - Consistently wait for nm-applet when waiting for user session to come up.
    Waiting for gnome-panel or notification-daemon worked worse.
  - Don't start the NetworkManager system service via init.
    Some Tails NM hooks need the user to be logged in to run properly.
    That's why tails-greeter starts NetworkManager at PostLogin time.
  - Also lock /bin/echo into memory. For some reason, kexec-load needs it.
  - Pidgin: don't use the OFTC hidden service anymore.
    It proved to be quite unreliable, being sometimes down for days.
  - Do not display storage volumes on Desktop, by disabling
    /apps/nautilus/desktop/volumes_visible GConf entry. Enabling that
    GConf setting avoids displaying the bind-mounted persistent
    directories on the Desktop, and reduces user confusion. It also is
    a first step towards a bigger UI change: GNOME3 does not manage the
    Desktop anymore, so volume icons and other Desktop icons are meant to
    disappear anyway. It implies we'll have to move all Desktop icons
    elsewhere. Let's start this move now: this will smooth the UI change
    Wheezy will carry for our users, by applying some of it progressively.

  * Build system
  - Don't build hybrid ISO images anymore. They boot less reliably on
    a variety of hardware, and are made less useful by us shipping
    a USB installer from now on.
  - Append .conf to live-config configuration filenames:
    live-config >3.0~a36-1 only takes into account files named *.conf
    in there. Accordingly update scripts that source these files.
  - Remove long-obsolete home-refresh script and its configuration.

  * Virtualization support
  - Support Spice and QXL: install the Spice agent from Debian sid,
    install xserver-xorg-video-qxl from squeeze-backports.

 -- Tails developers <amnesia@boum.org>  Tue, 17 Apr 2012 14:54:00 +0200

tails (0.10.2) unstable; urgency=low

  * Iceweasel
  - Update to 10.0.2-1.
  - Disable HTTPS-Everywhere's SSL Observatory (plus first-run pop-up).
  - Revert "FoxyProxy: don't enclose regexps between ^ and $."
    Currently "http://www.i2p2.de" (and everything similar) is captured by
    the I2P filter, which is incorrect. It seems isMultiLine="false" does
    *not* make RE into ^RE$ any longer.
  - Remove file:// from NoScript's exception lists.
    This will fix the JavaScript toggles in the local copy of the documentation.
  - Update AdBlock patterns.

  * Software
  - Upgrade I2P to 0.8.13.
  - Install libvpx0 from sid.
  - Fetch klibc-utils and libklibc from sid.
    The last initramfs-tools depends on these.

  * Hardware support
  - Upgrade Linux kernel to 3.2.7-1.
  - Install firmware-libertas.
    This adds support for wireless network cards with Marvell Libertas
    8xxx chips supported by the libertas_cs, libertas_sdio, libertas_spi,
    libertas_tf_usb, mwl8k and usb8xxx drivers.

  * Miscellaneous
  - Revert "Set time to middle of [valid-after, fresh-until] from consensus."
    This reverts commit 18d23a500b9412b4b0fbe4e38a9398eb1a3eadef.
    With this vmid clocks that are E minutes back in time may cause issues
    (temporary Tor outages) after consensus updates that happen at the
    (60-E):th minute or later during any hour. Full analysis:
    https://mailman.boum.org/pipermail/tails-dev/2012-January/000873.html
  - Add the default user to the vboxsf group.
    This will allow the user to get full access to automounted VirtualBox
    shared folders as they are mounted with guid vboxsf and rwx group
    permissions.

 -- Tails developers <amnesia@boum.org>  Thu, 01 Mar 2012 20:26:21 +0100

tails (0.10.1) unstable; urgency=low

  * Iceweasel
  - Make Startpage the default web search engine. Scroogle does not look
    reliable enough these days.

  * Software
  - Upgrade WhisperBack to 1.5.1 (update link to bug reporting documentation).
  - Update MAT to 0.2.2-2~bpo60+1 (fixes a critical bug in the GUI).

  * Hardware support
  - Upgrade Linux kernel to 3.2.1-2

  * Time synchronization
    Serious rework that should fix most, if not all, of the infamous
    time-sync' related bugs some Tails users have experienced recently.
    - Make htpdate more resilient by using three server pools, and
      allowing some failure ratio.
    - Set time from Tor's unverified-consensus if needed.
    - Set time to middle of [valid-after, fresh-until] from consensus.
    - Many robustness, performance and fingerprinting-resistance improvements.
    - Display time-sync' notification much earlier.

  * Miscellaneous
  - Fix access to "dumb" git:// protocol by using a connect-socks wrapper
    as GIT_PROXY_COMMAND.
  - SSH client: fix access to SSH servers on the Internet by correcting
    Host / ProxyCommand usage.
  - Pidgin: use OFTC hidden service to workaround Tor blocking.
  - Claws Mail: disable draft autosaving.
    When composing PGP encrypted email, drafts are saved back to
    the server in plaintext. This includes both autosaved and manually
    saved drafts.
  - tails-security-check-wrapper: avoid eating all memory when offline.

 -- Tails developers <amnesia@boum.org>  Sat, 28 Jan 2012 10:00:31 +0100

tails (0.10) unstable; urgency=low

  * Tor: upgrade to 0.2.2.35-1.

  * Iceweasel
  - Install Iceweasel 9.0 from the Debian Mozilla team's APT repository.
  - Update Torbutton to 1.4.5.1-1.
  - Support viewing any YouTube video that is available in HTML5 format:
    install xul-ext-greasemonkey and the "Permanently Enable HTML5 on
    YouTube" GreaseMonkey script.
  - Stop using Polipo in Iceweasel. Its SOCKS support was fixed.
  - Install from Debian sid the iceweasel extensions we ship,
    for compatibility with FF9.
  - Use Scroogle (any languages) instead of Scroogle (English only) when
    booted in English. Many users choose English because their own
    language is not supported yet; let's not hide them search results in
    their own language.
  - Install Iceweasel language packs from Debian unstable:
    unfortunately they are not shipped on the mozilla.debian.net repository.
  - Install the NoScript Firefox extension; configure it the same way as
    the TBB does.
  - Disable third-party cookies.
    They can be used to track users, which is bad. Besides, this is what
    TBB has been doing for years.
  - FoxyProxy: allow direct connections to RFC1918 IPs.

  * Do not transparent proxy outgoing Internet connections through Tor.
  - Torify the SSH client using connect-proxy to all IPs but RFC1918 ones.
  - Torify APT using Polipo HTTP.
  - Torify wget in wgetrc.
  - Torify gobby clients using torsocks. It does not support proxies yet.
  - Torify tails-security-check using LWP::UserAgent's SOCKS proxy support.
  - Fix enabling of GNOME's HTTP proxy.

  * Software
  - Upgrade Vidalia to 0.2.15-1+tails1.
    · New upstream release.
    · Do not warn about Tor version.
  - Upgrade MAT to 0.2.2-1~bpo60+1.
  - Upgrade VirtualBox guest software to 4.1.6-dfsg-2~bpo60+1,
    built against the ABI of X.Org backports.
  - Upgrade I2P to 0.8.11 using KillYourTV's Squeeze packages;
    additionally, fix its start script that was broken by the tordate merge.
  - Install unar (The Unarchiver) instead of the non-free unrar.
  - Install Nautilus Wipe instead of custom Nautilus scripts.

  * Hardware support
  - Upgrade Linux kernel to 3.1.6-1.
  - Upgrade to X.Org from squeeze-backports.
  - Install more, and more recent b43 firmwares.
  - Upgrade barry to 0.15-1.2~bpo60+1.

  * Internationalization
  - Add basic language support for Russian, Farsi and Vietnamese.
  - Install some Indic fonts.
  - Install some Russian fonts.
  - Add Alt+Shift shortcut to switch keyboard layout.

  * Miscellaneous
  - Support booting in "Windows XP -like camouflage mode":
    · Install homebrewn local .debs for a Windows XP look-alike Gnome theme.
    · Add the "Windows XP Bliss" desktop wallpaper.
    · Added a script that's sets up Gnome to look like Microsoft Windows XP.
    · Add Windows XP "camouflage" icons for some programs.
    · Make Iceweasel use the IE icon when Windows XP camouflage is enabled.
    · Add special launcher icons for the Windows XP theme so that they're
      not too big.
  - Decrease Florence focus zoom to 1.2.
  - Do not fetch APT translation files. Running apt-get update is heavy enough.
  - Add MSN support thanks to msn-pecan.
  - Add custom SSH client configuration:
    · Prefer strong ciphers and MACs.
    · Enable maximum compression level.
     · Explicitly disable X11 forwarding.
    · Connect as root by default, to prevent fingerprinting when username
      was not specified.
  - Replace flawed FireGPG with a home-made GnuPG encryption applet;
    install a feature-stripped FireGPG that redirects users to
    the documentation, and don't run Seahorse applet anymore.
  - Enable Seahorse's GnuPG agent.
  - Blank screen when lid is closed, rather than shutting down the system.
    The shutdown "feature" has caused data losses for too many people, it seems.
    There are many other ways a Tails system can be shut down in a hurry
    these days.
  - Import Tails signing key into the keyring.
  - Fix bug in the Pidgin nick generation that resulted in the nick
    "XXX_NICK_XXX" once out of twenty.
  - Pre-configure the #tor IRC discussion channel in Pidgin.
  - Fix "technology preview" of bridge support: it was broken by tordate merge.
  - Install dependencies of our USB installer to ease its development.
  - Make vidalia NM hook sleep only if Vidalia is already running.
  - Reintroduce the htpdate notification, telling users when it's safe
    to use Tor Hidden Services.
  - htpdate: omit -f argument to not download full pages.
  - htpdate: write success file even when not within {min,max}adjust.
    Otherwise htpdate will not "succeed" when the time diff is 0 (i.e.
    the clock was already correct) so the success file cannot be used
    as an indicator that the system time now is correct, which arguably
    is its most important purpose.

  * Build system
  - Name built images according to git tag.

 -- Tails developers <tails@boum.org>  Wed, 04 Jan 2012 09:56:38 +0100

tails (0.9) unstable; urgency=low

  * Tor
  - Upgrade to 0.2.2.34 (fixes CVE-2011-2768, CVE-2011-2769).

  * Iceweasel
  - Upgrade to 3.5.16-11 (fixes CVE-2011-3647, CVE-2011-3648, CVE-2011-3650).
  - Upgrade FireGPG to 0.8-1+tails2: notify users that the FireGPG Text
    Editor is the only safe place for performing cryptographic operations,
    and make it impossible to do otherwise. Other ways open up several
    severe attacks through JavaScript (e.g. leaking plaintext when
    decrypting, signing messages written by the attacker).
  - Install Cookie Monster extension instead of CS Lite.
  - Always ask where to save files.
  - Upgrade Torbutton to 1.4.4.1-1, which includes support for the in-browser
    "New identity" feature.

  * Software
  - Install MAT, the metadata anonymisation toolkit.
  - Upgrade TrueCrypt to 7.1.
  - Upgrade WhisperBack to 1.5~rc1 (leads the user by the hand if an error
    occurs while sending the bugreport, proposes to save it after 2 faild
    attempts, numerous bugfixes).
  - Linux: upgrade to linux-image-3.0.0-2-486 (version 3.0.0-6); fixes
    a great number of bugs and security issues.

  * Miscellaneous
  - Fully rework date and time setting system.
  - Remove the htp user firewall exception.
  - Saner keyboard layouts for Arabic and Russian.
  - Use Plymouth text-only splash screen at boot time.
  - Color the init scripts output.
  - Suppress Tor's warning about applications doing their own DNS lookups.
    This is totally safe due to our Tor enforcement.
  - Disable hdparm boot-time service.
    We only want hdparm so that laptop-mode-tools can use it.
  - Run Claws Mail using torify.
    It's not as good as if Claws Mail supported SOCKS proxies itself,
    but still better than relying on the transparent netfilter torification.
  - Install HPLIP and hpcups for better printing support.

  * Erase memory at shutdown
  - Run many sdmem instances at once.
    In hope of erasing more memory until we come up with a proper fix for
    [[bugs/sdmem_does_not_clear_all_memory]].
  - Kill gdm3 instead of using its initscript on brutal shutdown.
  - Use absolute path to eject for more robust memory wipe on boot medium removal.

  * Space savings
  - Exclude kernel and initramfs from being put into the SquashFS.
    Those files are already shipped where they are needed, that is in the ISO
    filesystem. Adapt kexec and memlockd bits.
  - Do not ship the GNOME icon theme cache.
  - Do not ship .pyc files.
  - Do not ship NEWS.Debian.gz files.

  * Build system
  - Re-implement hook that modifies syslinux config to make future
    development easier.

 -- Tails developers <amnesia@boum.org>  Tue, 01 Nov 2011 13:26:38 +0100

tails (0.8.1) unstable; urgency=low

  * Iceweasel
    - Update to 3.5.16-10 (fixes DSA-2313-1).
    - FireGPG: force crypto action results to appear in a new window, otherwise
      JavaScript can steal decrypted plaintext. Advice: always use FireGPG's
      text editor when writing text you want to encrypt. If you write it in a
      textbox the plaintext can be stolen through JavaScript before it is
      encrypted in the same way.
    - Update HTTPS Everywhere extension to 1.0.3-1.
    - Stop using the small version of the Tor check page. The small version
      incorrectly tells Tails users to upgrade their Torbrowser, which has
      confused some users.

  * Software
    - Update Linux to 3.0.0-2 (fixes DSA-2310-1, CVE-2011-2905, CVE-2011-2909,
      CVE-2011-2723, CVE-2011-2699, CVE-2011-1162, CVE-2011-1161).
    - Update usb-modeswitch to 1.1.9-2~bpo60+1 and usb-modeswitch-data to
      20110805-1~bpo60+1 from Debian backports. This adds support for a few
      devices such as Pantech UMW190 CDMA modem.
    - Install libregexp-common-perl 2011041701-3 from Debian unstable. This
      fixes the bug: [[bugs/msva_does_not_use_configured_keyserver]].
    - Install hdparm so the hard drives can be spinned down in order to save
      battery power.
    - Install barry-util for better BlackBerry integration.
    - Debian security upgrades: OpenOffice.org (DSA-2315-1), openjdk-6
      (DSA-2311-1), policykit-1 (DSA-2319-1)

   * Protecting against memory recovery
    - Set more appropriate Linux VM config before wiping memory. These
      parameters should make the wipe process more robust and efficient.

 -- Tails developers <amnesia@boum.org>  Sun, 16 Oct 2011 11:31:18 +0200

tails (0.8) unstable; urgency=low

  * Rebase on the Debian Squeeze 6.0.2.1 point-release.

  * Tor
    - Update to 0.2.2.33-1.
    - Disabled ControlPort in favour of ControlSocket.
    - Add port 6523 (Gobby) to Tor's LongLivedPorts list.

  * I2P
    - Update to 0.8.8.
    - Start script now depends on HTP since I2P breaks if the clock jumps or is
      too skewed during bootstrap.

  * Iceweasel
    - Update to 3.5.16-9 (fixes CVE-2011-2374, CVE-2011-2376, CVE-2011-2365,
      CVE-2011-2373, CVE-2011-2371, CVE-2011-0083, CVE-2011-2363, CVE-2011-0085,
      CVE-2011-2362, CVE-2011-2982, CVE-2011-2981, CVE-2011-2378, CVE-2011-2984,
      CVE-2011-2983).
    - Enable HTTP pipelining (like TBB).
    - Update HTTPS Everywhere extension to 1.0.1-1 from Debian unstable.
    - Suppress FoxyProxy update prompts.
    - Prevent FoxyProxy from "phoning home" after a detected upgrade.
    - Fixed a bunch of buggy regular expressions in FoxyProxy's configuration.
      See [[bugs/exploitable_typo_in_url_regex?]] for details. Note that none of
      these issues are critical due to the transparent proxy.
    - Add DuckDuckGo SSL search engine.

  * Torbutton
    - Update to torbutton 1.4.3-1 from Debian unstable.
    - Don't show Torbutton status in the status bar as it's now displayed in the
      toolbar instead.

  * Pidgin
    - More random looking nicks in pidgin.
    - Add IRC account on chat.wikileaks.de:9999.

  * HTP
    - Upgrade htpdate script (taken from Git 7797fe9) that allows setting wget's
      --dns-timeout option.

  * Software
    - Update Linux to 3.0.0-1. -686 is now deprecated in favour of -486 and
      -686-pae; the world is not ready for -pae yet, so we now ship -486.
    - Update OpenSSL to 0.9.8o-4squeeze2 (fixes CVE-2011-1945 (revoke
      compromised DigiNotar certificates), CVE-2011-1945).
    - Update Vidalia to 0.2.14-1+tails1 custom package.
    - Install accessibility tools:
      - gnome-mag: screen magnifier
      - gnome-orca: text-to-speech
    - Replace the onBoard virtual keyboard with Florence.
    - Install the PiTIVi non-linear audio/video editor.
    - Install ttdnsd.
    - Install tor-arm.
    - Install lzma.

  * Arbitrary DNS queries
    - Tor can not handle all types of DNS queries, so if the Tor resolver fails
      we fallback to ttdnsd. This is now possible with Tor 0.2.2.x, since we
      fixed Tor bug #3369.

  * Hardware support
    - Install ipheth-utils for iPhone tethering.
    - Install xserver-xorg-input-vmmouse (for mouse integration with the host OS
      in VMWare and KVM).
    - Install virtualbox-ose 4.x guest packages from Debian backports.

  * Miscellaneous
    - Switch gpg to use keys.indymedia.org's hidden service, without SSL.
      The keys.indymedia.org SSL certificate is now self-signed. The hidden
      service gives a good enough way to authenticate the server and encrypts
      the connection, and just removes the certificates management issue.
    - The squashfs is now compressed using XZ which reduces the image size quite
      drastically.
    - Remove Windows autorun.bat and autorun.inf. These files did open a static
      copy of our website, which is not accessible any longer.

  * Build system
    - Use the Git branch instead of the Debian version into the built image's
      filename.
    - Allow replacing efficient XZ compression with quicker gzip.
    - Build and install documentation into the chroot (-> filesystem.squashfs).
      Rationale: our static website cannot be copied to a FAT32 filesystem due
      to filenames being too long. This means the documentation cannot be
      browsed offline from outside Tails. However, our installer creates GPT
      hidden partitions, so the doc would not be browseable from outside Tails
      anyway. The only usecase we really break by doing so is browsing the
      documentation while running a non-Tails system, from a Tails CD.

 -- Tails developers <amnesia@boum.org>  Thu, 09 Sep 2011 11:31:18 +0200

tails (0.7.2) unstable; urgency=high

  * Iceweasel
  - Disable Torbutton's external application launch warning.
    ... which advises using Tails. Tails *is* running Tails.
  - FoxyProxy: install from Debian instead of the older one we previously
    shipped.

  * Software
  - haveged: install an official Debian backport instead of a custom backport.
  - unrar: install the version from Debian's non-free repository.
    Users report unrar-free does not work well enough.

 -- Tails developers <amnesia@boum.org>  Sun, 12 Jun 2011 15:34:56 +0200

tails (0.7.1) unstable; urgency=high

  * Vidalia: new 0.2.12-2+tails1 custom package.

  * Iceweasel
  - Don't show Foxyproxy's status / icon in FF statusbar to prevent users
    from accidentaly / unconsciously put their anonymity at risk.
  - "amnesia branding" extension: bump Iceweasel compatibility to 4.0 to ease
    development of future releases.

  * Software
  - Upgrade Linux kernel to Debian's 2.6.32-33: fixes tons of bugs,
    including the infamous missing mouse cursor one. Oh, and it closes
    a few security holes at well.
  - Install unrar-free.
  - Do not install pppoeconf (superseeded by NetworkManager).
  - Upgrade macchanger to Debian testing package to ease development of
    future Tails releases.
  - Debian security upgrades: x11-xserver-utils (DSA-2213-1), isc-dhcp
    (DSA-2216-1), libmodplug (DSA-2226-1), openjdk-6 (DSA-2224-1).

  * Protecting against memory recovery
  - Add Italian translation for tails-kexec. Thanks to Marco A. Calamari.
  - Make it clear what it may mean if the system does not power off
    automatically.
  - Use kexec's --reset-vga option that might fix display corruption issues
    on some hardware.

  * WhisperBack (encrypted bug reporting software)
  - Upgrade WhisperBack to 1.4.1:
    localizes the documentation wiki's URL,
    uses WebKit to display the bug reporting help page,
    now is usable on really small screens.
  - Extract wiki's supported languages at build time, save this
    information to /etc/amnesia/environment, source this file into the
    Live user's environment so that WhisperBack 1.4+ can make good use
    of it.

  * Miscellaneous
  - Fix boot in Chinese.
  - Install mobile-broadband-provider-info for better 3G support.
  - Add back GNOME system icons to menus.
  - tails-security-check: avoid generating double-slashes in the Atom
    feeds URL.
  - Remove "vga=788" boot parameter which breaks the boot on some hardware.
  - Remove now useless "splash" boot parameter.
  - Fix a bunch of i386-isms.
  - Pass the noswap option to the kernel. This does not change actual Tails
    behaviour but prevents users from unnecessarily worrying because of 
    the "Activating swap" boot message.
  - Make use of check.torproject.org's Arabic version.

  * Build system
  - Enable squeeze-backports. It is now ready and will be used soon.
  - Install eatmydata in the chroot.
  - Convert ikiwiki setup files to YAML.

 -- Tails developers <amnesia@boum.org>  Fri, 29 Apr 2011 17:14:53 +0200

tails (0.7) unstable; urgency=low

  * Hardware support
  - Install foomatic-filters-ppds to support more printers.
  - Give the default user the right to manage printers.

  * Software
  - Deinstall unwanted packages newly pulled by recent live-build.
  
 -- Tails developers <amnesia@boum.org>  Wed, 06 Apr 2011 22:58:51 +0200

tails (0.7~rc2) unstable; urgency=low

  ** SNAPSHOT build @824f39248a08f9e190146980fb1eb0e55d483d71 **

  * Rebase on Debian Squeeze 6.0.1 point-release.
  
  * Vidalia: new 0.2.10-3+tails5 custom package..

  * Hardware support
  - Install usb-modeswitch and modemmanager to support mobile broadband
    devices such as 3G USB dongles. Thanks to Marco A. Calamari for the
    suggestion.

  * Misc
  - Website relocated to https://tails.boum.org/ => adapt various places.
  - Configure keyboard layout accordingly to the chosen language for
    Italian and Portuguese.

 -- Tails developers <amnesia@boum.org>  Fri, 25 Mar 2011 15:44:25 +0100

tails (0.7~rc1) UNRELEASED; urgency=low

  ** SNAPSHOT build @98987f111fc097a699b526eeaef46bc75be5290a **

  * Rebase on Debian Squeeze.

  * T(A)ILS has been renamed to Tails.
  
  * Protecting against memory recovery
    New, safer way to wipe memory on shutdown which is now also used when
    the boot media is physically removed.

  * Tor
  - Update to 0.2.1.30-1.

  * Iceweasel
  - Add HTTPS Everywhere 0.9.4 extension.
  - Better preserve Anonymity Set: spoof US English Browser and timezone
    the same way as the Tor Browser Bundle, disable favicons and picture
    iconification.
  - Install AdBlock Plus extension from Debian.
  - Add Tor-related bookmarks.
  - Support FTP, thanks to FoxyProxy.
  - Update AdBlock patterns.
  - Disable geolocation and the offline cache.

  * Software
  - Update Vidalia to 0.2.10-3+tails4.
  - Install gnome-disk-utility (Palimpsest) and Seahorse plugins.
  - Add opt-in i2p support with Iceweasel integration through FoxyProxy.
  - onBoard: fix "really quits when clicking the close window icon" bug.
  - Optionally install TrueCrypt at boot time.
  - Install laptop-mode-tools for better use of battery-powered hardware.
  - Replace xsane with simple-scan which is part of GNOME and way easier
    to use.
  - Upgrade WhisperBack to 1.3.1 (bugfixes, French translation).
  - Install scribus-ng instead of scribus. It is far less buggy in Squeeze.
  
  * Firewall
  - Drop incoming packets by default.
  - Forbid queries to DNS resolvers on the LAN.
  - Set output policy to drop (defense-in-depth).

  * Hardware support
  - Install Atheros and Broadcom wireless firmwares.
  - Install libsane-hpaio and sane-utils, respectively needed for
    multi-function peripherals and some SCSI scanners.

  * live-boot 2.0.15-1+tails1.35f1a14
  - Cherry-pick our fromiso= bugfixes from upstream 3.x branch.

  * Miscellaneous
  - Many tiny user interface improvements.
  - More robust HTP time synchronization wrt. network failures.
    Also, display the logs when the clock synchronization fails.
  - Disable GNOME automatic media mounting and opening to protect against
    a class of attacks that was recently put under the spotlights.
    Also, this feature was breaking the "no trace is left on local
    storage devices unless explicitly asked" part of Tails specification.
  - Make configuration more similar to the Tor Browser Bundle's one.
  - GnuPG: default to stronger digest algorithms.
  - Many more or less proper hacks to get the built image size under 700MB.
  - Compress the initramfs using LZMA for faster boot.

  * Build system
  - Run lb build inside eatmydata fsync-less environment to greatly improve
    build time.

 -- Tails developers <amnesia@boum.org>  Fri, 11 Mar 2011 15:52:19 +0100

tails (0.6.2) unstable; urgency=high

  * Tor: upgrade to 0.2.1.29 (fixes CVE-2011-0427).
  * Software
  - Upgrade Linux kernel, dpkg, libc6, NSS, OpenSSL, libxml2 (fixes various
    security issues).
  - Upgrade Claws Mail to 3.7.6 (new backport).
  - Install Liferea, tcpdump and tcpflow.
  * Seahorse: use hkp:// transport as it does not support hkps://.
  * FireGPG: use hkps:// to connect to the configured keyserver.
  * Build system: take note of the Debian Live tools versions being used
    to make next point-release process faster.
  * APT: don't ship package indices.

 -- T(A)ILS developers <amnesia@boum.org>  Wed, 19 Jan 2011 16:59:43 +0100

tails (0.6.1) unstable; urgency=low

  * Tor: upgrade to 0.1.28 (fixes CVE-2010-1676)
  * Software: upgrade NSS, Xulrunner, glibc (fixes various security issues)
  * FireGPG: use the same keyserver as the one configured in gpg.conf.
  * Seahorse: use same keyserver as in gpg.conf.
  * HTP: display the logs when the clock synchronization fails.
  * Update HTP configuration: www.google.com now redirects to
    encrypted.google.com.
  * Use the light version of the "Are you using Tor?" webpage.
  * Update AdBlock patterns.

 -- T(A)ILS developers <amnesia@boum.org>  Fri, 24 Dec 2010 13:28:29 +0100

tails (0.6) unstable; urgency=low

  * Releasing 0.6.

  * New OpenPGP signing-only key. Details are on the website:
    https://amnesia.boum.org/GnuPG_key/

  * Iceweasel
  - Fixed torbutton has migrated to testing, remove custom package.

  * HTP
  - Query ssl.scroogle.org instead of lists.debian.org.
  - Don't run when the interface that has gone up is the loopback one.

  * Nautilus scripts
  - Add shortcut to securely erase free space in a partition.
  - The nautilus-wipe shortcut user interface is now translatable.

  * Misc
  - Really fix virtualization warning display.
  - More accurate APT pinning.
  - Disable Debian sid APT source again since a fixed live-config has
    migrated to Squeeze since then.

  * live-boot: upgrade to 2.0.8-1+tails1.13926a
  - Sometimes fixes the smem at shutdown bug.
  - Now possible to create a second partition on the USB stick T(A)ILS is
    running from.

  * Hardware support
  - Support RT2860 wireless chipsets by installing firmware-ralink from
    Debian Backports.
  - Install firmware-linux-nonfree from backports.
  - Fix b43 wireless chipsets by having b43-fwcutter extract firmwares at
    build time.

  * Build system
  - Install live-build and live-helper from Squeeze.
  - Update SquashFS sort file.

 -- T(A)ILS developers <amnesia@boum.org>  Wed, 20 Oct 2010 19:53:17 +0200

tails (0.6~rc3) UNRELEASED; urgency=low

  ** SNAPSHOT build @a3ebb6c775d83d1a1448bc917a9f0995df93e44d **

  * Iceweasel
  - Autostart Iceweasel with the GNOME session. This workarounds the
    "Iceweasel first page is not loaded" bug.
  
  * HTP
  - Upgrade htpdate script (taken from Git 7797fe9).

  * Misc
  - Disable ssh-agent auto-starting with X session: gnome-keyring is
    more user-friendly.
  - Fix virtualization warning display.
  - Boot profile hook: write desktop file to /etc/skel.

  * Build system
  - Convert build system to live-build 2.0.1.
  - APT: fetch live-build and live-helper from Debian Live snapshots.
  - Remove dependency on live-build functions in chroot_local-hooks.
    This makes the build environment more robust and less dependent on
    live-build internals.
  - Remove hand-made rcS.d/S41tails-wifi: a hook now does this.
  - Measure time used by the lh build command.
  - Fix boot profile hook.
  - Boot profiling: wait a bit more: the current list does not include
    /usr/sbin/tor.

 -- T(A)ILS developers <amnesia@boum.org>  Sat, 02 Oct 2010 23:06:46 +0200

tails (0.6~rc2) UNRELEASED; urgency=low

  ** SNAPSHOT build @c0ca0760ff577a1e797cdddf0e95c5d62a986ec8 **

  * Iceweasel
  - Refreshed AdBlock patterns (20100926).
  - Set network.dns.disableIPv6 to true (untested yet)
  - Torbutton: install patched 1.2.5-1+tails1 to fix the User-Agent bug,
    disable extensions.torbutton.spoof_english again.

  * Software
  - WhisperBack: upgrade to 1.3~beta3 (main change:  let the user provide
    optional email address and OpenPGP key).
  - Remove mc.
  - Update haveged backport to 0.9-3~amnesia+lenny1.
  - Update live-boot custom packages (2.0.6-1+tails1.6797e8): fixes bugs
    in persistency and smem-on-shutdown.
  - Update custom htpdate script. Taken from commit d778a6094cb3 in our
    custom Git repository:  fixes setting of date/time.

  * Build system
  - Bugfix: failed builds are now (hopefully) detected.
  - Fix permissions on files in /etc/apt/ that are preserved in the image.
  - Install version 2.0~a21-1 of live-build and live-helper in the image.
    We are too late in the release process to upgrade to current Squeeze
    version (2.0~a29-1).

  * Misc
  - Pidgin/OTR: disable the automatic OTR initiation and OTR requirement.

 -- T(A)ILS developers <amnesia@boum.org>  Wed, 29 Sep 2010 19:23:17 +0200

tails (0.6~1.gbpef2878) UNRELEASED; urgency=low

  ** SNAPSHOT build @ef28782a0bf58004397b5fd303f938cc7d11ddaa **

  * Hardware support
  - Use a 2.6.32 kernel: linux-image-2.6.32-bpo.5-686 (2.6.32-23~bpo50+1)
    from backports.org. This should support far more hardware and
    especially a lot of wireless adapters.
  - Add firmware for RTL8192 wireless adapters.
  - Enable power management on all wireless interfaces on boot.

  * Software
  - Install inkscape.
  - Install poedit.
  - Install gfshare and ssss: two complementary implementations
    of Shamir's Secret Sharing.
  - Install tor-geoipdb.
  - Remove dialog, mc and xterm.

  * Iceweasel
  - Set extensions.torbutton.spoof_english to its default true value
    in order to workaround a security issue:
    https://amnesia.boum.org/security/Iceweasel_exposes_a_rare_User-Agent/

  * Monkeysphere
  - Install the Iceweasel extension.
  - Use a hkps:// keyserver.

  * GnuPG
  - Install gnupg from backports.org so that hkps:// is supported.
  - Use a hkps:// keyserver.
  - Proxy traffic via polipo.
  - Prefer up-to-date digests and ciphers.

  * Vidalia: rebased our custom package against 0.2.10.

  * Build system
  - Built images are now named like this:
    tails-i386-lenny-0.5-20100925.iso
  - Use live-helper support for isohybrid options instead of doing the
    conversion ourselves. The default binary image type we build is now
    iso-hybrid.
  - Remove .deb built by m-a after they have been installed.
  - Setup custom GConf settings at build time rather than at boot time.
  - Move $HOME files to /etc/skel and let adduser deal with permissions.
  - Convert to live-boot / live-config / live-build 2.x branches.
  - Replaced our custom live-initramfs with a custom live-boot package;
    included version is 2.0.5-1+tails2.6797e8 from our Git repository:
    git clone git://git.immerda.ch/tails_live-boot.git
  - Install live-config* from the live-snapshots Lenny repository.
    Rationale: live-config binary packages differ depending on the target
    distribution, so that using Squeeze's live-config does not produce
    fully-working Lenny images.
  - Rename custom scripts, packages lists and syslinux menu entries from
    the amnesia-* namespace to the tails-* one.

  * HTP
  - Use (authenticated) HTP instead of NTP.
  - The htpdate script that is used comes from commit 43f5f83c0 in our
    custom repository:  git://git.immerda.ch/tails_htp.git
  - Start Tor and Vidalia only once HTP is done.

  * Misc
  - Fix IPv6 firewall restore file. It was previously not used at all.
  - Use ftp.us.debian.org instead of the buggy GeoIP-powered
    cdn.debian.net.
  - Gedit: don't autocreate backup copies.
  - Build images with syslinux>=4.01 that has better isohybrid support.
  - amnesia-security-check: got rid of the dependency on File::Slurp.
  - Take into account the migration of backports.org to backports.debian.org.
  - Make GnuPG key import errors fatal on boot.
  - Warn the user when T(A)ILS is running inside a virtual machine.
  - DNS cache: forget automapped .onion:s on Tor restart.

  * Documentation: imported Incognito's walkthrough, converted to
    Markdown, started the needed adaptation work.

 -- T(A)ILS developers <amnesia@boum.org>  Sun, 26 Sep 2010 11:06:50 +0200

tails (0.5) unstable; urgency=low

  * The project has merged efforts with Incognito.
    It is now to be called "The (Amnesic) Incognito Live System".
    In short: T(A)ILS.

  * Community
  - Created the amnesia-news mailing-list.
  - Added a forum to the website.
  - Created a chatroom on IRC: #tails on irc.oftc.net

  * Fixed bugs
  - Workaround nasty NetworkManager vs. Tor bug that often
    prevented the system to connect to the Tor network: restart Tor and Vidalia
    when a network interface goes up.
  - onBoard now autodetects the keyboard layout... at least once some
    keys have been pressed.
  - New windows don't open in background anymore, thanks to
    a patched Metacity.
  - Memory wiping at shutdown is now lightning fast, and does not prevent
    the computer to halt anymore.
  - GNOME panel icons are right-aligned again.
  - Fixed permissions on APT config files.
  - Repaired mouse integration when running inside VirtualBox.

  * Iceweasel
  - Torbutton: redirect to Scroogle when presented a Google captcha.
  - Revamped bookmarks
      . moved T(A)ILS own website to the personal toolbar
      . moved webmail links (that are expected to be more than 3 soon)
        to a dedicated folder.
  - Don't show AdBlock Plus icon in the toolbar.
  - Adblock Plus: updated patterns, configured to only update subscriptions
    once a year. Which means never, hopefully, as users do update their
    Live system on a regular basis, don't they?

  * Vidalia: rebased our custom package against 0.2.8.
  
  * Claws Mail
  - Install Claws Mail from backports.org to use the X.509 CA
    certificates provided by Debian.
  - Enable PGP modules with basic configuration:
      . Automatically check signatures.
      . Use gpg-agent to manage passwords.
      . Display warning on start-up if GnuPG doesn't work.
  - Set the IO timeout to 120s (i.e. the double of the default 60s).
  
  * Pidgin
  - Automatically connect to irc.oftc.net with a randomized nickname,
    so as not to advertize the use of T(A)ILS; this nickname is made of:
     . a random firstname picked from the 2000 most registered by the U.S.
       social security administration in the 70s;
     . two random digits.
    Good old irc.indymedia.org is still configured - with same nickname -
    but is not enabled by default anymore.
  - Disabled MSN support, that is far too often affected by security flaws.

  * Build $HOME programmatically
  - Migrated all GConf settings, including the GNOME panel configuration,
    to XML files that are loaded at boot time.
  - Configure iceweasel profile skeleton in /etc/iceweasel.
    A brand new profile is setup from this skeleton once iceweasel is
    started after boot.
      . build sqlite files at build time from plain SQL.
      . FireGPG: hard-code current firegpg version at build time to prevent
        the extension to think it was just updated.
      . stop shipping binary NSS files. These were here only to
        install CaCert's certificate, that is actually shipped by Debian's
        patched libnss.
  
  * Build system
  - Updated Debian Live snapshots APT repository URL.
  - Purge all devel packages at the end of the chroot configuration.
  - Make sure the hook that fixes permissions runs last.
  - Remove unwanted Iceweasel search plugins at build time.
  
  * Misc
  - Added a progress bar for boot time file readahead.
  - Readahead more (~37MB) stuff in foreground at boot time.
  - Make the APT pinning persist in the Live image.
  - localepurge: keep locales for all supported languages,
    don't bother when installing new packages.
  - Removed syslinux help menu: these help pages are either buggy or
    not understandable by non-geeks.
  - Fixed Windows autorun.
  - Disable a few live-initramfs scripts to improve boot time.
  - Firewall: forbid any IPv6 communication with the outside.
  - Virtualization support: install open-vm-tools.
  - WhisperBack: updated to 1.2.1, add a random bug ID to the sent
    mail subject.
  - Prompt for CD removal on shutdown, not for USB device.

  * live-initramfs: new package built from our Git (e2890a04ff) repository.
  - Merged upstream changes up to 1.177.2-1.
  - New noprompt=usb feature.
  - Fix buggy memory wiping and shutdown.
  - Really reboot when asked, rather than shutting down the system.

  * onBoard
  - Upgraded to a new custom, patched package (0.93.0-0ubuntu4~amnesia1).
  - Added an entry in the Applications menu.
  
  * Software
  - Install vim-nox with basic configuration
  - Install pwgen
  - Install monkeysphere and msva-perl
  - Replaced randomsound with haveged as an additional source of entropy.

  * Hardware support
  - Build ralink rt2570 wifi modules.
  - Build rt2860 wifi modules from Squeeze. This supports the RT2860
    wireless adapter, found particularly in the ASUS EeePC model 901
    and above.
  - Build broadcom-sta-source wifi modules.
  - Bugfix: cpufreq modules were not properly added to /etc/modules.
  - Use 800x600 mode on boot rather than 1024x768 for compatibility
    with smaller displays.

 -- amnesia <amnesia@boum.org>  Fri, 30 Apr 2010 16:14:13 +0200

amnesia (0.4.2) unstable; urgency=low

  New release, mainly aimed at fixing live-initramfs security issue
  (Debian bug #568750), with an additional set of small enhancements as
  a bonus.

  * live-initramfs: new custom package built from our own live-initramfs
    Git repository (commit 8b96e5a6cf8abc)
  - based on new 1.173.1-1 upstream release
  - fixed live-media=removable behaviour so that filesystem images found
    on non-removable storage are really never used (Debian bug #568750)

  * Vidalia: bring back our UI customizations (0.2.7-1~lenny+amnesia1)

  * APT: consistently use the GeoIP-powered cdn.debian.net

  * Software: make room so that {alpha, future} Squeeze images fit on
    700MB CD-ROM
  - only install OpenOffice.org's calc, draw, impress, math and writer
    components
  - removed OpenOffice.org's English hyphenation and thesaurus
  - removed hunspell, wonder why it was ever added

  * Boot
  - explicitly disable persistence, better safe than sorry
  - removed compulsory 15s timeout, live-initramfs knows how to wait for
    the Live media to be ready

  * Build system: don't cache rootfs anymore

 -- amnesia <amnesia@boum.org>  Sun, 07 Feb 2010 18:28:16 +0100

amnesia (0.4.1) unstable; urgency=low

  * Brown paper bag bugfix release: have amnesia-security-check use
    entries publication time, rather than update time... else tagging
    a security issue as fixed, after releasing a new version, make this
    issue be announced to every user of this new, fixed version.

 -- amnesia <amnesia@boum.org>  Sat, 06 Feb 2010 03:58:41 +0100

amnesia (0.4) unstable; urgency=low

  * We now only build and ship "Hybrid" ISO images, which can be either
    burnt on CD-ROM or dd'd to a USB stick or hard disk.

  * l10n: we now build and ship multilingual images; initially supported
    (or rather wanna-be-supported) languages are: ar, zh, de, en, fr, it,
    pt, es
  - install Iceweasel's and OpenOffice.org's l10n packages for every
    supported language
  - stop installing localized help for OpenOffice.org, we can't afford it
    for enough languages
  - when possible, Iceweasel's homepage and default search engine are localized
  - added Iceweasel's "any language" Scroogle SSL search engine
  - when the documentation icon is clicked, display the local wiki in
    currently used language, if available
  - the Nautilus wipe script is now translatable
  - added gnome-keyboard-applet to the Gnome panel

  * software
  - replaced Icedove with claws mail, in a bit rough way; see
    https://amnesia.boum.org/todo/replace_icedove_with_claws/ for best
    practices and configuration advices
  - virtual keyboard: install onBoard instead of kvkbd
  - Tor controller: install Vidalia instead of TorK
  - install only chosen parts of Gnome, rather than gnome-desktop-environment
  - do not install xdialog, which is unused and not in Squeeze
  - stop installing grub as it breaks Squeeze builds (see Debian bug #467620)
  - install live-helper from snapshots repository into the Live image

  * Iceweasel
  - do not install the NoScript extension anymore: it is not strictly
    necessary but bloodily annoying

  * Provide WhisperBack 1.2 for anonymous, GnuPG-encrypted bug reporting.
  - added dependency on python-gnutls
  - install the SMTP hidden relay's certificate

  * amnesia-security-check: new program that tells users that the amnesia
    version they are running is affected by security flaws, and which ones
    they are; this program is run at Gnome session startup, after sleeping
    2 minutes to let Tor a chance to initialize.
    Technical details:
  - Perl
  - uses the Desktop Notifications framework
  - fetches the security atom feed from the wiki
  - verifies the server certificate against its known CA
  - tries fetching the localized feed; if it fails, fetch the default
    (English) feed

  * live-initramfs: new custom package built from our own live-initramfs
    Git repository (commit 40e957c4b89099e06421)
  - at shutdown time, ask the user to unplug the CD / USB stick, then run
    smem, wait for it to finish, then attempt to immediately halt

  * build system
  - bumped dependency on live-helper to >= 2.0a6 and adapted our config
  - generate hybrid ISO images by default, when installed syslinux is
    recent enough
  - stop trying to support building several images in a row, it is still
    broken and less needed now that we ship hybrid ISO images
  - scripts/config: specify distribution when initializing defaults
  - updated Debian Live APT repository's signing key

  * PowerPC
  - disable virtualbox packages installing and module building on !i386
    && !amd64, as PowerPC is not a supported guest architecture
  - built and imported tor_0.2.1.20-1~~lenny+1_powerpc.deb

  * Squeeze
  - rough beginnings of a scratch Squeeze branch, currently unsupported
  - install gobby-infinote

  * misc
  - updated GnuPG key with up-to-date signatures
  - more improvements on boot time from CD
  - enhanced the wipe in Nautilus UI (now asks for confirmation and
    reports success or failure)
  - removed the "restart Tor" launcher from the Gnome panel

 -- amnesia <amnesia@boum.org>  Fri, 05 Feb 2010 22:28:04 +0100

amnesia (0.3) unstable; urgency=low

  * software: removed openvpn, added
  - Audacity
  - cups
  - Git
  - Gobby
  - GParted
  - lvm2 (with disabled initscript as it slows-down too much the boot in certain
    circumstances)
  - NetworkManager 0.7 (from backports.org) to support non-DHCP networking
  - ntfsprogs
  - randomsound to enhance the kernel's random pool
  * Tor
  - install the latest stable release from deb.torproject.org
  - ifupdown script now uses SIGHUP signal rather than a whole tor
    restart, so that in the middle of it vidalia won't start it's own
    tor
  - configure Gnome proxy to use Tor
  * iceweasel
  - adblockplus: upgraded to 1.0.2
  - adblockplus: subscribe to US and DE EasyList extensions, updated patterns
  - firegpg is now installed from Debian Squeeze rather than manually; current
    version is then 0.7.10
  - firegpg: use better keyserver ... namely pool.sks-keyservers.net
  - added bookmark to Amnesia's own website
  - use a custom "amnesiabranding" extension to localize the default search
    engine and homepage depending on the current locale
  - updated noscript whitelist
  - disable overriden homepage redirect on iceweasel upgrade
  * pidgin
  - nicer default configuration with verified irc.indymedia.org's SSL cert
  - do not parse incoming messages for formatting
  - hide formatting toolbar
  * hardware compatibility
  - b43-fwcutter
  - beginning of support for the ppc architecture
  - load acpi-cpufreq, cpufreq_ondemand and cpufreq_powersave kernel
    modules
  * live-initramfs: custom, updated package based on upstream's 1.157.4-1, built
    from commit b0a4265f9f30bad945da of amnesia's custom live-initramfs Git
    repository
  - securely erases RAM on shutdown using smem
  - fixes the noprompt bug when running from USB
  - disables local swap partitions usage, wrongly enabled by upstream
  * fully support for running as a guest system in VirtualBox
  - install guest utils and X11 drivers
  - build virtualbox-ose kernel modules at image build time
  * documentation
  - new (translatable) wiki, using ikiwiki, with integrated bugs and todo
    tracking system a static version of the wiki is included in generated
    images and linked from the Desktop
  * build system
  - adapt for live-helper 2.0, and depend on it
  - get amnesia version from debian/changelog
  - include the full version in ISO volume name
  - save .list, .packages and .buildlog
  - scripts/clean: cleanup any created dir in binary_local-includes
  - updated Debian Live snapshot packages repository URL and signing key
  - remove duplicated apt/preferences file, the live-helper bug has been
    fixed
  * l10n: beginning of support for --language=en
  * misc
  - improved boot time on CD by ordering files in the squashfs in the order they
    are used during boot
  - added a amnesia-version script to built images, that outputs the current
    image's version
  - added a amnesia-debug script that prepares a tarball with information that
    could be useful for developpers
  - updated Amnesia GnuPG key to a new 4096R one
  - set time with NTP when a network interface is brought up
  - import amnesia's GnuPG pubkey into the live session user's keyring
  - do not ask DHCP for a specific hostname
  - install localepurge, only keep en, fr, de and es locales, which reduces the
    generated images' size by 100MB
  - added a hook to replace /sbin/swapon with a script that only runs
    /bin/true
  - moved networking hooks responsibility from ifupdown to NetworkManager

 -- amnesia <amnesia@boum.org>  Thu, 26 Nov 2009 11:17:08 +0100

amnesia (0.2) unstable; urgency=low

  * imported /home/amnesia, then:
  - more user-friendly shell, umask 077
  - updated panel, added launcher to restart Tor
  - mv $HOME/bin/* /usr/local/bin/
  - removed metacity sessions
  - removed gstreamer's registry, better keep this dynamically updated
  - rm .qt/qt_plugins_3.3rc, better keep this dynamically updated
  - removed .gnome/gnome-vfs/.trash_entry_cache
  - removed kconf_update log
  - removed and excluded Epiphany configuration (not installed)
  - cleanup .kde
  * iceweasel
  - enable caching in RAM
  - explicitly disable ssl v2, and enable ssl v3 + tls
  - removed prefs for the non-installed webdeveloper
  - removed the SSL Blacklist extension (not so useful, licensing issues)
  - deep profile directory cleanup
  - extensions cleanup: prefer Debian-packaged ones, cleanly reinstalled
    AddBlock Plus and CS Lite to allow upgrading them
  - updated pluginreg.dat and localstore.rdf
  - moved some settings to user.js
  - made cookie/JavaScript whitelists more consistent
  - force httpS on whitelisted sites
  - NoScript: marked google and gmail as untrusted
  - some user interface tweaks, mainly for NoScript
  - FireGPG: disable the buggy auto-detection feature, the link to firegpg's
    homepage in generated pgp messages and the GMail interface (which won't
    work without JavaScript anyway)
  - updated blocklist.xml
  - removed and excluded a bunch of files in the profile directory
  * icedove: clean the profile directory up just like we did for iceweasel
  * software: install msmtp and mutt
  * home-refresh
  - use rsync rather than tar
  * documentation
  - various fixes
  - reviewed pidgin-otr security (see TODO)
  * build system
  - stop calling home-refresh in lh_build
  - include home-refresh in generated images
  - gitignore update
  - fix permissions on local includes at build time
  - updated scripts/{build,clean} wrt. new $HOME handling
  - scripts/{build,config}: stop guessing BASEDIR, we must be run from
    the root of the source directory anyway
  - stop storing /etc/amnesia/version in Git, delete it at clean time
  * release
  - converted Changelog to the Debian format and location, updated
    build scripts accordingly
  - added a README symlink at the root of the source directory
  - basic debian/ directory (not working for building packages yet,
    but at least we can now use git-dch)
  - added debian/gbp.conf with our custom options for git-dch
  - config/amnesia: introduce new $AMNESIA_DEV_* variables to be used
    by developpers' scripts
  - added ./release script: a wrapper around git-dch, git-commit and git-tag

 -- amnesia <amnesia@boum.org>  Tue, 23 Jun 2009 14:42:03 +0200

amnesia (0.1) UNRELEASED; urgency=low

  * Forked Privatix 9.03.15, by Markus Mandalka:
  http://mandalka.name/privatix/index.html.en
  Everything has since been rewritten or so heavily changed that nothing
  remains from the original code... apart of a bunch of Gnome settings.
  * hardware support:
  - install a bunch of non-free wifi firmwares
  - install xsane and add the live user to the scanner group
  - install aircrack-ng
  - install xserver-xorg-video-geode on i386 (eCafe support)
  - install xserver-xorg-video-all
  - install firmware-linux from backports.org
  - install system-config-printer
  - added instructions in README.eCAFE to support the Hercules eCAFE EC-800
    netbook
  * APT:
  - configure pinning to support installing chosen packages from
    squeeze; the APT source for testing is hardcoded in chroot_sources/,
    since there is no way to use $LH_CHROOT_MIRROR in chroot_local-hooks
  - give backports.org priority 200, so that we track upgrades of packages
    installed from there
  * release: include the Changelog and TODO in the generated images,
  in the   /usr/share/doc/amnesia/ directory
  * software: install gnomebaker when building Gnome-based live OS, to
  easily clone myself when running from CD
  * build system
  - build i386 images when the build host is amd64
  - added a version file: /etc/amnesia/version
  - use snapshot live-* packages inside the images
  - setup timezone depending on the chosen build locale
  - rely on standard live-initramfs adduser to do our user setup
    (including sudo vs. Gnome/KDE, etc.)
  - stop "supporting" KDE
  - allow building several images at once
  - migrated most of lh_config invocations to scripts/config
  - append "noprompt" so that halting/rebooting work with splashy
  - moved our own variables to config/amnesia, using the namespace
    $AMNESIA_*
  * iceweasel
  - default search engine is now Scroogle SSL, configured to search pages
    in French language; the English one is also installed
  - never ask to save passwords or forms content
  - configured the torbutton extension to use polipo
  - installed the CACert root certificate
  - installed the SSL Blacklist extension and the blacklist data
  - installed the FireGPG extension
  - installed the CS Lite extension
  - installed the NoScript extension
  - NoScript, CS Lite: replaced the default whitelists with a list of
    trusted, non-commercial Internet Service Providers
  - configure extensions (add to prefs.js):
    user_pref("extensions.torbutton.startup", true);
    user_pref("extensions.torbutton.startup_state", 1);
    user_pref("extensions.torbutton.tor_enabled", true);
    user_pref("noscript.notify.hide", true);
    user_pref("capability.policy.maonoscript.sites", "about:
      about:blank about:certerror about:config about:credits
      about:neterror about:plugins about:privatebrowsing
      about:sessionrestore chrome: resource:");
    user_pref("extensions.firegpg.no_updates", true);
  - install the NoScript plugin from Debian squeeze
  - delete urlclassifier3.sqlite on $HOME refresh: as we disabled
    "safebrowsing", this huge file is of no use
  - torbutton: install newer version from Squeeze
  * linux: removed non-686 kernel flavours when building i386 images
  * compatibility: append "live-media=removable live-media-timeout=15", to
    prevent blindly booting another debian-live installed on the hard disk
  * software: added
  - gnome-app-install
  - iwconfig
  - cryptkeeper: Gnome system tray applet to encrypt files with EncFS
  - kvkbd: virtual keyboard (installed from backports.org)
  - sshfs (and added live user to the fuse group)
  - less, secure-delete, wipe, seahorse, sshfs, ntfs-3g
  - scribus
  * Tor
  - enable the transparent proxy, the DNS resolver, and the control port
  - save authentication cookie to /tmp/control_auth_cookie, so that the
    live user can use Tork and co.
  - autostart Tork with Gnome
  - Tork: installed, disabled most notifications and startup tips
  - added a restart tor hook to if-up.d (used by Network Manager as well),
    so that Tor does work immediately even if the network cable was
    plugged late in/after the boot process
  * $HOME
  - added a nautilus-script to wipe files and directories
  - bash with working completion for the live user
  * polipo: install and configure this HTTP proxy to forward requests
  through Tor
  * DNS: install and configure pdnsd to forward any DNS request through
  the Tor resolver
  * firewall: force every outgoing TCP connection through the Tor
  transparent proxy, discard any outgoing UDP connection
  * misc
  - set syslinux timeout to 4 seconds
  - use splashy for more user-friendly boot/halt sequences

 -- amnesia <amnesia@boum.org>  Sat, 20 Jun 2009 21:09:15 +0200<|MERGE_RESOLUTION|>--- conflicted
+++ resolved
@@ -2,11 +2,7 @@
 
   * Dummy entry for next release.
 
-<<<<<<< HEAD
- -- anonym <anonym@riseup.net>  Mon, 21 Jan 2019 12:16:20 +0100
-=======
  -- intrigeri <intrigeri@debian.org>  Wed, 13 Feb 2019 16:14:23 +0000
->>>>>>> ff6c9b18
 
 tails (3.12.1) unstable; urgency=medium
 
