--- conflicted
+++ resolved
@@ -1,16 +1,14 @@
-<<<<<<< HEAD
 tails (3.17) UNRELEASED; urgency=medium
 
   * Dummy entry for next release.
 
  -- intrigeri <intrigeri@debian.org>  Sat, 23 Mar 2019 11:32:48 +0000
-=======
+
 tails (3.14) UNRELEASED; urgency=medium
 
   * Dummy entry for next release.
 
  -- intrigeri <intrigeri@debian.org>  Sat, 23 Mar 2019 11:32:54 +0000
->>>>>>> a323c955
 
 tails (3.13.1) unstable; urgency=medium
 
