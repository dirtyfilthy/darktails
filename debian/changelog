tails (2.4) UNRELEASED; urgency=medium
<<<<<<< HEAD

  * Dummy entry.

 -- anonym <anonym@t430.asdf>  Thu, 25 Feb 2016 19:01:40 +0100

tails (2.2) UNRELEASED; urgency=medium
=======
>>>>>>> 5ae204bd

  * Dummy entry.

 -- anonym <anonym@riseup.net>  Thu, 25 Feb 2016 19:01:40 +0100

tails (2.3) UNRELEASED; urgency=medium

  * Dummy entry.

 -- anonym <anonym@riseup.net>  Sat, 19 Mar 2016 13:41:07 +0100

tails (2.2.1) unstable; urgency=medium

  * Security fixes
    - Upgrade Tor Browser to 5.5.4. (Closes: #11254)
    - Upgrade bind9-related packages to 1:9.9.5.dfsg-9+deb8u6
    - Upgrade libotr to 4.1.0-2+deb8u1
    - Upgrade samba-related packages to 2:4.1.17+dfsg-2+deb8u2.
    - Upgrade libgraphite2 to 1.3.6-1~deb8u1.

 -- Tails developers <tails@boum.org>  Thu, 17 Mar 2016 15:03:52 +0100

tails (2.2) unstable; urgency=medium

  * Major new features and changes
    - Replace Vidalia (which has been unmaintained for years) with:
      (Closes: #6841)
      * the Tor Status GNOME Shell extension, which adds a System Status
        icon indicating whether Tor is ready or not.
      * Onion Circuits, a simple Tor circuit monitoring tool.

  * Security fixes
    - Upgrade Tor Browser to 5.5.3 (Closes: #11189).
    - Upgrade Linux to 3.16.7-ckt20-1+deb8u4.
    - Upgrade cpio to 2.11+dfsg-4.1+deb8u1.
    - Upgrade glibc to 2.19-18+deb8u3.
    - Upgrade libav to 6:11.6-1~deb8u1.
    - Upgrade libgraphite2 to 1.3.5-1~deb8u1.
    - Upgrade libjasper1 to 1.900.1-debian1-2.4+deb8u1.
    - Upgrade libreoffice to 4.3.3-2+deb8u3.
    - Upgrade libssh2 to 1.4.3-4.1+deb8u1.
    - Upgrade openssl to 1.0.1k-3+deb8u4.
    - Upgrade perl to 5.20.2-3+deb8u4.
    - Upgrade python-imaging, python-pil to 2.6.1-2 2.6.1-2+deb8u2.

  * Bugfixes
    - Hide "Laptop Mode Tools Configuration" menu entry. We don't
      support configuring l-m-t in Tails, and it doesn't work out of
      the box. (Closes: #11074)
    - WhisperBack:
      * Actually write a string when saving bug report to
        disk. (Closes: #11133)
      * Add missing argument to OpenPGP dialog so the optional OpenPGP
        key can be added again. (Closes: #11033)

  * Minor improvements
    - Upgrade I2P to 0.9.24-1~deb8u+1.
    - Add support for viewing DRM protected DVD videos using
      libdvdcss2. Patch series submitted by Austin English
      <austinenglish@gmail.com>. (Closes: #7674)
    - Automatically save KeePassX database after every change by default.
      (Closes: #11147)
    - Implement Tor stream isolation for WhisperBack
    - Delete unused tor-tsocks-mua.conf previously used by Claws
      Mail. (Closes: #10904)
    - Add set -u to all gettext:ized shell scripts. In gettext-base <
      1.8.2, like the one we had in Wheezy, gettext.sh references the
      environment variable ZSH_VERSION, which we do not set. This has
      prevented us from doing `set -u` without various hacks. (Closes:
      #9371)
    - Also set -e in some shell scripts which lacked it for no good
      reason.
    - Make Git verify the integrity of transferred objects. (Closes:
      #11107)
    - Remove LAlt+Shift and LShift+RShift keyboard layout toggling
      shortcuts. (Closes: #10913, #11042)

  * Test suite
    - Reorder the execution of feature to decrease peak disk
      usage. (Closes: #10503)
    - Paste into the GTK file chooser, instead of typing. (Closes:
      #10775)
    - Pidgin: wait a bit for text to have stopped scrolling before we
      click on it. (Closes: #10783)
    - Fix step that runs commands in GNOME Terminal, that was broken
      on Jessie when a Terminal is running already. (Closes: #11176)
    - Let ruby-rjb guess JAVA_HOME instead fixing on one jvm
      version. (Closes: #11190)

  * Build system
    - Upgrade build system to Debian Jessie. This includes migrating to a
      new Vagrant basebox based on Debian Jessie.
    - Rakefile: print git status when there are uncommitted
      changes. Patch submitted by Austin English
      <austinenglish@gmail.com>. (Closes: #11108)
    - .gitignore: add .rake_tasks~. Patch submitted by Austin English
      <austinenglish@gmail.com>. (Closes: #11134)
    - config/amnesia: use --show-field over sed filtering. Patch
      submitted by Chris Lamb <lamby@debian.org>.
    - Umount and clean up leftover temporary directories from old
      builds. (Closes: #10772)

 -- Tails developers <tails@boum.org>  Mon, 07 Mar 2016 18:09:50 +0100

tails (2.0.1) unstable; urgency=medium

  * Major new features and changes
    - Enable the Tor Browser's font fingerprinting protection
      (Closes: #11000). We do it for all browsers (including
      the Unsafe Browser and I2P Browser mainly to avoid making our
      automated test suite overly complex. This implied to set an appropriate
      working directory when launching the Tor Browser, to accommodate for
      the assumptions it makes about this.

  * Security fixes
    - Upgrade Tor Browser to 5.5.2 (Closes: #11105).

  * Bugfixes
    - Repair 32-bit UEFI support (Closes: #11007); bugfix on 2.0.
    - Add libgnome2-bin to installed packages list to provide gnome-open,
      which fixes URL handling at least in KeePassX, Electrum and Icedove
      (Closes: #11031); bugfix on 2.0. Thanks to segfault for the patch!

  * Minor improvements
    - Refactor and de-duplicate the chrooted browsers' configuration:
      prefs.js, userChrome.css (Closes: #9896).
    - Make the -profile Tor Launcher workaround simpler (Closes: #7943).
    - Move Torbutton environment configuration to the tor-browser script,
      instead of polluting the default system environment with it.
    - Refresh patch against the Tor Browser AppArmor profile
      (Closes: #11078).
    - Propagate Tor Launcher options via the wrapper.
    - Move tor-launcher script to /usr/local/bin.
    - Move tor-launcher-standalone to /usr/local/lib.
    - Move Tor Launcher env configuration closer to the place where it is used,
      for simplicity's sake.

  * Test suite
    - Mass update browser and Tor Launcher related images due to font change,
      caused by Tor Browser 5.5's font fingerprinting protection
      (Closes: #11097). And then, use separate PrintToFile.png for the browsers,
      and Evince, since it cannot be shared anymore.
    - Adjust to the refactored chrooted browsers configuration handling.
    - Test that Tor Launcher uses the correct Tor Browser libraries.
    - Allow more slack when verifying that the date that was set.
    - Bump a bit the timeout used when waiting for the remote shell.
    - Bump timeout for the process to disappear, when closing Evince.
    - Bump timeout when saving persistence configuration.
    - Bump timeout for bootstrapping I2P.

  * Build system
    - Remove no longer relevant places.sqlite cleanup procedure.

 -- Tails developers <tails@boum.org>  Fri, 12 Feb 2016 13:00:15 +0000

tails (2.0) unstable; urgency=medium

  * Major new features and changes
    - Upgrade to Debian 8 (Jessie).
    - Migrate to GNOME Shell in Classic mode.
    - Use systemd as PID 1, and convert all custom initscripts to systemd units.
    - Remove the Windows camouflage feature: our call for help to port
      it to GNOME Shell (issued in January, 2015) was unsuccessful.
    - Remove Claws Mail: Icedove is now the default email client
      (Closes: #10167).
    - Upgrade Tor Browser to 5.5 (Closes: #10858, #10983).

  * Security fixes
    - Minimally sandbox many services with systemd's namespacing features.
    - Upgrade Linux to 3.16.7-ckt20-1+deb8u3.
    - Upgrade Git to 1:2.1.4-2.1+deb8u1.
    - Upgrade Perl to 5.20.2-3+deb8u3.
    - Upgrade bind9-related packages to 1:9.9.5.dfsg-9+deb8u5.
    - Upgrade FUSE to 2.9.3-15+deb8u2.
    - Upgrade isc-dhcp-client tot 4.3.1-6+deb8u2.
    - Upgrade libpng12-0 to 1.2.50-2+deb8u2.
    - Upgrade OpenSSH client to 1:6.7p1-5+deb8u1.

  * Bugfixes
    - Restore the logo in the "About Tails" dialog.
    - Don't tell the user that "Tor is ready" before htpdate is done
      (Closes: #7721).
    - Upgrader wrapper: make the check for free memory more accurate
      (Closes: #10540, #8263).
    - Allow the desktop user, when active, to configure printers;
      fixes regression introduced in Tails 1.1 (Closes: #8443).
    - Close Vidalia before we restart Tor. Otherwise Vidalia will be running
      and showing errors while we make sure that Tor bootstraps, which could
      take a while.
    - Allow Totem to read DVDs, by installing apparmor-profiles-extra
      from jessie-backports (Closes: #9990).
    - Make memory erasure on shutdown more robust (Closes: #9707, #10487):
      · don't forcefully overcommit memory
      · don't kill the allocating task
      · make sure the kernel doesn't starve from memory
      · make parallel sdmem handling faster and more robust
    - Don't offer the option, in Tor Browser, to open a downloaded file with
      an external application (Closes: #9285). Our AppArmor confinement was
      blocking most such actions anyway, resulting in poor UX; bugfix on 1.3.
      Accordingly, remove the now-obsolete exception we had in the Tor
      Browser AppArmor profile, that allowed executing seahorse-tool.
    - Fix performance issue in Tails Upgrader, that made it very slow to apply
      an automatic upgrade; bugfix on 1.7 (Closes: #10757).
    - Use our wrapper script to start Icedove from the GNOME menus.
    - Make it possible to localize our Icedove wrapper script.
    - List Icedove persistence option in the same position where Claws Mail
      used to be, in the persistent volume assistant (Closes: #10832).
    - Fix Electrum by installing the version from Debian Testing
      (Closes: #10754). We need version >=2.5.4-2, see #9713;
      bugfix on 2.0~beta1. And, explicitly install python-qt4 to enable
      Electrum's GUI: it's a Recommends, and we're not pulling it ourselves
      via other means anymore.
    - Restore default file associations (Closes: #10798);
      bugfix on 2.0~beta1.
    - Update 'nopersistent' boot parameter to 'nopersistence'; bugfix on 0.12
      (Closes: #10831). Thanks to live-media=removable, this had no security
      impact in practice.
    - Repair dotfiles persistence feature, by adding a symlink from
      /lib/live/mount/persistence to /live/persistence; bugfix on 2.0~beta1
      (Closes: #10784).
    - Fix ability to re-configure an existing persistent volume using
      the GUI; bugfix on 2.0~beta1 (Closes: #10809).
    - Associate armored OpenPGP public keys named *.key with Seahorse,
      to workaround https://bugs.freedesktop.org/show_bug.cgi?id=93656;
      bugfix on 1.1 (Closes: #10889).
    - Update the list of enabled GNOME Shell extensions, which might fix
      the "GNOME Shell sometimes leaves Classic mode" bug seen in 2.0~beta1:
      · Remove obsolete "Alternative Status Menu", that is not shipped
        in Debian anymore.
      · Explicitly enable the GNOME Shell extensions that build
        the Classic mode.
    - Make _get_tg_setting() compatible with set -u (Closes: #10785).
    - laptop-mode-tools: don't control autosuspend. Some USB input
      devices don't support autosuspend. This change might help fix
      #10850, but even if it doesn't, it makes sense to me that we
      don't let laptop-mode-tools fiddle with this on a Live system
      (Closes (for now): #10850).

  * Minor improvements
    - Remove obsolete code from various places.
    - Tails Greeter:
      · hide all windows while logging in
      · resize and re-position the panel when the screen size grows
      · PostLogin: log into the Journal instead of a dedicated log file
      · use localectl to set the system locale and keyboard mapping
      · delete the Live user's password if no administration password is set
        (Closes: #5589)
      · port to GDBus greeter interface, and adjust to other GDM
        and GNOME changes
    - Tails Installer:
      · port to UDisks2, and from Qt4 to GTK3
      · adapt to work on other GNU/Linux operating systems than Tails
      · clean up enough upstream code and packaging bits to make it
        deserve being uploaded to Debian
      · rename everything from liveusb-creator to tails-installer
    - Port tails-perl5lib to GTK3 and UDisks2. In passing, do some minor
      refactoring and a GUI improvement.
    - Persistent Volume Assistant:
      · port to GTK3 and UDisks2
      · handle errors when deleting persistent volume (Closes: #8435)
      · remove obsolete workarounds
    - Don't install UDisks v1.
    - Adapt custom udev and polkit rules to UDisks v2 (Closes: #9054, #9270).
    - Adjust import-translations' post-import step for Tails Installer,
      to match how its i18n system works nowadays.
    - Use socket activation for CUPS, to save some boot time.
    - Set memlockd.service's OOMScoreAdjust to -1000.
    - Don't bother creating /var/lib/live in tails-detect-virtualization.
      If it does not exist at this point, we have bigger and more
      noticeable problems.
    - Simplify the virtualization detection & reporting system, and do it
      as a non-root user with systemd-detect-virt rather than virt-what.
    - Replace rsyslog with the systemd Journal (Closes: #8320), and adjust
      WhisperBack's logs handling accordingly.
    - Drop tails-save-im-environment.
      It's not been used since we stopped automatically starting the web browser.
    - Add a hook that aborts the build if any *.orig file is found. Such files
      appear mainly when a patch of ours is fuzzy. In most cases they are no big
      deal, but in some cases they end up being taken into account
      and break things.
    - Replace the tor+http shim with apt-transport-tor (Closes: #8198).
    - Install gnome-tweak-tool.
    - Don't bother testing if we're using dependency based boot.
    - Drop workaround to start spice-vdagent in GDM (Closes: #8025).
      This has been fixed in Jessie proper.
    - Don't install ipheth-utils anymore. It seems to be obsolete
      in current desktop environments.
    - Stop installing the buggy unrar-free, superseded in Jessie (Closes: #5838)
    - Drop all custom fontconfig configuration, and configure fonts rendering
      via dconf.
    - Drop zenity patch (zenity-fix-whitespacing-box-sizes.diff),
      that was applied upstream.
    - Install libnet-dbus-perl (currently 1.1.0) from jessie-backports,
      it brings new features we need.
    - Have the security check and the upgrader wait for Tor having bootstrapped
      with systemd unit ordering.
    - Get rid of tails-security-check's wrapper.
      Its only purpose was to wait for Tor to have bootstrapped,
      which is now done via systemd.
    - Don't allow the amnesia and tails-upgrade-frontend users to run
      tor-has-bootstrapped as root with sudo. They don't need it anymore,
      thanks to using systemd for starting relevant units only once Tor
      has bootstrapped.
    - Install python-nautilus, that enables MAT's context menu item in Nautilus.
      (Closes: #9151).
    - Configure GDM with a snippet file instead of patching its
      greeter.dconf-defaults.
    - WhisperBack:
      · port to Python 3 and GObject Introspection (Closes: #7755)
      · migrate from the gnutls module to the ssl one
      · use PGP/MIME for better attachments handling
      · migrate from the gnupginterface module to the gnupg one
      · natively support SOCKS ⇒ don't wrap with torsocks anymore
        (Closes: #9412)
      · don't try to include the obsolete .xession-errors in bug reports
        (Closes: #9966)
    - chroot-browser.sh: don't use static DISPLAY.
    - Simplify debugging:
      · don't hide the emergency shutdown's stdout
      · tails-unblock-network: trace commands so that they end up in the Journal
    - Configure the console codeset at ISO build time, instead of setting it
      to a constant via the Greeter's PostLogin.default.
    - Order the AppArmor policy compiling in a way that is less of a blocker
      during boot.
    - Include the major KMS modules in the initramfs. This helps seamless
      transition to X.Org when booting, and back to text mode on shutdown,
      can help for proper graphics hardware reinitialization post-kexec,
      and should improve GNOME Shell support in some virtual machines.
    - Always show the Universal Access menu icon in the GNOME panel.
    - Drop notification for not-migrated-yet persistence configuration,
      and persistence settings disabled due to wrong access rights.
      That migration happened more two years ago.
    - Remove the restricted network detector, that has been broken for too long;
      see #10560 for next steps (Closes: #8328).
    - Remove unsupported, never completed kiosk mode support.
    - clock_gettime_monotonic: use Perl's own function to get the integer part,
      instead of forking out to sed.
    - Don't (try to) disable lvm2 initscripts anymore. Both the original reason
      and the implementation are obsolete on Jessie.
    - Lower potential for confusion (#8443), by removing system-config-printer.
      One GUI to configure printers is enough (Closes: #8505).
    - Add "set -u" to tails-unblock-network.
    - Add a systemd target whose completion indicates that Tor has bootstrapped,
      and use it everywhere sensible (Closes: #9393).
    - Disable udev's 75-persistent-net-generator.rules, to preventing races
      between MAC spoofing and interface naming.
    - Replace patch against NetworkManager.conf with drop-in files.
    - Replace resolvconf with simpler NetworkManager and dhclient configuration.
      (Closes: #7708)
    - Replace patching of the gdomap, i2p, hdparm, tor and ttdnsd initscripts
      with 'systemctl disable' (Closes: #9881).
    - Replace patches that wrapped apps with torsocks with dynamic patching with
      a hook, to ease maintenance. Also, patch D-Bus services as needed
      (Closes: #10603).
    - Notify the user if running Tails inside non-free virtualization software
      that does not try to hide its nature (Closes: #5315).
      Thanks to Austin English <austinenglish@gmail.com> for the patch.
    - Declare htpdate.service as being needed for time-sync.target, to ensure
      that "services where correct time is essential should be ordered after
      this unit".
    - Convert some of the X session startup programs to `systemd --user' units.
    - Let the Pidgin wrapper pass through additional command-line arguments
      (Closes: #10383)
    - Move out of the $PATH a bunch of programs that users should generally
      not run directly: connect-socks, end-profile, getTorBrowserUserAgent,
      generate-tor-browser-profile, kill-boot-profile, tails-spoof-mac,
      tails-set-wireless-devices-state, tails-configure-keyboard,
      do_not_ever_run_me, boot-profile, tails-unblock-network,
      tor-controlport-filter, tails-virt-notify-user, tails-htp-notify-user,
      udev-watchdog-wrapper (Closes: #10658)
    - Upgrade I2P to 0.9.23-2~deb8u+1.
    - Disable I2P's time syncing support.
    - Install Torbirdy from official Jessie backports, instead of from
      our own APT repository (Closes: #10804).
    - Make GNOME Disks' passphrase strength checking new feature work,
      by installing cracklib-runtime (Closes: #10862).
    - Add support for Japanese in Tor Browser.
    - Install xserver-xorg-video-intel from Jessie Backports (currently:
      2.99.917-2~bpo8+1). This adds support for recent chips such as
      Intel Broadwell's HD Graphics (Closes: #10841).
    - Improve a little bit post-Greeter network unblocking:
      · Sleep a bit longer between deleting the blacklist, and triggering udev;
        this might help cure #9012.
      · Increase logging, so that we get more information next time someone
        sees #9012.
      · Touch /etc/modprobe.d/ after deleting the blacklist; this might help,
        in case all this is caused by some aufs bug.
    - Enable and use the Debian jessie-proposed-updates APT repository,
      anticipating on the Jessie 8.3 point-release (Closes: #10897).
    - Upgrade most firmware packages to 20160110-1.
    - Upgrade Intel CPU microcodes to 3.20151106.1~deb8u1.
    - Disable IPv6 for the default wired connection, so that
      NetworkManager does not spam the logs with IPv6 router
      solicitation failure. Note that this does not fix the problem
      for other connections (Partially closes: #10939).

  * Test suite
    - Adapt to the new desktop environment and applications' look.
    - Adapt new changed nmcli syntax and output.
    - New NetworkManager connection files must be manually loaded in Jessie.
    - Adapt to new pkexec behavior.
    - Adapt to how we now disable networking.
    - Use sysctl instead of echo:ing into /proc/sys.
    - Use oom_score_adj instead of the older oom_adj.
    - Adapt everything depending on logs to the use of the Journal.
    - Port to UDisks v2.
    - Check that the system partition is an EFI System Partition.
    - Add ldlinux.c32 to the list of bootloader files that are expected
      to be modified when we run syslinux (Closes: #9053).
    - Use apt(8) instead of apt-get(8).
    - Don't hide the cursor after opening the GNOME apps menu.
    - Convert the remote shell to into a systemd native service and a Python 3,
      script that uses the sd_notify facility (Closes: #9057). Also, set its
      OOM score adjustment value via its unit file, and not from the test suite.
    - Adjust to match where screenshots are saved nowadays.
    - Check that all system units have started (Closes: #8262)
    - Simplify the "too small device" test.
    - Spawn `poweroff' and `halt' in the background, and don't wait for them
      to return: anything else would be racy vs. the remote shell's stopping.
    - Bump video memory allocated to the system under test, to fix out of video
      memory errors.
    - When configuring the CPU to lack PAE support, use a qemu32 CPU instead
      of a Pentium one: the latter makes GNOME Shell crash.
      See #8778 for details about how Mesa's CPU features detection has
      room for improvement.
    - Adjust free(1) output parsing for Jessie.
    - vm-execute: rename --type option to --spawn.
    - Add method to set the X.Org clipboard, and install its dependency
      (xsel) in the ISO.
    - Paste URLs in one go, to work around issue with lost key presses
      in the browser (Closes: #10467).
    - Reliably wait for Synaptic's search button to fade in.
    - Take into account that the sticky bit is not set on block devices
      on Jessie anymore.
    - Ensure that we can use a NetworkManager connection stored in persistence
      (Closes: #7966).
    - Use a stricter regexp when extracting logs for dropped packets.
    - Clone the host CPU for the test suite guests (Closes: #8778).
    - Run ping as root (aufs does not support file capabilities so we don't
      get cap_net_raw+ep, and if built on a filesystem that does support
      file capabilities, then /bin/ping is not setupd root).
    - Escape regexp special characters when constructing the firewall log
      parsing regexp, and pass -P to grep, since Ruby uses PCRE.
    - Adjust is_persistent?() helper to findmnt changes in Jessie.
    - Rework in depth how we measure pattern coverage in memory, with more
      reliable Linux OOM and VM settings, fundamental improvements
      in what exactly we measure, and custom OOM adjutments for fillram
      processes (Closes: #9705).
    - Use blkid instead of parted to determine the filesystem type.
    - Use --kiosk mode instead of --fullscreen in virt-viewer, to remove
      the tiny border of the in-viewer menu.
    - Remove now redundant desktop screenshot directory scenario.
    - Adapt GNOME notification handling for Debian Jessie (Closes: #8782)
    - Disable screen blanking in the automated test suite, which occasionally
      breaks some test cases (Closes: #10403).
    - Move upgrade scenarios to the feature dedicated to them.
    - Don't make libvirt storage volumes executable.
    - Refactor the PAUSE_ON_FAIL functionality, so that we can use `pause()`
      as a breakpoint when debugging.
    - Drop non-essential Totem test that is mostly a duplicate, and too painful
      to be worth automating on Jessie.
    - Retry Totem HTTPS test with a new Tor circuit on failure.
    - Replace iptables status regexp-based parser with a new XML-based
      status analyzer: the previous implementation could not be adjusted
      to the new ip6tables' output (Closes: #9704).
    - Don't reboot in one instance when it is not needed.
    - Optimize memory erasure anti-test: block the boot to save CPU on the host.
    - Update I2P tests for Jessie, and generally make them more robust.
    - Update Electrum tests for 2.5.4-2 (Closes: #10758).
    - Add workaround for libvirt vs. guestfs permissions issue, to allow
      running the test suite on current Debian sid.
    - Fix buggy code, that happened to work by mistake, in the Seahorse
      test cases; bugfix on 1.8.
    - Update test suite images due to CSS change on Tails' website.
    - Adapt Tor Browser tests to work with the 5.5 series.
    - Automatically test downloading files in Tor Browser.
    - Remove obsolete scenario, that tested opening a downloaded file with
      an external application, which we do not support anymore.
    - Improve robustness of the "Tails OpenPGP keys" scenario (Closes: #10378).
    - Automatically test the "Diable all networking" feature (Closes: #10430).
    - Automatically test that SSH works over LAN (Closes: #9087).
    - Bump some statuc sleeps to fix a few race conditions (Closes: #5330).
    - Automatically test that an emergency shutdown triggers on boot
      medium removal (Closes: #5472).
    - Make the AppArmor checks actually detect errors (Closes: #10926).

  * Build system
    - Bump amount of disk space needed to build Tails with Vagrant.
      The addition of the Japanese Tor Browser tarball made us reach
      the limit of the previous value.

  * Adjustments for Debian 8 (Jessie) with no or very little user-visible impact
    - Free the fixed UIDs/GIDs we need before creating the corresponding users.
    - Replace the real gnome-backgrounds with a fake, equivs generated one
      (Closes: #8055). Jessie's gnome-shell depends on gnome-backgrounds,
      which is too fat to ship considering we're not using it.
    - AppArmor: adjust CUPS profile to support our Live system environment
      (Closes: #8261):
      · Mangle lib/live/mount/overlay/... as usual for aufs.
      · Pass the the attach_disconnected flag, that's needed for compatibility
        with PrivateTmp.
    - Make sure we don't ship geoclue* (Closes: #7949).
    - Drop deprecated GDM configuration file.
    - Don't add the Live user to the deprecated 'fuse' group.
    - Drop hidepid mount option for /proc (Closes: #8256). In its current,
      simplistic form it cannot be supported by systemd.
    - Don't manually load acpi-cpufreq at boot time. It fails to load
      whenever no device it supports is present, which makes the
      systemd-modules-load.service fail. These days, the kernel
      should just automatically load such modules when they are needed.
    - Drop sysvinit-specific (sensigs.omit.d) tweaks for memlockd.
    - Disable the GDM unit file's Restart=always, that breaks our "emergency
      shutdown on boot medium removal" feature.
    - Update the implementation of the memory erasure on shutdown feature:
      · check for rebooting state using systemctl, instead of the obsolete
        $RUNLEVEL (Closes: #8306)
      · the kexec-load initscript normally silently exits unless systemd is
        currently running a reboot job. This is not the case when the emergency
        shutdown has been triggered, so we removed this check
      · migrate tails-kexec to the /lib/systemd/system-shutdown/ facility
      · don't (try to) switch to tty1 on emergency shutdown: it apparently
        requires data that we haven't locked into memory, and then it blocks
        the whole emergency shutdown process
    - Display a slightly darker version of the desktop wallpaper on the screen
      saver, instead of the default flashy "Debian 8" branding (Closes: #9038).
    - Disable software autorun from external media.
    - Disable a few unneeded D-Bus services. Some of these services are
      automatically started (via D-Bus activation) when GNOME Shell tries
      to use them. The only "use" I've seen for them, except eating
      precious RAM, is to display "No appointment today" in the calendar pop-up.
      (Closes: #9037)
    - Prevent NetworkManager services from starting at boot time
      (Closes: #8313). We start them ourselves after changing the MAC address.
    - Unfuzzy all patches (Closes: #8268) and drop a few obsolete ones.
    - Adapt IBus configuration for Jessie (Closes: #8270), i.e. merge the two
      places where we configure keyboard layout and input methods: both are now
      configured in the same place in Jessie's GNOME.
    - Migrate panel launchers to the favorite apps list (Closes: #7992).
    - Drop pre-GNOME Shell menu tweaks.
    - Hide "Log out" button in the GNOME Shell menu (Closes: #8364).
    - Add a custom shutdown-helper GNOME Shell extension (Closes: #8302, #5684
      and #5878) that removes the press-Alt-to-turn-shutdown-button-into-Suspend
      functionality from the GNOME user menu, and makes Restart and Shutdown
      immediate, without further user interaction. Accordingly remove our custom
      Shutdown Helper panel applet (#8302).
    - Drop GNOME Panel configuration, now deprecated.
    - Disable GNOME Shell's screen lock feature.
      We're not there yet (see #5684).
    - Disable GNOME Shell screen locker's user switch feature.
    - Explicitly install libany-moose-perl (Closes: #8051).
      It's needed by our OpenPGP applet. On Wheezy, this package was pulled
      by some other dependency. This is not the case anymore on Jessie.
    - Don't install notification-daemon nor gnome-mag: GNOME Shell has taken
      over this functionality (Closes: #7481).
    - Don't install ntfsprogs: superseded on Jessie.
    - Don't install barry-util: not part of Jessie.
    - Link udev-watchdog dynamically, and lock it plus its dependencies
      in memory.
    - Migrate from gdm-simple-greeter to a custom gdm-tails session
      (Closes: #7599).
    - Update Plymouth installation and configuration:
      · install the plymouth packages via chroot_local-hooks: lb 2.x's "standard"
        packages list pulls console-common in, which plymouth now conflicts with
      · don't patch the plymouth initscript anymore, that was superseded
        by native systemd unit files
      · mask the plymouth-{halt,kexec,poweroff,reboot,shutdown} services,
        to prevent them from occupying the active TTY with an (empty) splash
        screen on shutdown/reboot, that would hide the messages we want to show
        to the user via tails-kexec (Closes: #9032)
    - Migrate GNOME keyboard layout settings from libgnomekbd to input-sources
      (Closes: #7898).
    - Explicitly install syslinux-efi, that we need and is not automatically
      pulled by anything else anymore.
    - Workaround #7248 for GDM: use a solid blue background picture,
      instead of a solid color fill, in the Greeter session.
    - De-install gcc-4.8-base and gcc-4.9 at the end of the ISO build process.
    - Revert the "Wrap syndaemon to always use -t" Wheezy-specific workaround.
    - htpdate: run date(1) in a Jessie-compatible (and nicer) way.
    - Remove obsolete dconf screenshot settings and the corresponding test.
    - Drop our patched python-dbus{,-dev} package (Closes: #9177).
    - live-persist: stop overriding live-boot's functions, we now have
      a recent enough blkid.
    - Adjust sdmem initramfs bits for Jessie:
      · Directly call poweroff instead of halt -p.
      · Don't pass -n to poweroff and reboot, it's not supported anymore.
    - Wrap text in the Unsafe Browser startup warning dialog
      (Jessie's zenity does not wrap it itself).
    - Associate application/pgp-keys with Seahorse's "Import Key" application
      (Closes: #10571).
    - Install topIcons GNOME Shell extension (v28), to work around the fact
      that a few of the applets we use hijack the notification area.
    - "cd /" to fix permissions issue at tails-persistence-setup startup
      (Closes: #8097).
    - Install gstreamer1.0-libav, so that Totem can play H264-encoded videos.
    - Adjust APT sources configuration:
      · remove explicit jessie and jessie-updates sources:
        automatically added by live-build
      · add Debian testing
      · add jessie-backports
    - Firewall: white-list access to the accessibility daemon (Closes: #8075).
    - Adjust to changed desktop notification behavior and supported feature set
      (Closes: #7989):
      · pass the DBUS_SESSION_BUS_ADDRESS used by the GNOME session
        to notify-send
      · update waiting for a notification handler: gnome-panel and nm-applet
        are obsolete, GNOME Shell is now providing this facility, so instead
        wait for a process that starts once GNOME Shell is ready, namely
        ibus-daemon (Closes: #8685)
      · port tails-warn-about-disabled-persistence and tails-virt-notify-user
        to notification actions (instead of hyperlinks), and make the latter
        transient; to this end, add support to Desktop::Notify for "hints"
        and notification actions
      · tails-security-check: use a dialog box instead of desktop notifications
      · MAC spoofing failure notification: remove the link to the documentation;
        it was broken on Tails/Wheezy already, see #10559 for next steps
    - Don't explicitly install gnome-panel nor gnome-menus, so that they go away
      whenever the Greeter does not pull them in anymore.
    - Install gkbd-capplet, that provides gkbd-keyboard-display (Closes: #8363).
    - Install Tor 0.2.7 from deb.torproject.org: we don't need to rebuild it
      ourselves for seccomp support anymore.
    - Wrap Seahorse with torsocks when it is started as a D-Bus service too
      (Closes: #9792).
    - Rename the AppArmor profile for Tor, so it applies to the system-wide
      Tor service we run (Closes: #10528).
    - Essentially revert ALSA state handling to how it was pre-Jessie, so that
      mixer levels are unmuted and sanitized at boot time (Closes: #7591).
    - Pass --yes to apt-get when installing imagemagick.
    - Make removable devices, that we support installing Tails to, user writable:
      Tails Installer requires raw block device access to such devices
      (Closes: #8273). Similarly, allow the amnesia user, when active, to open
      non-system devices for writing with udisks2. This is roughly udisks2's
      equivalent of having direct write access to raw block storage devices.
      Here too, Tails Installer uses this functionality.
    - Disable networkd to prevent any risk of DNS leaks it might cause; and
      disable timesyncd, as we have our own time synchronization mechanism.
      They are not enabled by default in Jessie, but may be in Stretch,
      so let's be explicit about it.
    - Mask hwclock-save.service, to avoid sync'ing the system clock
      to the hardware clock on shutdown (Closes: #9363).
    - apparmor-adjust-cupsd-profile.diff: adjust to parse fine on Jessie
      (Closes: #9963)
    - Explicitly use tor@default.service when it's the one we mean.
    - Refactor GNOME/X env exporting to Tails' shell library, and grab
      more of useful bits of the desktop session environment.
      Then, use the result in the test suite's remote shell.
    - Stop tweaking /etc/modules. It's 2015, the kernel should load these things
      automatically (Closes: #10609).
    - Have systemd hardening let Tor modify its configuration (needed by Tor
      Launcher), and start obfs4proy (Closes: #10696, #10724).
    - Bump extensions.adblockplus.currentVersion and
      extensions.enigmail.configuredVersion to match what we currently get
      on Jessie.
    - I2P: switch from 'service' to 'systemctl' where possible.

 -- Tails developers <tails@boum.org>  Mon, 25 Jan 2016 18:06:33 +0100

tails (1.8.2) unstable; urgency=medium

  * Security fixes
    - Upgrade Tor Browser to 5.0.7.
    - Upgrade Linux to 3.16.7-ckt20-1+deb8u2.
    - Upgrade foomatic-filters to 4.0.17-1+deb7u1.
    - Upgrade git to 1:1.7.10.4-1+wheezy2.
    - Upgrade Icedove to 38.5.0-1~deb7u1.
    - Upgrade libxml2-related packages to 2.8.0+dfsg1-7+wheezy5.
    - Upgrade OpenSSL-related packages to 1.0.1e-2+deb7u19.
    - Upgrade libsmbclient to 2:3.6.6-6+deb7u6.

 -- Tails developers <tails@boum.org>  Sat, 09 Jan 2016 16:27:27 +0100

tails (1.8.1) unstable; urgency=medium

  * Security fixes
    - Upgrade Tor Browser to 5.0.6.
    - Upgrade Linux to 3.16.7-ckt20-1+deb8u1
    - Upgrade gdkpixbuf to 2.26.1-1+deb7u3
    - Upgrade bind9 tools to 1:9.8.4.dfsg.P1-6+nmu2+deb7u8

  * Bugfixes
    - Fix time synchronization in bridge mode by refreshing our patch
      against Tor's AppArmor profile.

 -- Tails developers <tails@boum.org>  Fri, 18 Dec 2015 19:05:18 +0000

tails (1.8) unstable; urgency=medium

  * Security fixes
    - Upgrade Tor to 0.2.7.6-1~d70.wheezy+1+tails1.
    - Upgrade Tor Browser to 5.0.5. (Closes: #10751)
    - Upgrade LibreOffice to 1:3.5.4+dfsg2-0+deb7u5.
    - Upgrade krb5-based packages to 1.10.1+dfsg-5+deb7u6.
    - Upgrade Linux to 3.16.7-ckt11-1+deb8u6.
    - Upgrade wpasupplicant to 1.0-3+deb7u3.
    - Upgrade libpng12-0 to 1.2.49-1+deb7u1.
    - Upgrade openjdk-7 to 7u91-2.6.3-1~deb7u1.
    - Upgrade libnspr4 to 2:4.9.2-1+deb7u3
    - Upgrade dpkg to 1.16.17.
    - Upgrade gnutls26 to 2.12.20-8+deb7u4.
    - Upgrade Icedove to 1:38.0.1-1~deb7u1.
    - Upgrade OpenSSL to 1.0.1e-2+deb7u18.

  * Bugfixes
    - Upgrade to Electrum 2.5.4-2~d70.wheezy+1+tails1. Now Electrum
      should work again. Note that the documentation has not been
      adapted to the slight changes in the Electrum account setup
      wizard yet.

  * Minor improvements
    - Upgrade I2P to 0.9.23-2~deb7u+1.
    - Rebase our patch against the Tor Browser AppArmor profile on top
      of the one shipped in torbrowser-launcher 0.2.1-2.
    - Warn if the claws-mail persistence is enabled and contains a
      Claws Mail configuration when starting icedove. (Closes: #10458)
    - Replace the Claws Mail GNOME launcher with Icedove. (Closes:
      #10739)
    - Remove the Claws Mail persistence feature from the Persistence
      Assistant. (Closes: #10742)

  * Build system
    - Simplify ISO image naming rules by using the base rule we use
      for Jenkins all the time, except when building from a tag
      (i.e. building a release).  (Closes: #10349)

  * Test suite
    - Lower the waiting time for USB installation in the test suite.
      So far we were waiting up to one hour, which is just the same as
      our Jenkins inactivity timeout, so in practice when Tails
      Installer fails and displays an error message, instead of
      reporting that the job failed (which is the point of the
      exercise) we abort the job due to this timeout which
      communicates less clearly that there's probably a bug. (Closes:
      #10718)
    - Remove the check for the sound icon in the systray in the
      Windows Camouflage tests. (Closes: #10493)
    - Retry running whois when "LIMIT EXCEEDED" is in its output for
      increased robustness. (Closes: #10523)
    - Make Seahorse tests more robust. (Closes: #9095, #10501)
    - Make the handling of Pidgin's account manager more robust.
      (Closes: #10506)

 -- Tails developers <tails@boum.org>  Mon, 14 Dec 2015 23:07:19 +0100

tails (1.7) unstable; urgency=medium

  * Major new features and changes
    - Upgrade Tor Browser to 5.0.4. (Closes: #10456)
    - Add a technology preview of the Icedove Email client (a
      rebranded version of Mozilla Thunderbird), including OpenPGP
      support via the Enigmail add-on, general security and anonymity
      improvements via the Torbirdy add-on, and complete persistence
      support (which will be enabled automatically if you already have
      Claws Mail persistence enabled). Icedove will replace Claws Mail
      as the supported email client in Tails in a future
      release. (Closes: #6151, #9498, #10285)
    - Upgrade Tor to 0.2.7.4-rc-1~d70.wheezy+1+tails1. Among the many
      improvement of this new Tor major release, the new
      KeepAliveIsolateSOCKSAuth option allows us to drop the
      bug15482.patch patch (taken from the Tor Browse bundle) that
      enabled similar (but inferior) functionality for *all*
      SocksPort:s -- now the same circuit is only kept alive for
      extended periods for the SocksPort used by the Tor
      Browser. (Closes: #10194, #10308)
    - Add an option to Tails Greeter which disables networking
      completely. This is useful when intending to use Tails for
      offline work only. (Closes: #6811)

  * Security fixes
    - Fix CVE-2015-7665, which could lead to a network interface's IP
      address being exposed through wget. (Closes: #10364)
    - Prevent a symlink attack on ~/.xsession-errors via
      tails-debugging-info which could be used by the amnesia user to
      read the contents of any file, no matter the
      permissions. (Closes: #10333)
    - Upgrade libfreetype6 to 2.4.9-1.1+deb7u2.
    - Upgrade gdk-pixbuf packages to 2.26.1-1+deb7u2.
    - Upgrade Linux to 3.16.7-ckt11-1+deb8u5.
    - Upgrade openjdk-7 packages to 7u85-2.6.1-6~deb7u1.
    - Upgrade unzip to 6.0-8+deb7u4.

  * Bugfixes
    - Add a temporary workaround for an issue in our code which checks
      whether i2p has bootstrapped, which (due to some recent change
      in either I2P or Java) could make it appear it had finished
      prematurely. (Closes: #10185)
    - Fix a logical bug in the persistence preset migration code while
      real-only persistence is enabled. (Closes: #10431)

  * Minor improvements
    - Rework the wordings of the various installation and upgrade
      options available in Tails installer in Wheezy. (Closes: #9672)
    - Restart Tor if bootstrapping stalls for too long when not using
      pluggable transports. (Closes: #9516)
    - Install firmware-amd-graphics, and firmware-misc-nonfree instead
      of firmware-ralink-nonfree, both from Debian Sid.
    - Update the Tails signing key. (Closes: #10012)
    - Update the Tails APT repo signing key. (Closes: #10419)
    - Install the nmh package. (Closes: #10457)
    - Explicitly run "sync" at the end of the Tails Upgrader's upgrade
      process, and pass the "sync" option when remounting the system
      partition as read-write. This might help with some issues we've
      seen, such as #10239, and possibly for #8449 as well.

  * Test suite
    - Add initial automated tests for Icedove. (Closes: #10332)
    - Add automated tests of the MAC spoofing feature. (Closes: #6302)
    - Drop the concept of "background snapshots" and introduce a general
      system for generating snapshots that can be shared between
      features. This removes all silly hacks we previously used to
      "skip" steps, and greatly improves performance and reliability
      of the whole test suite. (Closes: #6094, #8008)
    - Flush to the log file in debug_log() so the debugging info can
      be viewed in real time when monitoring the debug log
      file. (Closes: #10323)
    - Force UTF-8 locale in automated test suite. Ruby will default to
      the system locale, and if it is non-UTF-8, some String-methods
      will fail when operating on non-ASCII strings. (Closes: #10359)
    - Escape regexp used to match nick in CTCP replies. Our Pidgin
      nick's have a 10% chance to include a ^, which will break that
      regexp. We need to escape all characters in the nick. (Closes:
      #10219)
    - Extract TBB languages from the Tails source code. This will
      ensure that valid locales are tested. As an added bonus, the
      code is greatly simplified. (Closes: #9897)
    - Automatically test that tails-debugging-info is not susceptible
      to the type of symlink attacks fixed by #10333.
    - Save all test suite artifacts in a dedicated directory with more
      useful infromation encoded in the path. This makes it easier to
      see which artifacts belongs to which failed scenario and which
      run. (Closes: #10151)
    - Log all useful information via Cucumber's formatters instead of
      printing to stderr, which is not included when logging to file
      via `--out`. (Closes: #10342)
    - Continue running the automated test suite's vnc server even if
      the client disconnects. (Closes: #10345)
    - Add more automatic tests for I2P. (Closes: #6406)
    - Bump the Tor circuit retry count to 10. (Closes: #10375)
    - Clean up dependencies: (Closes: #10208)
      * libxslt1-dev
      * radvd
      * x11-apps

 -- Tails developers <tails@boum.org>  Tue, 03 Nov 2015 01:09:41 +0100

tails (1.6) unstable; urgency=medium

  * Security fixes
    - Upgrade Tor Browser to 5.0.3. (Closes: #10223)
    - Upgrade bind9-based packages to 1:9.8.4.dfsg.P1-6+nmu2+deb7u7.
    - Upgrade liblcms1 to 1.19.dfsg2-1.2+deb7u1.
    - Upgrade libldap-2.4-2 to 2.4.31-2+deb7u1.
    - Upgrade libslp1 to 1.2.1-9+deb7u1.
    - Upgrade ssl-cert to 1.0.32+deb7u1.

  * Bugfixes
    - Fix a corner case for the MAC spoofing panic mode. If panic mode
      failed to disable the specific device that couldn't be spoofed
      (by unloading the module) we disable networking. Previously we
      only stopped NetworkManager. The problem is that NM isn't even
      started at this time, but will specifically be started when
      we're done with MAC spoofing. Therefore, let's completely
      disable NetworkManager so it cannot possibly be
      started. (Closes: #10160)
    - Avoid use of uninitialized value in restricted-network-detector.
      If NetworkManager decides that a wireless connection has timed
      out before "supplicant connection state" has occued, our idea of
      the state is `undef`, so it cannot be used in a string
      comparison. Hence, let's initialize the state to the empty
      string instead of `undef`. Also fix the state
      recording. Apparently NetworkManager can say a few different
      things when it logs the device state transitions. (Closes:
      #7689)

  * Minor improvements
    - Remove workaround for localizing search engine plugins. The
      workaround has recently become unnecessary, possibly due to the
      changes made for the seach bar after the Tor Browser was rebased
      on Firefox 38esr. (Closes: #9146)
    - Refer to the I2P Browser in the I2P notifications. Instead of
      some obscure links that won't work in the Tor Browser, where
      users likely will try them, and which I believe will open them
      by default. (Closes: #10182)
    - Upgrade I2P to 0.9.22. Also set the I2P apparmor profile to
      enforce mode. (Closes: #9830)

  * Test suite
    - Test that udev-watchdog is monitoring the correct device when
      booted from USB. (Closes: #9890)
    - Remove unused 'gksu' step. This causes a false-positive to be
      found for #5330. (Closes: #9877)
    - Make --capture capture individual videos for failed scenarios
      only, and --capture-all to capture videos for all scenarios.
      (Closes: #10148)
    - Use the more efficient x264 encoding when capturing videos using
      the --capture* options. (Closes: #10001)
    - Make --old-iso default to --iso if omitted. Using the same ISO
      for the USB upgrade tests most often still does what we want,
      e.g. test that the current version of Tails being tested has a
      working Tails installer. Hence this seems like a reasonable
      default. (Closes: #10147)
    - Avoid nested FindFailed exceptions in waitAny()/findAny(), and
      throw a new dedicated FindAnyFailed exception if these fail
      instead. Rjb::throw doesn't block Ruby's execution until the
      Java exception has been received by Ruby, so strange things can
      happen and we must avoid it. (Closes: #9633)
    - Fix the Download Management page in our browsers. Without the
      browser.download.panel.shown pref set, the progress being made
      will not update until after the browser has been restarted.
      (Closes: #8159)
    - Add a 'pretty_debug' (with an alias: 'debug') Cucumber formatter
      that deals with debugging instead of printing it to STDERR via
      the `--debug` option (which now has been removed). This gives us
      the full flexibility of Cucumber's formatter system, e.g. one
      easy-to-read formatter can print to the terminal, while we get
      the full debug log printed to a file. (Closes: #9491)
    - Import logging module in otr-bot.py. Our otr-bot.py does not use
      logging but the jabberbot library makes logging calls, causing a
      one-off message “No handlers could be found for logger
      "jabberbot"” to be printed to the console. This commit
      effectively prevents logging/outputting anything to the terminal
      which is at a level lower than CRITICAL. (Closes: 9375)
    - Force new Tor circuit and reload web site on browser
      timeouts. (Closes: #10116)
    - Focus Pidgin's buddy list before trying to access the tools
      menu. (Closes: #10217)
    - Optimize IRC test using waitAny. If connecting to IRC fails,
      such as when OFTC is blocking Tor, waiting 60 seconds to connect
      while a a Reconnect button is visible is sub-optimal. It would
      be better to try forcing a new Tor circuit and clicking the
      reconnect button. (Closes: #9653)
    - Wait for (and focus if necessary) Pidgin's Certificate windows.
      (Closes: #10222)

 -- Tails developers <tails@boum.org>  Sun, 20 Sep 2015 17:47:26 +0000

tails (1.5.1) unstable; urgency=medium

  * Security fixes
    - Upgrade Tor Browser to 5.0.2. (Closes: #10112)
    - Upgrade gdk-pixbuf packages to 2.26.1-1+deb7u1.
    - Upgrade libnss3 to 2:3.14.5-1+deb7u5.

  * Bugfixes
    - Refresh Tor Browser AppArmor profile patch. The old one doesn't
      apply on top of testing's torbrowser-launcher anymore.

  * Build system
    - Make sure Jenkins creates new jobs to build the testing branch
      after freezes. (Closes: #9925)

 -- Tails developers <tails@boum.org>  Fri, 28 Aug 2015 01:52:14 +0200

tails (1.5) unstable; urgency=medium

  * Major new features and changes
    - Move LAN web browsing from Tor Browser to the Unsafe Browser,
      and forbid access to the LAN from the former. (Closes: #7976)
    - Install a 32-bit GRUB EFI boot loader. This at least works
      on some Intel Baytrail systems. (Closes: #8471)

  * Security fixes
    - Upgrade Tor Browser to 5.0, and integrate it:
      · Disable Tiles in all browsers' new tab page.
      · Don't use geo-specific search engine prefs in our browsers.
      · Hide Tools -> Set Up Sync, Tools -> Apps (that links to the Firefox
        Marketplace), and the "Share this page" button in the Tool bar.
      · Generate localized Wikipedia search engine plugin icons so the
        English and localized versions can be distinguished in the new
        search bar. (Closes: #9955)
    - Fix panic mode on MAC spoofing failure. (Closes: #9531)
    - Deny Tor Browser access to global tmp directories with AppArmor,
      and give it its own $TMPDIR. (Closes: #9558)
    - Tails Installer: don't use a predictable file name for the subprocess
      error log. (Closes: #9349)
    - Pidgin AppArmor profile: disable the launchpad-integration abstraction,
      which is too wide-open.
    - Use aliases so that our AppArmor policy applies to
      /lib/live/mount/overlay/ and /lib/live/mount/rootfs/*.squashfs/ as well as
      it applies to /. And accordingly:
      · Upgrade AppArmor packages to 2.9.0-3~bpo70+1.
      · Install rsyslog from wheezy-backports, since the version from Wheezy
        conflicts with AppArmor 2.9.
      · Stop installing systemd for now: the migration work is being done in
        the feature/jessie branch, and it conflicts with rsyslog from
        wheezy-backports.
      · Drop apparmor-adjust-user-tmp-abstraction.diff: obsoleted.
      · apparmor-adjust-tor-profile.diff: simplify and de-duplicate rules.
      · Take into account aufs whiteouts in the system_tor profile.
      · Adjust the Vidalia profile to take into account Live-specific paths.
    - Upgrade Linux to 3.16.7-ckt11-1+deb8u3.
    - Upgrade bind9-host, dnsutils and friends to 1:9.8.4.dfsg.P1-6+nmu2+deb7u6.
    - Upgrade cups-filters to 1.0.18-2.1+deb7u2.
    - Upgrade ghostscript to 9.05~dfsg-6.3+deb7u2.
    - Upgrade libexpat1 to 2.1.0-1+deb7u2.
    - Upgrade libicu48 to 4.8.1.1-12+deb7u3.
    - Upgrade libwmf0.2-7 to 0.2.8.4-10.3+deb7u1.
    - Upgrade openjdk-7 to 7u79-2.5.6-1~deb7u1.

  * Bugfixes
    - Upgrade Tor to 0.2.6.10-1~d70.wheezy+1+tails1.

  * Minor improvements
    - Tails Installer: let the user know when it has rejected a candidate
      destination device because it is too small. (Closes: #9130)
    - Tails Installer: prevent users from trying to "upgrade" a device
      that contains no Tails, or that was not installed with Tails Installer.
      (Closes: #5623)
    - Install libotr5 and pidgin-otr 4.x from wheezy-backports. This adds
      support for the OTRv3 protocol and for multiple concurrent connections
      to the same account. (Closes: #9513)
    - Skip warning dialog when starting Tor Browser while being offline,
      in case it is already running. Thanks to Austin English for the patch!
      (Closes: #7525)
    - Install the apparmor-profiles package (Closes: #9539), but don't ship
      a bunch of AppArmor profiles we don't use, to avoid increasing
      boot time. (Closes: #9757)
    - Ship a /etc/apparmor.d/tunables/home.d/tails snippet, instead
      of patching /etc/apparmor.d/tunables/home.
    - live-boot: don't mount tmpfs twice on /live/overlay, so that the one which
      is actually used as the read-write branch of the root filesystem's union
      mount, is visible. As a consequence:
      · One can now inspect how much space is used, at a given time, in the
        read-write branch of the root filesystem's union mount.
      · We can make sure our AppArmor policy works fine when that filesystem
        is visible, which is safer in case e.g. live-boot's behavior changes
        under our feet in the future... or in case these "hidden" files are
        actually accessible somehow already.

  * Build system
    - Add our jenkins-tools repository as a Git submodule, and replace
      check_po.sh with a symlink pointing to the same script in that submodule.
      Adjust the automated test suite accordingly. (Closes: #9567)
    - Bump amount of RAM needed for Vagrant RAM builds to 7.5 GiB. In
      particular the inclusion of the Tor Browser 5.0 series has recently
      increased the amount of space needed to build Tails. (Closes: #9901)

  * Test suite
    - Test that the Tor Browser cannot access LAN resources.
    - Test that the Unsafe Browser can access the LAN.
    - Installer: test new behavior when trying to upgrade an empty device, and
      when attempting to upgrade a non-Tails FAT partition on GPT; also, take
      into account that all unsupported upgrade scenarios now trigger
      the same behavior.
    - Request a new Tor circuit and re-run the Seahorse and GnuPG CLI tests
      on failure. (Closes: #9518, #9709)
    - run_test_suite: remove control chars from log file even when cucumber
      exits with non-zero. (Closes: #9376)
    - Add compatibility with cucumber 2.0 and Debian Stretch. (Closes: #9667)
    - Use custom exception when 'execute_successfully' fails.
    - Retry looking up whois info on transient failure. (Closes: #9668)
    - Retry wget on transient failure. (Closes: #9715)
    - Test that Tor Browser cannot access files in /tmp.
    - Allow running the test suite without ntp installed. There are other means
      to have an accurate host system clock, e.g. systemd-timesyncd and tlsdate.
      (Closes: #9651)
    - Bump timeout in the Totem feature.
    - Grep memory dump using the --text option. This is necessary with recent
      versions of grep, such as the one in current Debian sid, otherwise it
      will count only one occurrence of the pattern we're looking for.
      (Closes: #9759)
    - Include execute_successfully's error in the exception, instead
      of writing it to stdout via puts. (Closes: #9795)
    - Test that udev-watchdog is actually monitoring the correct device.
      (Closes: #5560)
    - IUK: workaround weird Archive::Tar behaviour on current sid.
    - Test the SocksPort:s given in torrc in the Unsafe Browser.
      This way we don't get any sneaky errors in case we change them and
      forget to update this test.
    - Directly verify AppArmor blocking of the Tor Browser by looking in
      the audit log: Firefox 38 does no longer provide any graphical feedback
      when the kernel blocks its access to files the user wants to access.
    - Update browser-related automated test suite images, and workaround
      weirdness introduced by the new Tor Browser fonts.
    - Test that Pidgin, Tor Browser, Totem and Evince cannot access ~/.gnupg
      via alternate, live-boot generated paths.
    - Adjust tests to cope with our new AppArmor aliases.
    - Bump memory allocated to the system under test to 2 GB. (Closes: #9883)

 -- Tails developers <tails@boum.org>  Mon, 10 Aug 2015 19:12:58 +0200

tails (1.4.1) unstable; urgency=medium

  * Security fixes
    - Upgrade Tor Browser to 4.5.3, based on Firefox 31.8.0 ESR. (Closes: #9649)
    - Upgrade Tor to 0.2.6.9-1~d70.wheezy+1+tails2, which includes a circuit
      isolation bugfix. (Closes: #9560)
    - AppArmor: deny Tor Browser access to the list of recently used files.
      (Closes: #9126)
    - Upgrade OpenSSL to 1.0.1e-2+deb7u17.
    - Upgrade Linux to 3.16.7-ckt11-1.
    - Upgrade CUPS to 1.5.3-5+deb7u6.
    - Upgrade FUSE to 2.9.0-2+deb7u2.
    - Upgrade libsqlite3-0 to 3.7.13-1+deb7u2.
    - Upgrade ntfs-3g and ntfsprogs to 1:2012.1.15AR.5-2.1+deb7u2.
    - Upgrade p7zip-full to 9.20.1~dfsg.1-4+deb7u1.

  * Bugfixes
    - Fix automatic upgrades in Windows Camouflage mode. (Closes: #9413)
    - Don't ship the snakeoil SSL key pair generated by ssl-cert in the ISO.
      (Closes: #9416)
    - Partially fix the truncated notifications issue. (#7249)

  * Minor improvements
    - Disable the hwclock.sh initscript at reboot/shutdown time.
      This is an additional safety measure to ensure that the hardware clock
      is not modified. (Closes: #9364)
    - Stop shipping /var/cache/man/*, to make ISOs and IUKs smaller.
      (Closes: #9417)
    - Update torbrowser-AppArmor-profile.patch to apply cleanly on top of the
      profile shipped with torbrowser-launcher 0.2.0-1.
    - Add the jessie/updates APT repo and set appropriate pinning.
    - Upgrade Electrum to 1.9.8-4~bpo70+1.
    - Upgrade kernel firmware packages to 0.44.

  * Build system
    - Install the Linux kernel from Debian Jessie. (Closes: #9341)
    - Remove files that are not under version control when building in Jenkins.
      (Closes: #9406)
    - Don't modify files in the source tree before having possibly merged
      the base branch into it. (Closes: #9406)
    - Make it so eatmydata is actually used during a greater part of the build
      process. This includes using eatmydata from wheezy-backports.
      (Closes: #9419, #9523)
    - release script: adjust to support current Debian sid.

  * Test suite
    - Test the system clock sanity check we do at boot. (Closes: #9377)
    - Remove the impossible "Clock way in the past" scenarios.
      Thanks to config/chroot_local-includes/lib/live/config/0001-sane-clock,
      these scenarios cannot happen, and since we test that it works they
      can be safely removed.
    - Test that the hardware clock is not modified at shutdown. (Closes: #9557)
    - Pidgin: retry looking for the roadmap URL in the topic.
    - Avoid showing Pidgin's tooltips during test, potentially confusing Sikuli.
      (Closes: #9317)
    - Test all OpenPGP keys shipped with Tails. (Closes: #9402)
    - Check that notification-daemon is running when looking for notifications
      fails. (Closes: #9332)
    - Allow using the cucumber formatters however we want. (Closes: #9424)
    - Enable Spice in the guest, and blacklist the psmouse kernel module,
      to help with lost mouse events. (Closes: #9425)
    - Automate testing Torbutton's 'New Identity' feature. (Closes: #9286)
    - Test that Seahorse is configured to use the correct keyserver.
      (Closes: #9339)
    - Always export TMPDIR back to the test suite's shell environment.
      (Closes: #9479)
    - Make OpenPGP tests more reliable:
      · Retry accessing the OpenPGP applet menus on failure. (Closes: #9355)
      · Retry accessing menus in Seahorse on failure. (Closes: #9344)
    - Focus the Pidgin conversation window before any attempt to interact
      with it. (Closes: #9317)
    - Use convertkey from the (backported to Jessie) Debian package,
      instead of our own copy of that script. (Closes: #9066)
    - Make the memory erasure tests more robust (Closes: #9329):
      · Bump /proc/sys/vm/min_free_kbytes when running fillram.
      · Actually set oom_adj for the remote shell when running fillram.
      · Try to be more sure that we OOM kill fillram.
      · Run fillram as non-root.
    - Only try to build the storage pool if TailsToasterStorage isn't found.
      (Closes: #9568)

 -- Tails developers <tails@boum.org>  Sun, 28 Jun 2015 19:46:25 +0200

tails (1.4) unstable; urgency=medium

  * Major new features
    - Upgrade Tor Browser to 4.5.1, based on Firefox 31.7.0 ESR, which
      introduces many major new features for usability, security and
      privacy. Unfortunately its per-tab circuit view did not make it
      into Tails yet since it requires exposing more Tor state to the
      user running the Tor Browser than we are currently comfortable
      with. (Closes: #9031, #9369)
    - Upgrade Tor to 0.2.6.7-1~d70.wheezy+1+tails2. Like in the Tor
      bundled with the Tor Browser, we patch it so that circuits used
      for SOCKSAuth streams have their lifetime increased indefinitely
      while in active use. This currently only affects the Tor Browser
      in Tails, and should improve the experience on certain web sites
      that otherwise would switch language or log you out every ten
      minutes or so when Tor switches circuit. (Closes: #7934)

  * Security fixes
    - tor-browser wrapper script: avoid offering avenues to arbitrary
      code execution to e.g. an exploited Pidgin. AppArmor Ux rules
      don't sanitize $PATH, which can lead to an exploited application
      (that's allowed to run this script unconfined, e.g. Pidgin)
      having this script run arbitrary code, violating that
      application's confinement. Let's prevent that by setting PATH to
      a list of directories where only root can write. (Closes: #9370)
    - Upgrade Linux to 3.16.7-ckt9-3.
    - Upgrade curl to 7.26.0-1+wheezy13.
    - Upgrade dpkg to 1.16.16.
    - Upgrade gstreamer0.10-plugins-bad to 0.10.23-7.1+deb7u2.
    - Upgrade libgd2-xpm to 2.0.36~rc1~dfsg-6.1+deb7u1.
    - Upgrade openldap to 2.4.31-2.
    - Upgrade LibreOffice to 1:3.5.4+dfsg2-0+deb7u4.
    - Upgrade libruby1.9.1 to 1.9.3.194-8.1+deb7u5.
    - Upgrade libtasn1-3 to 2.13-2+deb7u2.
    - Upgrade libx11 to 2:1.5.0-1+deb7u2.
    - Upgrade libxml-libxml-perl to 2.0001+dfsg-1+deb7u1.
    - Upgrade libxml2 to 2.8.0+dfsg1-7+wheezy4.
    - Upgrade OpenJDK to 7u79-2.5.5-1~deb7u1.
    - Upgrade ppp to 2.4.5-5.1+deb7u2.

  * Bugfixes
    - Disable security warnings when connecting to POP3 and IMAP ports.
      (Closes: #9327)
    - Make the Windows 8 browser theme compatible with the Unsafe and I2P
      browsers. (Closes: #9138)
    - Hide Torbutton's "Tor Network Settings..." context menu entry.
      (Closes: #7647)
    - Upgrade the syslinux packages to support booting Tails on
      Chromebook C720-2800. (Closes: #9044)
    - Enable localization in Tails Upgrader. (Closes: #9190)
    - Make sure the system clock isn't before the build date during
      early boot. Our live-config hook that imports our signing keys
      depend on that the system clock isn't before the date when the
      keys where created. (Closes: #9149)
    - Set GNOME's OpenPGP keys via desktop.gnome.crypto.pgp to prevent
      us from getting GNOME's default keyserver in addition to our
      own. (Closes: #9233)
    - Prevent Firefox from crashing when Orca is enabled: grant
      it access to assistive technologies in its Apparmor
      profile. (Closes: #9261)
    - Add Jessie APT source. (Closes: #9278)
    - Fix set_simple_config_key(). If the key already existed in the
      config file before the call, all other lines would be removed
      due to the sed option -n and p combo. (Closes: #9122)
    - Remove illegal instance of local outside of function definition.
      Together with `set -e` that error has prevented this script from
      restarting Vidalia, like it should. (Closes: #9328)

  * Minor improvements
    - Upgrade I2P to 0.9.19-3~deb7u+1.
    - Install Tor Browser's bundled Torbutton instead of custom .deb.
      As of Torbutton 1.9.1.0 everything we need has been upstreamed.
    - Install Tor Browser's bundled Tor Launcher instead of our
      in-tree version. With Tor 0.2.6.x our custom patches for the
      ClientTransportPlugin hacks are not needed any more. (Closes:
      #7283)
    - Don't install msmtp and mutt. (Closes: #8727)
    - Install fonts-linuxlibertine for improved Vietnamese support in
      LibreOffice. (Closes: #8996)
    - Remove obsoletete #i2p-help IRC channel from the Pidgin
      configuration (Closes: #9137)
    - Add Gedit shortcut to gpgApplet's context menu. Thanks to Ivan
      Bliminse for the patch. (Closes: #9069).
    - Install printer-driver-gutenprint to support more printer
      models. (Closes: #8994).
    - Install paperkey for off-line OpenPGP key backup. (Closes: #8957)
    - Hide the Tor logo in Tor Launcher. (Closes: #8696)
    - Remove useless log() instance in tails-unblock-network. (Closes:
      #9034)
    - Install cdrdao: this enables Brasero to burn combined data/audio
      CDs and to do byte-to-byte disc copy.
    - Hide access to the Add-ons manager in the Unsafe Browser. It's
      currently broken (#9307) but we any way do not want users to
      install add-ons in the Unsafe Browser. (Closes: #9305)
    - Disable warnings on StartTLS for POP3 and IMAP (Will-fix: #9327)
      The default value of this option activates warnings on ports
      23,109,110,143. This commit disables the warnings for POP3 and
      IMAP as these could be equally used in encrypted StartTLS
      connections. (Closes: #9327)
    - Completely rework how we localize our browser by generating our
      branding add-on, and search plugins programatically. This
      improves the localization for the ar, es, fa, ko, nl, pl, ru,
      tr, vi and zh_CN locales by localizing the Startpage and
      Disconnect.me search plugins. Following Tor Browser 4.5's recent
      switch, we now use Disconnect.me as the default search
      engine. (Closes: #9309)
    * Actively set Google as the Unsafe Browser's default search
      engine.

  * Build system
    - Encode in Git which APT suites to include when building Tails.
      (Closes: #8654)
    - Clean up the list of packages we install. (Closes: #6073)
    - Run auto/{build,clean,config} under `set -x' for improved
      debugging.
    - Zero-pad our ISO images so their size is divisible by 2048.
      The data part of an ISO image's sectors is 2048 bytes, which
      implies that ISO images should always have a size divisible
      by 2048. Some applications, e.g. VirtualBox, use this as a sanity
      check, treating ISO images for which this isn't true as garbage.
      Our isohybrid post-processing does not ensure this,
      however. Also Output ISO size before/after isohybrid'ing and
      truncate'ing it. This will help detect if/when truncate is
      needed at all, so that we can report back to syslinux
      maintainers more useful information. (Closes: #8891)
    - Vagrant: raise apt-cacher-ng's ExTreshold preference to 50. The
      goal here is to avoid Tor Browser tarballs being deleted by
      apt-cacher-ng's daily expiration cronjob: they're not listed in
      any APT repo's index file, so acng will be quite eager to clean
      them up.

  * Test suite
    - Bring dependency checks up-to-date (Closes: #8988).
    - Adapt test suite to be run on Debian Jessie, which includes
      removing various Wheezy-specific workarounds, adding a few
      specific to Jessie, migrating from ffmpeg to libav, and
      more. (Closes: #8165)
    - Test that MAT can see that a PDF is dirty (Closes: #9136).
    - Allow throwing Timeout::Error in try_for() blocks, as well as
      nested try_for() (Closes: #9189, #9290).
    - Read test suite configuration files from the features/config/local.d
      directory. (Closes: #9220)
    - Kill virt-viewer with SIGTERM, not SIGINT, to prevent hordes of
      zombie processes from appearing. (Closes: #9139)
    - Kill Xvfb with SIGTERM, not SIGKILL, on test suite exit to allow
      it to properly clean up. (Closes: #8707)
    - Split SSH & SFTP configs in the test suite. (Closes: #9257)
    - Improve how we start subprocesses in the test suite, mostly by
      bypassing the shell for greater security and robustness (Closes:
      #9253)
    - Add Electrum test feature. (Closes #8963)
    - Test that Tails Installer detects when USB devices are
      removed. (Closes: #9131)
    - Test Tails Installer with devices which are too small. (Closes:
      #9129)
    - Test that the Report an Error launcher works in German. (Closes:
      #9143)
    - Verify that no extensions are installed in the Unsafe Browser
      using about:support instead of about:addons, which is broken
      (#9307). (Closes: #9306)
    - Retry GNOME application menu actions when they glitch. The
      GNOME application menus seem to have issues with clicks or
      hovering actions not registering, and hence sometimes submenus
      are not opened when they should, and sometimes clicks on the
      final application shortcut are lost. There seems to be a
      correlation between this and CPU load on the host running the
      test suite. We workaround this by simply re-trying the last
      action when it seems to fail. (Closes: #8928)
    - Work around Seahorse GUI glitchiness (Closes: #9343):
      * When Seahorse appears to be frozen--apparently due to network
        issues--it can often be worked around by refreshing the screen
        or activating a new window.
      * Open Seahorse's preferences dialog using the mouse.
      * Access menu entries with the mouse.
    - Wait for systray icons to finish loading before interacting with
      the systray. (Closes: #9258)
    - Test suite configuration: generalize local.d support to *.d. We
      now load features/config/*.d/*.yml.
    - Use code blocks in "After Scenario" hooks. This is much simpler
      to use (and more readable!) compared to hooking functions and
      arguments like we used to do.
    - Create filesystem share sources in the temporary directory and
      make them world-readable. (Closes: #8950)

 -- Tails developers <tails@boum.org>  Mon, 11 May 2015 16:45:04 +0200

tails (1.3.2) unstable; urgency=medium

  * Security fixes
    - Upgrade Tor Browser to 4.0.6, based on Firefox 31.6.0 ESR.
    - Upgrade OpenSSL to 1.0.1e-2+deb7u16.

  * Bugfixes
    - Make Florence usable with touchpads by forcing syndaemon to
      always use the `-t` option, which only disables tapping and
      scrolling and not mouse movements (Closes: #9011).
    - Make tails-spoof-mac log the correct macchanger exit code on
      failure (Closes: #8687).
    - Tails Installer:
      · Ignore devices with less than 3.5 GB of storage since they
        do not fit a Tails installation (Closes: #6538).
      · Remove devices from the device list as they are unplugged
        (Closes: #8691).

  * Minor improvements
    - Install obfs4proxy 0.0.4-1~tpo1, which adds support for
      client-mode ScrambleSuit.
    - Don't start Vidalia if Windows Camouflage is enabled. (Closes:
      #7400)
    - I2P Browser:
      · Remove "Add-ons" from the Tools menu, and hide "Keyboard
        Shortcuts" and "Take a Tour" since they point to resources on
        the open Internet (Closes: #7970).
      · Hide TorButton button from the customize toolbar options, and
        remove configs whose only purpose was to make Torbutton "green"
        (Closes: #8893).

  * Test suite
    - New tests:
      · Test non-LAN SSH, and SFTP via GNOME's "Connect to Server"
        (Closes: #6308).
      · Verify that Tails' Tor binary has the expected Tor authorities
        hard coded (Closes: #8960).
    - Improvements:
      · Programmatically determine the supported languages when testing
        the Unsafe Browser (Closes: #8918).
      · Rename --temp-dir to --tmpdir and make it behave more like
        mktemp, and honour TMPDIR if set in the environment. (Closes:
        #8709).
    - Bugfixes:
      · Make --temp-dir (now --tmpdir) actually work.

 -- Tails developers <tails@boum.org>  Mon, 30 Mar 2015 16:54:20 +0200

tails (1.3.1) unstable; urgency=medium

  * Security fixes
    - Upgrade Tor Browser to 4.0.5, based on Firefox 31.5.3 ESR. This addresses:
      · https://www.mozilla.org/en-US/security/advisories/mfsa2015-28/
      · https://www.mozilla.org/en-US/security/advisories/mfsa2015-29/
    - Upgrade Linux to 3.16.7-ckt7-1.
    - Upgrade libxfont to 1:1.4.5-5.
    - Upgrade OpenSSL to 1.0.1e-2+deb7u15.
    - Upgrade tcpdump to 4.3.0-1+deb7u2.
    - Upgrade bsdtar to 3.0.4-3+wheezy1.
    - Upgrade CUPS to 1.5.3-5+deb7u5.
    - Upgrade file and libmagic to 5.11-2+deb7u8.
    - Upgrade GnuPG to 1.4.12-7+deb7u7.
    - Upgrade libarchive to 3.0.4-3+wheezy1.
    - Upgrade libav to 6:0.8.17-1.
    - Upgrade FreeType 2 to 2.4.9-1.1+deb7u1.
    - Upgrade libgcrypt11 1.5.0-5+deb7u3.
    - Upgrade libgnutls26 to 2.12.20-8+deb7u3.
    - Upgrade libgtk2-perl to 2:1.244-1+deb7u1.
    - Upgrade ICU to 4.8.1.1-12+deb7u2.
    - Upgrade NSS to 2:3.14.5-1+deb7u4.
    - Upgrade libssh2 to 1.4.2-1.1+deb7u1.

  * Bugfixes
    - Upgrade Tor to 0.2.5.11-1~d70.wheezy+1+tails1. Changes include:
      · Directory authority changes.
      · Fix assertion errors that may trigger under high DNS load.
      · No longer break on HUP with seccomp2 enabled.
      · and more - please consult the upstream changelog.
    - Upgrade Tor Launcher to 0.2.7.2, and update the test suite accordingly
      (Closes: #8964, #6985). Changes include:
      · Ask about bridges before proxy in wizard.
      · Hide logo if TOR_HIDE_BROWSER_LOGO set.
      · Remove firewall prompt from wizard.
      · Feedback when “Copy Tor Log” is clicked.
      · Improve behavior if tor exits.
      · Add option to hide TBB's logo
      · Change "Tor Browser Bundle" to "Tor Browser"
      · Update translations from Transifex.
    - Fix the Tor Launcher killer. (Closes: #9067)
    - Allow Seahorse to communicate with keyservers when run from Tails
      OpenPGP Applet. (Closes: #6394)
    - SSH client: don't proxy connections to 172.17.* to 172.31.*.
      (Closes: #6558)
    - Repair config/chroot_local-packages feature, that was broken in Tails 1.3
      by 19-install-tor-browser-AppArmor-profile. (Closes: #8910)
    - language_statistics.sh: count original words instead of translated words.
      Otherwise we get >100% translation if translated strings are longer than
      original strings. (Closes: #9016)

  * Minor improvements
    - Only ship the new Tails signing key, and have Tails Upgrader stop trusting
      the old one. Update the documentation and test suite accordingly.
      (Closes: #8735, #8736, #8882, #8769, #8951)
    - Polish and harden a bit the WhisperBack configuration (Closes: #8991):
      · Only allow the `amnesia' user to run tails-debugging info as root
        with no arguments.
      · Fix spelling and grammar mistakes, improve phrasing a bit.
      · Quote variables consistently.

  * Test suite
    - New tests:
      · Chatting over XMPP in Pidgin, both peer-to-peer and in a multi-user
        chatroom. (Closes: #8002)
      · Chatting with OTR enabled over XMPP in Pidgin. (Closes: #8001)
      · Check that Pidgin only responds to the expected CTCP requests.
        (Closes: #8966)
      · Fetching keys using Seahorse started via the OpenPGP Applet.
      · Sync'ing keys using Seahorse.
    - Bugfixes:
      · Fix a race condition between the remote shell's and Tails Greeter's
        startup, by making sure the remote shell is ready before we start
        GDM. (Closes: #8941)
      · Kill virt-viewer properly. (Closes: #9070)
      · Make sure the display is stopped on destroy_and_undefine().
        Where we had it earlier, it could be skipped if anything else in the
        block threw an exception.
      · Fix wrong use of "$@". (Closes: #9071)
      · Enable the pipefail option in run_test_suite.
      · Improve the GNOME screenshot test's robustness. (Closes: #8952)
    - Refactoring:
      · turn the focus_pidgin_window() helper into a more generic
        VM.focus_xorg_window() one.
      · Reorganize the Display class.
      · Use clearer method to check process status in the Display class.
    - New developer-oriented features:
      · Add a --log-to-file option to run_test_suite. (Closes: #8894)
      · Add helpers for generating random strings.
      · Make it possible to hook arbitrary calls on scenario end. This is useful
        for dynamically adding cleanup functions, instead of having
        to explicitly deal with them in some After hook.

 -- Tails developers <tails@boum.org>  Mon, 23 Mar 2015 12:34:56 +0000

tails (1.3) unstable; urgency=medium

  * Major new features
    - Produce the Tails image in hybrid mode (again) so that the same
      image can be installed both on DVD *and* "hard disks" like USB
      storage and similar. (Closes: #8510)
    - Confine the Tor Browser using AppArmor. (Closes: #5525)
    - Install the Electrum bitcoin client from wheezy-backports, and
      add a persistence preset for the Live user's bitcoin wallet. If
      electrum is started without the persistence preset enabled, a
      warning is shown. (Closes: #6739)

  * Security fixes
    - Upgrade Tor Browser to 4.0.4 (based on Firefox 31.5.0esr)
      (Closes: #8938).

  * Bugfixes
    - Have tor_bootstrap_progress echo 0 if no matching log line is
      found. (Closes: #8257)
    - Always pass arguments through wrappers (connect-socks, totem,
      wget, whois) with "$@". $* doesn't handle arguments with
      e.g. embedded spaces correctly. (Closes: #8603, #8830)
    - Upgrade Linux to 3.16.7-ckt4-3.

  * Minor improvements
    - Install a custom-built Tor package with Seccomp enabled;
      enable the Seccomp sandbox when no pluggable transport is used.
      (Closes: #8174)
    - Install obfs4proxy instead of obfsproxy, which adds support for
      the obfs4 Tor pluggable transport. (Closes: #7980)
    - Install GnuPG v2 and associated tools from wheezy-backports,
      primarily for its improved support for OpenPGP smartcards. It
      lives side-by-side with GnuPG v1, which still is the
      default. (Closes: #6241)
    - Install ibus-unikey, a Vietnamese input method for IBus. (Closes:
      #7999)
    - Install torsocks (2.x) from wheezy-backports. (Closes: #8220)
    - Install keyringer from Debian Jessie. (Closes: #7752)
    - Install pulseaudio-utils.
    - Remove all traces of Polipo: we don't use it anymore. This
      closes #5379 and #6115 because:
      * Have APT directly use the Tor SOCKS proxy. (Closes: #8194)
      * Wrap wget with torsocks. (Closes: #6623)
      * Wrap Totem to torify it with torsocks. (Closes: #8219)
      * Torify Git with tsocks, instead of setting GIT_PROXY_COMMAND.
        (Closes: #8680)
    - Use torsocks for whois and Gobby, instead of torify.
    - Upgrade I2P to 0.9.18-1~deb7u+1.
    - Refactor the Unsafe and I2P browser code into a common shell
      library. A lot of duplicated code is now shared, and the code
      has been cleaned up and made more reliable. Several
      optimizations of memory usage and startup time were also
      implemented. (Closes: #7951)
    - Invert Exit and About in gpgApplet context menu. This is a
      short-term workaround for making it harder to exit the
      application by mistake (e.g. a double right-click). (Closes:
      #7450)
    - Implement new touchpad settings. This enables tap-to-click,
      2-fingers scrolling, and disable while typing. We don't enable
      reverse scrolling nor horizontal scrolling. (Closes: #7779)
    - Include the mount(8) output and live-additional-software.conf in
      WhisperBack bug reports (Closes: #8719, #8491).
    - Reduce brightness and saturation of background color. (Closes:
      #7963)
    - Have ALSA output sound via PulseAudio by default. This gives us
      centralized sound volume controls, and... allows to easily, and
      automatically, test that audio output works from Tor Browser,
      thanks to the PulseAudio integration into the GNOME sound
      control center.
    - Import the new Tails signing key, which we will use for Tails
      1.3.1, and have Tails Upgrader trust both it and the "old"
      (current) Tails signing key. (Closes: #8732)
    - tails-security-check: error out when passed an invalid CA file.
      Unfortunately, the underlying HTTPS stack we use here fails open
      in those case, so we have to check it ourselves. Currently, we
      check that the file exists, is readable, is a plain file and is
      not empty. Also support specifying the CA file via an
      environment variable. This will ease development and bug-fixing
      quite a bit.
    - Fix racy code in Tails Installer that sometimes made the
      automated test suite stall for scenarios installing Tails
      to USB disks. (Closes: #6092)
    - Make it possible to use Tails Upgrader to upgrade a Tails
      installation that has cruft files on the system partition.
      (Closes: #7678)

  * Build system
    - Install syslinux-utils from our builder-wheezy APT repository in
      Vagrant. We need version 6.03~pre20 to make the Tails ISO image
      in hybrid mode
    - Update deb.tails.boum.org apt repo signing key. (Closes: #8747)
    - Revert "Workaround build failure in lb_source, after creating
      the ISO." This is not needed anymore given the move to the Tor
      SOCKS proxy. (Closes: #5307)
    - Remove the bootstrap stage usage option and disable all
      live-build caching in Vagrant. It introduces complexity and
      potential for strange build inconsistencies for a meager
      reduction in build time. (Closes: #8725)
    - Hardcode the mirrors used at build and boot time in auto/config.
      Our stuff will be more consistent, easier to reproduce, and our
      QA process will be more reliable if we all use the same mirrors
      at build time as the ones we configure in the ISO. E.g. we won't
      have issues such as #8715 again. (Closes: #8726)
    - Don't attempt to retrieve source packages from local-packages so
      local packages can be installed via
      config/chroot_local-packages. (Closes: #8756)
    - Use our own Tor Browser archive when building an ISO. (Closes:
      #8125)

  * Test suite
    - Use libguestfs instead of parted when creating partitions and
      filsystems, and to check that only the expected files
      persist. We also switch to qcow2 as the default disk image
      format everywhere to reduce disk usage, enable us to use
      snapshots that includes the disks (in the future), and to use
      the same steps for creating disks in all tests. (Closes: #8673)
    - Automatically test that Tails ignores persistence volumes stored
      on non-removable media, and doesn't enable swaps. (Closes:
      #7822)
    - Actually make sure that Tails can boot from live systems stored
      on a hard drive. Running the 'I start Tails from DVD ...' step
      will override the earlier 'the computer is set to boot from ide
      drive "live_hd"' step, so let's make the "from DVD" part
      optional; it will be the default any way.
    - Make it possible to use an old iso with different persistence
      presets. (Closes: #8091)
    - Hide the cursor between steps when navigating the GNOME
      applications menu. This makes it a bit more robust, again:
      sometimes the cursor is partially hiding the menu entry we're
      looking for, hence preventing Sikuli from finding it (in
      particular when it's "Accessories", since we've just clicked on
      "Applications" which is nearby). (Closes: #8875)
    - Ensure that the test will fail if "apt-get X" commands fail.
    - Test 'Tor is ready' notification in a separate scenario. (Closes:
      #8714)
    - Add automated tests for torified wget and whois. This should
      help us identify future regressions such as #8603 in their
      torifying wrappers.
    - Add automated test for opening an URL from Pidgin.
    - And add automated tests for the Tor Browser's AppArmor
      sandboxing.
    - Test that "Report an Error Launcher" opens the support
      documentation.
    - Test that the Unsafe Browser:
      * starts in various locales.
      * complains when DNS isn't configured.
      * tears down its chroot on shutdown.
      * runs as the correct user.
      * has no plugins or add-ons installed.
      * has no unexpected bookmarks.
      * has no proxy configured.
    - Bump the "I2P router console is ready" timeout in its test to
      deal with slow Internet connections.
    - Make the automatic tests of gpgApplet more robust by relying
      more on graphical elements instead of keyboard shortcuts and
      static sleep():s. (Closes: #5632)
    - Make sure that enough disk space is available when creating
      virtual storage media. (Closes: #8907)
    - Test that the Unsafe Browser doesn't generate any non-user
      initiated traffic, and in particular that it doesn't check for
      upgrades, which is a regression test for #8694. (Closes: #8702)
    - Various robustness improvements to the Synaptic tests. (Closes:
      #8742)
    - Automatically test Git. (Closes: #6307)
    - Automatically test GNOME Screenshot, which is a regression test
      for #8087. (Closes: #8688)
    - Fix a quoting issue with `tails_persistence_enabled?`. (Closes:
      #8919)
    - Introduce an improved configuration system that also can store
      local secrets, like user credentials needed for some
      tests. (Closes: #6301, #8188)
    - Actually verify that we successfully set the time in our time
      syncing tests. (Closes: #5836)
    - Automatically test Tor. This includes normal functionality and
      the use pluggable transports, that our Tor enforcement is
      effective (e.g. only the Tor network or configured bridges are
      contacted) and that our stream isolation configuration is
      working. (Closes: #5644, #6305, #7821)

 -- Tails developers <tails@boum.org>  Mon, 23 Feb 2015 17:14:00 +0100

tails (1.2.3) unstable; urgency=medium

  * Security fixes
    - Upgrade Linux to 3.16.7-ckt2-1.
    - Upgrade Tor Browser to 4.0.3 (based on Firefox 31.4.0esr)
      (Closes: #8700).
    - Fail safe by entering panic mode if macchanger exits with an
      error, since in this situation we have to treat the
      driver/device state as undefined. Also, we previously just
      exited the script in this case, not triggering the panic mode
      and potentially leaking the real MAC address (Closes: #8571).
    - Disable upgrade checking in the Unsafe Browser. Until now the
      Unsafe Browser has checked for upgrades of the Tor Browser in
      the clear (Closes: #8694).

  * Bugfixes
    - Fix startup of the Unsafe Browser in some locales (Closes: #8693).
    - Wait for notification-daemon to run before showing the MAC
      spoofing panic mode notifications. Without this, the "Network
      card disabled" notification is sometimes lost when MAC spoofing
      fails. Unfortunately this only improves the situation, but
      doesn't fix it completely (see #8685).
    - Log that we're going to stop NetworkManager before trying to do
      it in the MAC spoofing scripts. Without this we wouldn't get the
      log message in case stopping NetworkManager fails (thanks to
      `set -e`).
    - Set GNOME Screenshot preferences to save the screenshots in
      /home/amnesia (Closes: #8087).
    - Do not suspend to RAM when closing the lid on battery power
      (Closes: #8071).
    - Properly update the Tails Installer's status when plugging in a
      USB drive after it has started (Closes: #8353).
    - Make rsync compare file contents by using --checksum for more
      reliable generation of the squashfs filesystem in
      IUKs. Previously it used the default, which is checking
      timestamps and file size, but that doesn't play well with the
      Tor browser files, that have a fixed mtime, which could result
      in updated files not ending up in the IUK.

  * Minor improvements
    - Finish migrating tails-security-check's and tails-iuk's pinning
      to our website's new X.509 certificate authority (Closes: #8404).

  * Build system
    - Update to Vagrant build box tails-builder-20141201. The only
      change is the removal of a reference to an ISO image which
      doesn't exist (except on the system that generated the build
      box) which causes an error for some users (Closes: #7644).
    - Generate the list of packages used during build, after building
      with Jenkins (Closes: #8518). This allows tracking their status
      on the Debian reproducible build front:
      https://reproducible.debian.net/index_pkg_sets.html#tails

  * Automated test suite
    - Check PO files with i18nspector (Closes: #8359).
    - Fix the expected image of a check.tp.o failure. Previously we
      looked for the "Sorry. You are not using Tor." text, but it
      seems it recently changed enough for Sikuli to not find it. To
      prevent future errors of the same kind we'll look for the
      crossed-over onion icon instead (Closes: #8533).
    - Bump timeout when waiting for Tor to re-bootstrap. We have a
      dreaded issue with timeouts that are multiple of 2 minutes, and
      then Tor succeeds soon after, so in order to allow for this
      timeout to be reached twice, and then possibly succeed, let's
      use N*2 minutes + 30 seconds, with N=2.

 -- Tails developers <tails@boum.org>  Wed, 14 Jan 2015 16:12:26 +0100

tails (1.2.2) unstable; urgency=medium

  * Bugfixes
    - Create a CA bundle for Tails Upgrader at ISO build time, and
      patch Tails Upgrader to use it. Specifically this will make it
      possible to check for Tails upgrades after our website changes
      certificate around the 2014 to 2015 transition (Partially fixes
      #8404).

 -- Tails developers <tails@boum.org>  Mon, 15 Dec 2014 10:05:17 +0100

tails (1.2.1) unstable; urgency=low

  * Security fixes
    - Upgrade Linux to 3.16.0-4, i.e. 3.16.7-1.
    - Install Tor Browser 4.0.2 (based on Firefox 31.3.0esr).

  * Bugfixes
    - Install syslinux-utils, to get isohybrid back (Closes: #8155).
    - Update xserver-xorg-input-evdev to 1:2.7.0-1+tails1 which
      includes a patch that restores mouse scrolling in KVM/Spice
      (Closes: 7426).
    - Set Torbutton logging preferences to the defaults (Closes:
      #8160). With the default settings, no site-specific information is
      logged.
    - Use the correct stack of rootfs:s for the chroot browsers (Closes:
      #8152, #8158). After installing incremental upgrades Tails' root
      filesystem consists of a stack squashfs:s, not only
      filesystem.squashfs. When not stacking them correct we may end up
      using the Tor Browser (Firefox) from an older version of Tails, or
      with no Tor Browser at all, as in the upgrade from Tails 1.1.2 to
      1.2, when we migrated from Iceweasel to the Tor Browser. Based on
      a patch contributed by sanic.
    - Use the Tor Browser for MIME type that GNOME associates with
      Iceweasel (Closes: #8153). Open URLs from Claws Mail, KeePassX
      etc. should be possible again.
    - Update patch to include all Intel CPU microcodes (Closes: #8189).
    - AppArmor: allow Pidgin to run Tor Browser unconfined, with
      scrubbed environment (Closes: #8186). Links opened in Pidgin are
      now handled by the Tor Browser.
    - Install all localized Iceweasel search plugins (Closes: #8139).
    - When generating the boot profile, ignore directories in
      process_IN_ACCESS as well (Closes: #7925). This allows ut to
      update the squashfs-ordering again in Tails 1.2.1.
    - gpgApplet: Don't pass already encoded data to GTK2 (Closes:
      #7968). It's now possible to clearsign text including non-ASCII
      characters.
    - Do not run the PulseAudio initscript, neither at startup nor
      shutdown (Closes: #8082).

  * Minor improvements
    - Upgrade I2P to 0.9.17-1~deb7u+1.
    - Make GnuPG configuration closer to the best practices one
      (Closes: #7512).
    - Have GnuPG directly use the Tor SOCKS port (Closes: #7416).
    - Remove TrueCrypt support and documentat how to open TrueCrypt
      volumes using cryptsetup (Closes: #5373).
    - Install hopenpgp-tools from Debian Jessie.

  * Build system
    - Add gettext >= 0.18.3 as a Tails build dependency. We need it for
      xgettext JavaScript support in feature/jessie.

  * Automated test suite
    - Don't click to open a sub-menu in the GNOME applications menu
      (Closes: #8140).
    - When testing the Windows camouflage, look for individual systray
      applets, to avoid relying on their ordering (Closes: #8059).
    - Focus the Pidgin Buddy List before looking for something
      happening in it (Closes: #8161).
    - Remove workaround for showing the TBB's menu bar (Closes #8028).

 -- Tails developers <tails@boum.org>  Tue, 02 Dec 2014 11:34:03 +0100

tails (1.2) unstable; urgency=medium

  * Major new features
    - Migrate from Iceweasel to the Tor Browser from the Tor Browser
      Bundle 4.0 (based on Firefox 31.2.0esr). This fixes the POODLE
      vulnerability.
      The installation in Tails is made global (multi-profile), uses
      the system-wide Tor instance, disables the Tor Browser updater,
      and keeps the desired deviations previously present in Iceweasel,
      e.g. we install the AdBlock Plus add-on, but not Tor Launcher (since
      we run it as a standalone XUL application), among other things.
    - Install AppArmor's userspace tools and apparmor-profiles-extra
      from Wheezy Backports, and enable the AppArmor Linux Security
      Module. This adds Mandatory Access Control for several critical
      applications in Tails, including Tor, Vidalia, Pidgin, Evince
      and Totem.
    - Isolate I2P traffic from the Tor Browser by adding a dedicated
      I2P Browser. It is set up similarly to the Unsafe Browser,
      but further disables features that are irrelevant for I2P, like
      search plugins and the AdBlock Plus addon, while keeping Tor Browser
      security features like the NoScript and Torbutton addons.
    - Upgrade Tor to 0.2.5.8-rc-1~d70.wheezy+1.

  * Security fixes
    - Disable TCP timestamps (Closes: #6579).

  * Bugfixes
    - Remove expired Pidgin certificates (Closes: #7730).
    - Use sudo instead of gksudo for running tails-upgrade-frontend to
      make stderr more easily accessible (Closes: #7431).
    - Run tails-persistence-setup with sudo instead of gksudo to make
      stderr more easily accessible, and allow the desktop user to
      pass the --verbose parameter (Closes: #7623).
    - Disable CUPS in the Unsafe Browser. This will prevent the
      browser from hanging for several minutes when accidentally
      pressing CTRL+P or trying to go to File -> Print (Closes: #7771).

  * Minor improvements
    - Install Linux 3.16-3 (version 3.16.5-1) from Debian
      unstable (Closes: #7886, #8100).
    - Transition away from TrueCrypt: install cryptsetup and friends
      from wheezy-backports (Closes: #5932), and make it clear that
      TrueCrypt will be removed in Tails 1.2.1 (Closes: #7739).
    - Install Monkeysign dependencies for qrcodes scanning.
    - Upgrade syslinux to 3:6.03~pre20+dfsg-2~bpo70+1, and install
      the new syslinux-efi package.
    - Upgrade I2P to 0.9.15-1~deb7u+1
    - Enable Wheezy proposed-updates APT repository and setup APT
      pinnings to install packages from it.
    - Enable Tor's syscall sandbox. This feature (new in 0.2.5.x)
      should make Tor a bit harder to exploit. It is only be enabled
      when when no special Tor configuration is requested in Tails
      Greeter due to incompatibility with pluggable transports.
    - Start I2P automatically when the network connects via a
      NetworkManager hook, and "i2p" is present on the kernel command
      line. The router console is no longer opened automatically, but
      can be accessed through the I2P Browser (Closes: #7732).
    - Simplify the IPv6 ferm rules (Closes: #7668).
    - Include persistence.conf in WhisperBack reports (Closes: #7461)
    - Pin packages from testing to 500, so that they can be upgraded.
    - Don't set Torbutton environment vars globally (Closes: #5648).
    - Enable VirtualBox guest additions by default (Closes: #5730). In
      particular this enables VirtualBox's display management service.
    - In the Unsafe Browser, hide option for "Tor Browser Health
      report", and the "Get Addons" section in the Addon manager
      (Closes: #7952).
    - Show Pidgin's formatting toolbar (Closes: #7356). Having the
      formatting toolbar displayed in Pidgin makes the OTR status more
      explicit by displaying it with words.

  * Automated test suite
    - Add --pause-on-fail to ease VM state debugging when tests
      misbehave.
    - Add execute_successfully() and assert_vmcommand_success() for
      added robustness when executing some command in the testing VM.
    - Use Test::Unit::Assertions instead of our home-made assert().
    - Add test for persistent browser bookmarks.
    - Add basic tests for Pidgin, Totem and Evince, including their
      AppArmor enforcement.
    - Factorize some common step pattern into single steps.
    - Factorize running a command in GNOME Terminal.
    - Add common steps to copy a file and test for its existence.
    - Add a wait_and_double_click Sikuli helper method.
    - Add a VM.file_content method, to avoid repeating ourselves, and
      use it whenever easily doable.
    - Drop test that diffs syslinux' exithelp.cfg: we don't ship this
      file anymore.
    - In the Unsafe Browser tests, rely on subtle timing less (Closes:
      #8009).
    - Use the same logic to determine when Tor is working in the test
      suite as in Tails itself. The idea is to avoid spamming the Tor
      control port during bootstrap, since we've seen problems with
      that already.

 -- Tails developers <tails@boum.org>  Wed, 15 Oct 2014 18:34:50 +0200

tails (1.1.2) unstable; urgency=medium

  * Security fixes
    - Upgrade the web browser to 24.8.0esr-0+tails3~bpo70+1
      (fixes Mozilla#1064636).
    - Install Linux 3.16-1 from sid (Closes: #7886).
    - Upgrade file to 5.11-2+deb7u5 (fixes CVE-2014-0207,
      CVE-2014-0237, CVE-2014-0238, CVE-2014-3478, CVE-2014-3479,
      CVE-2014-3480, CVE-2014-3487, CVE-2014-3538 and CVE-2014-3587).
    - Upgrade curl to 7.26.0-1+wheezy10 (fixes CVE-2014-3613 and
      CVE-2014-3620).
    - Upgrade bind9-based packages to 1:9.8.4.dfsg.P1-6+nmu2+deb7u2
      (fixes CVE-2014-0591).
    - Upgrade gnupg to 1.4.12-7+deb7u6 (fixes CVE-2014-5270).
    - Upgrade apt to 0.9.7.9+deb7u5 (fixes CVE-2014-0487,
      CVE-2014-0488, CVE-2014-0489, CVE-2014-0490, and
      CVE-2014-6273.).
    - Upgrade dbus to 1.6.8-1+deb7u4 (fixes CVE-2014-3635,
      CVE-2014-3636, CVE-2014-3637, CVE-2014-3638 and CVE-2014-3639).
    - Upgrade libav-based pacakges to 6:0.8.16-1 (fixes
      CVE-2013-7020).
    - Upgrade bash to 4.2+dfsg-0.1+deb7u1 (fixes CVE-2014-6271).

 -- Tails developers <tails@boum.org>  Tue, 23 Sep 2014 23:01:40 -0700

tails (1.1.1) unstable; urgency=medium

  * Security fixes
    - Upgrade the web browser to 24.8.0esr-0+tails1~bpo70+1
      (Firefox 24.8.0esr + Iceweasel patches + Torbrowser patches).
      Also import the Tor Browser profile at commit
      271b64b889e5c549196c3ee91c888de88148560f from
      ttp/tor-browser-24.8.0esr-3.x-1.
    - Upgrade Tor to 0.2.4.23-2~d70.wheezy+1 (fixes CVE-2014-5117).
    - Upgrade I2P to 0.9.14.1-1~deb7u+1.
    - Upgrade Linux to 3.14.15-2 (fixes CVE-2014-3534, CVE-2014-4667
      and CVE-2014-4943).
    - Upgrade CUPS-based packages to 1.5.3-5+deb7u4 (fixes
      CVE-2014-3537, CVE-2014-5029, CVE-2014-5030 and CVE-2014-5031).
    - Upgrade libnss3 to 2:3.14.5-1+deb7u1 (fixes CVE-2013-1741,
      CVE-2013-5606, CVE-2014-1491 and CVE-2014-1492).
    - Upgrade openssl to 1.0.1e-2+deb7u12 (fixes CVE-2014-3505,
      CVE-2014-3506, CVE-2014-3507, CVE-2014-3508, CVE-2014-3509,
      CVE-2014-3510, CVE-2014-3511, CVE-2014-3512 and CVE-2014-5139).
    - Upgrade krb5-based packages to 1.10.1+dfsg-5+deb7u2 (fixes
      CVE-2014-4341, CVE-2014-4342, CVE-2014-4343, CVE-2014-4344 and
      CVE-2014-4345).
    - Upgrade libav-based packages to 6:0.8.15-1 (fixes CVE-2011-3934,
      CVE-2011-3935, CVE-2011-3946, CVE-2013-0848, CVE-2013-0851,
      CVE-2013-0852, CVE-2013-0860, CVE-2013-0868, CVE-2013-3672,
      CVE-2013-3674 and CVE-2014-2263.
    - Upgrade libgpgme11 to 1.2.0-1.4+deb7u1 (fixes CVE-2014-5117).
    - Upgrade python-imaging to 1.1.7-4+deb7u1 (fixes CVE-2014-3589).
    - Prevent dhclient from sending the hostname over the network
      (Closes: #7688).
    - Override the hostname provided by the DHCP server (Closes: #7769).
    - Add an I2P boot parameter. Without adding "i2p" to the kernel
      command line, I2P will not be accessible for the Live user.
    - Stricter I2P firewall rules:
      * deny I2P from accessing the LAN
      * deny I2P from accessing the loopback device, except for select
        whitelisted services
      * allow I2P access to the Internet
      The ACCEPT rules will only be enabled when the string 'i2p' is
      passed at the boot prompt. The rules which DENY or REJECT
      access for the 'i2psvc' user will always be applied.
    - Disable I2P plugins, since it doesn't make much sense without
      persistence, and should eliminate some attack vectors.
    - Disable I2P's BOB port. No maintained I2P application uses it.

  * Bugfixes
    - Fix condition clause in tails-security-check (Closes: #7657).
    - Don't ship OpenJDK 6: I2P prefers v7, and we don't need both.
    - Prevent Tails Installer from updating the system partition
      properties on MBR partitions (Closes: #7716).

  * Minor improvements
    - Upgrade to Torbutton 1.6.12.1.
    - Install gnome-user-guide (Closes: #7618).
    - Install cups-pk-helper (Closes: #7636).
    - Update the SquashFS sort file.
    - Compress the SquashFS more aggressively (Closes: #7706).
    - I2P: Keep POP3 email on server. The default in the I2P webmail
      app was to keep mail on the server, but that setting was changed
      recently. This configuration setting (susimail.config) will only
      be copied over in I2P 0.9.14 and newer.
    - Add a Close button to the Tails Installer launcher window.

  * Build system
    - Migrate Vagrant basebox to Debian Wheezy (Closes #7133, #6736).
    - Consistently use the same Debian mirror.
    - Disable runtime APT proxy configuration when using APT in
      binary_local-hooks (Closes: #7691).

  * Automated test suite
    - Automatically test hostname leaks (Closes: #7712).
    - Move autotest live-config hook to be run last. This way we'll
      notice if some earlier live-config hook cancels all hooks by
      running the automated test suite since the remote shell won't be
      running in that case.
    - Test that the I2P boot parameter does what it's supposed to do
      (Closes: #7760).
    - Start applications by using the GNOME Applications menu instead
      of the GNOME Run Dialog (Closes: #5550, #7060).

 -- Tails developers <tails@boum.org>  Sun, 31 Aug 2014 20:49:28 +0000

tails (1.1) unstable; urgency=medium

  * Rebase on Debian Wheezy
    - Upgrade literally thousands of packages.
    - Migrate to GNOME3 fallback mode.
    - Install LibreOffice instead of OpenOffice.
    - Remove custom LSB logging: Wheezy has fancy colored init
      logging.

  * Major new features
    - UEFI boot support.
    - Replace the Windows XP camouflage with an experimental Windows 8
      camouflage.
    - Install Linux 3.14.12-1 from Debian unstable.
    - Bring back VirtualBox guest modules, installed from Wheezy
      backports. Full functionality is only available when using the
      32-bit kernel.

  * Security fixes
    - Fix write access to boot medium via udisks (#6172).
    - Don't allow the desktop user to pass arguments to
      tails-upgrade-frontend (Closes: #7410).
    - Make persistent file permissions safer (Closes #7443):
      * Make the content of /etc/skel non-world-readable. Otherwise,
        such files may be copied to /home/amnesia, and in turn to the
        persistent volume, with unsafe permissions. That's no big deal
        in /home/amnesia (that is itself not world-readable), *but*
        the root of the persistent volume has to be world-readable.
      * Have activate_custom_mounts create new directories with safe
        permissions.
      * Set strict permissions on /home/amnesia (Closes: #7463).
      * Fix permissions on persistent directories that were created
        with unsafe permissions (Closes: #7458).
      * Fix files ownership while copying persistence (Closes: #7216).
        The previous instructions to copy the persistent data were
        creating personal files that belong to root. I don't think
        there is a way of preserving the original ownership using
        Nautilus (unless doing a "move" instead of a "copy" but that's
        not what we are trying to do here).
    - Disable FoxyProxy's proxy:// protocol handler (Closes: #7479).
      FoxyProxy adds the proxy:// protocol handler, which can be used
      to configure the proxy via an URI. A malicious web page can
      include (or a malicious exit node can inject) some JavaScript
      code to visit such an URI and disable or otherwise change
      Iceweasel's proxy settings. While using this to disable
      proxying will be dealt with safely by our firewall, this could
      be used to defeat stream isolation, although the user must be
      tricked into accepting the new proxy settings.
    - Upgrade the web browser to 24.7.0esr-0+tails1~bpo70+1
      (Firefox 24.7.0esr + Iceweasel patches + Torbrowser patches).
    - Upgrade to Linux 3.14.12-1 (fixes CVE-2014-4699).
    - Upgrade libav-based packages to 0.8.13-1 (fixes CVE-2014-4609).
    - Upgrade to libxml2 2.8.0+dfsg1-7+wheezy1 (fixes CVE-2014-0191).
    - Upgrade to dbus 1.6.8-1+deb7u3 (fixes CVE-2014-3477,
      CVE-2014-3532 and CVE-2014-3533).

  * Bugfixes
    - Disable GNOME keyring's GnuPG functionality. (Closes: #7330) In
      feature/regular-gnupg-agent, we installed the regular GnuPG
      agent so that it is used instead of GNOME keyring's one. This is
      not enough on Wheezy, so let's disable the starting of the "gpg"
      component of GNOME keyring.
    - Make sure /etc/default/locale exists, with a sensible default
      value (Closes: #7333). Before Tails Greeter's PostLogin script
      are run, /etc/default/locale does not exist on Wheezy. Our
      tails-kexec initscript (and quite a few other scripts we run)
      depends on this file to exist. So, let's make sure it exists,
      with a sensible default value.
    - Create the tails-persistence-setup user with the same UID/GID it
      had on Tails/Squeeze. (Closes: #7343) Else, our various checks
      for safe access rights on persistence.conf fail.
    - Revert back to browsing the offline documentation using Iceweasel
      instead of Yelp (Closes: #7390, #7285).
    - Make the new NetworkManager configuration directory persistent,
      when the old one was, but disable the old one (Closes: #7338).
    - Before running tails-upgrade-frontend, chdir to a world-readable
      place (Closes: #7641). In particular, Archive::Tar::Wrapper,
      when called by tails-install-iuk, wants to chdir back to the
      original cwd after it has chdir'd elsewhere to do its job.

  * Minor improvements
    - Install seahorse-nautilus, replacing seahorse-plugins (Closes #5516).
    - Install hledger (custom backport, for now): our accountants need this.
    - Install stable Scribus instead of scribus-ng.
    - Install the printer driver for Epson Inkjet that use ESC/P-R.
    - Install the BookletImposer PDF imposition toolkit. It's tiny,
      and really helpful e.g. when producing booklets.
    - Install gtkhash and nautilus-gtkhash (Closes #6763).
    - Import new version of Tor Launcher:
      · Now based on upstream Tor Launcher 0.2.5.4.
      · Tor bug #11772: Proxy Type menu not set correctly
      · Tor bug #11699: Change &amp;#160 to &#160; in network-settings.dtd
      · Correctly handle startup paths that contain dot.
    - Upgrade to Torbutton 1.6.9.0.
    - Avoid shipping python2.6 in addition to python2.7.
    - Don't install Gobby 0.4 anymore. Gobby 0.5 has been available in
      Debian since Squeeze, now is a good time to drop the obsolete
      0.4 implementation.
    - Require a bit less free memory before checking for upgrades with
      Tails Upgrader. The general goal is to avoid displaying "Not
      enough memory available to check for upgrades" too often due to
      over-cautious memory requirements checked in the wrapper.
    - Make Tails Greeter's help window resolution-aware. Previously it
      used a static 800x600 which was problematic on lower resolutions,
      and sub-optimal on higher resolutions. Now it adapts itself
      according to the screen resolution.
    - Whisperback now sanitizes attached logs better with respect to
      DMI data, IPv6 addresses, and serial numbers (Closes #6797,
      #6798, #6804).
    - Integrate the new logo in Tails Installer (Closes #7095)
    - Also install linux-base and linux-compiler-gcc-4.8-x86 from
      sid. This way, we can get rid of our linux-compiler-gcc-4.8-x86
      3.12, and it makes things a bit more consistent.
    - Include the syslinux binary, and its MBR, in the ISO filesystem.
      This in turn allows Tails Installer to use this binary and MBR,
      which is critical for avoiding problems (such as #7345) on
      "Upgrade from ISO".
    - Include syslinux.exe for win32 in utils/win32/ on the ISO
      filesystem (Closes: #7425).
    - Tails Installer:
      * Add consistent margins in GUI.
      * Always reset the target drive's MBR, without asking for
        confirmation, after installing or upgrading.
      * Install the bootloader using the syslinux binary found on the
        target device, once the Live OS has been extracted/copied
        there.
    - Enable double-clicking to pick entries in the language or
      keyboard layout lists in Tails Greeter.
    - Install backport of shared-mime-info 1.3 (Closes: #7079).
    - Make sanity-check prompts closable in Tails Persistence Setup
      (Closes: #7119).
    - Fix quick search in Tails Greeter's Other languages window
      (Closes: #5387).
    - Install systemd. It is not enabled by default, but having it
      around will help doing the migration work.
    - Enable AppArmor on the kernel command-line. This is a no-op
      without the userspace tools and with no profile shipped, but it
      will make it easier to fix this part of the situation.

  * Build system
    - Bump Vagrant builder's memory for RAM builds. Wheezy requires
      more space to build, and the resulting image is larger.
    - Fix Vagrant compatibility issue. Some classes' methods/fields
      have been renamed between Vagrant versions, so we need a simple
      compatibility layer to support all versions. Without this, it's
      not possible to issue e.g. a `build` command to an already
      running (i.e. `vm:up`:ed) Vagrant instance.
    - Move cpu and mem checks to the `build` task. Previously, when
      they were checked in `vm:up` *only* when issued while the VM
      already is up, so these checks weren't run if one issues a
      `build` when the VM is off. Now we'll fail earlier with a more
      informative error message, and it looks like a more logical home
      for them too.
    - Fix buggy memory checks for RAM building. We have to take into
      account which state the Vagrant VM is in for determining *where*
      we check if enough memory is available for a RAM build. If it's
      off, we check the host; if it's on we check the VM. Previously
      we always checked the host, which doesn't make sense when the VM
      is already started.

  * Automated test suite
    - Bump the tester VM's RAM by 256 MiB. There is not enough free
      RAM to run Tails Upgrader with just 1 GiB of RAM after the
      migration to Wheezy.
    - Always adjust OOM and memory overcommit settings. The kernel
      freezes seem to also happen for the amd64 kernel when filling
      the memory.
    - Add option to make Sikuli rety on FindFailed. This makes it
      possible to update manu images for Sikuli in just *one* test
      suite run, by continuously updating outdated pictures as we go.
    - Actually run "Upgrade from ISO" from a USB drive running the old
      version. That's what users do, and is buggy.
    - Automatically test persistent directories permissions (Closes: #7560).
    - Use read-write persistence when testing upgraded USB
      installations.  Otherwise e.g. the permission fixes won't get
      applied, and the subsequent steps testing the permissions will
      fail.
    - Actually check that the ISO's Tails is installed. The step
      "Tails is installed on USB drive $TARGET" only checks that the
      *running* Tails is installed on $TARGET, which obviously fails
      when doing an upgrade from ISO running an old Tails. That it
      worked for the same scenario running the current Tails is just
      coincidental.
    - Use OpenJDK 7 to run our test suite (Closes #7175).
    - Use qemu-system-x86_64 directly, instead of kvm, for running the
      automated test suite (Closes: #7605).

 -- Tails developers <tails@boum.org>  Sun, 20 Jul 2014 23:16:13 +0200

tails (1.0.1) unstable; urgency=medium

  * Security fixes
    - Upgrade the web browser to 24.6.0esr-0+tails1~bpo60+1
      (Firefox 24.6.0esr + Iceweasel patches + Torbrowser patches).
      Also import the Tor Browser profile at commit
      90ba8fbaf6f23494f1a0e38d63153b3b7e65d3d3 from
      ttp/tor-browser-24.6.0esr-3.x-1.
    - Install Linux 3.14 from Debian unstable (fixes CVE-2014-3153 and
      others).
    - Install openssl from Squeeze LTS (fixes CVE-2014-0076,
      CVE-2014-0195, CVE-2014-0221, CVE-2014-3470 and CVE-2014-0224).
    - Install GnuTLS from Squeeze LTS (fixes CVE-2014-3466.).

  * Minor improvements
    - Add Squeeze LTS APT sources. It has been given a low pinning
      priority so explicit pinning must be used to actually install
      anything from it.
    - Upgrade Tor to 0.2.4.22-1~d60.squeeze+1.
    - Upgrade I2P to 0.9.13-1~deb6u+1.

 -- Tails developers <tails@boum.org>  Sun, 08 Jun 2014 19:14:00 +0200

tails (1.0) unstable; urgency=medium

  * Security fixes
    - Upgrade the web browser to 24.5.0esr-0+tails1~bpo60+1
      (Firefox 24.5.0esr + Iceweasel patches + Torbrowser patches).
    - Upgrade Tor to 0.2.4.21-1+tails1~d60.squeeze+1:
      * Based on 0.2.4.21-1~d60.squeeze+1.
      * Backport the fix for Tor bug #11464. It adds client-side blacklists for
        all Tor directory authority keys that was vulnerable to Heartbleed.
        This protects clients in case attackers were able to compromise a
        majority of the authority signing and identity keys.

   * Bugfixes
    - Disable inbound I2P connections. Tails already restricts incoming
      connections, but this change tells I2P about it.
    - Fix link to the system requirements documentation page in the Tails
      Upgrader error shown when too little RAM is available.

  * Minor improvements
    - Upgrade I2P to 0.9.12-2~deb6u+1.
    - Import TorBrowser profile. This was forgotten in Tails 0.23 and even
      though we didn't explicitly set those preferences in that release
      they defaulted to the same values. This future-proofs us in case the
      defaults would ever change.
    - Import new custom version of tor-launcher:
      * Based on upstream Tor Launcher 0.2.5.3.
      * Improve how Tor Launcher handles incomplete translation.
        (Tor bug #11483; more future-proof fix for Tails bug #6885)
      * Remove the bridge settings prompt. (Tor bug #11482; closes Tails
        bug #6934,)
      * Always show bridge help button. (Tor bug #11484)
    - Integrate the new Tails logo into various places:
      * The website
      * The boot splash
      * The "About Tails" dialog

  * Build system
    - Use the stable APT suite when building from the stable Git branch
      (Closes: #7022).

  * Test suite
    - Add test for the #7022 fix.

 -- Tails developers <tails@boum.org>  Sun, 27 Apr 2014 19:34:01 +0200

tails (0.23) unstable; urgency=medium

  * Security fixes
    - Upgrade the web browser to 24.4.0esr-0+tails1~bpo60+1
      (Firefox 24.4.0esr + Iceweasel patches + Torbrowser patches).

  * Major new features
    - Spoof the network interfaces' MAC address by default (Closes: #5421),
      as designed on https://tails.boum.org/contribute/design/MAC_address/.
    - Rework the way to configure how Tor connects to the network
      (bridges, proxy, fascist firewall): add an option to Tails Greeter,
      start Tor Launcher when needed (Closes: #5920, #5343).

  * Bugfixes
    - Additional software: do not crash when persistence is disabled
      (Closes: #6440).
    - Upgrade Pidgin to 2.10.9, that fixes some regressions introduced
      in the 2.10.8 security update (Closes: #6661).
    - Wait for Tor to have fully bootstrapped, plus a bit more time,
      before checking for upgrades (Closes: #6728) and unfixed known
      security issues.
    - Disable the Intel Management Engine Interface driver (Closes: #6460).
      We don't need it in Tails, it might be dangerous, and it causes bugs
      on various hardware such as systems that reboot when asked to shut down
    - Add a launcher for the Tails documentation. This makes it available
      in Windows Camouflage mode (Closes: #5374, #6767).
    - Remove the obsolete wikileaks.de account from Pidgin (Closes: #6807).

  * Minor improvements
    - Upgrade Tor to 0.2.4.21-1~d60.squeeze+1.
    - Upgrade obfsproxy to 0.2.6-2~~squeeze+1.
    - Upgrade I2P to 0.9.11-1deb6u1.
    - Install 64-bit kernel instead of the 686-pae one (Closes: #5456).
      This is a necessary first step towards UEFI boot support.
    - Install Monkeysign (in a not-so-functional shape yet).
    - Disable the autologin text consoles (Closes: #5588). This was one of
      the blockers before a screen saver can be installed
      in a meaningful way (#5684).
    - Don't localize the text consoles anymore: it is broken on Wheezy,
      the intended users can as well use loadkeys, and we now do not have
      to trust setupcon to be safe for being run as root by the desktop user.
    - Make it possible to manually start IBus.
    - Reintroduce the possibility to switch identities in the Tor Browser,
      using a filtering proxy in front of the Tor ControlPort to avoid giving
      full control over Tor to the desktop user (Closes: #6383).
    - Incremental upgrades improvements:
      · Drop the Tails Upgrader launcher, to limit users' confusion
        (Closes: #6513).
      · Lock down sudo credentials a bit.
      · Hide debugging information (Closes: #6505).
      · Include ~/.xsession-errors in WhisperBack bug reports.
        This captures the Tails Upgrader errors and debugging information.
      · Report more precisely why an incremental upgrade cannot be done
        (Closes: #6575).
      · Various user interface and phrasing improvements.
    - Don't install the Cookie Monster browser extension (Closes: #6790).
    - Add a browser bookmark pointing to Tor's Stack Exchange (Closes: #6632).
    - Remove the preconfigured #tor channel from the Pidgin: apparently,
      too many Tails users go ask Tails questions there, without making
      it clear that they are running Tails, hence creating a user-support
      nightmare (Closes: #6679).
    - Use (most of) Tor Browser's mozconfig (Closes: #6474).
    - Rebase the browser on top of iceweasel 24.3.0esr-1, to get
      the certificate authorities added by Debian back (Closes: #6704).
    - Give access to the relevant documentation pages from Tails Greeter.
    - Hide Tails Greeter's password mismatch warning when entry is changed.
    - Persistent Volume Assistant:
      · Take into account our installer is now called Tails Installer.
      · Optimize window height (Closes: #5458).
      · Display device paths in a more user-friendly way (Closes: #5311).

  * Build system
    - Ease updating POT and PO files at release time, and importing translations
      from Transifex (Closes: #6288, #6207).
    - Drop custom poedit backport, install it from squeeze-backports-sloppy.
    - Make ISO and IUK smaller (Closes: #6390, #6425):
      · Exclude more files from being included in the ISO.
      · Remove *.pyc later so that they are not recreated.
      · Truncate log files later so that they are not filled again.
      · At ISO build time, set mtime to the epoch for large files whose content
        generally does not change between releases. This forces rsync
        to compare the actual content of these files, when preparing an IUK,
        instead of blindly adding it to the IUK merely because the mtime
        has changed, while the content is the same.
    - Make local hooks logging consistent.

  * Test suite
    - Migrate from JRuby to native Ruby + rjb.
    - The test suite can now be run on Debian Wheezy + backports.
    - Fix buggy "persistence is not enabled" step (Closes: #5465).
    - Use IPv6 private address as of RFC 4193 for the test suite's virtual
      network. Otherwise dnsmasq from Wheezy complains, as it is not capable
      of handling public IPv6 addresses.
    - Delete volumes after each scenario unless tagged @keep_volumes.
    - Add an anti-test to make sure the memory erasure test works fine.
    - A *lot* of bugfixes, simplifications and robustness improvements.

 -- Tails developers <tails@boum.org>  Tue, 18 Mar 2014 00:58:50 +0100

tails (0.22.1) unstable; urgency=medium

  * Security fixes
    - Upgrade the web browser to 24.3.0esr-0+tails1~bpo60+2
      (Firefox 24.3.0esr + Iceweasel patches + Torbrowser patches).
    - Upgrade NSS to 3.14.5-1~bpo60+1.
    - Upgrade Pidgin to 2.10.8.
    - Workaround browser size fingerprinting issue by using small icons
      in the web browser's navigation toolbar (Closes: #6377).
      We're actually hit by Tor#9268, and this is the best workaround gk
      and I were able to find when discussing this on Tor#10095.

  * Major new features
    - Check for upgrades availability using Tails Upgrader, and propose
      to apply an incremental upgrade whenever possible (Closes: #6014).
      · Run tails-update-frontend at session login time.
      · Have tails-security-check only report unfixed security issues.
      · Greatly improve the Tails Upgrader UI and strings phrasing.
      · Enable startup notification for Tails Upgrader.
    - Install Linux 3.12 (3.12.6-2) from Debian testing. Unfortunately,
      this breaks the memory wipe feature on some hardware (#6460), but
      it fixes quite a few security issues, and improves hardware support.
    - Update the build system to be compatible with Vagrant 1.2 and 1.3,
      in addition to the already supported versions (Closes: #6221).
      Thanks to David Isaac Wolinsky <isaac.wolinsky@gmail.com>.

  * Bugfixes
    - Do not start IBus for languages that don't need it. This fixes
      the keybindings problems introduced in 0.22 (Closes: #6478).
      Thanks to WinterFairy.
    - Disable network.proxy.socks_remote_dns in the Unsafe Browser.
      Bugfix against 0.22 (Closes: #6479).
    - Fetch Tor Browser User-Agent from its own prefs, rather than from
      the obsolete Torbutton ones. Bugfix against 0.22 (Closes: #6477).
    - Upgrade Vagrant basebox to include up-to-date Debian archive keys
      (Closes: #6515, #6527).
    - Do not use a non-working proxy for downloading the Vagrant basebox
      (Closes: #6514).
    - Use IE's icon in Windows camouflage mode.
      Bugfix against 0.22 (Closes: #6536).
    - Support "upgrading" a partial Tails installation (Closes: #6438)
      and fix missing confirmation dialog in Tails Installer (Closes: #6437).
      Thanks to Andres Gomez Ramirez <andres.gomez@cern.ch>.
    - Fix browser homepage in Spanish locales (Closes: #6612).

  * Minor improvements
    - Tor 0.2.4 is stable! Adapt APT sources accordingly.
    - Update Tor Browser to 24.2.0esr-1+tails1, that uses its own NSS
      library instead of the system one.
    - Update Torbutton to 1.6.5.3.
    - Do not start Tor Browser automatically, but notify when Tor is ready.
      Warn the user when they attempt to start Tor Browser before Tor is ready.
    - Import Tor Browser profile at
      3ed5d9511e783deb86835803a6f40e7d5a182a12 from ttp/tor-browser-24.2.0esr-1.
    - Use http.debian.net for Vagrant builds, instead of the mostly broken
      (and soon obsolete) cdn.debian.net.
    - Phrasing and UI improvements in tails-upgrade-frontend.
    - Style and robustness improvements in tails-security-check.
    - Make room for upcoming UEFI support in Tails Installer.

 -- Tails developers <tails@boum.org>  Wed, 29 Jan 2014 15:08:13 +0100

tails (0.22) unstable; urgency=medium

  [Tails developers]
  * Security fixes
    - Upgrade to Iceweasel 24.2.0esr that fixes a few serious security issues.
    - Stop migrating persistence configuration and access rights. Instead,
      disable all persistence configuration files if the mountpoint has wrong
      access rights (Closes: #6413).
    - Upgrade to NSS 3.15.3 that fixes a few serious security issues affecting
      the browser, such as CVE-2013-1741, CVE-2013-5605 and CVE-2013-5606.

  * Major improvements
    - Switch to Iceweasel 24 (Closes: #6370).
      · Resync' (most) Iceweasel prefs with TBB 3.0-beta-1 and get rid
        of many obsolete or default settings.
      · Disable WebRTC (Closes: #6468).
      · Import TorBrowser profile at commit
        51bf06502c46ee6c1f587459e8370aef11a3422d from the tor-browser-24.2.0esr-1
        branch at https://git.torproject.org/tor-browser.git.
    - Switch to Torbutton 1.6.5 (Closes: #6371).
      · Prevent Torbutton from asking users to "upgrade TBB".
      · Use the same Tor SOCKS port as the TBB (9151) for our web browser.
        This should be enough to avoid being affected by Tor#8511.
      · Disable Torbutton 1.6's check for Tor.
        Unfortunately, the new check.torproject.org breaks the remote Tor
        check. We cannot use the local Tor check with the control port. So,
        the shortest and sanest path to fixing the check issue, because the
        remote Tor check is broken" seems to simply disable this check.
        Patch submitted upstream as Tor#10216.
    - Prepare incremental upgrades to be the next default way to upgrade Tails,
      on point-releases at least.

  * Bugfixes
    - Deny X authentication only after Vidalia exits (Closes: #6389).
    - Disable DPMS screen blanking (Closes: #5617).
    - Fix checking of the persistent volume's ACL.
    - Sanitize more IP and MAC addresses in bug reports (Closes: #6391).
    - Do not fail USB upgrade when the "tmp" directory exists on the
      destination device.
    - Tails Installer: list devices with isohybrid Tails installed
      (Closes: #6462).

  * Minor improvements
    - Create a configuration file for additional software if needed
      (Closes: #6436).
    - Translations all over the place.
    - Enable favicons in Iceweasel.
    - Do not propose to make permanent NoScript exceptions.
      In Tails, every such thing is temporary, so better only display the menu
      entry that's about temporarily allowing something.
    - Clearer warning when deleting persistent volume (thanks to Andres Gomez
      Ramirez <andres.gomez@cern.ch> for the patch).
    - Make wording in Tails Installer more consistent.

  [ WinterFairy ]
  * Use IBus instead of SCIM (Closes: #5624, #6206).
    It makes it possible to input passwords in pinentry for at least Japanese,
    Chinese and Korean languages.
  * Add an import-translation script.
    This automates the importation process of completed translations
    from Transifex.
  * Always list optimal keyboard layout in the greeter (Closes: #5741).
  * Fix on-the-fly translation of the greeter in various languages
    (Closes: #5469).

  [ Kytv]
  * Update I2P to 0.9.8.1 (Closes: #6080, #5889).
  * Improve I2P configuration:
    - Disable IPv6 support in a nicer way.
    - Disable i2cp (allows java clients to communicate from outside the JVM). If
      this is unset an exception for port 7654 would need to be added to ferm.
    - Disable "in-network" updates (this is also done in the regular I2P
      packages).
    - Disable the outproxies. Access to the Internet is already routed through
      Tor so these are unnecessary. If end-users have a good reason to go
      through one of the I2P outproxies they can turn them back on.
  * Add a couple of default I2P IRC channels to Pidgin.
  * Allow access to the local 'eepsite' through FoxyProxy.
  * Add firewall exceptions for the standard I2P ports.

 -- Tails developers <tails@boum.org>  Sat, 30 Nov 2013 16:47:18 +0100

tails (0.21) unstable; urgency=low

  * Security fixes
    - Don't grant access to the Tor control port for the desktop user
      (amnesia). Else, an attacker able to run arbitrary code as this user
      could obtain the public IP with a get_info command.
      · Vidalia is now run as a dedicated user.
      · Remove the amnesia user from the debian-tor group.
      · Remove the Vidalia launcher in the Applications menu.
        The Vidalia instance it starts is useless, since it can't connect
        to the Tor control port.
    - Don't allow the desktop user to directly change persistence settings.
      Else, an attacker able to run arbitrary code as this user could
      leverage this feature to gain persistent root access, as long as
      persistence is enabled.
      · Fully rework the persistent filesystem and files ownership
        and permissions.
      · Run the Persistent Volume Assistant as a dedicated user, that is
        granted the relevant udisks and filesystem -level credentials.
      · At persistence activation time, don't trust existing persistence
        configuration files, migrate to the new ownership and permissions,
        migrate every known-safe existing settings and backup what's left.
        Warn the user when not all persistence settings could be migrated.
      · Persistent Volume Assistant uses the new ownership and permissions
        scheme when initializing a new persistent volume, and refuses to
        read persistence.conf if it, or the parent directory, hasn't the
        expected permissions.
      · Make boot medium 'system internal' for udisks with bilibop.
        Once Tails is based on Wheezy, this will further complete the
        protection (see #6172 for details).
    - Update Iceweasel to 17.0.10esr-0+tails2~bpo60+1.
    - Update Torbutton to 1.5.2-2, including a patch cherry-picked from
      upstream to make window resizing closer to what the design says.

  * Major new features
    - Add a persistence preset for printing settings (Closes: #5686).
      Reload CUPS configuration after persistence activation.
    - Support SD card connected through a SDIO host adapter (Closes: #6324).
      · Rebrand Tails USB installer to Tails installer.
      · Display devices brand, model and size in the Installer
        (Closes: #6292).
      · Ask for confirmation before installing Tails onto a device
        (Closes: #6293).
      · Add support for SDIO and MMC block devices to the Tails Installer
        (Closes: #5744) and the Persistent Volume Assistant (Closes: #6325).
      · Arm the udev watchdog when booted from SD (plugged in SDIO) too
        (Closes: #6327).

  * Minor improvements
    - Provide a consistent path to the persistent volume mountpoint
      (Closes: #5854).
    - Add a KeePassX launcher to the top GNOME panel (Closes: #6290).
    - Rework bug reporting workflow: point the desktop launcher to
      the troubleshooting page.
    - Make /home world-readable at build time, regardless of the Git
      working copy permissions. This makes the build process more robust
      against strict umasks.
    - Add signing capabilities to the tails-build script (Closes: #6267).
      This is in turn used to sign ISO images built by our Jenkins setup
      (Closes: #6193).
    - Simplify the ikiwiki setup and make more pages translatable.
    - Exclude the version string in GnuPG's ASCII armored output.
    - Prefer stronger ciphers (AES256,AES192,AES,CAST5) when encrypting
      data with GnuPG.
    - Use the same custom Startpage search URL than the TBB.
      This apparently disables the new broken "family" filter.
    - Update AdBlock Plus patterns.
    - Install Linux from Debian testing.
      (That is, the same version that was shipped in 0.20.1.)

  * Test suite
    - Look for "/tmp/.X11-unix/X${1#:}" too when detecting displays in use.
    - Adapt tests to match the Control Port access security fix:
      · Take into account that the amnesia user isn't part of the debian-tor
        group anymore.
      · Run as root the checks to see if a process is running: this
        is required to see other users' processes.

 -- Tails developers <tails@boum.org>  Sat, 26 Oct 2013 23:42:46 +0200

tails (0.20.1) unstable; urgency=low

  * Major new features
  - Install Tor 0.2.4.17-rc-1~d60.squeeze+1 from the Tor project's repository.
  - Install Iceweasel 17.0.9esr with Torbrowser patches.
  - Install Linux kernel 3.10-3 (version 3.10.11-1) from sid.

  * Bugfixes
  - Remount persistence devices read-only at shutdown/reboot time
    (Closes: #6228).
  - Greeter: display a warning icon on admin password mismatch and on
    persistence unlocking failure. Thanks to Andres Gomez Ramirez
    <andres.gomez@cern.ch> for the fix!
  - Don't torsocksify Pidgin.
    Instead we disable Pidgin's GNOME integration to get the "Global proxy
    configuration", which we set to use Tor. This fixes the I2P IRC account.
  - Additional software: fix typo in notification.
  - Allow installing "Priority: standard" packages that we do not install
    by default: remove them late in the build process instead of assigning
    them a -1 APT pinning level.

  * Minor improvements
  - Update AdBlock Plus patterns.
  - Use more unique ISO file name when building from Jenkins.
  - Additional software: point to the system log on upgrade failure.
  - Set SOCKS5_USER and SOCKS5_PASSWORD in the connect-socks wrapper (used
    by Git). Else, Tor 0.2.4's IsolateSOCKSAuth and connect-proxy
    sometimes play together in some way that makes connect-proxy ask for
    a password to connect to the SocksPort. SOCKS5_USER and
    SOCKS5_PASSWORD are passed through unchanged if they were manually set
    by the user already.
  - Use our custom connect-socks wrapper for SSH. Else, Tor 0.2.4's
    IsolateSOCKSAuth and connect-proxy sometimes play together in some way
    that makes connect-proxy ask for a password to connect to the
    SocksPort. Note that connect-socks uses the default SocksPort too, so
    no change here wrt. our connection isolation design.

  * Localization
  - Import new translations from Transifex.

  * Test suite
  - Fix old ISO checking for consistent error reporting.
  - Remove custom persistence test from manual test suite.
    It was removed for the GUI in t-p-s 0.33.

 -- Tails developers <tails@boum.org>  Sun, 15 Sep 2013 15:49:36 +0200

tails (0.20) unstable; urgency=low

  * Major new features
  - Install Linux kernel 3.10.3-1 from Debian unstable.
  - Iceweasel 17.0.8esr + Torbrowser patches.

  * Bugfixes
  - Prevent Iceweasel from displaying a warning when leaving HTTPS web sites.
  - Make Iceweasel use the correct, localized search engine.
  - Fix Git access to https:// repositories.

  * Minor improvements
  - Install Dasher, a predictive text entry tool.
  - Add a wrapper around TrueCrypt which displays a warning about it soon
    being deprecated in Tails.
  - Remove Pidgin libraries for all protocols but IRC and Jabber/XMPP.
    Many of the other protocols Pidgin support are broken in Tails and
    haven't got any security auditting.
  - Disable the pre-defined Pidgin accounts so they do not auto-connect
    on Pidgin start.
  - Include information about Alsa in WhisperBack reports.
  - Explicitly restrict access to ptrace. While this setting was enabled
    by default in Debian's Linux 3.9.6-1, it will later disabled in 3.9.7-1.
    It's unclear what will happen next, so let's explicitly enable it ourselves.
  - Do not display dialog when a message is sent in Claws Mail.
  - Sync iceweasel preferences with the Torbrowser's.

  * Localization
  - Many translation updates all over the place.
  - Merge all Tails-related POT files into one, and make use of intltoolize
    for better integration with Transifex.

 -- Tails developers <tails@boum.org>  Tue, 30 Jul 2013 14:19:57 +0200

tails (0.19) unstable; urgency=low

  * Major new features
  - Install Linux kernel 3.9.5-1 from Debian unstable.
    Features of particular interest for Tails are the Yama LSM
    (ptrace scope restrictions) and improved hardware support.
    As a corollary, install initramfs-tools from there too.
  - Iceweasel 17.0.7esr + Torbrowser patches.
  - Unblock Bluetooth, Wi-Fi, WWAN and WiMAX; block every other type of
    wireless device. Next steps are described on the
    todo/protect_against_external_bus_memory_forensics ticket.

  * Bugfixes
  - Fix write access to boot medium at the block device level,
    by installing bilibop-udev. Thanks to quidame for his support.
  - tails-greeter l10n-related fixes, thanks to winterfairy:
    · Fix so translations is applied on password mismatch messages.
    · Separate forward and login buttons and make them translatable.
  - Fix link to documentation when no sudo password is set.
  - gpgApplet: partial fix for clipboard emptying after a wrong passphrase
    was entered.
  - Workaround aufs bug in Unsafe Browser script.

  * Minor improvements
  - Drop GNOME proxy settings: we did not find any use of it we were keen
    to support, other than two programs (Seahorse, Pidgin) that are now run
    with torsocks.
  - Format newly created persistent volumes as ext4.
  - GnuPG: don't connect to the keyserver specified by the key owner.
    This feature opens the door to a variety of subtle attacks.
  - GnuPG: locate keys only from local keyrings.
    This is probably the default, but better safe than sorry.
  - Install virt-what from Wheezy.
    The version from Squeeze does not detect at least Parallels for Mac v.8.
  - Upgrade live-boot and live-config to the 3.0.x final version from Wheezy.
    · Remove /live and /lib/live/image compatibility symlinks.
    · Add /live/overlay -> /lib/live/mount/overlay symlink.
      The live-boot changes (commit d2b2a461) brought to fix Debian bug
      #696495 revert some of our previous changes (commit 77dab1cb), and as
      a result, at the time live-persist runs, no tmpfs is mounted on
      /live/overlay, which breaks the aufs mount. So, let's just ensure
      /live/overlay points to a tmpfs.
    · Really disable policykit and sudo live-config hooks.
      ... by making it believe they've already been run.
      This workarounds new live-config's default behavior.

  * Localization
  - Many translation updates all over the place.

  * Test suite
  - Re-enable previously disabled boot device permissions test.

 -- Tails developers <tails@boum.org>  Wed, 26 Jun 2013 12:36:20 +0200

tails (0.18) unstable; urgency=low

  * New features
  - Support obfs3 bridges.
  - Automatically install a custom list of additional packages chosen by
    the user at the beginning of every working session, and upgrade them
    once a network connection is established (technology preview).

  * Iceweasel
  - Upgrade to Iceweasel 17.0.6esr-0+tails1~bpo60+1.
  - Update Torbrowser patches to current maint-2.4 branch (567682b).
  - Isolate DOM storage to first party URI, and enable DOM storage:
    don't set dom.storage.enabled anymore, and set Torbutton's
    disable_domstorage to false.
  - Isolate the image cache per url bar domain.
  - Torbutton 1.5.2, and various prefs hacks to fix breakage:
    · Add .saved version of the Torbutton preferences the TBB also sets.
    · Set TOR_SOCKS_HOST and TOR_SOCKS_PORT.
    · Move some prefs (network.proxy.*, extensions.autoDisableScopes,
      extensions.foxyproxy.last-version) to user.js.
      Else, with Torbutton 1.5.x, these ones are not taken into account.
    · Set network.proxy.socks_version.
      Else we get the meaningless user_pref("network.proxy.socks_version", 9063);
      in prefs.js after the initial startup.
    · Set extensions.foxyproxy.socks_remote_dns to true.
      Else, it overrides the various ways we set network.proxy.socks_remote_dns,
      which in turn makes Torbutton think it should start in non-Tor mode.
    · Also pass the TOR_SOCKS_* environment variables to iceweasel when
      generating the profile: Torbutton behaves differently depending on
      these variables, so we don't want the initial profile generation to be
      done without them. In practice, this has no implication that we could
      see right now, but better safe than sorry.
    · Import all version overrides from the TBB prefs.
      Else, the User-Agent sent in the HTTP headers is fine, but real
      values leak with JavaScript, as demonstrated by ip-check's "Browser
      type" test.
    · Move a bunch of settings to user_pref(), that are not applied otherwise.
      For some, this fixes a regression in 0.18~rc1.
      For other, the  bug was already present in Tails 0.17.2.
  - HTTPS Everywhere 3.2.
  - Update prefs to match the TBB's, fix bugs, and take advantage of the latest
    Torbrowser patches:
    · Increase pipeline randomization.
    · Fix @font-face handling of local() fonts.
      Also disable fallback font rendering.
    · Explicitly disable SPDY v2 and v3.
    · Update http pipelining prefs.
  - Make prefs organization closer to the TBB's:
    · Remove Torbutton prefs that we set at their default value.
    · Import Torbutton preferences from the TBB.
    · Organize iceweasel config files in sections the same way as the TBB.
  - Cleanup prefs:
    · Don't set extensions.torbutton.clear_cookies nor
      extensions.torbutton.saved.share_proxy_settings:
      we don't care about toggling anymore.
    · Don't set extensions.torbutton.saved.download_retention nor
      extensions.torbutton.saved.search_suggest:
      these settings are not used in Torbutton anymore.
  - Update unsafe browser prefs mangling accordingly.
  - Move network.protocol-handler.warn-external.* to user_pref().
    Else they're not applied.
    These prefs are actually ignored by Firefox these days -- the TBB
    design doc reads "They are set still anyway out of respect for the
    dead". Let's go on doing the same.
  - Update extensions.adblockplus.currentVersion.
  - Fetch xul-ext-https-everywhere (3.2-2) and xul-ext-noscript (2.6.6.1-1)
    from Debian unstable. They were uploaded there, and accordingly removed
    from experimental.

  * Bugfixes
  - Linux 3.2.41-2+deb7u2.
  - Fixed swapped filenames of tails-{reboot,shutdown}.desktop.
    Thanks to Mikko Harhanen for the patch.
  - Only add ClientTransportPlugin to torrc when bridge mode is enabled.
    This should bring back support for proxies of type other than obfsproxy.

  * Minor improvements
  - Set kernel.dmesg_restrict=1, and make /proc/<pid>/ invisible
    and restricted for other users. It makes it slightly harder for an attacker
    to gather information that may allow them to escalate privileges.
  - Install gnome-screenshot.
  - Don't disable IPv6 on all network interfaces anymore.
    It turns out the IPv6 leaks we wanted to fix actually don't exist.
  - Add a "About Tails" launcher in the System menu.
  - Install GNOME accessibility themes.
  - Use 'Getting started...' as the homepage for Tails documentation button.
  - Stop relying on the obsolete /live/image compatibility symlink.
  - Disable audio preview in Nautilus.
  - Wheezy was released => Squeeze is now oldstable.
  - Pick Tor from deb.torproject.org regardless of the release name they
    advertise. At some point we needed it, their APT repository still thought
    that stable == Squeeze.
  - Add Wheezy APT sources.
  - Install Linux and related packages from Wheezy.
    Debian sid just got Linux 3.8, and we don't want to switch to a new kernel
    yet.
  - Fetch laptop-mode-tools from Wheezy.
    Wheezy has the version we've been installing in 0.18~rc1,
    while a newer one was uploaded to sid in the meantime.
  - Fetch a few packages from Wheezy instead of unstable.
    Namely: spice-vdagent, libregexp-common-perl, macchanger, service-wrapper,
    libservice-wrapper-java and libservice-wrapper-jni.
    Wheezy has the versions we've been installing for a while, so let's
    avoid having unstable push a newer one to us uselessly at some point.
    Note that at the time of this writing, the versions in sid and in Wheezy
    are the same, so this commit is effectively a no-op as of today: it is
    merely a safeguard for the future.

  * Localization
  - Many translation updates all over the place.

  * Build process
  - Make Vagrant's build-tails script support Jenkins too.

  * Test suite
  - Fix Unsafe Browser test broken by hidepid.

 -- Tails developers <tails@boum.org>  Mon, 13 May 2013 22:17:38 +0200

tails (0.17.2) unstable; urgency=low

  * Iceweasel
  - Upgrade to Iceweasel 17.0.5esr-0+tails2~bpo60+1.
  - Stop displaying obsolete context menu entries ("Open Tor URL" and friends).

  * Hardware support
  - Update Linux to 3.2.41-2

  * Bugfixes
  - Use more reliable OpenPGP keyservers:
    · use the hkps pool in GnuPG (and import their SSL CA)
    · use hkp://pool.sks-keyservers.net in Seahorse (as it does not support
      hkps yet)
  - Keep udisks users (GNOME Disk Utility, tails-persistence-setup, etc.)
    from resetting the system partition's attributes when manipulating the
    partition table. To this end, backport the relevant bugfix from Wheezy
    into parted 2.3-5+tails1. This allowed to remove the sgdisk-based
    workaround in tais-persistence-setup, and to stop installing
    python-parted. All this is a first needed step to fix
    todo/make_system_disk_read-only in a future release.

  * Minor improvements
  - Disable NoScript's HTML5 media click-to-play for better user experience.

  * Localization
  - Tails USB installer: update translations for French, German, Spanish,
    Finnish, Greek, Italian, Latvian, Dutch, Polish and Chinese.
  - Tails Greeter: update translations for Farsi, Chinese, French;
    new translations: Finnish, Norwegian Bokmål, Galician.
  - tails-persistence-setup: update Farsi and Chinese translations;
    import new translations for Finnish and Swedish.
  - WhisperBack: update translations for Arabic, French, German, Greek,
    Spanish, Korean, Polish, Russian. New translations: Finnish, Chinese.

  * Build process
  - Add automated testing framework (Sikuli, Cucumber, libvirt -based)
    with a bunch of tests.

 -- Tails developers <amnesia@boum.org>  Sun, 07 Apr 2013 12:17:26 +0200

tails (0.17.1) unstable; urgency=low

  * Iceweasel
  - Upgrade to Iceweasel 17.0.4esr-0+tails1~bpo60+1.

  * Hardware support
  - Update Linux to 3.2.39-2.
    It includes the drm and agp subsystems from Linux 3.4.29.
  - Don't install xserver-xorg-video-rendition backport.
    xserver-xorg-video-rendition has been removed from squeeze-backports
    due to an upstream tarball mismatch discover when merging backports
    into the main Debian archive, and xserver-xorg-video-all still depends
    on it, so we explicitly install all drivers from -all but -rendition
    as a (hopefully temporary) workaround.

  * Minor improvements
  - Remove Indymedia IRC account, until we ship a version of Pidgin
    with SASL support, that is when Tails is based on Wheezy.

  * Build system
  - Don't ship the wiki's todo and bugs on ISO images.

 -- Tails developers <amnesia@boum.org>  Thu, 21 Mar 2013 18:54:11 +0100

tails (0.17) unstable; urgency=low

  * New features
  - Install the KeePassX password manager, with a configuration and
    documentation that makes it easy to persist the password database.

  * Iceweasel
  - Upgrade to Iceweasel 17.0.3esr-1+tails1~bpo60+1.
  - Install xul-ext-adblock-plus from squeeze-backports.
  - Do not allow listing all available fonts.
    Set browser.display.max_font_attempts and browser.display.max_font_count
    to enable the Torbrowser Limit-the-number-of-fonts-per-document patch.
  - Set default spellchecker dictionary to English (USA),
    and localize it according to locale with our custom branding extension.
  - Disable the add-ons automatic update feature.
  - Make the generated profile world-readable.
  - Remove NoScript click-to-play confirmation.
  - Sync some prefs set by Torbutton, to be ready when it stops setting these.
  - Disable navigation timing.
  - Disable SPDY. It stores state and may have keepalive issues.
  - More aggressive iceweasel HTTP pipelining settings.
  - Enable WebGL (as click-to-play only).
  - Disable network.http.connection-retry-timeout.
  - Disable full path information for plugins.
  - Remove NoScript blocks of WebFonts.
  - Disable DOM storage in Torbutton.
    Since we don't apply the 0026-Isolate-DOM-storage-to-first-party-URI.patch
    Torbrowser patch yet, and still disable DOM storage, we need to tell
    Torbutton not to use it.
  - Synchronize iceweasel's general.useragent.override with TBB based on FF17.
    The User-Agent settings are not kept up-to-date anymore in Torbutton, so
    we have to keep in sync manually with TBB's settings.
  - Remove obsolete APT pining for Torbutton.
    It's not maintained in Debian anymore, so we now fetch it from our own
    APT repository.
  - Fetch FoxyProxy from Debian experimental and libnspr4-0d from
    squeeze-backports, for compatibility with Iceweasel 17.
  - Rebase bookmarks file on top of the default iceweasel 17 one.
  - Explicitly disable AdBlock Plus "correct typos" feature.
    This feature connects to http://urlfixer.org/.
    It is disabled by default in 2.2-1, but let's be careful.

  * Minor improvements
  - Upgrade to live-boot 3.0~b11-1 and live-config 3.0.12-1.
    Accordingly update the 9980-permissions hook, live-persist,
    unsafe-browser and boot-profile.
    Add compatibility symlinks from /live to /lib/live, and from /live/image
    to /lib/live/mount/medium, to ease the transition.
  - Check for errors when sourcing live-boot files, e.g. to detect when
    they have been renamed upstream.
  - Don't add "quiet" to the kernel command-line ourselves.
    Else, it appears twice as live-build's lb_binary_syslinux adds it too.
    Historically, we've been adding it ourselves on top of that because
    lb_binary_yaboot does not add it, but since we gave up the PowerPC support
    attempt, we're now only interested in syslinux, so let's make it easier
    for the general case, e.g. when one wants to remove the "quiet" parameter
    as suggested by our "Tails does not start" debugging documentation.
  - Upgrade I2P to 0.9.4.

  * Bugfixes
  - Many bugfixes brought by the Debian Squeeze 6.0.7 point-release.
  - Use the regular GnuPG agent + pinentry-gtk2 instead of Seahorse
    as a GnuPG agent. This fixes usage of OpenPGP in Claws Mail,
    and brings support for OpenPGP smartcards.
  - Enable I2P hidden mode.
    Else, killing I2P ungracefully is bad for the I2P network.
  - live-persist: move error() function before the first potential usecase.
  - Add missing executable bit on restart-tor and restart-vidalia.
  - Add shutdown and reboot launchers to the menu.
    This workarounds the lack of a shutdown helper applet in camouflage mode.
  - Remove Pidgin's MXit and Sametime support.
    ... at least until CVE-2013-0273, CVE-2013-0272 and CVE-2013-0271 are
    fixed in Debian stable. While we're at it, don't force file removal in
    these "set -e" build scripts: fail hard, instead of silently ignoring
    the fact that files may have moved or disappeared.

  * Hardware support
  - Install recent Intel and AMD microcode from squeeze-backports,
    explicitly excluding the iucode-tool package that's not a good idea
    for Live systems.
  - Install firmware loader for Qualcomm Gobi USB chipsets.
    This is needed to have various mobile broadband chipsets work.
  - Upgrade barry to 0.18.3-5~bpo60+1.
    This much improved new version supports more hardware & ISP,
    and does not display dozens of spurious error messages at boot time.

  * Build system
  - Remove APT local cache (/Var/cache/apt/{,src}pkgcache.bin).

 -- Tails developers <amnesia@boum.org>  Sat, 23 Feb 2013 10:37:57 +0100

tails (0.16) unstable; urgency=low

  * Minor improvements
  - Replace the too-easy-to-misclick shutdown button with a better
    "Shutdown Helper" Gnome applet.
  - Display ~/Persistent in GNOME Places and GtkFileChooser if it is mounted.
  - Set Unsafe Browser's window title to "Unsafe Browser".
  - Install ekeyd to support the EntropyKey.
  - Install font for Sinhala.
  - Update Poedit to 1.5.4.
  - Kill Vidalia when restarting Tor.
    Doing this as early as possible exposes Vidalia's "broken onion" icon
    to users less.
  - Hide the persistence setup launchers in kiosk mode.
  - Add a shell library for Tor functions.
    These are shared among multiple of our scripts.
  - Install dictionaries for supported languages.
    Install hunspell dictionaries when possible,
    fall back on myspell ones else.

  * Bugfixes
  - Disable IPv6 on all network interfaces.
    This is a workaround for the IPv6 link-local multicast leak that was recently
    discovered. Tails has no local service that listens on IPv6, so there should be
    no regression, hopefully, unless one wants to play with OnionCat and VoIP,
    but those of us should know how to workaround this anyway.
  - live-persist: Fix variable mismatch, fixing probe white-list.
    Tails may previously have been able to list GPT partitions labelled
    "TailsData" on hard drives (!) as valid persistence volumes...
  - live-persist: Fix --media option when no devices are attached.
    Earlier, if it was set to e.g. 'removable-usb' and no USB storage was
    connected, $whitelistdev would be empty, which is interpreted like
    all devices are ok by the rest of the code.
  - Fix SCIM in the autostarted web browser: save IM environment variables
    to a file during Desktop session startup, and export them into the
    autostarted browser's environment.
  - Talk of DVD, not of CD, in the shutdown messages.
  - Make tordate work in bridge mode with an incorrect clock.
    When using a bridge Tor reports TLS cert lifetime errors (e.g. when
    the system clock is way off) with severity "info", but when no bridge
    is used the severity is "warn". tordate/20-time.sh depends on grepping
    these error messages, so we termporarily increase Tor's logging
    severity when using bridge mode. If we don't do this tordate will
    sleep forever, leaving Tor in a non-working state.
    · White-list root to use Tor's ControlPort.
    · Add logging for is_clock_way_off().
    · Remove Tor's log before time syncing.
      We depend on grepping stuff from the Tor log (especially for
      tordate/20-time.sh), so deleting it seems like a Good Thing(TM).
    · Stop Tor before messing with its log or data dir.
  - live-persist: limit searched devices the same way as live-boot.
    If no --media argument is specified, use live-boot's
    "(live-media|bootfrom)=removable(|-usb)" argument to limit devices
    searched for a persistent volume.
  - tails-greeter: do not pass media=removable to live-persist.
    Now that we have autodetection with kernel command-line,
    it should not be needed anymore.
  - Start memlockd after configuring it,
    instead of starting it before and restarting it after.
    This avoids running memlockd twice, and prevents other possibly
    surprising race-conditions.
    As a consequence, also have tails-sdmem-on-media-removal start after the
    memlockd service *and* tails-reconfigure-memlockd: to start the watchdog,
    we need memlockd to be properly configured *and* running.

  * iceweasel
  - Set iceweasel homepage to the news section on the Tails website.
    ... using the localized one when possible.
  - Hide the iceweasel add-on bar by default.
    Now that we don't want to ship the Monkeysphere addon anymore,
    that was the only one displayed in there, we can as well hide the whole bar.
  - Don't hide the AdBlock-Plus button in the add-on bar anymore. Now that
    we hide the whole addon bar, we can get rid of this old
    UX improvement.
  - Do not install a placeholder (fake) FireGPG iceweasel extension anymore.
    It was shipped from 0.10 (early 2012) to 0.15 (late November),
    so the migration period should be over now.
  - Don't install xul-ext-monkeysphere anymore.
    The implication of the current keyserver policy are not well
    understood, Monkeysphere is little used in Tails, and we're not sure
    anymore it would be our first bet for the web browser profile with no
    CA. Let's keep the various configuration bits (e.g. FoxyProxy,
    patching MSVA), though, so that advanced users who are used to have
    Monkeysphere in Tails just have to install the package.

  * Build system
  - Install the "standard" task with tasksel for better consistency in the
    Tails ISO images built in various environments.
  - Install p7zip-full. It's a dep by file-roller, but we explicily use it
    elsewhere, and it's better to be safe than sorry.
  - Remove pinning of libvpx0 to sid.
    This package is part of Squeeze, and not from testing/sid.
    We have been shipping the version from Squeeze for a while.
  - Remove config/chroot_local-packages/ from .gitignore.
    The documented way for "external" contributors to add custom packages
    is to put them in chroot_local-packages, and once we pull we import
    any such package into our APT repo and rewrite the
    history appropriately.
    Also, the ability to add packages in there and not see them in "git
    status" makes it very easy to build tainted ISO images with
    non-standard packages, which makes some of us fear can lead to hard to
    debug situations.
  - Make it clearer what can and cannot be done in terms of local packages.

 -- Tails developers <amnesia@boum.org>  Thu, 10 Jan 2013 12:47:42 +0100

tails (0.15) unstable; urgency=low

  * Major new features
  - Persistence for browser bookmarks.
  - Support for obfsproxy bridges.

  * Minor improvements
  - Add the Hangul (Korean) Input Method Engine for SCIM.
  - Add vendor-specific dpkg origin information. This makes dpkg-vendor
    return correct information.
  - Install pcscd and libccid from squeeze-backports. This is needed to
    support, to some extent, some OpenPGP SmartCard readers.
  - Install HPIJS PPD files and the IJS driver (hpijs).
    This adds support for some printers, such as Xerox DocumentCenter400.
  - Optimize fonts display for LCD.
  - Update TrueCrypt to version 7.1a.

  * Bugfixes
  - Do not use pdnsd anymore. It has been orphaned in Debian, has quite
    some bugs in there, and apparently Tor's DNSPort's own caching is
    be good enough.
  - Remove useless iceweasel cookies exceptions. They are useless as
    per-session cookies are allowed.
  - Do not run setupcon on X. This call is only needed on the Linux
    console, no need to annoy the user with a weird "Press enter to
    activate this console" when the open a root shell in a GNOME
    Terminal.
  - Allow the tails-iuk-get-target-file user to connect to the SOCKSPort
    dedicated for Tails-specific software.
  - Fix gpgApplet menu display in Windows camouflage mode.
  - Fix Tor reaching an inactive state if it's restarted in "bridge mode",
    e.g. during the time sync' process.

  * Iceweasel
  - Update iceweasel to 10.0.11esr-1+tails1.
  - User profile is now generated at build time in order to support persistent
    bookmarks.
  - Update HTTPS Everywhere to version 3.0.4.
  - Update NoScript to version 2.6.
  - Fix bookmark to I2P router console.
  - Re-enable Monkeysphere extension to connect to the validation agent.

  * Localization
  - The Tails USB installer, tails-persistence-setup and tails-greeter
    are now translated into Bulgarian.
  - Update Chinese translation for tails-greeter.
  - Update Euskadi translation for WhisperBack.

  * Build system
  - Custom packages are now retrieved from Tails APT repository instead
    of bloating the Git repository.
  - Allow '~' in wiki filenames. This makes it possible to ship
    update-description files for release candidates.
  - Document how to create incremental update kit.
  - Handle release candidates when generating custom APT sources.
  - Remove pinning for xul-ext-adblock-plus.
    It is obsolete since we've added this package to our APT repository.

 -- Tails developers <amnesia@boum.org>  Sun, 25 Nov 2012 12:59:17 +0100

tails (0.14) unstable; urgency=low

  * Major new features
  - Enable Tor stream isolation; several new SocksPorts with
    appropriate Isolate* options have been added for different use
    cases (i.e. applications). All application's have been
    reconfigured to use these new SocksPorts, which should increase
    anonymity by making it more difficulte to correlate traffic from
    different applications or "online identities".
  - The web browser now has the anonymity enhancing patches from the
    TorBrowser applied.
  - gpgApplet can now handle public-key cryptography.
  - Install an additional, PAE-enabled kernel with NX-bit
    support. This kernel is auto-selected when the hardware supports
    it and will:
    * provide executable space protection, preventing certain types of
      buffer overflows from being exploitable.
    * enable more than 4 GiB of system memory.
    * make all processors/cores available, including their
      power-saving functionality.
  - Add a persistence preset for NetworkManager connections.

  * Minor improvements
  - On kexec reboot, make the boot quiet only if debug=wipemem was not
    enabled.
  - Update torproject.org's APT repo key.
  - Update the embedded Tails signing key.
  - Use symlinks instead of duplicating localized searchplugins.
  - Rewrite Tails firewall using ferm. Tails firewall was written in
    very unsophisticated iptables-save/restore format. As more feature
    creeped in, it started to be quite unreadable.
  - Optimize VirtualBox modules build at runtime to avoid installing the
    userspace utils N times.
  - Drop most of Vidalia's configuration. Our custom lines just caused
    trouble (with multiple SocksPorts) and the default works well.
  - Blacklist PC speaker module. On some computers, having the pcspkr
    module loaded means loud beeps at bootup, shutdown and when using
    the console. As it draws useless attention to Tails users, it is
    better to prevent Linux from loading it by default.
  - Remove all addons from the Unsafe Browser. No addons are essential
    for the Unsafe Browser's intent. If anything they will modify the
    network fingerprint compared to a normal Iceweasel install, which
    is undesirable.
  - Prevent some unwanted packages to be installed at all, rather than
    uninstalling them later. This should speed up the build a bit.
  - Add a symlink from /etc/live/config to /etc/live/config.d. This
    makes the system compatible with live-config 3.0.4-1, without
    breaking backward compatibility with various parts of the system
    that use the old path.
  - Do not run unecessary scripts during shutdown sequence, to make
    shutdown faster.
  - Make live-persist deal with persistent ~/.gconf subdirs so that
    any options saved therein actually get persistent.
  - Prevent memlockd unload on shutdown, to make sure that all
    necessary tools for memory wiping are available when the new
    kernel has kexec'd.
  - Patch initscripts headers instead of fiddling with update-rc.d. We
    now let insserv figure out the correct ordering for the services
    during startup and shutdown, i.e. use dependency-based boot
    sequencing.
  - Remove the last absolute path in our isolinux config, which makes
    it easier to migrate from isolinux to syslinux (just rename the
    directory), and hence might make it easier for 3rd party USB
    installers (like the Universal USB Installer) to support Tails.

  * Bugfixes
  - Include `seq` in the ramdisk environment: it is used to wipe more
    memory. This fixes the long-standing bug about Tails not cleaning
    all memory on shutdown.
  - Fix Yelp crashing on internal links
  - Allow amnesia user to use Tor's TransPort. This firewall exception
    is necessary for applications that doesn't have in-built SOCKS
    support and cannot use torsocks. One such example is Claws Mail,
    which uses tsocks since torsocks makes it leak the hostname. This
    exception, together with Tor's automatic .onion mapping makes
    Claws Mail able to use hidden service mail providers again.
  - Force threads locking support in Python DBus binding. Without this
    liveusb-creator doesn't work with a PAE-enabled kernel.
  - Fix localized search plugins for 'es' and 'pt'
  - Fix live-boot's readahead, which caused an unnecessary pause
    during boot.
  - Factorize GCC wanted / available version numbers in VirtualBox
    modules building hook. This, incidentally, fixes a bug caused by
    duplication and not updating all instances.
  - Fix tordate vs. Tor 0.2.3.x. Since 0.2.3.x Tor doesn't download a
    consensus for clocks that are more than 30 days in the past or 2
    days in the future (see commits f4c1fa2 and 87622e4 in Tor's git
    repo). For such clock skews we set the time to the Tor authority's
    cert's valid-after date to ensure that a consensus can be
    downloaded.

  * Tor
  - Update to version 0.2.3.24-rc-1~~squeeze+1, a new major
    version. It's not a stable release, but we have been assured by
    the Tor developers that this is the right move.
  - Stop setting custom value for the Tor LongLivedPorts
    setting. Gobby's port was upstreamed in Tor 0.2.3.x.

  * Iceweasel
  - Update to 10.0.10esr-1+tails1, which has all the anonymity enhancing
    patches from the TorBrowser applied.
  - Install iceweasel from our own repo, http://deb.tails.boum.org.
  - Fix Iceweasel's file associations. No more should you be suggested
    to open a PDF in the GIMP.

  * htpdate
  - Use curl instead of wget, and add a --proxy option passed through
    to curl.
  - Remove the --fullrequest option, we don't need it anymore.
  - Remove --dns-timeout option, we don't need it anymore.
  - Change --proxy handling to support Debian Squeeze's curl.
  - Clarify what happens if --proxy is not used.
  - Compute the median of the diffs more correctly.

  * Hardware support
  - Update Linux to 3.2.32-1.

  * Software
  - Update vidalia to 0.2.20-1+tails1.
  - Update bundled WhisperBack package to 1.6.2:
    * Raise the socket library timeout to 120 seconds
    * Use smtplib's timeout parameter
    * Fix error output when calling send a 2nd time
  - Update liveusb-creator to 3.11.6-3.
  - Update i2p to 0.9.2.
  - Update tails-persistence-setup to 0.20-1, which should make it
    possible to install Tails on large (>= 32 GiB) USB drives.
  - Install console-setup and keyboard-configuration from unstable
    (required by new initramfs-tools).
  - Update tails-greeter to 0.7.3:
    * Import pt_BR translation.
    * Let langpanel usable during option selection stage
    * Print less debugging messages by default
    (below are changes in tails-greeter 0.7.2:)
    * Use correct test operators.
    * Generate language codes of available locales at package build
      time.
    * Read list of language codes from where we have saved it at
      package build time.
    * Drop tails-lang-helper, not used anymore.
    * Do not compile locales at login time anymore. Tails now ships
      locales-all.
  - Import live-config{,-sysvinit} 3.0.8-1. live-config >= 3.0.9-1
    has basically nothing useful for us, and it migrates to new paths
    brought by live-boot 3.0~b7, which we're not ready for yet (see:
    todo/newer_live-boot).

  * Localization
  - Fix Tails specific Iceweasel localization for pt-BR
  - Add Japanese input system: scim-anthy.
  - whisperback is now also translated into German, Hebrew, Hungarian,
    Italian and Korean.
  - tails-persistence-setup is now also translated into Arabic.
  - tails-greeter is now also translated into Arabic, Hebrew, Basque,
    Hungarian, Italian and Chinese.

  * Build system
  - Catch more errors in during build time:
    - Ensure that all local hooks start with 'set -e'.
    - Fail hard if adduser fails in local hooks.
    - Fail hard if 'rm' fails in local hooks.
  - vagrant: Ensure we have the set of Perl packages needed by our
    Ikiwiki
  - vagrant: Configure live-build to ship with ftp.us.debian.org.
    Using cdn.debian.net leads to bad interactions with Tor.
  - vagrant: Don't use gzip compression when building from a tag, i.e.
    a release.
  - vagrant: Optionally use bootstrap stage cache for faster builds
    via the 'cache' build option.
  - vagrant: Make sure release builds are clean, i.e. they don't use
    any potentially dangerous build options.
  - vagrant: Disable live-build package caching. This build system is
    meant to use an external caching proxy, so live-build's cache just
    wastes RAM (for in-memory builds) or disk space.
  - vagrant: use aufs magic instead of copying source into tmpfs.
    This reduces the amount of RAM required for building Tails in.
  - vagrant: Allow in-memory builds when a VM with enough memory is
    already started.

 -- Tails developers <amnesia@boum.org>  Sat, 10 Nov 2012 12:34:56 +0000

tails (0.13) unstable; urgency=low

  * Major new features
  - Use white-list/principle of least privelege approach for local services.
    Only users that need a certain local (i.e. hosted on loopback) service
    (according to our use cases) are granted access to it by our firewall;
    all other users are denied access.
  - Ship a first version of the incremental update system. Updates are not
    currently triggered automatically, but this will allow tests to be done
    on larger scales.

  * Minor improvements
  - Enable four workspaces in the Windows XP camouflage. This allows
    users to quickly switch to a more innocent looking workspace in case
    they are working on sensitive data and attract unwanted attention.
    The workspace switcher applet isn't there, though, since there's no
    such thing in Windows XP, so switching is only possible via keyboard
    shortcuts.
  - Ship with precompiled locales instead of generating them upon login.
  - Add support for wireless regulation.
  - Use color for Git output, not intended for machine consumption,
    written to the terminal.
  - Have ttdnsd use OpenDNS. Using Google's DNS servers was very
    glitchy, and rarely succeeded when it should. It can probably be
    attributed to Google's DNS, which is known to take issue with Tor
    exits.
  - Upgrade WhisperBack to 1.6, with many UI improvements and new translations.
  - Include GDM logs and dmidecode informations in the reports.
  - Allow to modify language and layout in the "Advanced options" screen
    of the greeter.
  - GnuPG: bump cert-digest-algo to SHA512.
  - Update torproject.org's APT repo key.

  * Bugfixes
  - Make Claws Mail save local/POP emails in its dot-directory. The
    default is to save them at ~/Mail, which isn't included in our
    current Claws Mail persistence preset.
  - Fix the System Monitor applet.
  - Remove broken ttdnsd from the default DNS resolution loop.
  - Hide the 'TailsData' partition in desktop applications.
  - Ship unrar-free again, so that the GNOME archive manager knows about
    it.
  - Ship with an empty whitelist for Noscript.
  - Disable FoxyProxy's advertisement on proxy error page.
  - Fix slow browsing experience for offline documentation.
  - Raise the socket timeout to 120 seconds in WhisperBack.
  - Enable the ikiwiki trail plugin for the locally built wiki too.

  * Iceweasel
  - Upgrade iceweasel to 10.0.6esr-1 (Extended Support Release) and install it
    and its dependencies from squeeze-backports.

  * Hardware support
  - Upgrade Linux to 3.2.23-1.

  * Software
  - Update tor to version 0.2.2.39.
  - Update Iceweasel to version 10.0.7esr-2.
  - Update i2p to version 0.9.1.

  * Build system
  - vagrant: Install Ikiwiki from Debian unstable. The 'mirrorlist'
    patches have finally been merged in upstream Ikiwiki. So instead of
    building Ikiwiki by hand, we can now install the package directly
    from Debian unstable.
  - Do not build the ikiwiki forum on the bundled static website copy.

 -- Tails developers <amnesia@boum.org>  Mon, 17 Sep 2012 15:19:25 +0200

tails (0.12.1) unstable; urgency=low

  This is a brown paper bag release to fix two major problems introduced in
  Tails 0.12.

  * Iceweasel
  - Upgrade Torbutton to 1.4.6.
  - Upgrade AdBlock Plus to 2.1.
  - Update AdBlock Plus patterns.

  * Hardware support
  - Upgrade Linux to 3.2.21-3 (linux-image-3.2.0-3-486).

  * Software
  - Install MAT from Debian backports, drop custom package.
  - Install python-pdfrw to re-add PDF support to the MAT.
  - Upgrade tails-greeter to 0.7.1, which fixes the race condition that
    broke administration password and locale settings on some systems.

  * Boot
  - Remove the Tails specific plymouth theme. The theme interfers heavily with
    the boot process on some hardware.

 -- Tails developers <amnesia@boum.org>  Mon, 17 Sep 2012 13:06:03 +0200

tails (0.12) unstable; urgency=low

  * Major new features
  - Add the Unsafe Web Browser, which has direct access to the Internet and
    can be used to login to captive portals.
  - The (previously experimental, now deemed stable) Windows camouflage can now
    be enabled via a check box in Tails greeter.

  * Tor
  - Upgrade to 0.2.2.37-1~~squeeze+1.

  * Iceweasel
  - Upgrade iceweasel to 10.0.5esr-1 (Extended Support Release) and install it
    and its dependencies from squeeze-backports.
  - Add a bookmark for the offline Tails documentation.
  - Update AdBlock patterns.

  * Persistence
  - Allow using larger USB drives by increasing the mkfs timeout to 10 minutes.
  - Tell the user what's going on when the Tails boot device cannot be found.

  * Hardware support
  - Upgrade Linux to 3.2.20-1 (linux-image-3.2.0-2-amd64).

  * Software
  - Install rfkill.
  - Install torsocks. Note that this makes `torify' use `torsocks' instead of
    `tsocks'. The `tsocks' binary is dropped to avoid problems, but remaining
    files (the library) are kept since ttdnsd depends on them.
  - Fetch live-config-sysvinit from sid so that it matches live-config version.
  - Update virtualbox backports to 4.1.10-dfsg-1~bpo60+1.
  - Install pciutils (needed by virtualbox-guest-utils).
  - Install mousetweaks. This is needed to use the mouse accessibility settings
    in System -> Preferences -> Mouse -> Accessibility.
  - Install the "hardlink" files deduplicator.
  - Do not install cryptkeeper anymore. See todo/remove_cryptkeeper for reason.
    Users of cryptkeeper are encouraged to install cryptkeeper via `apt-get
    update; apt-get install --yes cryptkeeper`, open their volume and move
    their to Tails' built-in persistence instead, as a one-time migration.
  - Upgrade I2P to version 0.9.
  - Don't install GParted. GNOME Disk Utility has been on par with GParted
    since Squeeze was released.
  - Upgrade live-boot to 3.0~a27-1+tails2~1.gbp319fe6.
  - Upgrade live-config to 3.0~a39-1 and install it from Debian experimental.
  - Upgrade tails-greeter to 0.7.
  - Upgrade tails-persistence-setup to 0.17-1.
  - Install libyaml-libyaml-perl.
  - Upgrade MAT, the metadata anonymisation toolkit, 0.3.2-1~bpo60+1.
  - Fetch python-pdfrw from backports, drop custom package.

  * Internationalization
  - The Tails website and documentation now has a (partial) Portuguese
    translation.

  * Build system
  - Tails can now be built without using a HTTP proxy.
  - Tails can now easily be built by using Vagrant. See the updated
    contribute/build page for instructions.

  * Boot
  - Remove obsolete noswap boot parameter. live-boot now handles swap on an
    opt-in basis.
  - The squashfs.sort files generated with boot-profile should now be ok which
    makes the generate images boot noticeably faster on optical media. See
    bugs/weird_squashfs.sort_entries for more information.
  - Set Tails specific syslinux and plymouth themes.
  - Add NVidia KMS video drivers to the initrd in order to show our shiny new
    plymouth theme on more systems.

 -- Tails developers <amnesia@boum.org>  Mon, 11 Jun 2012 13:37:00 +0200

tails (0.11) unstable; urgency=low

  * Major new features
  - Do not grant the desktop user root credentials by default.
  - A graphical boot menu (tails-greeter 0.6.3) allows choosing among
    many languages, and setting an optional sudoer password.
  - Support opt-in targeted persistence
    · tails-persistence-setup 0.14-1
    · live-boot 3.0~a25-1+tails1~5.gbp48d06c
    · live-config 3.0~a35-1
  - USB installer: liveusb-creator 3.11.6-1

  * iceweasel
  - Install iceweasel 10.0.4esr-1 (Extended Support Release).
    Let's stop tracking a too fast moving target.
    Debian Wheezy will ship ESR versions.
  - Install needed dependencies from squeeze-backports.
  - Search plugins:
    · Remove bing.
      bing appeared due to our upgrading iceweasel.
      Removing it makes things consistent with the way they have been
      until now, that is: let's keep only the general search engines
      we've been asked to add, plus Google, and a few specialized ones.
    · Replace Debian-provided DuckDuckGo search plugin with the "HTML SSL"
      one, version 20110219. This is the non-JavaScript, SSL, POST flavour.
    · Add ixquick.com.
    · Install localized search engines in the correct place.
      No need to copy them around at boot time anymore.
    · Remove Scroogle. RIP.
  - Enable TLS false start, like the TBB does since December.
  - Adblock Plus: don't count and save filter hits, supress first run dialog.
  - Install neither the GreaseMonkey add-on, nor any GreaseMonkey script.
    YouTube's HTML5 opt-in program is over.
    HTML5 video support is now autodetected and used.

  * Vidalia
  - Upgrade to 0.2.17-1+tails1: drop Do-not-warn-about-Tor-version.patch,
    applied upstream.
  - Set SkipVersionCheck=true.
    Thanks to chiiph for implementing this upstream (needs Vidalia 0.2.16+).

  * Internationalization
  - Install all available iceweasel l10n packages.
  - Remove syslinux language choosing menu.
    tails-greeter allows choosing a non-English language.
  - Add fonts for Hebrew, Thai, Khmer, Lao and Korean languages.
  - Add bidi support.
  - Setup text console at profile time.
    Context: Tails runs with text console autologin on.
    These consoles now wait, using a "Press enter to activate this console"
    message, for the user. When they press enter in there, they should have chosen
    their preferred keyboard layout in tails-greeter by now. Then, we run setupcon.
    As a result, the resulting shell is properly localized, and setupcon
    sets the correct keyboard layout, both according to the preferences expressed by
    the user in tails-greeter.
  - Don't use localepurge, don't remove any Scribus translations anymore,
    don't localize environment at live-config time:
    tails-greeter allows us to support many, many more languages.

  * Hardware support
  - Linux 3.2.15-1 (linux-image-3.2.0-2-amd64).
  - Fix low sound level on MacBook5,2.
  - Disable laptop-mode-tools automatic modules. This modules set often
    needs some amount of hardware-specific tweaking to work properly.
    This makes them rather not well suited for a Live system.

  * Software
  - Install GNOME keyring.
    This is needed so that NetworkManager remembers the WEP/WPA secrets
    for the time of a Tails session. Initialize GNOME keyring at user
    creation time.
  - Install usbutils to have the lsusb command.
  - Install the Traverso multitrack audio recorder and editor.

  * Miscellaneous
  - GNOME Terminal: keep 8192 scrollback lines instead of the smallish
    default.
  - Replaced tails-wifi initscript with laptop-mode-tools matching feature.
  - Disable gdomap service.
  - Fetch klibc-utils and libklibc from sid.
    The last initramfs-tools depends on these.
  - Set root password to "root" if debug=root is passed on the
    kernel cmdline. Allow setting root password on kernel cmdline via
    rootpw=. Looks like we implemented this feature twice.
  - Append a space on the kernel command line. This eases manually adding
    more options.
  - Rename sudoers.d snippets to match naming scheme.
    Sudo credentials that shall be unconditionally granted to the Tails
    default user are named zzz_*, to make sure they are applied.
  - WhisperBack: also include /var/log/live-persist and
    /var/lib/gdm3/tails.persistence.
  - Add a wrapper to torify whois.
  - Rework the VirtualBox guest modules building hook to support
    multiple kernels.
  - Consistently wait for nm-applet when waiting for user session to come up.
    Waiting for gnome-panel or notification-daemon worked worse.
  - Don't start the NetworkManager system service via init.
    Some Tails NM hooks need the user to be logged in to run properly.
    That's why tails-greeter starts NetworkManager at PostLogin time.
  - Also lock /bin/echo into memory. For some reason, kexec-load needs it.
  - Pidgin: don't use the OFTC hidden service anymore.
    It proved to be quite unreliable, being sometimes down for days.
  - Do not display storage volumes on Desktop, by disabling
    /apps/nautilus/desktop/volumes_visible GConf entry. Enabling that
    GConf setting avoids displaying the bind-mounted persistent
    directories on the Desktop, and reduces user confusion. It also is
    a first step towards a bigger UI change: GNOME3 does not manage the
    Desktop anymore, so volume icons and other Desktop icons are meant to
    disappear anyway. It implies we'll have to move all Desktop icons
    elsewhere. Let's start this move now: this will smooth the UI change
    Wheezy will carry for our users, by applying some of it progressively.

  * Build system
  - Don't build hybrid ISO images anymore. They boot less reliably on
    a variety of hardware, and are made less useful by us shipping
    a USB installer from now on.
  - Append .conf to live-config configuration filenames:
    live-config >3.0~a36-1 only takes into account files named *.conf
    in there. Accordingly update scripts that source these files.
  - Remove long-obsolete home-refresh script and its configuration.

  * Virtualization support
  - Support Spice and QXL: install the Spice agent from Debian sid,
    install xserver-xorg-video-qxl from squeeze-backports.

 -- Tails developers <amnesia@boum.org>  Tue, 17 Apr 2012 14:54:00 +0200

tails (0.10.2) unstable; urgency=low

  * Iceweasel
  - Update to 10.0.2-1.
  - Disable HTTPS-Everywhere's SSL Observatory (plus first-run pop-up).
  - Revert "FoxyProxy: don't enclose regexps between ^ and $."
    Currently "http://www.i2p2.de" (and everything similar) is captured by
    the I2P filter, which is incorrect. It seems isMultiLine="false" does
    *not* make RE into ^RE$ any longer.
  - Remove file:// from NoScript's exception lists.
    This will fix the JavaScript toggles in the local copy of the documentation.
  - Update AdBlock patterns.

  * Software
  - Upgrade I2P to 0.8.13.
  - Install libvpx0 from sid.
  - Fetch klibc-utils and libklibc from sid.
    The last initramfs-tools depends on these.

  * Hardware support
  - Upgrade Linux kernel to 3.2.7-1.
  - Install firmware-libertas.
    This adds support for wireless network cards with Marvell Libertas
    8xxx chips supported by the libertas_cs, libertas_sdio, libertas_spi,
    libertas_tf_usb, mwl8k and usb8xxx drivers.

  * Miscellaneous
  - Revert "Set time to middle of [valid-after, fresh-until] from consensus."
    This reverts commit 18d23a500b9412b4b0fbe4e38a9398eb1a3eadef.
    With this vmid clocks that are E minutes back in time may cause issues
    (temporary Tor outages) after consensus updates that happen at the
    (60-E):th minute or later during any hour. Full analysis:
    https://mailman.boum.org/pipermail/tails-dev/2012-January/000873.html
  - Add the default user to the vboxsf group.
    This will allow the user to get full access to automounted VirtualBox
    shared folders as they are mounted with guid vboxsf and rwx group
    permissions.

 -- Tails developers <amnesia@boum.org>  Thu, 01 Mar 2012 20:26:21 +0100

tails (0.10.1) unstable; urgency=low

  * Iceweasel
  - Make Startpage the default web search engine. Scroogle does not look
    reliable enough these days.

  * Software
  - Upgrade WhisperBack to 1.5.1 (update link to bug reporting documentation).
  - Update MAT to 0.2.2-2~bpo60+1 (fixes a critical bug in the GUI).

  * Hardware support
  - Upgrade Linux kernel to 3.2.1-2

  * Time synchronization
    Serious rework that should fix most, if not all, of the infamous
    time-sync' related bugs some Tails users have experienced recently.
    - Make htpdate more resilient by using three server pools, and
      allowing some failure ratio.
    - Set time from Tor's unverified-consensus if needed.
    - Set time to middle of [valid-after, fresh-until] from consensus.
    - Many robustness, performance and fingerprinting-resistance improvements.
    - Display time-sync' notification much earlier.

  * Miscellaneous
  - Fix access to "dumb" git:// protocol by using a connect-socks wrapper
    as GIT_PROXY_COMMAND.
  - SSH client: fix access to SSH servers on the Internet by correcting
    Host / ProxyCommand usage.
  - Pidgin: use OFTC hidden service to workaround Tor blocking.
  - Claws Mail: disable draft autosaving.
    When composing PGP encrypted email, drafts are saved back to
    the server in plaintext. This includes both autosaved and manually
    saved drafts.
  - tails-security-check-wrapper: avoid eating all memory when offline.

 -- Tails developers <amnesia@boum.org>  Sat, 28 Jan 2012 10:00:31 +0100

tails (0.10) unstable; urgency=low

  * Tor: upgrade to 0.2.2.35-1.

  * Iceweasel
  - Install Iceweasel 9.0 from the Debian Mozilla team's APT repository.
  - Update Torbutton to 1.4.5.1-1.
  - Support viewing any YouTube video that is available in HTML5 format:
    install xul-ext-greasemonkey and the "Permanently Enable HTML5 on
    YouTube" GreaseMonkey script.
  - Stop using Polipo in Iceweasel. Its SOCKS support was fixed.
  - Install from Debian sid the iceweasel extensions we ship,
    for compatibility with FF9.
  - Use Scroogle (any languages) instead of Scroogle (English only) when
    booted in English. Many users choose English because their own
    language is not supported yet; let's not hide them search results in
    their own language.
  - Install Iceweasel language packs from Debian unstable:
    unfortunately they are not shipped on the mozilla.debian.net repository.
  - Install the NoScript Firefox extension; configure it the same way as
    the TBB does.
  - Disable third-party cookies.
    They can be used to track users, which is bad. Besides, this is what
    TBB has been doing for years.
  - FoxyProxy: allow direct connections to RFC1918 IPs.

  * Do not transparent proxy outgoing Internet connections through Tor.
  - Torify the SSH client using connect-proxy to all IPs but RFC1918 ones.
  - Torify APT using Polipo HTTP.
  - Torify wget in wgetrc.
  - Torify gobby clients using torsocks. It does not support proxies yet.
  - Torify tails-security-check using LWP::UserAgent's SOCKS proxy support.
  - Fix enabling of GNOME's HTTP proxy.

  * Software
  - Upgrade Vidalia to 0.2.15-1+tails1.
    · New upstream release.
    · Do not warn about Tor version.
  - Upgrade MAT to 0.2.2-1~bpo60+1.
  - Upgrade VirtualBox guest software to 4.1.6-dfsg-2~bpo60+1,
    built against the ABI of X.Org backports.
  - Upgrade I2P to 0.8.11 using KillYourTV's Squeeze packages;
    additionally, fix its start script that was broken by the tordate merge.
  - Install unar (The Unarchiver) instead of the non-free unrar.
  - Install Nautilus Wipe instead of custom Nautilus scripts.

  * Hardware support
  - Upgrade Linux kernel to 3.1.6-1.
  - Upgrade to X.Org from squeeze-backports.
  - Install more, and more recent b43 firmwares.
  - Upgrade barry to 0.15-1.2~bpo60+1.

  * Internationalization
  - Add basic language support for Russian, Farsi and Vietnamese.
  - Install some Indic fonts.
  - Install some Russian fonts.
  - Add Alt+Shift shortcut to switch keyboard layout.

  * Miscellaneous
  - Support booting in "Windows XP -like camouflage mode":
    · Install homebrewn local .debs for a Windows XP look-alike Gnome theme.
    · Add the "Windows XP Bliss" desktop wallpaper.
    · Added a script that's sets up Gnome to look like Microsoft Windows XP.
    · Add Windows XP "camouflage" icons for some programs.
    · Make Iceweasel use the IE icon when Windows XP camouflage is enabled.
    · Add special launcher icons for the Windows XP theme so that they're
      not too big.
  - Decrease Florence focus zoom to 1.2.
  - Do not fetch APT translation files. Running apt-get update is heavy enough.
  - Add MSN support thanks to msn-pecan.
  - Add custom SSH client configuration:
    · Prefer strong ciphers and MACs.
    · Enable maximum compression level.
     · Explicitly disable X11 forwarding.
    · Connect as root by default, to prevent fingerprinting when username
      was not specified.
  - Replace flawed FireGPG with a home-made GnuPG encryption applet;
    install a feature-stripped FireGPG that redirects users to
    the documentation, and don't run Seahorse applet anymore.
  - Enable Seahorse's GnuPG agent.
  - Blank screen when lid is closed, rather than shutting down the system.
    The shutdown "feature" has caused data losses for too many people, it seems.
    There are many other ways a Tails system can be shut down in a hurry
    these days.
  - Import Tails signing key into the keyring.
  - Fix bug in the Pidgin nick generation that resulted in the nick
    "XXX_NICK_XXX" once out of twenty.
  - Pre-configure the #tor IRC discussion channel in Pidgin.
  - Fix "technology preview" of bridge support: it was broken by tordate merge.
  - Install dependencies of our USB installer to ease its development.
  - Make vidalia NM hook sleep only if Vidalia is already running.
  - Reintroduce the htpdate notification, telling users when it's safe
    to use Tor Hidden Services.
  - htpdate: omit -f argument to not download full pages.
  - htpdate: write success file even when not within {min,max}adjust.
    Otherwise htpdate will not "succeed" when the time diff is 0 (i.e.
    the clock was already correct) so the success file cannot be used
    as an indicator that the system time now is correct, which arguably
    is its most important purpose.

  * Build system
  - Name built images according to git tag.

 -- Tails developers <tails@boum.org>  Wed, 04 Jan 2012 09:56:38 +0100

tails (0.9) unstable; urgency=low

  * Tor
  - Upgrade to 0.2.2.34 (fixes CVE-2011-2768, CVE-2011-2769).

  * Iceweasel
  - Upgrade to 3.5.16-11 (fixes CVE-2011-3647, CVE-2011-3648, CVE-2011-3650).
  - Upgrade FireGPG to 0.8-1+tails2: notify users that the FireGPG Text
    Editor is the only safe place for performing cryptographic operations,
    and make it impossible to do otherwise. Other ways open up several
    severe attacks through JavaScript (e.g. leaking plaintext when
    decrypting, signing messages written by the attacker).
  - Install Cookie Monster extension instead of CS Lite.
  - Always ask where to save files.
  - Upgrade Torbutton to 1.4.4.1-1, which includes support for the in-browser
    "New identity" feature.

  * Software
  - Install MAT, the metadata anonymisation toolkit.
  - Upgrade TrueCrypt to 7.1.
  - Upgrade WhisperBack to 1.5~rc1 (leads the user by the hand if an error
    occurs while sending the bugreport, proposes to save it after 2 faild
    attempts, numerous bugfixes).
  - Linux: upgrade to linux-image-3.0.0-2-486 (version 3.0.0-6); fixes
    a great number of bugs and security issues.

  * Miscellaneous
  - Fully rework date and time setting system.
  - Remove the htp user firewall exception.
  - Saner keyboard layouts for Arabic and Russian.
  - Use Plymouth text-only splash screen at boot time.
  - Color the init scripts output.
  - Suppress Tor's warning about applications doing their own DNS lookups.
    This is totally safe due to our Tor enforcement.
  - Disable hdparm boot-time service.
    We only want hdparm so that laptop-mode-tools can use it.
  - Run Claws Mail using torify.
    It's not as good as if Claws Mail supported SOCKS proxies itself,
    but still better than relying on the transparent netfilter torification.
  - Install HPLIP and hpcups for better printing support.

  * Erase memory at shutdown
  - Run many sdmem instances at once.
    In hope of erasing more memory until we come up with a proper fix for
    [[bugs/sdmem_does_not_clear_all_memory]].
  - Kill gdm3 instead of using its initscript on brutal shutdown.
  - Use absolute path to eject for more robust memory wipe on boot medium removal.

  * Space savings
  - Exclude kernel and initramfs from being put into the SquashFS.
    Those files are already shipped where they are needed, that is in the ISO
    filesystem. Adapt kexec and memlockd bits.
  - Do not ship the GNOME icon theme cache.
  - Do not ship .pyc files.
  - Do not ship NEWS.Debian.gz files.

  * Build system
  - Re-implement hook that modifies syslinux config to make future
    development easier.

 -- Tails developers <amnesia@boum.org>  Tue, 01 Nov 2011 13:26:38 +0100

tails (0.8.1) unstable; urgency=low

  * Iceweasel
    - Update to 3.5.16-10 (fixes DSA-2313-1).
    - FireGPG: force crypto action results to appear in a new window, otherwise
      JavaScript can steal decrypted plaintext. Advice: always use FireGPG's
      text editor when writing text you want to encrypt. If you write it in a
      textbox the plaintext can be stolen through JavaScript before it is
      encrypted in the same way.
    - Update HTTPS Everywhere extension to 1.0.3-1.
    - Stop using the small version of the Tor check page. The small version
      incorrectly tells Tails users to upgrade their Torbrowser, which has
      confused some users.

  * Software
    - Update Linux to 3.0.0-2 (fixes DSA-2310-1, CVE-2011-2905, CVE-2011-2909,
      CVE-2011-2723, CVE-2011-2699, CVE-2011-1162, CVE-2011-1161).
    - Update usb-modeswitch to 1.1.9-2~bpo60+1 and usb-modeswitch-data to
      20110805-1~bpo60+1 from Debian backports. This adds support for a few
      devices such as Pantech UMW190 CDMA modem.
    - Install libregexp-common-perl 2011041701-3 from Debian unstable. This
      fixes the bug: [[bugs/msva_does_not_use_configured_keyserver]].
    - Install hdparm so the hard drives can be spinned down in order to save
      battery power.
    - Install barry-util for better BlackBerry integration.
    - Debian security upgrades: OpenOffice.org (DSA-2315-1), openjdk-6
      (DSA-2311-1), policykit-1 (DSA-2319-1)

   * Protecting against memory recovery
    - Set more appropriate Linux VM config before wiping memory. These
      parameters should make the wipe process more robust and efficient.

 -- Tails developers <amnesia@boum.org>  Sun, 16 Oct 2011 11:31:18 +0200

tails (0.8) unstable; urgency=low

  * Rebase on the Debian Squeeze 6.0.2.1 point-release.

  * Tor
    - Update to 0.2.2.33-1.
    - Disabled ControlPort in favour of ControlSocket.
    - Add port 6523 (Gobby) to Tor's LongLivedPorts list.

  * I2P
    - Update to 0.8.8.
    - Start script now depends on HTP since I2P breaks if the clock jumps or is
      too skewed during bootstrap.

  * Iceweasel
    - Update to 3.5.16-9 (fixes CVE-2011-2374, CVE-2011-2376, CVE-2011-2365,
      CVE-2011-2373, CVE-2011-2371, CVE-2011-0083, CVE-2011-2363, CVE-2011-0085,
      CVE-2011-2362, CVE-2011-2982, CVE-2011-2981, CVE-2011-2378, CVE-2011-2984,
      CVE-2011-2983).
    - Enable HTTP pipelining (like TBB).
    - Update HTTPS Everywhere extension to 1.0.1-1 from Debian unstable.
    - Suppress FoxyProxy update prompts.
    - Prevent FoxyProxy from "phoning home" after a detected upgrade.
    - Fixed a bunch of buggy regular expressions in FoxyProxy's configuration.
      See [[bugs/exploitable_typo_in_url_regex?]] for details. Note that none of
      these issues are critical due to the transparent proxy.
    - Add DuckDuckGo SSL search engine.

  * Torbutton
    - Update to torbutton 1.4.3-1 from Debian unstable.
    - Don't show Torbutton status in the status bar as it's now displayed in the
      toolbar instead.

  * Pidgin
    - More random looking nicks in pidgin.
    - Add IRC account on chat.wikileaks.de:9999.

  * HTP
    - Upgrade htpdate script (taken from Git 7797fe9) that allows setting wget's
      --dns-timeout option.

  * Software
    - Update Linux to 3.0.0-1. -686 is now deprecated in favour of -486 and
      -686-pae; the world is not ready for -pae yet, so we now ship -486.
    - Update OpenSSL to 0.9.8o-4squeeze2 (fixes CVE-2011-1945 (revoke
      compromised DigiNotar certificates), CVE-2011-1945).
    - Update Vidalia to 0.2.14-1+tails1 custom package.
    - Install accessibility tools:
      - gnome-mag: screen magnifier
      - gnome-orca: text-to-speech
    - Replace the onBoard virtual keyboard with Florence.
    - Install the PiTIVi non-linear audio/video editor.
    - Install ttdnsd.
    - Install tor-arm.
    - Install lzma.

  * Arbitrary DNS queries
    - Tor can not handle all types of DNS queries, so if the Tor resolver fails
      we fallback to ttdnsd. This is now possible with Tor 0.2.2.x, since we
      fixed Tor bug #3369.

  * Hardware support
    - Install ipheth-utils for iPhone tethering.
    - Install xserver-xorg-input-vmmouse (for mouse integration with the host OS
      in VMWare and KVM).
    - Install virtualbox-ose 4.x guest packages from Debian backports.

  * Miscellaneous
    - Switch gpg to use keys.indymedia.org's hidden service, without SSL.
      The keys.indymedia.org SSL certificate is now self-signed. The hidden
      service gives a good enough way to authenticate the server and encrypts
      the connection, and just removes the certificates management issue.
    - The squashfs is now compressed using XZ which reduces the image size quite
      drastically.
    - Remove Windows autorun.bat and autorun.inf. These files did open a static
      copy of our website, which is not accessible any longer.

  * Build system
    - Use the Git branch instead of the Debian version into the built image's
      filename.
    - Allow replacing efficient XZ compression with quicker gzip.
    - Build and install documentation into the chroot (-> filesystem.squashfs).
      Rationale: our static website cannot be copied to a FAT32 filesystem due
      to filenames being too long. This means the documentation cannot be
      browsed offline from outside Tails. However, our installer creates GPT
      hidden partitions, so the doc would not be browseable from outside Tails
      anyway. The only usecase we really break by doing so is browsing the
      documentation while running a non-Tails system, from a Tails CD.

 -- Tails developers <amnesia@boum.org>  Thu, 09 Sep 2011 11:31:18 +0200

tails (0.7.2) unstable; urgency=high

  * Iceweasel
  - Disable Torbutton's external application launch warning.
    ... which advises using Tails. Tails *is* running Tails.
  - FoxyProxy: install from Debian instead of the older one we previously
    shipped.

  * Software
  - haveged: install an official Debian backport instead of a custom backport.
  - unrar: install the version from Debian's non-free repository.
    Users report unrar-free does not work well enough.

 -- Tails developers <amnesia@boum.org>  Sun, 12 Jun 2011 15:34:56 +0200

tails (0.7.1) unstable; urgency=high

  * Vidalia: new 0.2.12-2+tails1 custom package.

  * Iceweasel
  - Don't show Foxyproxy's status / icon in FF statusbar to prevent users
    from accidentaly / unconsciously put their anonymity at risk.
  - "amnesia branding" extension: bump Iceweasel compatibility to 4.0 to ease
    development of future releases.

  * Software
  - Upgrade Linux kernel to Debian's 2.6.32-33: fixes tons of bugs,
    including the infamous missing mouse cursor one. Oh, and it closes
    a few security holes at well.
  - Install unrar-free.
  - Do not install pppoeconf (superseeded by NetworkManager).
  - Upgrade macchanger to Debian testing package to ease development of
    future Tails releases.
  - Debian security upgrades: x11-xserver-utils (DSA-2213-1), isc-dhcp
    (DSA-2216-1), libmodplug (DSA-2226-1), openjdk-6 (DSA-2224-1).

  * Protecting against memory recovery
  - Add Italian translation for tails-kexec. Thanks to Marco A. Calamari.
  - Make it clear what it may mean if the system does not power off
    automatically.
  - Use kexec's --reset-vga option that might fix display corruption issues
    on some hardware.

  * WhisperBack (encrypted bug reporting software)
  - Upgrade WhisperBack to 1.4.1:
    localizes the documentation wiki's URL,
    uses WebKit to display the bug reporting help page,
    now is usable on really small screens.
  - Extract wiki's supported languages at build time, save this
    information to /etc/amnesia/environment, source this file into the
    Live user's environment so that WhisperBack 1.4+ can make good use
    of it.

  * Miscellaneous
  - Fix boot in Chinese.
  - Install mobile-broadband-provider-info for better 3G support.
  - Add back GNOME system icons to menus.
  - tails-security-check: avoid generating double-slashes in the Atom
    feeds URL.
  - Remove "vga=788" boot parameter which breaks the boot on some hardware.
  - Remove now useless "splash" boot parameter.
  - Fix a bunch of i386-isms.
  - Pass the noswap option to the kernel. This does not change actual Tails
    behaviour but prevents users from unnecessarily worrying because of 
    the "Activating swap" boot message.
  - Make use of check.torproject.org's Arabic version.

  * Build system
  - Enable squeeze-backports. It is now ready and will be used soon.
  - Install eatmydata in the chroot.
  - Convert ikiwiki setup files to YAML.

 -- Tails developers <amnesia@boum.org>  Fri, 29 Apr 2011 17:14:53 +0200

tails (0.7) unstable; urgency=low

  * Hardware support
  - Install foomatic-filters-ppds to support more printers.
  - Give the default user the right to manage printers.

  * Software
  - Deinstall unwanted packages newly pulled by recent live-build.
  
 -- Tails developers <amnesia@boum.org>  Wed, 06 Apr 2011 22:58:51 +0200

tails (0.7~rc2) unstable; urgency=low

  ** SNAPSHOT build @824f39248a08f9e190146980fb1eb0e55d483d71 **

  * Rebase on Debian Squeeze 6.0.1 point-release.
  
  * Vidalia: new 0.2.10-3+tails5 custom package..

  * Hardware support
  - Install usb-modeswitch and modemmanager to support mobile broadband
    devices such as 3G USB dongles. Thanks to Marco A. Calamari for the
    suggestion.

  * Misc
  - Website relocated to https://tails.boum.org/ => adapt various places.
  - Configure keyboard layout accordingly to the chosen language for
    Italian and Portuguese.

 -- Tails developers <amnesia@boum.org>  Fri, 25 Mar 2011 15:44:25 +0100

tails (0.7~rc1) UNRELEASED; urgency=low

  ** SNAPSHOT build @98987f111fc097a699b526eeaef46bc75be5290a **

  * Rebase on Debian Squeeze.

  * T(A)ILS has been renamed to Tails.
  
  * Protecting against memory recovery
    New, safer way to wipe memory on shutdown which is now also used when
    the boot media is physically removed.

  * Tor
  - Update to 0.2.1.30-1.

  * Iceweasel
  - Add HTTPS Everywhere 0.9.4 extension.
  - Better preserve Anonymity Set: spoof US English Browser and timezone
    the same way as the Tor Browser Bundle, disable favicons and picture
    iconification.
  - Install AdBlock Plus extension from Debian.
  - Add Tor-related bookmarks.
  - Support FTP, thanks to FoxyProxy.
  - Update AdBlock patterns.
  - Disable geolocation and the offline cache.

  * Software
  - Update Vidalia to 0.2.10-3+tails4.
  - Install gnome-disk-utility (Palimpsest) and Seahorse plugins.
  - Add opt-in i2p support with Iceweasel integration through FoxyProxy.
  - onBoard: fix "really quits when clicking the close window icon" bug.
  - Optionally install TrueCrypt at boot time.
  - Install laptop-mode-tools for better use of battery-powered hardware.
  - Replace xsane with simple-scan which is part of GNOME and way easier
    to use.
  - Upgrade WhisperBack to 1.3.1 (bugfixes, French translation).
  - Install scribus-ng instead of scribus. It is far less buggy in Squeeze.
  
  * Firewall
  - Drop incoming packets by default.
  - Forbid queries to DNS resolvers on the LAN.
  - Set output policy to drop (defense-in-depth).

  * Hardware support
  - Install Atheros and Broadcom wireless firmwares.
  - Install libsane-hpaio and sane-utils, respectively needed for
    multi-function peripherals and some SCSI scanners.

  * live-boot 2.0.15-1+tails1.35f1a14
  - Cherry-pick our fromiso= bugfixes from upstream 3.x branch.

  * Miscellaneous
  - Many tiny user interface improvements.
  - More robust HTP time synchronization wrt. network failures.
    Also, display the logs when the clock synchronization fails.
  - Disable GNOME automatic media mounting and opening to protect against
    a class of attacks that was recently put under the spotlights.
    Also, this feature was breaking the "no trace is left on local
    storage devices unless explicitly asked" part of Tails specification.
  - Make configuration more similar to the Tor Browser Bundle's one.
  - GnuPG: default to stronger digest algorithms.
  - Many more or less proper hacks to get the built image size under 700MB.
  - Compress the initramfs using LZMA for faster boot.

  * Build system
  - Run lb build inside eatmydata fsync-less environment to greatly improve
    build time.

 -- Tails developers <amnesia@boum.org>  Fri, 11 Mar 2011 15:52:19 +0100

tails (0.6.2) unstable; urgency=high

  * Tor: upgrade to 0.2.1.29 (fixes CVE-2011-0427).
  * Software
  - Upgrade Linux kernel, dpkg, libc6, NSS, OpenSSL, libxml2 (fixes various
    security issues).
  - Upgrade Claws Mail to 3.7.6 (new backport).
  - Install Liferea, tcpdump and tcpflow.
  * Seahorse: use hkp:// transport as it does not support hkps://.
  * FireGPG: use hkps:// to connect to the configured keyserver.
  * Build system: take note of the Debian Live tools versions being used
    to make next point-release process faster.
  * APT: don't ship package indices.

 -- T(A)ILS developers <amnesia@boum.org>  Wed, 19 Jan 2011 16:59:43 +0100

tails (0.6.1) unstable; urgency=low

  * Tor: upgrade to 0.1.28 (fixes CVE-2010-1676)
  * Software: upgrade NSS, Xulrunner, glibc (fixes various security issues)
  * FireGPG: use the same keyserver as the one configured in gpg.conf.
  * Seahorse: use same keyserver as in gpg.conf.
  * HTP: display the logs when the clock synchronization fails.
  * Update HTP configuration: www.google.com now redirects to
    encrypted.google.com.
  * Use the light version of the "Are you using Tor?" webpage.
  * Update AdBlock patterns.

 -- T(A)ILS developers <amnesia@boum.org>  Fri, 24 Dec 2010 13:28:29 +0100

tails (0.6) unstable; urgency=low

  * Releasing 0.6.

  * New OpenPGP signing-only key. Details are on the website:
    https://amnesia.boum.org/GnuPG_key/

  * Iceweasel
  - Fixed torbutton has migrated to testing, remove custom package.

  * HTP
  - Query ssl.scroogle.org instead of lists.debian.org.
  - Don't run when the interface that has gone up is the loopback one.

  * Nautilus scripts
  - Add shortcut to securely erase free space in a partition.
  - The nautilus-wipe shortcut user interface is now translatable.

  * Misc
  - Really fix virtualization warning display.
  - More accurate APT pinning.
  - Disable Debian sid APT source again since a fixed live-config has
    migrated to Squeeze since then.

  * live-boot: upgrade to 2.0.8-1+tails1.13926a
  - Sometimes fixes the smem at shutdown bug.
  - Now possible to create a second partition on the USB stick T(A)ILS is
    running from.

  * Hardware support
  - Support RT2860 wireless chipsets by installing firmware-ralink from
    Debian Backports.
  - Install firmware-linux-nonfree from backports.
  - Fix b43 wireless chipsets by having b43-fwcutter extract firmwares at
    build time.

  * Build system
  - Install live-build and live-helper from Squeeze.
  - Update SquashFS sort file.

 -- T(A)ILS developers <amnesia@boum.org>  Wed, 20 Oct 2010 19:53:17 +0200

tails (0.6~rc3) UNRELEASED; urgency=low

  ** SNAPSHOT build @a3ebb6c775d83d1a1448bc917a9f0995df93e44d **

  * Iceweasel
  - Autostart Iceweasel with the GNOME session. This workarounds the
    "Iceweasel first page is not loaded" bug.
  
  * HTP
  - Upgrade htpdate script (taken from Git 7797fe9).

  * Misc
  - Disable ssh-agent auto-starting with X session: gnome-keyring is
    more user-friendly.
  - Fix virtualization warning display.
  - Boot profile hook: write desktop file to /etc/skel.

  * Build system
  - Convert build system to live-build 2.0.1.
  - APT: fetch live-build and live-helper from Debian Live snapshots.
  - Remove dependency on live-build functions in chroot_local-hooks.
    This makes the build environment more robust and less dependent on
    live-build internals.
  - Remove hand-made rcS.d/S41tails-wifi: a hook now does this.
  - Measure time used by the lh build command.
  - Fix boot profile hook.
  - Boot profiling: wait a bit more: the current list does not include
    /usr/sbin/tor.

 -- T(A)ILS developers <amnesia@boum.org>  Sat, 02 Oct 2010 23:06:46 +0200

tails (0.6~rc2) UNRELEASED; urgency=low

  ** SNAPSHOT build @c0ca0760ff577a1e797cdddf0e95c5d62a986ec8 **

  * Iceweasel
  - Refreshed AdBlock patterns (20100926).
  - Set network.dns.disableIPv6 to true (untested yet)
  - Torbutton: install patched 1.2.5-1+tails1 to fix the User-Agent bug,
    disable extensions.torbutton.spoof_english again.

  * Software
  - WhisperBack: upgrade to 1.3~beta3 (main change:  let the user provide
    optional email address and OpenPGP key).
  - Remove mc.
  - Update haveged backport to 0.9-3~amnesia+lenny1.
  - Update live-boot custom packages (2.0.6-1+tails1.6797e8): fixes bugs
    in persistency and smem-on-shutdown.
  - Update custom htpdate script. Taken from commit d778a6094cb3 in our
    custom Git repository:  fixes setting of date/time.

  * Build system
  - Bugfix: failed builds are now (hopefully) detected.
  - Fix permissions on files in /etc/apt/ that are preserved in the image.
  - Install version 2.0~a21-1 of live-build and live-helper in the image.
    We are too late in the release process to upgrade to current Squeeze
    version (2.0~a29-1).

  * Misc
  - Pidgin/OTR: disable the automatic OTR initiation and OTR requirement.

 -- T(A)ILS developers <amnesia@boum.org>  Wed, 29 Sep 2010 19:23:17 +0200

tails (0.6~1.gbpef2878) UNRELEASED; urgency=low

  ** SNAPSHOT build @ef28782a0bf58004397b5fd303f938cc7d11ddaa **

  * Hardware support
  - Use a 2.6.32 kernel: linux-image-2.6.32-bpo.5-686 (2.6.32-23~bpo50+1)
    from backports.org. This should support far more hardware and
    especially a lot of wireless adapters.
  - Add firmware for RTL8192 wireless adapters.
  - Enable power management on all wireless interfaces on boot.

  * Software
  - Install inkscape.
  - Install poedit.
  - Install gfshare and ssss: two complementary implementations
    of Shamir's Secret Sharing.
  - Install tor-geoipdb.
  - Remove dialog, mc and xterm.

  * Iceweasel
  - Set extensions.torbutton.spoof_english to its default true value
    in order to workaround a security issue:
    https://amnesia.boum.org/security/Iceweasel_exposes_a_rare_User-Agent/

  * Monkeysphere
  - Install the Iceweasel extension.
  - Use a hkps:// keyserver.

  * GnuPG
  - Install gnupg from backports.org so that hkps:// is supported.
  - Use a hkps:// keyserver.
  - Proxy traffic via polipo.
  - Prefer up-to-date digests and ciphers.

  * Vidalia: rebased our custom package against 0.2.10.

  * Build system
  - Built images are now named like this:
    tails-i386-lenny-0.5-20100925.iso
  - Use live-helper support for isohybrid options instead of doing the
    conversion ourselves. The default binary image type we build is now
    iso-hybrid.
  - Remove .deb built by m-a after they have been installed.
  - Setup custom GConf settings at build time rather than at boot time.
  - Move $HOME files to /etc/skel and let adduser deal with permissions.
  - Convert to live-boot / live-config / live-build 2.x branches.
  - Replaced our custom live-initramfs with a custom live-boot package;
    included version is 2.0.5-1+tails2.6797e8 from our Git repository:
    git clone git://git.immerda.ch/tails_live-boot.git
  - Install live-config* from the live-snapshots Lenny repository.
    Rationale: live-config binary packages differ depending on the target
    distribution, so that using Squeeze's live-config does not produce
    fully-working Lenny images.
  - Rename custom scripts, packages lists and syslinux menu entries from
    the amnesia-* namespace to the tails-* one.

  * HTP
  - Use (authenticated) HTP instead of NTP.
  - The htpdate script that is used comes from commit 43f5f83c0 in our
    custom repository:  git://git.immerda.ch/tails_htp.git
  - Start Tor and Vidalia only once HTP is done.

  * Misc
  - Fix IPv6 firewall restore file. It was previously not used at all.
  - Use ftp.us.debian.org instead of the buggy GeoIP-powered
    cdn.debian.net.
  - Gedit: don't autocreate backup copies.
  - Build images with syslinux>=4.01 that has better isohybrid support.
  - amnesia-security-check: got rid of the dependency on File::Slurp.
  - Take into account the migration of backports.org to backports.debian.org.
  - Make GnuPG key import errors fatal on boot.
  - Warn the user when T(A)ILS is running inside a virtual machine.
  - DNS cache: forget automapped .onion:s on Tor restart.

  * Documentation: imported Incognito's walkthrough, converted to
    Markdown, started the needed adaptation work.

 -- T(A)ILS developers <amnesia@boum.org>  Sun, 26 Sep 2010 11:06:50 +0200

tails (0.5) unstable; urgency=low

  * The project has merged efforts with Incognito.
    It is now to be called "The (Amnesic) Incognito Live System".
    In short: T(A)ILS.

  * Community
  - Created the amnesia-news mailing-list.
  - Added a forum to the website.
  - Created a chatroom on IRC: #tails on irc.oftc.net

  * Fixed bugs
  - Workaround nasty NetworkManager vs. Tor bug that often
    prevented the system to connect to the Tor network: restart Tor and Vidalia
    when a network interface goes up.
  - onBoard now autodetects the keyboard layout... at least once some
    keys have been pressed.
  - New windows don't open in background anymore, thanks to
    a patched Metacity.
  - Memory wiping at shutdown is now lightning fast, and does not prevent
    the computer to halt anymore.
  - GNOME panel icons are right-aligned again.
  - Fixed permissions on APT config files.
  - Repaired mouse integration when running inside VirtualBox.

  * Iceweasel
  - Torbutton: redirect to Scroogle when presented a Google captcha.
  - Revamped bookmarks
      . moved T(A)ILS own website to the personal toolbar
      . moved webmail links (that are expected to be more than 3 soon)
        to a dedicated folder.
  - Don't show AdBlock Plus icon in the toolbar.
  - Adblock Plus: updated patterns, configured to only update subscriptions
    once a year. Which means never, hopefully, as users do update their
    Live system on a regular basis, don't they?

  * Vidalia: rebased our custom package against 0.2.8.
  
  * Claws Mail
  - Install Claws Mail from backports.org to use the X.509 CA
    certificates provided by Debian.
  - Enable PGP modules with basic configuration:
      . Automatically check signatures.
      . Use gpg-agent to manage passwords.
      . Display warning on start-up if GnuPG doesn't work.
  - Set the IO timeout to 120s (i.e. the double of the default 60s).
  
  * Pidgin
  - Automatically connect to irc.oftc.net with a randomized nickname,
    so as not to advertize the use of T(A)ILS; this nickname is made of:
     . a random firstname picked from the 2000 most registered by the U.S.
       social security administration in the 70s;
     . two random digits.
    Good old irc.indymedia.org is still configured - with same nickname -
    but is not enabled by default anymore.
  - Disabled MSN support, that is far too often affected by security flaws.

  * Build $HOME programmatically
  - Migrated all GConf settings, including the GNOME panel configuration,
    to XML files that are loaded at boot time.
  - Configure iceweasel profile skeleton in /etc/iceweasel.
    A brand new profile is setup from this skeleton once iceweasel is
    started after boot.
      . build sqlite files at build time from plain SQL.
      . FireGPG: hard-code current firegpg version at build time to prevent
        the extension to think it was just updated.
      . stop shipping binary NSS files. These were here only to
        install CaCert's certificate, that is actually shipped by Debian's
        patched libnss.
  
  * Build system
  - Updated Debian Live snapshots APT repository URL.
  - Purge all devel packages at the end of the chroot configuration.
  - Make sure the hook that fixes permissions runs last.
  - Remove unwanted Iceweasel search plugins at build time.
  
  * Misc
  - Added a progress bar for boot time file readahead.
  - Readahead more (~37MB) stuff in foreground at boot time.
  - Make the APT pinning persist in the Live image.
  - localepurge: keep locales for all supported languages,
    don't bother when installing new packages.
  - Removed syslinux help menu: these help pages are either buggy or
    not understandable by non-geeks.
  - Fixed Windows autorun.
  - Disable a few live-initramfs scripts to improve boot time.
  - Firewall: forbid any IPv6 communication with the outside.
  - Virtualization support: install open-vm-tools.
  - WhisperBack: updated to 1.2.1, add a random bug ID to the sent
    mail subject.
  - Prompt for CD removal on shutdown, not for USB device.

  * live-initramfs: new package built from our Git (e2890a04ff) repository.
  - Merged upstream changes up to 1.177.2-1.
  - New noprompt=usb feature.
  - Fix buggy memory wiping and shutdown.
  - Really reboot when asked, rather than shutting down the system.

  * onBoard
  - Upgraded to a new custom, patched package (0.93.0-0ubuntu4~amnesia1).
  - Added an entry in the Applications menu.
  
  * Software
  - Install vim-nox with basic configuration
  - Install pwgen
  - Install monkeysphere and msva-perl
  - Replaced randomsound with haveged as an additional source of entropy.

  * Hardware support
  - Build ralink rt2570 wifi modules.
  - Build rt2860 wifi modules from Squeeze. This supports the RT2860
    wireless adapter, found particularly in the ASUS EeePC model 901
    and above.
  - Build broadcom-sta-source wifi modules.
  - Bugfix: cpufreq modules were not properly added to /etc/modules.
  - Use 800x600 mode on boot rather than 1024x768 for compatibility
    with smaller displays.

 -- amnesia <amnesia@boum.org>  Fri, 30 Apr 2010 16:14:13 +0200

amnesia (0.4.2) unstable; urgency=low

  New release, mainly aimed at fixing live-initramfs security issue
  (Debian bug #568750), with an additional set of small enhancements as
  a bonus.

  * live-initramfs: new custom package built from our own live-initramfs
    Git repository (commit 8b96e5a6cf8abc)
  - based on new 1.173.1-1 upstream release
  - fixed live-media=removable behaviour so that filesystem images found
    on non-removable storage are really never used (Debian bug #568750)

  * Vidalia: bring back our UI customizations (0.2.7-1~lenny+amnesia1)

  * APT: consistently use the GeoIP-powered cdn.debian.net

  * Software: make room so that {alpha, future} Squeeze images fit on
    700MB CD-ROM
  - only install OpenOffice.org's calc, draw, impress, math and writer
    components
  - removed OpenOffice.org's English hyphenation and thesaurus
  - removed hunspell, wonder why it was ever added

  * Boot
  - explicitly disable persistence, better safe than sorry
  - removed compulsory 15s timeout, live-initramfs knows how to wait for
    the Live media to be ready

  * Build system: don't cache rootfs anymore

 -- amnesia <amnesia@boum.org>  Sun, 07 Feb 2010 18:28:16 +0100

amnesia (0.4.1) unstable; urgency=low

  * Brown paper bag bugfix release: have amnesia-security-check use
    entries publication time, rather than update time... else tagging
    a security issue as fixed, after releasing a new version, make this
    issue be announced to every user of this new, fixed version.

 -- amnesia <amnesia@boum.org>  Sat, 06 Feb 2010 03:58:41 +0100

amnesia (0.4) unstable; urgency=low

  * We now only build and ship "Hybrid" ISO images, which can be either
    burnt on CD-ROM or dd'd to a USB stick or hard disk.

  * l10n: we now build and ship multilingual images; initially supported
    (or rather wanna-be-supported) languages are: ar, zh, de, en, fr, it,
    pt, es
  - install Iceweasel's and OpenOffice.org's l10n packages for every
    supported language
  - stop installing localized help for OpenOffice.org, we can't afford it
    for enough languages
  - when possible, Iceweasel's homepage and default search engine are localized
  - added Iceweasel's "any language" Scroogle SSL search engine
  - when the documentation icon is clicked, display the local wiki in
    currently used language, if available
  - the Nautilus wipe script is now translatable
  - added gnome-keyboard-applet to the Gnome panel

  * software
  - replaced Icedove with claws mail, in a bit rough way; see
    https://amnesia.boum.org/todo/replace_icedove_with_claws/ for best
    practices and configuration advices
  - virtual keyboard: install onBoard instead of kvkbd
  - Tor controller: install Vidalia instead of TorK
  - install only chosen parts of Gnome, rather than gnome-desktop-environment
  - do not install xdialog, which is unused and not in Squeeze
  - stop installing grub as it breaks Squeeze builds (see Debian bug #467620)
  - install live-helper from snapshots repository into the Live image

  * Iceweasel
  - do not install the NoScript extension anymore: it is not strictly
    necessary but bloodily annoying

  * Provide WhisperBack 1.2 for anonymous, GnuPG-encrypted bug reporting.
  - added dependency on python-gnutls
  - install the SMTP hidden relay's certificate

  * amnesia-security-check: new program that tells users that the amnesia
    version they are running is affected by security flaws, and which ones
    they are; this program is run at Gnome session startup, after sleeping
    2 minutes to let Tor a chance to initialize.
    Technical details:
  - Perl
  - uses the Desktop Notifications framework
  - fetches the security atom feed from the wiki
  - verifies the server certificate against its known CA
  - tries fetching the localized feed; if it fails, fetch the default
    (English) feed

  * live-initramfs: new custom package built from our own live-initramfs
    Git repository (commit 40e957c4b89099e06421)
  - at shutdown time, ask the user to unplug the CD / USB stick, then run
    smem, wait for it to finish, then attempt to immediately halt

  * build system
  - bumped dependency on live-helper to >= 2.0a6 and adapted our config
  - generate hybrid ISO images by default, when installed syslinux is
    recent enough
  - stop trying to support building several images in a row, it is still
    broken and less needed now that we ship hybrid ISO images
  - scripts/config: specify distribution when initializing defaults
  - updated Debian Live APT repository's signing key

  * PowerPC
  - disable virtualbox packages installing and module building on !i386
    && !amd64, as PowerPC is not a supported guest architecture
  - built and imported tor_0.2.1.20-1~~lenny+1_powerpc.deb

  * Squeeze
  - rough beginnings of a scratch Squeeze branch, currently unsupported
  - install gobby-infinote

  * misc
  - updated GnuPG key with up-to-date signatures
  - more improvements on boot time from CD
  - enhanced the wipe in Nautilus UI (now asks for confirmation and
    reports success or failure)
  - removed the "restart Tor" launcher from the Gnome panel

 -- amnesia <amnesia@boum.org>  Fri, 05 Feb 2010 22:28:04 +0100

amnesia (0.3) unstable; urgency=low

  * software: removed openvpn, added
  - Audacity
  - cups
  - Git
  - Gobby
  - GParted
  - lvm2 (with disabled initscript as it slows-down too much the boot in certain
    circumstances)
  - NetworkManager 0.7 (from backports.org) to support non-DHCP networking
  - ntfsprogs
  - randomsound to enhance the kernel's random pool
  * Tor
  - install the latest stable release from deb.torproject.org
  - ifupdown script now uses SIGHUP signal rather than a whole tor
    restart, so that in the middle of it vidalia won't start it's own
    tor
  - configure Gnome proxy to use Tor
  * iceweasel
  - adblockplus: upgraded to 1.0.2
  - adblockplus: subscribe to US and DE EasyList extensions, updated patterns
  - firegpg is now installed from Debian Squeeze rather than manually; current
    version is then 0.7.10
  - firegpg: use better keyserver ... namely pool.sks-keyservers.net
  - added bookmark to Amnesia's own website
  - use a custom "amnesiabranding" extension to localize the default search
    engine and homepage depending on the current locale
  - updated noscript whitelist
  - disable overriden homepage redirect on iceweasel upgrade
  * pidgin
  - nicer default configuration with verified irc.indymedia.org's SSL cert
  - do not parse incoming messages for formatting
  - hide formatting toolbar
  * hardware compatibility
  - b43-fwcutter
  - beginning of support for the ppc architecture
  - load acpi-cpufreq, cpufreq_ondemand and cpufreq_powersave kernel
    modules
  * live-initramfs: custom, updated package based on upstream's 1.157.4-1, built
    from commit b0a4265f9f30bad945da of amnesia's custom live-initramfs Git
    repository
  - securely erases RAM on shutdown using smem
  - fixes the noprompt bug when running from USB
  - disables local swap partitions usage, wrongly enabled by upstream
  * fully support for running as a guest system in VirtualBox
  - install guest utils and X11 drivers
  - build virtualbox-ose kernel modules at image build time
  * documentation
  - new (translatable) wiki, using ikiwiki, with integrated bugs and todo
    tracking system a static version of the wiki is included in generated
    images and linked from the Desktop
  * build system
  - adapt for live-helper 2.0, and depend on it
  - get amnesia version from debian/changelog
  - include the full version in ISO volume name
  - save .list, .packages and .buildlog
  - scripts/clean: cleanup any created dir in binary_local-includes
  - updated Debian Live snapshot packages repository URL and signing key
  - remove duplicated apt/preferences file, the live-helper bug has been
    fixed
  * l10n: beginning of support for --language=en
  * misc
  - improved boot time on CD by ordering files in the squashfs in the order they
    are used during boot
  - added a amnesia-version script to built images, that outputs the current
    image's version
  - added a amnesia-debug script that prepares a tarball with information that
    could be useful for developpers
  - updated Amnesia GnuPG key to a new 4096R one
  - set time with NTP when a network interface is brought up
  - import amnesia's GnuPG pubkey into the live session user's keyring
  - do not ask DHCP for a specific hostname
  - install localepurge, only keep en, fr, de and es locales, which reduces the
    generated images' size by 100MB
  - added a hook to replace /sbin/swapon with a script that only runs
    /bin/true
  - moved networking hooks responsibility from ifupdown to NetworkManager

 -- amnesia <amnesia@boum.org>  Thu, 26 Nov 2009 11:17:08 +0100

amnesia (0.2) unstable; urgency=low

  * imported /home/amnesia, then:
  - more user-friendly shell, umask 077
  - updated panel, added launcher to restart Tor
  - mv $HOME/bin/* /usr/local/bin/
  - removed metacity sessions
  - removed gstreamer's registry, better keep this dynamically updated
  - rm .qt/qt_plugins_3.3rc, better keep this dynamically updated
  - removed .gnome/gnome-vfs/.trash_entry_cache
  - removed kconf_update log
  - removed and excluded Epiphany configuration (not installed)
  - cleanup .kde
  * iceweasel
  - enable caching in RAM
  - explicitly disable ssl v2, and enable ssl v3 + tls
  - removed prefs for the non-installed webdeveloper
  - removed the SSL Blacklist extension (not so useful, licensing issues)
  - deep profile directory cleanup
  - extensions cleanup: prefer Debian-packaged ones, cleanly reinstalled
    AddBlock Plus and CS Lite to allow upgrading them
  - updated pluginreg.dat and localstore.rdf
  - moved some settings to user.js
  - made cookie/JavaScript whitelists more consistent
  - force httpS on whitelisted sites
  - NoScript: marked google and gmail as untrusted
  - some user interface tweaks, mainly for NoScript
  - FireGPG: disable the buggy auto-detection feature, the link to firegpg's
    homepage in generated pgp messages and the GMail interface (which won't
    work without JavaScript anyway)
  - updated blocklist.xml
  - removed and excluded a bunch of files in the profile directory
  * icedove: clean the profile directory up just like we did for iceweasel
  * software: install msmtp and mutt
  * home-refresh
  - use rsync rather than tar
  * documentation
  - various fixes
  - reviewed pidgin-otr security (see TODO)
  * build system
  - stop calling home-refresh in lh_build
  - include home-refresh in generated images
  - gitignore update
  - fix permissions on local includes at build time
  - updated scripts/{build,clean} wrt. new $HOME handling
  - scripts/{build,config}: stop guessing BASEDIR, we must be run from
    the root of the source directory anyway
  - stop storing /etc/amnesia/version in Git, delete it at clean time
  * release
  - converted Changelog to the Debian format and location, updated
    build scripts accordingly
  - added a README symlink at the root of the source directory
  - basic debian/ directory (not working for building packages yet,
    but at least we can now use git-dch)
  - added debian/gbp.conf with our custom options for git-dch
  - config/amnesia: introduce new $AMNESIA_DEV_* variables to be used
    by developpers' scripts
  - added ./release script: a wrapper around git-dch, git-commit and git-tag

 -- amnesia <amnesia@boum.org>  Tue, 23 Jun 2009 14:42:03 +0200

amnesia (0.1) UNRELEASED; urgency=low

  * Forked Privatix 9.03.15, by Markus Mandalka:
  http://mandalka.name/privatix/index.html.en
  Everything has since been rewritten or so heavily changed that nothing
  remains from the original code... apart of a bunch of Gnome settings.
  * hardware support:
  - install a bunch of non-free wifi firmwares
  - install xsane and add the live user to the scanner group
  - install aircrack-ng
  - install xserver-xorg-video-geode on i386 (eCafe support)
  - install xserver-xorg-video-all
  - install firmware-linux from backports.org
  - install system-config-printer
  - added instructions in README.eCAFE to support the Hercules eCAFE EC-800
    netbook
  * APT:
  - configure pinning to support installing chosen packages from
    squeeze; the APT source for testing is hardcoded in chroot_sources/,
    since there is no way to use $LH_CHROOT_MIRROR in chroot_local-hooks
  - give backports.org priority 200, so that we track upgrades of packages
    installed from there
  * release: include the Changelog and TODO in the generated images,
  in the   /usr/share/doc/amnesia/ directory
  * software: install gnomebaker when building Gnome-based live OS, to
  easily clone myself when running from CD
  * build system
  - build i386 images when the build host is amd64
  - added a version file: /etc/amnesia/version
  - use snapshot live-* packages inside the images
  - setup timezone depending on the chosen build locale
  - rely on standard live-initramfs adduser to do our user setup
    (including sudo vs. Gnome/KDE, etc.)
  - stop "supporting" KDE
  - allow building several images at once
  - migrated most of lh_config invocations to scripts/config
  - append "noprompt" so that halting/rebooting work with splashy
  - moved our own variables to config/amnesia, using the namespace
    $AMNESIA_*
  * iceweasel
  - default search engine is now Scroogle SSL, configured to search pages
    in French language; the English one is also installed
  - never ask to save passwords or forms content
  - configured the torbutton extension to use polipo
  - installed the CACert root certificate
  - installed the SSL Blacklist extension and the blacklist data
  - installed the FireGPG extension
  - installed the CS Lite extension
  - installed the NoScript extension
  - NoScript, CS Lite: replaced the default whitelists with a list of
    trusted, non-commercial Internet Service Providers
  - configure extensions (add to prefs.js):
    user_pref("extensions.torbutton.startup", true);
    user_pref("extensions.torbutton.startup_state", 1);
    user_pref("extensions.torbutton.tor_enabled", true);
    user_pref("noscript.notify.hide", true);
    user_pref("capability.policy.maonoscript.sites", "about:
      about:blank about:certerror about:config about:credits
      about:neterror about:plugins about:privatebrowsing
      about:sessionrestore chrome: resource:");
    user_pref("extensions.firegpg.no_updates", true);
  - install the NoScript plugin from Debian squeeze
  - delete urlclassifier3.sqlite on $HOME refresh: as we disabled
    "safebrowsing", this huge file is of no use
  - torbutton: install newer version from Squeeze
  * linux: removed non-686 kernel flavours when building i386 images
  * compatibility: append "live-media=removable live-media-timeout=15", to
    prevent blindly booting another debian-live installed on the hard disk
  * software: added
  - gnome-app-install
  - iwconfig
  - cryptkeeper: Gnome system tray applet to encrypt files with EncFS
  - kvkbd: virtual keyboard (installed from backports.org)
  - sshfs (and added live user to the fuse group)
  - less, secure-delete, wipe, seahorse, sshfs, ntfs-3g
  - scribus
  * Tor
  - enable the transparent proxy, the DNS resolver, and the control port
  - save authentication cookie to /tmp/control_auth_cookie, so that the
    live user can use Tork and co.
  - autostart Tork with Gnome
  - Tork: installed, disabled most notifications and startup tips
  - added a restart tor hook to if-up.d (used by Network Manager as well),
    so that Tor does work immediately even if the network cable was
    plugged late in/after the boot process
  * $HOME
  - added a nautilus-script to wipe files and directories
  - bash with working completion for the live user
  * polipo: install and configure this HTTP proxy to forward requests
  through Tor
  * DNS: install and configure pdnsd to forward any DNS request through
  the Tor resolver
  * firewall: force every outgoing TCP connection through the Tor
  transparent proxy, discard any outgoing UDP connection
  * misc
  - set syslinux timeout to 4 seconds
  - use splashy for more user-friendly boot/halt sequences

 -- amnesia <amnesia@boum.org>  Sat, 20 Jun 2009 21:09:15 +0200<|MERGE_RESOLUTION|>--- conflicted
+++ resolved
@@ -1,13 +1,4 @@
 tails (2.4) UNRELEASED; urgency=medium
-<<<<<<< HEAD
-
-  * Dummy entry.
-
- -- anonym <anonym@t430.asdf>  Thu, 25 Feb 2016 19:01:40 +0100
-
-tails (2.2) UNRELEASED; urgency=medium
-=======
->>>>>>> 5ae204bd
 
   * Dummy entry.
 
