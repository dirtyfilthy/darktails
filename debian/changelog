tails (3.6) unstable; urgency=medium

  * Major changes
<<<<<<< HEAD
=======
    - Upgrade Tor Browser to 7.5.1.
>>>>>>> b263784b
    - Upgrade Tor to 0.3.2.10. (Closes: #15158)
    - Add ability to lock the screen. (Closes: #5684)
    - Add initial support for Meek bridges. (Closes: #8243)
    - Upgrade to Thunderbird 52.6.0. (Closes: #15298)
    - Enable Thunderbird AppArmor profile. (Closes: 11973)
    - Upgrade Linux to 4.15.0-1. (Closes: #15309).
    - Upgrade systemd to 237.
    - Upgrade Electrum to 3.0.6. (Closes: #15022)
    - Upgrade the base system to the Debian Stretch 9.4 point-release
      (Closes: #15341)
    - Port a few shell scripts to Python thanks to GoodCrypto. (Closes: #11198)

  * Security fixes
    - Upgrade Intel processor microcode firmware. (Closes: #15173).
    - Upgrade poppler to 0.48.0-2+deb9u1. (CVE-2017-14929, CVE-2017-1000456)
    - Upgrade tiff to 4.0.8-2+deb9u2 (CVE-2017-9935, CVE-2017-11335,
      CVE-2017-12944, CVE-2017-13726, CVE-2017-13727, CVE-2017-18013)
    - Upgrade ffmpeg to 7:3.2.10-1~deb9u1. (CVE-2017-17081)
    - Upgrade libtasn1-6 to 4.10-1.1+deb9u1. (CVE-2017-10790, CVE-2018-6003)
    - Upgrade Libre Office to 1:5.2.7-1+deb9u2. (CVE-2018-6871)
    - Upgrade libvorbis to 1.3.5-4+deb9u1. (CVE-2017-14632, CVE-2017-14633)
    - Upgrade gcc to 6.3.0-18+deb9u1.
    - Upgrade util-linux to 2.29.2-1+deb9u1. (CVE-2018-7738)
    - Upgrade isc-dhcp to 4.3.5-3+deb9u1 (CVE-2017-3144, CVE-2018-5732,
      CVE-2018-5733)

  * Minor improvements
    - Avoid noisy warning at boot time by creating tails-upgrade-frontend's
      trusted GnuPG homedir with stricter permissions, then making it looser.
      (Closes: #7037)
    - Drop (broken) Thunderbird dedicated SocksPort. (Closes: #12460)
    - Drop customized update-ca-certificates.service. (Closes: #14756)
    - Update AppArmor cupsd profile. (Closes: #15029)
    - Improve UX when GDM does not start. (Closes: #14521)
    - Install packages needed to support Video Acceleration API.
      (Closes: #14580)
    - Upgrade aufs-dkms for Linux 4.15. (Closes: #15132).
    - Ship pdf-redact-tools, thanks to dachary <loic@dachary.org>.
      (Closes: #15052)
    - Additional Software Packages: convert to python3 and PEP-8.
      (Closes: #15198)
    - Additional Software Packages: do not check for updates every time the
      network gets reconnected. (Closes: #9819)
    - Revert to xorg-xserver from Stretch. (Closes: #15232)
    - Open Tails documentation in Tor Browser when online. (Closes: #15332)
    - Disable Enigmail's Memory Hole feature. (Closes: #15201)
    - Persistence Setup: stop depending on Synaptic. (Closes: #15263)

  * Bugfixes
    - Additional Software Packages: fix the "incomplete online upgrade
      process" bug in offline mode (Closes: #14570)
    - Additional Software Packages: do not block Desktop opening.
      (Closes: #9059)
    - Install OpenPGP Applet 1.1. (Closes: #6398).
    - Repair rng-tools using a real start-stop-daemon program.
      (Closes: #15344)
    - Tails installer: fix bug with unicode status messages. (Closes: #15254)

  * Build system
    - Abort if tails-custom-apt-sources failed.
    - Abort the ISO build when DKMS modules are not built. (Closes: #14789).
    - Improve how we track dependencies in build hooks. (Closes: #14818)
    - Fix (potential) rare race condition during build.
    - Ensure the SquashFS has /etc/hostname properly configured.
      (Closes: #15322)
    - Bump builder VM's RAM. (Closes: #15310)

  * Test suite
    - Log the list of systemd jobs when systemctl is-system-running fails.
      (Closes: #14772).
    - Allow more time for 'systemctl is-system-running' to succeed.
    - Only support SikuliX, not Sikuli.
    - Disable SPICE clipboard sharing.
    - Don't flood the debug logger with the journal contents.
    - Rescue exception.
    - Enter a name into the Thunderbird account configuration.
      (Closes: #11256)
    - Fix the "I do not see ..." step's case. (Closes: #14929)
    - Mark scenarios that use the "The Report an Error launcher will…" step
      as fragile (Closes: #15321)
    - Test that Tor Browser opens docs when online. (Closes: #15332)
    - Adapt test after warning moved to after Unsafe Browser verification
      dialog. (Closes: #8775)
    - Dogtailify electrum.feature.
    - Add additional software packages feature. (Closes: #14572)
    - Disable test that is broken due to a Tor Browser bug. (Closes: #15336)

 -- Tails developers <tails@boum.org>  Mon, 12 Mar 2018 21:28:29 +0100

tails (3.5) unstable; urgency=medium

  * Security fixes
    - Upgrade amd64-microcode to 3.20171205.1, for the mitigation
      against Spectre (CVE-2017-5715) (Closes: #15148).
    - Upgrade Tor Browser to 7.5-build3 (Closes:  #15197).
    - Upgrade Thunderbird to 1:52.5.2-2~deb9u1.0tails1 (Closes: #15033)
    - Upgrade gdk-pixbuf to 2.36.5-2+deb9u2.0tails1 (Closes: #15177).
    - Upgrade bind9 to 1:9.10.3.dfsg.P4-12.3+deb9u4.
    - Upgrade libxml2 to 2.9.4+dfsg1-2.2+deb9u2.

  * Minor improvements
    - Upgrade Linux to 4.14.13, which is the first kernel that has the
      "[x86] microcode/AMD: Add support for fam17h microcode loading"
      commit, that's needed to load the AMD fam17h microcode for
      mitigating the Spectre vulnerability (CVE-2017-5715).

  * Bugfixes
    - Drop Claws Mail persistence setting migration. Whenever
      persistent Claws Mail setting is enabled, this creates an empty
      ~/.icedove/ directory, that prevents Thunderbird from starting
      (Closes: #12734).
    - Don't prevent the GNOME Applications button from opening its menu if
      time syncing resulted in a shift back in time (Closes: #14250).
    - Tails Installer: when cloning Tails to another USB drive, check
      if the target device has enough space *before* any destructive
      actions are made (Closes: #14622).
    - Tor Browser: make "Print to file" work again, for all locales
      (Closes: #13403, #15024).

  * Build system
    - Fix option passed to cmp: -q is not supported but --quiet is.
      Spotted on feature/buster that's the first branch that exercises
      this code, but there's no reason to fix it only there.

  * Test suite
    - Adapt tests for Tor Launcher 0.2.14.3, i.e. the one shipped with
      Tor Browser 7.5 in Tails 3.5 (Closes: #15064).
    - Add support for creating arbitrarily sized partitions.
    - Add a "Try cloning Tails to a too small partition" scenario
      (regression test for #14622).

 -- Tails developers <tails@boum.org>  Tue, 23 Jan 2018 00:57:58 +0100

tails (3.4) unstable; urgency=medium

  * Security fixes
    - Install Linux 4.14.0-3 from sid (Closes: #14976). This enables
      the kernel-side mitigations for Meltdown.
    - Upgrade curl to 7.52.1-5+deb9u3.
    - Upgrade enigmail to 2:1.9.9-1~deb9u1.
    - Upgrade gimp to 2.8.18-1+deb9u1.
    - Upgrade imagemagick to 8:6.9.7.4+dfsg-11+deb9u4.
    - Upgrade libav (ffmpeg) to 7:3.2.9-1~deb9u1.
    - Upgrade libxcursor to 1:1.1.14-1+deb9u1.
    - Upgrade libxml-libxml-perl to 2.0128+dfsg-1+deb9u1.
    - Upgrade poppler to 0.48.0-2+deb9u1.
    - Upgrade rsync to 3.1.2-1 3.1.2-1+deb9u1.
    - Upgrade samba to 2:4.5.12+dfsg-2+deb9u1.
    - Upgrade sensible-utils to 0.0.9+deb9u1.
    - Upgrade tor to 0.3.1.9-1~d90.stretch+1.

  * Minor improvements
    - Display TopIcons systray on the left of the system menu. This
      fixes #14796 (on Buster, it is displayed in the middle of the
      screen, on the left of the clock) and an annoying UX problem we
      have on Stretch: OpenPGP applet is in the middle of icons that
      share the exact same (modern, GNOME Shell-like) behaviour, which
      is disturbing when opening one of the modern menus and moving
      the mouse left/right to the others, because in the middle one
      icon won't react as expected, and the nice blue bottom border
      continuity is broken.
    - Use the "intel" X.Org driver for integrated graphics in Intel
      i5-7300HQ (Closes: #14990).
    - Enable HashKnownHosts in the OpenSSH client (Closes: #14995).
      Debian enables HashKnownHosts by default via /etc/ssh/ssh_config
      for good reasons, let's not revert to the upstream default.
    - Pin the AppArmor feature set to the Stretch's kernel one. Linux
      4.14 brings new AppArmor mediation features and the policy
      shipped in Stretch may not be ready for it. So let's disable
      these new features to avoid breaking stuff: it's too hard to
      check if all the policy for apps we ship (and that users install
      themselves) has the right rules to cope with these new mediation
      features.

  * Bugfixes
    - Don't delete downloaded debs after install (Closes: #10958).
    - Install xul-ext-ublock-origin from sid to make the dashboard
      work again(Closes: #14993). Thanks to cacahuatl
      <cacahuatl@autistici.org> for the patch!
    - Additional software feature: use debconf priority critical to
      prevent failure when installing packages otherwise requiring
      manual configuration (Closes: #6038)
    - Don't include anything under /lib/live/mount/medium/ in the
      readahead list (Closes: #14964). This fixes the boot time
      regression introduced in Tails 3.3.

  * Build system
    - Display a more helpful error message when the 'origin' remote
      does not point to the official Tails Git repository. This task
      calls git_base_branch_head() which relies on the fact 'origin'
      points to our official repo.
    - Vagrant: never build the wiki early. This has caused several
      issues throughout the years, the lastest instance being the
      reopening of #14933. (Closes: #14933)
    - Install libelf-dev during the time we need it for building DKMS modules.
    - Make the DKMS build hook verbose, and display DKMS modules build
      logs on failure. This hook is a recurring cause of headaches,
      let's simplify debugging.
    - Remove obsolete duplicate build of the virtualbox-guest DKMS
      module.

  * Test suite
    - Log the list of systemd jobs when systemctl is-system-running
      fails (Closes: #14772). Listing the units is not enough: in most
      cases I've seen, is-system-running returns "starting" which
      means the job queue is not empty, and to debug that we need the
      list of jobs.
    - Only support SikuliX; drop support for Sikuli.
    - Disable SPICE clipboard sharing in the guest. It could only mess
      things up, and in fact has confused me by suddenly setting my
      *host's* clipboard to "ATTACK AT DAWN"... :)
    - Decode Base64.decode64 return value appropriately; it returns
      strings encoded in ASCII-8bit.
    - Don't flood the debug logger with the journal contents.
    - Handle case where $vm is undefined during an extremely early
      scenario failure.
    - Allow more time for 'systemctl is-system-running' to
      succeed. (Refs: #14772)
    - Make Sikuli attempt to find replacements on FindFailed by
      employing fuzz, or "lowering the similarity factor". The
      replacements (if found) are saved among the artifacts, and
      serves as potential drop-in-replacements for outdated
      images. The main use case for this is when the font
      configuration in Tails changes, which normally invalidates a
      large part of our images given that our default high similarity
      factor. We also add the `--fuzzy-image-matching` where the
      replacements are used in case of FindFailed, so the tests can
      proceed beyond the first FindFailed. The idea is that a full
      test suite run will produce replacements for potentially *all*
      outdated images.
    - Fix our findAny() vs findfailed_hook. For findAny() it might be
      expected that some images won't be found, so we shouldn't use
      our findfailed_hook, which is about dealing with the situation
      where images need to be updated.
    - Make sure Pidgin's D-Bus policy changes are applied (Closes:
      #15007). Without the HUP there's a race that we sometimes lose.
    - Nump the Unsafe Browser's start page image (Closes: #15006).
    - Hot-plug a 'pcnet' network device instead of 'virtio' on Sid,
      since the latter is not detected on Sid (Closes: #14819).

 -- Tails developers <tails@boum.org>  Mon, 08 Jan 2018 16:57:07 +0100

tails (3.3) unstable; urgency=medium

  * Major changes
    - Upgrade the base system to the Debian Stretch 9.2 point-release
      which gives us tons of bugfixes (Closes: #14714).
    - Install Linux 4.13.0-1 (Closes: #14789).

  * Security fixes
    - Upgrade Thunderbird to 52.4.0 (Closes: #14963).
    - Upgrade Tor Browser to 7.0.10 (Closes: #14940).
    - Upgrade gdk-pixbuf to 2.36.5-2+deb9u1.0tails1 (Closes: #14729).

  * Minor improvements
    - Upgrade to Tor 0.3.1.8-2~d90.stretch+1, a new stable Tor series.
    - tails-documentation: rewrite in Python + use WebKit for display
      instead of the Tor Browser. Since Tor Browser 7.0.8 rendering of
      local pages (like our docs) fail (#14962) so this is probably a
      temporary workaround of that.
    - Replace the Unsafe Browser's warning pages with static,
      pure-HTML versions. This is truly a *temporary* workaround for
      #14962.
    - Update deb.tails.boum.org APT repo key (Closes: #14927)
    - Refresh Tor Browser AppArmor profile patch to apply on top of
      torbrowser-launcher 0.2.8-4's (Closes: #14923).
    - Drop obsolete manual enabling of AppArmor on the kernel
      command-line: it's now enabled by default, so the (Tails -
      Debian) delta gets smaller. :)

  * Bugfixes
    - Install Tails Installer 5.0.2. Fixes:
      * Most notably, fix an issue preventing Tails Installer from
        installing to drives containing a non-Tails partition that
        (obviously) has affected a lot of users. (Closes: #14755).
      * Fix an issue that made the resulting installations unbootable
        if Tails Installer was using a too recent udisks2, e.g. the
        one currently in Debian Sid (Closes: #14809).
      * Code clean-ups (Closes: #14721, #14722, #14723).
    - Fix UEFI boot for USB sticks installed with Universal USB
      Installer (Closes: #8992).
    - Force Tor Browser and Thunderbird to enable accessibility
      support even if no a11y feature is enabled in GNOME yet (Closes:
      #14752, #9260).
    - Mark our custom Desktop launchers as trusted (Closes: #14793,
      Refs: 14584).
    - Add a systemd --user target for bits of GNOME
      EarlyInitialization managed by systemd, and make the keyboard
      layout configuration as part of it. This fixes an issue where
      the layout chosen in the Greeter sometimes wasn't applied in the
      GNOME session (Closes: #12543).

  * Build system
    - auto/{build,clean,config}: run with `set -eu`.
    - Add script to sanity check the website. Currently it ensures all
      blog posts and security advisories have valid Ikiwiki 'meta
      date' directives, since we depend on it for reproducibility.
      Also make passing this sanity check a pre-condition for building
      the website (Closes: #12726, #14767).
    - Abort the ISO build when DKMS modules were not built.
    - Take into account where DKMS modules get installed nowadays.
    - auto/build: normalize file timestamps in wiki/src before
      building. The copy of the website included in the ISO image has
      "Posted" timestamps that apparently match when we cloned the Git
      repository, which affects reproducibility. (Closes: #14933).
    - Fix reproducibility of builds of topic branches that lag behind
      their base branch with the mergebasebranch build option enabled.
      Two otherwise identical merge commits done at different times
      get different IDs, and we happen to embed in the ISO the ID of
      the commit we're building from. (Closes: #14946)

  * Test suite
    - Bump timeout for "I can save the current page as", otherwise the
      "The Tor Browser directory is usable" scenario fails randomly
      when the system is under load.
    - New scenario: installing Tails to an eligible drive with an
      existing filesystem. This is a regression test for #14755.
    - New scenario: re-installing over an existing Tails installation.

 -- Tails developers <tails@boum.org>  Tue, 14 Nov 2017 04:53:27 +0100

tails (3.2) unstable; urgency=medium

  * Major changes
    - Upgrade Linux packages to the Debian kernel 4.12.0-2, based on
      mainline Linux 4.12.12 (Closes: #11831, #12732, #14673).

  * Security fixes
    - Upgrade Tor Browser to 7.0.6-build3 (Closes: #14696).
    - Upgrade to Thunderbird 52.3.0 (Closes: #12639).
    - Deny access to Pidgin's D-Bus service (Closes: #14612). That D-Bus
      interface is dangerous because it allows _any_ application running
      as `amnesia' that has access to the session bus to extract
      basically any information from Pidgin and to reconfigure it:
      https://developer.pidgin.im/wiki/DbusHowto
    - Block loading of Bluetooth kernel modules (Closes: #14655) and
      block Bluetooth devices with rfkill (Closes: #14655).
    - Add localhost.localdomain to the hosts file to prevent loopback
      leaks to Tor circuits (Closes: #13574). Thanks to tailshark for
      the patch!

  * Minor improvements
    - Upgrade to Tails Installer 5.0.1 (Closes: #8859, #8860, #12707). This
      version gets rid of the splash screen, detects when Tails is already
      installed on the target device (and then proposes to upgrade),
      and generally improves the UX. It also increases the Tails partition
      size and refuses to install to devices smaller than 8 GB.
    - Deprecate Thunderbird's preferences/0000tails.js (Closes: #12680).
    - Install the BookletImposer PDF imposition toolkit (Closes: #12686).
    - Tor Browser:
      * Fallback to ~/Tor Browser for uploads (Closes: #8917).
      * Silence some common operations that always are denied and
        otherwise would spam the journal (Closes: #14606)
    - Shell library: remove now unused functions (Closes: #12685).
    - Add pppoe to the installed packages (Closes #13463). Thanks to geb
      for the patch!
    - Replace syslinux:i386 with syslinux:amd64 in the ISO9660
      filesystem (Closes: #13513).
    - htpdate: fix date header regexp (Closes: #10495). It seems that
      some servers (sometimes) do not send their headers with first
      letter uppercased, hence a lot of failures to find the date in it.
    - Install aufs-dkms from Debian unstable (Closes: #12732).
    - Install vim-tiny instead of vim-nox (Closes: #12687). On Stretch,
      vim-nox started pulling ruby and rake in the ISO. I think vim-tiny
      would be good enough, and would save a few MiB in the ISO. Those
      who use vim more intensively and want another flavour of vim are
      likely to need persistence anyway, and can thus install a more
      featureful vim with the additional software packages feature.
    - Remove gksu and its and gconf's dependencies (Closes: #12738). We
      use pkexec instead of gksudo. gksu is unmaintained, buggy
      (e.g. #12000), and it is the only reason we ship GConf, which we
      want to remove. The other removals are:
      * libgnomevfs2-extra, which was previously used for SSH/FTP support in
        Nautilus, but isn't needed for that any more.
      * libgnome2-bin which provides gnome-open, which isn't required by
        any application in Tails (as far as we know).
      * Configurations and scripts that become obsolete because of these
        removals.
    - Refresh torbrowser-AppArmor-profile.patch to apply cleanly on top
      of torbrowser-launcher 0.2.8-1 (Closes: #14602).
    - Switch from Florence to GNOME's on-screen keyboard (Closes: #8281)
      and incidentally improve accessibility in GTK+ 2.0 and Qt
      applications. This drops Florence and the corresponding GNOME
      Shell extension.
    - Make ./HACKING.mdwn a symlink again (Closes: #13600).
    - Implement refresh-translations --force .
    - Rework how we handle the individual POT files of our applications.
      Comparing the new temporary POT files we generate with the
      temporary POT files we generated last time (if ever, and if we
      did, for which branch?) is not relevant; these POT files are only
      used for merging into a new tails.pot and *that* one is relevant
      to diff against the old tails.pot.
    - Update the Tails signing key. (Closes: #11747)
    - Reproducibility:
      * Ensure reproducible permissions for /etc/hostname (Closes:
        #13623).
      * Patch desktop-file-utils to make its mimeinfo.cache reproducible
        (Closes: #13439).
      * Patch glib2.0 to make its giomodule.cache reproducible (Closes:
        #13441).
      * Patch gdk-pixbuf to make its loaders.cache reproducible (Closes:
        #13442).
      * Patch gtk2.0 and gtk3.0 to make their immodules.cache
        reproducible (Closes: #13440).
      * Remove GCconf: it is a source of non-determinism in the
        filesystem (element order in /var/lib/gconf/defaults/%gconf-tree-*.xml)
        which made Tails unreproducible.
      * Ignore comment updates in POT files, which was a source of
        non-determinism and therefore prevented Tails from being
        reproducible (Closes: #12641).
    - Kernel hardening:
      * Increase mmap randomization to the maximum supported value
        (Closes: #11840). This improves ASLR effectiveness, and makes
        address-space fragmentation a bit worse.
      * Stop explicitly enabling kaslr: it's enabled by default in
        Debian, and this kernel parameter is not supported anymore.
      * Disable kexec, to make our attack surface a bit smaller.

  * Bugfixes
    - Start Nautilus silently in the background when run as root
      (Closes: #12034). Otherwise, after closing Nautilus one gets the
      prompt back only after 5-15 seconds, which confuses users and makes
      our doc more complicated than it should.
    - Ensure pinentry-gtk2 run by Seahorse has the correct $DISPLAY set
      (Closes: #12733).

  * Build system
    - build-manifest-extra-packages.yml: remove squashfs-tools version
      we don't use anymore (Closes: #12684). Apparently our
      apt-get/debootstrap wrapper tricks are enough to detect the
      version of squashfs-tools we actually install and use.
    - Merge base branch earlier, i.e. in auto/config instead of
      auto/build (Closes: #14459). Previously, a given build from a topic
      branch would mix inconsistent versions of things.
    - Fail builds started before SOURCE_DATE_EPOCH (Closes:
      #12352). Such builds would not be reproducible, and this is an
      assumption (a reasonable one!) that we do all over the place, so
      let's fail early. While we're at it, let's fail if
      SOURCE_DATE_EPOCH is not set as well. Actually we would fail any
      way if that was the case when reaching our
      99-zzzzzz_reproducible-builds-post-processing build hook, but
      let's fail early.

  * Test suite
    - Test the GNOME Root Terminal.
    - Take into account that Tails Installer 5.0.1 refuses to install
      Tails to devices smaller than 8 GiB. It'll still allow *upgrading*
      such sticks though.
    - Use 7200 MiB virtual USB drives when we really mean 8 GiB. In the
      real world, USB sticks labeled "8 GB" can be much smaller, so
      Tails Installer will accept anything that's at least 7200 MiB.
      This commit makes us exercise something closer to what happens in
      the real world, and incidentally it'll save storage space on our
      isotesters and improve test suite performance a bit. :)
    - Have unclutter poll every 0.1s instead of continuously. On current
      sid, virt-viewer eats a full CPU and doesn't do its job when
      "unclutter -idle 0" is running.
    - Adapt tests for Tails Installer 5.0.1.
    - Workaround Pidgin's DBus interface being blocked since we actually
      depend on it for some tests.
    - Test that Pidgin's DBus interface is blocked.
    - Save more data on test suite failures (Refs: #13541):
      * When Tor fails to bootstrap, save Tor logs and chutney nodes
        data.
      * When Htpdate fails to synchronize the clock, save its logs.
      * Always save the systemd journal on failure.
    - When testing emergency shutdown, wait longer for Tails to tell
      us it has finished wiping the memory. The goal here is to help
      us understand whether (Refs: #13462) is a bug in the emergency
      shutdown feature or in our test suite.
    - Restart nautilus-desktop if Desktop icons are not visible
      (Closes: #13461).
    - Test suite: fix assert_raise() when using ruby-test-unit >=
      3.2.5 (Closes: #14654). ruby-test-unit 3.2.5 added native Java
      exception support for JRuby. The fact we defined the :Java
      constant was enough to trigger that JRuby-specific code, which
      failed.
    - Test suite: take into account that click-to-play is not required
      anymore for WebM videos in Tor Browser (Closes: #14586).

 -- Tails developers <tails@boum.org>  Mon, 25 Sep 2017 22:23:01 +0200

tails (3.1) unstable; urgency=medium

  * Security fixes
    - Upgrade Tor Browser to 7.0.4-build1 (Closes: #13577).
    - Upgrade Linux to 4.9.30-2+deb9u3.
    - Upgrade libtiff to 4.0.8-2+deb9u1.
    - Upgrade bind9 to 1:9.10.3.dfsg.P4-12.3+deb9u2.
    - Upgrate evince to 3.22.1-3+deb9u1.
    - Upgrade imagemagick 8:6.9.7.4+dfsg-11+deb9u1.
    - Ensure Thunderbird cleans its temporary directory. (Closes: #13340).

  * Minor improvements
    - Patch gconf to produce reproducible XML output (refs: #12738). This is
      the temporary solution for #12738 in Tails 3.1 which will be reverted
      (and fixed permanently by removing gconf) in Tails 3.2.
    - Apply Debian bts patch to cracklib to produce reproducible dictionnaries
      (Closes: #12909).
    - Upgrade to Debian 9.1 (Closes: #13178).

  * Bugfixes
    - Replace faulty URL in htpdate neutral pool (Closes: #13472).
    - Keep installing a version of Enigmail compatible with Thunderbird 45.x
      (Closes: #13530).
    - Fix the time syncing and Tor notifications translations (Closes: #13437).

  * Build system
    - Upgrade the Vagrant basebox for building ISO images to Stretch
      (Closes: #11738).
    - Fix on-disk build by bumping Vagrant build VM memory to 768M
      (Closes: #13480).
    - Fix rescue build option by exporting TAILS_BUILD_FAILURE_RESCUE
      (Closes: #13476).

  * Test suite
    - mark gnome screenshot scenario as fragile (refs: #13458)
    - mark UEFI scenario as fragile (refs: #13459).

 -- Tails developers <tails@boum.org>  Sat, 05 Aug 2017 15:25:51 +0200

tails (3.0.1) unstable; urgency=medium

  * Security fixes
    - Upgrade tor to 0.3.0.9-1~d90.stretch+1 (Closes: #13253).
    - Upgrade Linux to 4.9.30-2+deb9u2.
    - Upgrade libc to 2.24-11+deb9u1.
    - Upgrade libexpat1 to 2.2.0-2+deb9u1.
    - Upgrade libgcrypt20 to 1.7.6-2+deb9u1.
    - Upgrade libgnutls30 to 3.5.8-5+deb9u1.
    - Enable Debian security APT sources (Closes: #12309).

  * Minor improvements
    - Use a higher resolution image in Tails persistence setup
      (Closes: #12510).

  * Bugfixes
    - Forcibly set $SSH_AUTH_SOCK before starting GNOME
      Shell. Apparently, due to a race condition, GNOME keyring
      sometimes fails to tell the session manager about the correct
      SSH_AUTH_SOCK, and thus GNOME Terminal hasn't this variable set
      and any ssh process started in there won't use the (perfectly
      working) SSH agent (Closes: #12481).
    - Fix issue that made Tails Installer rejects working USB drives,
      pretending they're not "removable" (Closes: #12696).
    - Make behavior of the power button and lid close actions in the Greeter
      consistent with the regular GNOME session (Closes: #13000).

  * Build system
    - Track the latest debian-security archive for the corresponding
      APT sources, and not for the unrelated jessie-updates (Closes:
      #12829).
    - Print APT sources used in the build VM, to help debugging issues
      such as #12829.

 -- Tails developers <tails@boum.org>  Tue, 04 Jul 2017 15:59:18 +0200

tails (3.0) unstable; urgency=medium

  * Major changes
    - Upgrade Tor Browser to 7.0.1 (Closes: #12635, #12657).
    - Upgrade to a new snapshot of the Debian and Torproject
      APT repositories: respectively 2017060904 and 2017060903
      (Closes: #12609).

  * Minor improvements
    - Tor Browser: enable Electrolysis (e10s), i.e. render content in a separate
      child process, which will allow to improve performance and security
      further along the road. This required us to drop our branding add-on
      and re-implement its functionality in our Tor Browser wrapper
      (Closes: #12569).
    - Clean obsolete cached packages when using the Additional Software Packages
      feature (Closes: #12400).
    - Improve KeePassX database migration handling (Closes: #12375).
    - Upgrade OnionShare to 0.9.2, from Debian sid as it has been removed
      from Stretch (Closes: #12610).
    - Upgrade Tor to 0.3.0.8 (Closes: #12656).
    - Drop obsolete bilibop patch, that was applied in 0.5.2.1.
    - Include disk space usage information in the WhisperBack bug reports.
    - Reorder technical details in WhisperBack bug reports in way that makes
      more sense when reading them.
    - Convert lc.py to Python 3.
    - Simplify some Python code thanks to subprocess.check_ouput.
    - Set the initial keyboard focus on the "Start Tails" button
      in Tails Greeter (Closes: #12509).
    - Convert Tails Greeter's Debian packaging to current best practices.

  * Bugfixes
    - Fix persistent Thunderbird configuration migration when there is
      a mimeTypes.rdf, that doesn't contain any associations to "icedove"
      or "/usr/bin/iceweasel" (Closes: #12580).
    - Fix persistent browser bookmarks, by generating them from an sqlite dump
      (Closes: #12568).
    - Use the "intel" X.Org driver for Intel Atom/Celeron/Pentium Processor
      x5-E8000/J3xxx/N3xxx Integrated Graphics Controller.
    - `exec' from our Thunderbird wrapper so it doesn't remain running.
    - Tails Installer: don't allow installing on non-removable drives
      (Closes: #10731).
    - Fetch the torbrowser-launcher sources from Debian sid:
      it's been removed from Debian testing.
      Refresh torbrowser-AppArmor-profile.patch accordingly.
    - Unsafe Browser: remove the search bar, that's currently buggy
      and its presence only encourages unsupported usage (Closes: #12573).
    - Unsafe Browser: disable searching in the address bar. It can result
      in leaking hostnames and credentials to the default search
      engine operator (Closes: #12540).
    - Make our omni.ja modifications reproducible (Closes: #12620).
    - Generate the fontconfig cache in a reproducible manner (Closes: #12567).
    - Don't include torrents/rss.html in the ISO. It's not generated
      in a deterministic manner and is worthless in the ISO (Closes: #12619).
    - Improve the language → default keyboard layout mapping
      in Tails Greeter (Closes: #12547).
    - Don't close Tails Greeter's main window when Alt-F4 is pressed
      (Closes: #12462).

  * Test suite
    - Run emergency_shutdown.feature after usb_*.feature, to reduce disk
      space requirements (Closes: #12565).
    - Deal with server messages in Pidgin.
    - Improve Pidgin connectivity check robustness.
    - Flag the Synaptic test as fragile (i.e. #12586).
    - Optimization: only test once that Tails, booted on DVD, eventually
      shuts down after wiping memory.
    - Move tests about the shutdown applet to a dedicated feature,
      as they have nothing to do with Tails' "emergency" shutdown feature.
    - Adapt the network connectivity check to Stretch, and improve it to check
      both link and IP connectivity (Closes: #12602).
    - Apply a fix from upstream Git to mutter, to fix some of its interactions
      with dogtail (Closes: #11718).
    - Mark "Scenario: Watching a WebM video" as fragile (i.e. #10442).

  * Build system
    - Set create_box -e, to make the vagrant box generation a bit more robust.
      (Closes: #12578).
    - Install kernel from backports and Tails build deps before performing
      APT upgrade, to avoid useless bandwidth usage (Closes: #12529).
    - Update submodules after merging the base branch (Closes: #12556).
    - Rakefile: fix date comparison in basebox:clean_old (Closes: #12575).
    - Rakefile: have basebox:clean_old delete baseboxes more than 4 months old
      (refs: #12576).
    - Also check for fuzzy patches' .orig files at the end of our build hooks,
      so we detect any fuzzy patches applied by hooks (Closes: #12617).
    - Remove .orig files for patches we allow to be fuzzy.
    - Don't pre-build the wiki when mergebasebranch is enabled.
      When pre-building the wiki, we modify the PO files which results in a
      conflict from the base branch merge in case it modifies the same
      files, which breaks the build (Closes: #12611).
    - Rakefile: add a task that removes all tails-builder-* libvirt volumes
      (Closes: #12599).

 -- Tails developers <tails@boum.org>  Sat, 10 Jun 2017 14:39:10 +0000

tails (3.0~rc1) unstable; urgency=medium

  * Major changes
    - Install Thunderbird 1:45.8.0-3+tails2 and handle the Icedove → Thunderbird
      migration, including wrt. persistent data (Closes: #11712, #12242).
      This package also has the patch from
      https://bugzilla.mozilla.org/show_bug.cgi?id=1281959 applied,
      to ease future integration of the Thunderbird AppArmor profile.
      Also, drop the Claws → Icedove migration path.
    - Upgrade to a new snapshot of the Debian and Torproject
      APT repositories: 2017051803 (Closes: #12554).
    - Upgrade Linux packages to the Debian kernel 4.9.0-3, based on
      mainline Linux 4.9.25.
    - Replace the kexec-based memory erasure feature with the Linux kernel's
      memory poisoning (Closes: #12354, #12428). The kexec-based implementation
      was not reliable enough and provided a poor UX. Instead, we now return
      to the initramfs on shutdown and unmount all filesystems there, so their
      content and corresponding caches are erased.
    - Upgrade Tor Browser to 7.0a4 based on Firefox 52.1.1esr (Closes:
      #12115, #12464):
      * Unfortunately e10s (multi-process Firefox) is disabled (#12569).
      * Unfortunately persistent bookmarks created for the first time
        in Tails 3.0~rc1 is broken (#12568).
      * Adds exceptions for the extensions Tails installs on top of
        the vanilla Tor Browser (Closes: #11419).
    - Upgrade tor to 0.3.0.7-1 (Closes: #12485) and log both to the
      usual file and the journal (Closes: #12412).
    - Merge the code that makes Tails almost build reproducibly (Refs:
      #5630); we still have issues with the fontconfig cache (Refs:
      #12567).

  * Minor improvements
    - Add a HACKING document for new code contributors (Closes:
      #12164).
    - Rename tor-controlport-filter to onion-grater (Closes: #12394)
      and import patches killing the delta against Whonix version
      (Closes: #12173).
    - Improve onion-grater; thanks to Joy SN <joysn1980@yahoo.com>
      for the original patches (Closes: #12173):
      · add --listen-interface
      · make stdout/stderr unbuffered to ensure Python exceptions are logged
      · use yaml.safe_load()
    - Improve KeePassX database migration handling (refs: #12375).
    - Electrum: set coin selection strategy to 'Privacy' (Closes: #12177).
    - Allow Onion Circuits to access /proc/pid/status.
    - Make gdm-shell-tails.desktop more similar to the one shipped
      in gnome-shell 3.22.3-3 (refs: #12364).
    - Greeter: have the help window point to updated documentation,
      use WebKit2 instead of the deprecated WebKit, and hide the sidebar
      and banner.
    - Use exec to start KeePassX, i.e. avoid leaving the wrapper running.

  * Bugfixes
    - Install xserver-xorg-legacy, to fix support for various graphics
      adapters that still don't work with rootless X.Org (Closes: #12542).
    - Use the "intel" X.Org driver for Intel Q35 and Intel Atom
      D4xx/D5xx/N4xx/N5xx graphics controllers (refs: #12219).
    - Give UEFI bootloaders upper-case filenames (Closes: #12511).
      Some UEFI firmware, such as the one in the ThinkPad X220, only recognize
      them if they have an upper-case name.
    - KeePassX: enable "Automatically save after each change" again,
      like we did in Tails 2.x (fixes a regression introduced
      in 3.0~beta3).
    - Install packages needed by the "Test speakers" functionality
      (Closes: #12549).
    - Fix automatic upgrades when one is already applied (Closed:
      #12501).
    - When generating the network device blacklist, also blacklist
      network drivers from the staging directory (Closes: #12362).
    - htpdate pool: replace www.sarava.org with leap.se. The former
      has been down for a while and it's not clear when it's going to
      be stable again. The latter should be reliable.

  * Test suite
    - Check that dirmngr used the configured keyserver (Closes: #12371).
    - Sanity check that Chutney starts all nodes in the network.
    - Disable the Sandbox option for all nodes, until Tor#21943
      is fixed (Closes: #12512).
    - Wait for the desktop icons to be displayed in the "Tails desktop is ready"
      step. Let's not try interacting with the desktop earlier.
    - Add tests for memory erasure on "normal" shutdown (refs: #12428).
    - Add tests for memory erasure on "emergency" shutdown, and run some
      with network enabled (refs: #12354).
    - Have eject_cdrom run eject(1) like it used to do in the past.
      Otherwise the machine is immediately halted and we cannot test
      whether memory has been erased.
    - Pass mount_USB_drive structured data instead of free-form text.
    - Test that MAC spoofing and "Disable network" works for
      hotplugged networking devices (Refs: #12362).

  * Build system
    - Generate the Vagrant base box locally as part of the build process,
      instead of downloading it: one less binary blob as input in the build
      process (refs: #12409).
    - Use Vagrant for builds on Jenkins too (Closes: #11972).
    - Tell build script to be more verbose.
    - Respect the 'ARTIFACTS' environment variable if set.
    - Add a second disk to handle the apt-cacher-ng cache, and store
      the corresponding logs in there (Closes: #11979).
    - Use APT snapshots in Vagrant build VMs, create/use a basebox that matches
      the branch/tag/commit being tested, and provision a new VM for each build
      (Closes: #11980, #11981).
    - Ship all build dependencies in the Vagrant basebox, to save some
      time when building ISOs.
    - Make basebox generation compatible with both GnuPG 1.x and 2.x.
    - Set LC_ALL=C, mostly to suppress some warnings.
    - Support forcing VM cleanup before/after build.
    - Add tasks for cleaning up old or all base boxes (refs: #12409).
    - Add build option useful for debugging build failures.
    - Remove obsolete build options.
    - Make auto/scripts/utils.sh more reusable, use it in Rakefile,
      auto/build and setup-tails-builder.
    - Add an option controlling whether to merge the base branch.
    - Add "rake test" target and import logics from puppet-tails'
      wrap_test_suite script.
    - Build Tails as a release simply when HEAD is tagged, i.e. we do not
      require building from a detached head any more.
    - Sanity check compression choice when building a release.
    - Use the host's resolv.conf when building the Vagrant base box.
      Since systemd-networkd is used to manage resolv.conf inside the base box,
      and it hasn't been initialized yet (we are not booting it, just chrooting
      into it) DNS is broken otherwise.
    - Release process: "release" a new base box when freezing.
    - Chown/scp artifacts with a single command to limit overhead and warnings
      noise caused by repeated SSH calls.
    - Add a build options to use a custom CPU model, and custom
      machine type, for reproducibility testing (refs: #12345).
    - Add support for installing Tor Browser nightly builds.

 -- Tails developers <tails@boum.org>  Sat, 20 May 2017 16:48:45 +0200

tails (3.0~beta4) unstable; urgency=medium

  * Major changes
    - All changes brought by Tails 2.12.
    - Upgrade to a new snapshot of the Debian and Torproject
      APT repositories (2017041704).

  * Security improvements
    - Enable the buddy page allocator free poisoning (Closes: #12089).
    - Enable slub/slab allocator free poisoning (Closes: #12090).
    - Create IUKs (automatic upgrades) in a reproducible manner
      (Closes: #11974).

  * Minor improvements
    - Firewall: forbid the _apt user to talk to DNS ports. APT works very well
      without DNS access since we only have Onion APT sources, so let's silence
      the logs.
    - Replace Pidgin's "systray" icon with the guifications plugin
      (Closes: #11741). We're trying to remove as much as we can from
      the set of icons managed by TopIcons extension flavours, in the hope
      it's enough to cancel the problems we've seen with them (#10576, #11737).
    - Disable apt-daily.timer, that can only cause problems in our context
      (Closes: #12390).
    - Do not let pppd-dns manage /etc/resolv.conf (Closes: #12401).
    - Ensure rootless X.Org can access /dev/fb0 when started by GDM.
    - Include the amdgpu module in the initramfs (refs: #12218).
    - Tails Greeter: don't mention 'firewall' anymore (#12382).
    - Tails Greeter: avoid the popover menu for Formats being cut,
      in most cases (Closes: #12249).
    - Tails Greeter: disable the screensaver (Closes: #12370).
    - Tails Greeter: fix behavior when pressing Enter in the language selection
      menu (Closes: #12359).

  * Bugfixes
    - Install speech-dispatcher-espeak-ng to fix the Orca screen reader
      (Closes: #12389).
    - Install xserver-xorg-video-intel and use it on a few graphics adapters
      that are not supported correctly by the modesetting driver (refs: #12219).
      More PCI IDs will be added as new affected hardware is reported.

  * Test suite
    - Run on a Q35 2.8 machine (Closes: #11605).
    - Deprecate xtightvncviewer in favor of tigervnc-viewer.
    - Test the Unsafe Browser in 3 random supported languages, not all.
      This should be enough to identify most future regressions in this area,
      and will be much faster than testing them all.
    - Pidgin tests: switch to an image that doesn't depend on the
      topic of tails@conference.riseup.net.
    - Fix a problematic use of try_for.
    - Fix VM.select_virtual_desktop() and VM.do_focus().
    - Random Gherkin improvements.
    - Fix a focus issue for GNOME Terminal vs. Tails Installer.
    - Adjust to kernel memory poisoning being enabled, which breaks the way
      we used to test memory erasure (refs: #12354):
      · Drop "no memory erasure" and "memory erasure" tests, that can't work
        anymore.
      · Test erasure of memory freed by a killed userspace process.
      · Test that memory poisoning applies to unmounted tmpfs.
      · Test that memory poisoning applies to read and write cache
        for unmounted vfat and LUKS-encrypted ext4.
      · Run erase_memory a bit later, it requires less disk space nowadays.

 -- Tails developers <tails@boum.org>  Tue, 18 Apr 2017 13:01:25 +0000

tails (2.12) unstable; urgency=medium

  * Major changes
    - Completely remove I2P. :( We have decided to remove I2P (see
      #11276) due to our failure of finding someone interested in
      maintaining it in Tails (Closes: #12263).
    - Upgrade the Linux kernel to 4.9.13-1~bpo8+1 (Closes: #12122).

  * Security fixes
    - Upgrade Tor Browser to 6.5.2 based on Firefox 45.9. (Closes:
      #12444)
    - Mount a dedicated filesystem on /var/tmp, to mitigate the
      hardlinks permissions open by the user-tmp abstraction. See
      https://labs.riseup.net/code/issues/9949#note-23 for details
      (Closes: #12125).
    - Protect against CVE-2017-2636 by disabling the n-hdlc kernel
      module (Closes: #12315).
    - Ensure /etc/resolv.conf is owned by root:root in the SquashFS.
      lb_chroot_resolv will "cp -a" it from the source tree, so it
      inherits its ownership from the whoever cloned the Git
      repository. This has two problems. First, this results in unsafe
      permissions on this file (e.g. a Vagrant build results in the
      'amnesia' user having write access to it).
    - Upgrade libjasper1 to 1.900.1-debian1-2.4+deb8u3
    - Upgrade gstreamer and its plugins to 1.4.4-2+deb8u1.
    - Upgrade eject to 2.1.5+deb1+cvs20081104-13.1+deb8u1.
    - Upgrade imagemagick to 8:6.8.9.9-5+deb8u8.
    - Upgrade pidgin to 2.11.0-0+deb8u2.
    - Upgrade samba to 2:4.2.14+dfsg-0+deb8u5.


  * Minor improvements
    - Don't add the live user to the "audio" group. This should not be
      needed on a modern Linux desktop system anymore (Closes:
      #12209).
    - Install virtualbox-* 5.1.14-dfsg-3~bpo8+1 from our custom APT
      repository (Closes: #12307).
    - Install virtualbox-guest-* from sid. The version currently in
      jessie-backports is not compatible with Linux 4.9, and there's
      basically no chance that it gets updated (the maintainer asked
      for them to be *removed* from jessie-backports) (Closes:
      #12298).
    - Pull ttdnsd from our custom APT repository. It's gone from the
      TorProject one. We removed ttdnsd on feature/stretch already, so
      we'll need to pull it from our custom APT repository only for
      the next 3 months.
    - Clean up libdvd-pkg build files, again.  This cleanup operation
      was mistakenly removed in commit c4e8744 (Closes: #11273).
    - Install gnome-sound-recorder (Closes #10950). Thanks to Austin
      English <austinenglish@gmail.com> for the patch!
    - Stop restarting tor if bootstrapping stalls. It seems tor might
      have fixed the issues we used (see: #10238, #9516) to experience
      with the bootstrap process stalling and requiring a restart to
      kickstart it (Closes: #12411).
    - tor.sh: communicate via the UNIX socket instead of TCP port.
      This makes the library usable when run inside systemd units that
      have `PrivateNetwork=yes` set.
    - Get tor's bootstrap progress via GETINFO instead of log
      grep:ing.
    - Upgrade tor to 0.2.9.10-1~d80.jessie+1

  * Bugfixes
    - mirror-pool-dispatcher: bump maximum expected mirrors.json size
      to 32 KiB. This fixes an error where Tails Upgrader would
      complain with "cannot choose a download server" (Closes:
      #11735).

  * Build system
    - Retry curl and APT operations up to 20 times to make the ISO
      build more robust wrt. unreliable Internet connectivity. Thanks
      to Arnaud <arnaud@preev.io> for the patch!
    - Install ikiwiki from jessie-backports, instead of our patched
      one. Our changes were merged in 3.20161219, and jessie-backports
      now has 3.20170111~bpo8+1 (Closes: #12051).
    - Fix FTBFS when installing a .deb via config/chroot_local-packages
      by being more flexible when matching local packages in the apt
      list file (Closes: #12374). Thanks to Arnaud <arnaud@preev.io>
      for the patch!
    - auto/build: support Stretch's GnuPG v2 keyring filename.

  * Test suite
    - Try possible fix for #11508. IPv6Packet:s' source is accessed by
      `.ipv6_saddr`, not `ip_saddr` (that's for IPv4Packet). So, let's
      just try and see which one of the two each packet has, because
      one of them must be there! Also, given that UDPPacket can be
      either IPv4 or IPv6 it seems safest to try to parse each packet
      as IPv6Packet first -- that way we keep looking at transport
      layer protocols for IPv4 only, and treat everything IPv6 as the
      same, which makes sense, since we should block all IPv6, so
      everything should be treated the same at all times.
    - Changes due to #12411:
      * Raise special exception for Tor bootstrap failures.
      * Remove obsolete debug logging now that we don't log anything
        interesting for `restart-tor` any more.

 -- Tails developers <tails@boum.org>  Tue, 18 Apr 2017 17:41:46 +0200

tails (3.0~beta3) unstable; urgency=medium

  * Major new features and changes
    - Make the "Formats" settings in Tails Greeter take effect (Closes: #12079,
      new feature that was broken since it was introduced in 3.0~alpha1).
    - Upgrade to a new snapshot of the Debian and Torproject
      APT repositories (2017031702).

  * Removed features
    - Stop including I2P: we decided (#11276) to remove I2P, due to our failure
      at finding someone to maintain it in Tails (Closes: #12263).

  * Security fixes
    - Upgrade MAT to 0.6.1-4: fixes silent failure of the Nautilus
      contextual menu extension.
    - Ensure /etc/resolv.conf is owned by root:root in the SquashFS
      (Closes: #12343).
    - Protect against CVE-2017-2636 by disabling the n-hdlc kernel module
      (Closes: #12315).

  * Minor improvements
    - Reintroduce the X11 guest utilities for VirtualBox (regression
      introduced in 3.0~beta2).
    - Upgrade X.Org server and the modesetting driver (hopefully helps
      fixing #12219).
    - Automate the migration from KeePassX databases generated on Tails 2.x
      to the format required by KeePassX 2.0.x (Closes: #10956, #12369).
    - Add keyboard shortcuts in Tails Greeter (Closes: #12186, #12063).
    - Install dbus-user-session (regression introduced in 3.0~beta2).
    - Manage temporary directories in a declarative way (tmpfiles.d).
    - Replace references to the /var/run compatibility symlink
      with the canonical /run.
    - Update our Torbirdy patchset to the latest one sent upstream.
    - Install mesa-utils, so that Qt 5 can detect whether software based
      rendering is needed.
    - Have Tails Greeter honor the "debug" kernel command-line option,
      for easier debugging (Closes: #12373).
    - Refactor Tails Greeter to reduce code duplication (Closes: #12247).

  * Bugfixes
    - Fix sizing of zenity dialogs (Closes: #12313, regression introduced
      in 3.0~alpha1).
    - Fix confusing, spurious error messages in command-line applications
      wrapped with torsocks:
      · Ship a /etc/mailname file with content "localhost".
        Otherwise something (Git? libc6?) tries to resolve the "amnesia" host
        name, which fails, and a confusing error message is displayed
        (Closes: #12205, regression introduced in 3.0~alpha1).
      · Have torsocks allow UDP connections to the loopback interface,
        with AllowOutboundLocalhost 2 (Closes: #11736).

  * Test suite
    - Improve debugging info logging for PacketFu parsing issues,
      and implement a plausible fix (refs: #11508).
    - Try to make "double-click on desktop launcher" more reliable.
    - Fix selection of ISO in Tails Installer.
    - Re-enable the GnuPG tests that require a keyserver, pointing them
      to an Onion service we run on Chutney, that redirects all TCP traffic
      to a real, clearnet keyserver (Closes: #12211).
    - Implement a workaround for checking the configured keyserver in GnuPG,
      until a better fix is implemented (refs: #12371).
    - Fix the "Report an Error launcher" scenario in German.

  * Build system
    - Retry curl and APT operations up to 20 times to make the ISO build
      more robust wrt. unreliable Internet connectivity.
      Thanks to Arnaud <arnaud@preev.io> for the patch!
    - Install ikiwiki from jessie-backports, instead of our patched one
      (Closes: #12051).
    - Clean up libdvd-pkg build files, again (Closes: #11273).
    - Rakefile: fix TAILS_OFFLINE_BUILD exported variable name.
    - Adjust apt-mirror to support branches based on feature/stretch
      that don't use frozen APT snapshots.

 -- Tails developers <tails@boum.org>  Sun, 19 Mar 2017 15:10:28 +0100

tails (3.0~beta2) unstable; urgency=medium

  * All changes brought by Tails 2.11, except:
    - the test suite changes, that are not all compatible with this branch;
    - the "Tails 3.0 will require a 64-bit processor" notification:
      this advance warning is not useful on a release series
      that's 64-bit only.

  * Major new features and changes
    - Upgrade to a new snapshot of the Debian APT repositories (2017030802),
      and of the Torproject ones (2017030801).
    - Upgrade Linux to 4.9.0-2 (version 4.9.13-1).

  * Minor improvements
    - Improve GNOME Shell Window List styling. (Closes: #12233)

  * Bugfixes
    - Make it possible to start graphical applications in the Root Terminal.
      (part of #12000)

  * Test suite
    - Improve robustness when dealing with notifications. (Closes: #11464)
    - Bump timeout when waiting for 'Tor is ready' notification.
    - Fix the incremental upgrade test.
    - Drop a few obsolete test cases, update a number of images.
    - Adapt firewall leak test to new DHCP source IP address.
    - Adjust Seahorse and Enigmail tests to the keyserver that is now used.

 -- Tails developers <tails@boum.org>  Wed, 08 Mar 2017 16:29:44 +0000

tails (2.11) unstable; urgency=medium

  * Security fixes
    - Upgrade Tor Browser to 6.5.1 based on Firefox 45.8. (Closes:
      #12283)
    - Fix CVE-2017-6074 (local root privilege escalation) by disabling
      the 'dccp' module. (Closes: #12280)
    - Disable kernel modules for some uncommon network protocol. These
      are the ones recommended by CIS. (Part of: #6457)
    - Disable modules we blacklist for security reasons. Blacklisted
      (via `blacklist MODULENAME`) modules are only blocked from being
      loaded during the boot process, but are still loadable with an
      explicit `modprobe MODULENAME`, and (worse!) via kernel module
      auto-loading.
    - Upgrade linux-image-4.8.0-0.bpo.2-686-unsigned to 4.8.15-2~bpo8+2.
    - Upgrade bind9 to 1:9.9.5.dfsg-9+deb8u10.
    - Upgrade imagemagick to 8:6.8.9.9-5+deb8u7.
    - Upgrade libevent-2.0-5 to 2.0.21-stable-2+deb8u1.
    - Upgrade libgd3 to 2.1.0-5+deb8u9.
    - Upgrade libjasper1 to 1.900.1-debian1-2.4+deb8u2.
    - Upgrade liblcms2-2 to 2.6-3+deb8u1.
    - Upgrade libxpm4 to 1:3.5.12-0+deb8u1.
    - Upgrade login to 1:4.2-3+deb8u3.
    - Upgrade ntfs-3g to 1:2014.2.15AR.2-1+deb8u3.
    - Upgrade openjdk-7-jre to 7u121-2.6.8-2~deb8u1.
    - Upgrade openssl to 1.0.1t-1+deb8u6.
    - Upgrade tcpdump to 4.9.0-1~deb8u1.
    - Upgrade vim to 2:7.4.488-7+deb8u2.
    - Upgrade libreoffice to 1:4.3.3-2+deb8u6.

  * Minor improvements
    - import-translations: also import PO files for French from
      Transifex. The translation team for French switched to Transifex
      even for our custom programs:
      https://mailman.boum.org/pipermail/tails-l10n/2016-November/004312.html
    - Notify the user, if running on a 32-bit processor, that it won't
      be supported in Tails 3.0 anymore. (Closes: #12193)
    - Notify I2P users that I2P will be removed in Tails
      2.12. (Closes: #12271)

  * Bugfixes
    - Disable -proposed-updates at boot time. If a Debian point
      release happens right after a freeze but we have decided to
      enable it before the freeze to get (at least most of) it, then
      we get in the situation where -proposed-updates is enabled in
      the final release, which we don't want. We only want it enabled
      at build time. (Closes: #12169)
    - Ferm: Use the variable when referring to the Live user. The
      firewall will fail to start during early boot otherwise since
      the "amnesia" user hasn't been created yet. (Closes: #12208)
    - Tor Browser: Don't show offline warning when opening local
      documentation. (Closes: #12269)
    - tails-virt-notify-user: use the tails-documentation helper to
      improve UX when one is not connected to Tor yet, and display
      localized doc when available.
    - Fix rare issue causing automatic upgrades to not apply properly
      (Closes: #8449, and hopefully #11839 as well):
      * Allow the tails-install-iuk user to run "/usr/bin/nocache
        /bin/cp *" as root.
      * Install tails-iuk 2.8, which will use nocache for various file
        operations, and sync writes to the installation medium.
    - Install Linux 4.8.15 to prevent GNOME from freezing with Intel
      GM965/GL960 Integrated Graphics. (Closes: #12217, but fixes tons
      of other small bugs)

  * Build system
    - Add 'offline' option, making it possible to build Tails offline
      (if all needed resources are present in your cache). (Closes:
      #12272)

  * Test suite
    - Encapsulate exec_helper's class to not "pollute" the global
      namespace with all our helpers. This is an example of how we can
      work towards #9030.
    - Extend remote shell with *safe* file operations. Now we can
      read/write/append *any* characters without worrying that it will
      do crazy things by being passed through the shell, as was the
      case before.  This commit also:
      * adds some better reporting of errors happening on the server
        side by communicating back the exception thrown.
      * removes the `user` parameter from the VM.file_* methods. They
        were not used, any way, and simply do not feel like they
        fit. I think the only reason we had it initially was because
        it was implemented via the command interface, where a user
        concept makes a lot of sense.
    - debug_log() Dogtail script content on failure.
    - Add a very precise timestamp to each debug_log().
    - Make robust_notification_wait() ensure the applet is closed. In
      robust_notification_wait() when we close the notification
      applet, other windows may change position, creating a racy
      situation for any immediately following action aimed at one such
      window. (Closes: #10381)
    - Fix I2P's Pidgin test. The initial conversation (that determines
      the title of the conversation window) is now made by a different
      IRC service than before.
    - Use lossless compression for the VNC viewer with --view.
      Otherwise the VNC viewer is not a good place to extract test
      suite images from, at least with xtigervncviewer.
    - Add optional pause() notification feature to the test suite. It
      will run a user-configurable arbitrary shell command when
      pause() is called, e.g. on failure when --interactive-debugging
      is used. This is pretty useful when multitasking with long test
      suite runs, so you immediately are notified when a test fails
      (or when you reached a temporary pause() breakpoint).  (Closes:
      #12175)
    - Add the possibility to run Python code in a persistent session
      in the remote shell and use this for Dogtail to significantly
      improve its performance by saving state and reusing it between
      commands. This changes the semantics of the creation of Dogtail
      objects. Previously they just created the code that then would
      be run once an actionable method was called (.wait, .click etc),
      but now it works like in Python, that Dogtail will try to find
      the graphical element upon object creation. (Closes: #12059)
    - Test that we don't ship any -proposed-updates APT sources.
      (Closes: #12169)
    - Make force_new_tor_circuit() respect NEWNYM rate limiting.
    - Add retry magic for lost click when opening Tails' documentation
      from the desktop launcher. (Closes: #12131)

 -- Tails developers <tails@boum.org>  Mon, 06 Mar 2017 17:14:52 +0100

tails (3.0~beta1) experimental; urgency=medium

  * All changes brought by Tails 2.7.1, 2.9.1 and 2.10.

  * Major new features and changes
    - Redesigned Tails Greeter.
    - Upgrade to a new snapshot (2017013002) of the Debian and Torproject
      APT repositories.
    - Upgrade Linux to 4.9.0-1.

  * Security fixes
    - Reject packets sent on the LAN to the NetBIOS name service
      (Closes: #11944).
    - Seahorse: use the Tor OnionBalance hidden service pool,
      which provides transport encryption and authentication of the keyserver.

  * Minor improvements
    - Include adwaita-qt* and enable it by default, so that Qt applications
      integrate nicely into a GNOME environment (Closes: #11790).
    - Add support for the TREZOR hardware wallet in Electrum (Closes: #10964).
    - AppArmor: allow all programs to read /etc/tor/torsocks.conf via
      abstractions/base, to ease maintenance.
    - Don't (try to) bind the Power button to the shutdown action
      (Closes: #12004).
    - Enable natural scrolling (Closes: #11969).
    - Update uBlock Origin patterns + settings file.
    - live-persist: remove Squeeze → Wheezy migration code.
    - Update pre-existing persistent GnuPG configuration on login
      (Closes: #12201).
    - Upgrader: use the alpha channel when the next version will be an
      alpha, beta, or RC. This will allow users of 3.0~betaN to upgrade to
      the next beta or RC, without having to type any command-line
      (Closes: #12206).

  * Bugfixes
    - Fix "upgrade from ISO" when run from a 32-bit system,
      such as Tails 2.x (Closes: #11873).
    - Fix ability to read videos over HTTPS with Totem (Closes: #11963).
    - Re-introduce default directories in $HOME, which fixes
      Spice file transfers (Closes: #11968).
    - Re-enable tap-to-click (Closes: #11993).
    - Lower systemd's DefaultTimeoutStopSec, to get rid of a long delay
      before memory wiping starts. This also prevents shutdown from ever
      being blocked by any buggy service that takes a while to stop
      (Closes: #12061).
    - Drop Jessie APT sources.
    - Re-add VirtualBox DKMS modules.
    - Fix GnuPG communication with keyservers, by using the Tor OnionBalance
      hidden service pool (Closes: #12202).
    - Fix Enigmail communication with keyservers, by teaching Torbirdy
      not to break it (Closes: #11948):
      · Patch Torbirdy to allow not breaking keyserver communication when
        using GnuPG v2.1+, and to use a better default keyserver.
      · Torbirdy: enable the new behaviour made possible by the aforementioned
        patch (extensions.enigmail.already_torified).
      · Torbirdy: drop our custom keyserver configuration, since the
        aforementioned patch makes it the default.

  * Removed features
    - Don't install gnome-system-log anymore (Closes: #12133).
      It's deprecated in GNOME, and mostly useless anyway as it's not
      Journal-aware. It's replacement (gnome-logs) is not usable
      enough in the context of Tails, and most users who can read logs
      should manage to do it with journalctl, so don't install it either.
    - Drop multiarch handling: Tails 3.0 will be amd64-only (Closes: #11961).

  * Build system
    - Disable eatmydata usage and caching: in current Stretch, debootstrap fails
      if we use eatmydata + the operation mode picked by live-build when caching
      is enabled (Closes: #12052).
    - Bump disk space (and memory for in-RAM builds) requirements.
    - Follow replacement of python-reportbug with python3-reportbug.
    - Don't try to deinstall packages that are unknown on Stretch.
    - Move AppArmor aliases to a dedicated file, and include it.
      This will avoid maintaining these settings as a patch.
    - Don't attempt to remove the usr.bin.chromium-browser AppArmor profile:
      it's not shipped in Debian anymore.

  * Test suite
    - Add optional pause() notification (Closes: #12175).
    - Make the remote shell's file operations robust (Closes: #11887).
    - Update a number of test cases for Stretch, sometimes by converting
      them to Dogtail.
    - Drop usage and tests of read-only persistence.
      We won't have this option anymore, and it's not even sure we'll
      reintroduce it (Refs: #12093, Closes: #12055).
    - Adjust CONFIGURED_KEYSERVER_HOSTNAME to match current settings.
    - Test suite: clean up disks between features.

  * Adjustments for Debian 9 (Stretch) with no or very little user-visible impact
    - Adjust dpkg-divert path: it has moved.
    - Replace xfonts-wqy with fonts-wqy-microhei + fonts-wqy-zenhei.
      The former was removed from Debian testing, and the latter are recommended
      by task-chinese-s-desktop and task-chinese-t-desktop.
    - Install virtualbox* from sid.
      It was removed from testing due to https://bugs.debian.org/794466.
    - Drop deprecated settings from org/gnome/settings-daemon/plugins/power.
    - Update settings name in org/gnome/desktop/peripherals/touchpad, and drop
      deprecated ones.
    - Adjust to changed Liferea's .desktop filename.
    - Also torify Liferea when started via its (new) D-Bus service.
    - Install hunspell-pt-br instead of hunspell-pt-pt.
      Tor Browser 6.5 moved from pt-PT to pt-BR, which is fine vs
      spellcheckers in Jessie since its hunspell-pt provides both -pt and
      -br, but in Stretch they are separate packages.
    - AppArmor: adjust usr.sbin.cupsd profile so it loads successfully
      (Closes: #12116).
    - Migrate from netstat to ss.
    - Update extensions.enigmail.configuredVersion.
    - Remove the jessie-proposed-updates APT sources.

 -- Tails developers <tails@boum.org>  Wed, 01 Feb 2017 19:23:03 +0000

tails (2.10) unstable; urgency=medium

  * Major new features and changes
    - Upgrade the Linux kernel to 4.8.0-0.bpo.2 (Closes: #11886).
    - Install OnionShare from jessie-backports. Also install
      python3-stem from jessie-backports to allow the use of ephemeral
      onion services (Closes: #7870).
    - Completely rewrite tor-controlport-filter. Now we can safely
      support OnionShare, Tor Browser's per-tab circuit view and
      similar.
      * Port to python3.
      * Handle multiple sessions simultaneously.
      * Separate data (filters) from code.
      * Use python3-stem to allow our filter to be a lot more
        oblivious of the control language (Closes: #6788).
      * Allow restricting STREAM events to only those generated by the
        subscribed client application.
      * Allow rewriting commands and responses arbitrarily.
      * Make tor-controlport-filter reusable for others by e.g. making
        it possible to pass the listen port, and Tor control
        cookie/socket paths as arguments (Closes: #6742). We hear
        Whonix plan to use it! :)
    - Upgrade Tor to 0.2.9.9-1~d80.jessie+1, the new stable series
      (Closes: #12012).

  * Security fixes
    - Upgrade Tor Browser to 6.5 based on Firefox 45.7 (Closes: #12159)
    - Upgrade Icedove to 1:45.6.0-1~deb8u1+tail1s.
    - Upgrade bind9-packages to 1:9.9.5.dfsg-9+deb8u9.
    - Upgrade pcscd to 1.8.13-1+deb8u1.
    - Upgrade libgd3 to 2.1.0-5+deb8u8.
    - Upgrade libxml2 to 2.9.1+dfsg1-5+deb8u4.
    - Upgrade tor to 0.2.9.9-1~d80.jessie+1.
    - Upgrade samba-libs to 2:4.2.14+dfsg-0+deb8u2.

  * Minor improvements
    - Enable and use the Debian Jessie proposed-updates APT
      repository, anticipating on the Jessie 8.7 point-release
      (Closes: #12124).
    - Enable the per-tab circuit view in Tor Browser (Closes: #9365).
    - Change syslinux menu entries from "Live" to "Tails" (Closes:
      #11975). Also replace the confusing "failsafe" wording with
      "Troubleshooting Mode" (Closes: #11365).
    - Make OnionCircuits use the filtered control port (Closes:
      #9001).
    - Make  tor-launcher use the filtered control port.
    - Run OnionCircuits directly as the Live user, instead of a
      separate user. This will make it compatible with the Orca screen
      reader (Closes: #11197).
    - Run tor-controlport-filter on port 9051, and the unfiltered one
      on 9052. This simplifies client configurations and assumptions
      made in many applications that use Tor's ControlPort. It's the
      exception that we connect to the unfiltered version, so this
      seems like the more sane approach.
    - Remove tor-arm (Nyx) (Closes: #9811).
    - Remove AddTrust_External_Root.pem from our website CA bundle. We
      now only use Let's Encrypt (Closes: #11811).
    - Configure APT to use Debian's Onion services instead of the
      clearnet ones (Closes: #11556).
    - Replaced AdBlock Plus with uBlock Origin (Closes: #9833). This
      incidentally also makes our filter lists lighter by
      de-duplicating common patterns among the EasyList filters
      (Closes: #6908). Thanks to spriver for this first major code
      contribution!
    - Install OpenPGP Applet 1.0 (and libgtk3-simplelist-perl) from
      Jessie backports (Closes: #11899).
    - Add support for exFAT (Closes: #9659).
    - Disable unprivileged BPF. Since upgrading to kernel 4.6,
      unprivileged users can use the bpf() syscall, which is a
      security concern, even with JIT disabled. So we disable that.
      This feature wasn't available before Linux 4.6, so disabling it
      should not cause any regressions (Closes: #11827).
    - Add and enable AppArmor profiles for OnionCircuits and OnoinShare.
    - Raise the maximum number of loop devices to 32 (Closes: #12065).
    - Drop kernel.dmesg_restrict customization: it's enabled by
      default since 4.8.4-1~exp1 (Closes: #11886).
    - Upgrade Electrum to 2.7.9-1.
    - Make the Electrum proxy configuration apply after upgrading to
      2.7.9-1. These changes incidentally makes Electrum behave nicer:
      users will now not be presented the network configuration part
      of the setup wizard -- a server will be picked randomly, and
      Electrum will auto-connect. The automated test suite is adjusted
      accordingly (Closes: #12140).
    - Remove unused Browser profile seed file localstore.rdf which was
      made obsolete in Firefox 34.
    - Tor Browser: switch from pt-PT to pt-BR langpack. The upstream
      Tor Browser did this in version 6.5 (Refs: #12159).

  * Bugfixes
    - Tails Greeter:
      * use gdm-password instead of gdm-autologin, to fix switching to
        the VT where the desktop session lives on Stretch (Closes:
        #11694)
      * Fix more options scrolledwindow size in Stretch (Closes:
        #11919)
    - Tails Installer: remove unused code warning about missing
      extlinux in Tails Installer (Closes: #11196).
    - Update APT pinning to cover all binary packages built from
      src:mesa so we ensure installing mesa from jessie-backports
      (Closes: #11853).
    - Install xserver-xorg-video-amdgpu. This should help supporting
      newer AMD graphics adapters. (Closes #11850)
    - Fix firewall startup during early boot, by referring to the
      "amnesia" user via its UID (Closes: #7018).
    - Include all amd64-microcodes.
    - refresh-translations: ignore
      config/chroot_local-includes/usr/share/doc/tails/website/.
      Otherwise, if the website has been built already, PO tools
      complain that there are files with translatable strings in
      there, which are not listed in POTFILES.in.
    - Make uBlock Origin's button appear on first run. Otherwise it
      will only appear on browser runs after the first one. This bug
      also affected Adblock Plus (Closes: #12145).

  * Build system
    - Be more careful when unmounting the tmpfs used as workspace
      during builds, fixing an issue that made Jenkins' ISO builders
      prone to failures (Closes: #12009).
    - Upgrade the Vagrant basebox to 20170105. The only big change is
      that we now install the backported kernel in the builder VM, to
      make building possible on Debian Sid (Closes: #12081).
    - Ensure the VirtualBox guest DKMS modules are built for the
      kernel we want them for. In some situations, depending on the
      version of the running kernel, the modules would not be built
      for the 686 kernel, which is the one that needs the VirtualBox
      guest modules.  This commit ensures the VirtualBox guest modules
      are built and installed regardless of the how the build
      environment looks like (Closes: #12139).

  * Test suite
    - Replace the filesystem shares support with a helper for easily
      sharing files from the host to the guest using virtual disks
      (Closes: #5571).
    - Do not test sending email when testing POP3. We cannot clean
      that email up (easily) since when we use POP3 deletions won't
      affect the remote inbox, only our local one, resulting in the
      quota being reached eventually (Closes: #12006).
    - Have APT tests configure APT to use non-onion sources. Our test
      suite uses Chutney to create a virtual, private Tor network, and
      thus doesn't support connections to Onion services running in
      the real Tor network (Refs: #11556).
    - Allow connections to Tor's control port during stream isolation
      tests, but only for those applications where we expect that.
    - Fix Electrum tests after upgrading to 2.7.9-1.
    - Make encryption.feature pass for Tails 2.10~rc1.
    - Adapt tests after the Donation campaign was disabled (Refs:
      #12134).
    - Fix 'The "Tails documentation" link on the Desktop works'
      scenario. The TailsOfflineDocHomepage.png image doesn't match
      what we see any more (I have no clue why), so let's use Dogtail
      and solve this once and for all, hopefully.
    - Work around Tails freezing during memory wiping. These
      workarounds should be reverted once #11786 is fixed
      properly. (Refs: #10776, #11786)
    - Support both xtigervncviewer and xtightvncviewer for --view.
      xtightvncviewer is a transitional package in Sid, which depends
      on tigervnc-viewer (which ships xtigervncviewer), so by keeping
      the dep and supporting both binaries, --view will work on both
      Sid and Jessie (Closes: #12129).
    - Test suite: bump image after upgrading to Tor Browser 6.5 (Refs:
      #12159).
    - Add debugging info for when PacketFu misbehaves, and be more
      careful when to save pcap artifacts (Refs: #11508).

 -- Tails developers <tails@boum.org>  Mon, 23 Jan 2017 11:38:37 +0100

tails (2.9.1) unstable; urgency=medium

  * Security fixes
    - Upgrade Tor Browser to 6.0.8 based on Firefox 45.6. If you pay
      close attention you'll see that we import -build1 but there was
      a -build2. The only change is Tor Button 1.9.5.13 which makes
      some changes to the donation campaign banner in `about:tor`,
      which we safely can skip. (Closes: #12028)
    - Upgrade Icedove to 45.5.1-1~deb8u1+tails1. (Closes: #12029)
    - Upgrade APT-related packages to 1.0.9.8.4.

  * Minor improvements
    - Switch to DuckDuckGo as the default search engine in the tor
      Browser. This is what Tor Browser has, and Disconnect.me (the
      previous default) has been re-directing to DDG for some time,
      which has been confusing users. In addition, we localize the DDG
      user interface for the locales with availablelangpacks. (Closes:
      #11913)
    - Improve the display name for the Wikipedia search plugin.
    - Enable contrib and non-free for our own APT repos.
    - Upgrade Tor to 0.2.8.10. (Closes: #12015)
    - Upgrade obfs4proxy to 0.0.7-1~tpo1.

  * Bugfixes
    - AppArmor Totem profile: add permissions needed to avoid warning
      on startup. (Closes: #11984)
    - Upgrade the VirtualBox Guest additions and modules to version
      5.1.8. This should prevent Xorg from crashing unless the video
      memory for the VMs are significantly bumped. (Closes: #11965)
      Users will still have to enable I/O APIC due to a bug in Linux.
    - Drop unwanted search plugins from the Tor Browser langpacks.
      Otherwise they are only removed from English locales. Note that
      the langpacks contain copies of the English plugins, not
      localized versions, so we actually lose nothing.

  * Test suite
    - Add support for SikuliX, which recently hit Debian Unstable,
      while still supporting Sikuli for Jessie users. (Closes: #11991)
    - Fix some instances where we were trying to use the mouse outside
      of the Sikuli screen.
    - Use "TorBirdy" instead of "amnesia branding" as the "anchor"
      addon.  I.e. the addon that we use to find the other ones. The
      "amnesia branding" addon has been removed, so we must use
      something else. (Fixup: #11906)
    - Dogtailify "the support documentation page opens in Tor Browser"
      step. We previously relied on Sikuli, and the image was made
      outdated thanks to our donation campaign. No more! (Closes:
      #11911)
    - Resolve dl.amnesia.boum.org instead of picking a static address.
      Just hours after updating the dustri.org IP address, its web
      server went down => test suite failures. Let's make this test as
      robust as actually downloading the Tails ISO image -- if that
      fails, we probably have more serious problems on our hands than
      a failing test suite. (Closes: #11960)
    - Switch MAT scenario from testing PDFs to PNGs. Also add
      anti-test and test using using a tool *different* from MAT, the
      tool being tested here. (Closes: #11901)

 -- Tails Developers <tails@boum.org>  Wed, 14 Dec 2016 13:19:16 +0100

tails (2.7.1) unstable; urgency=medium

  * Security fixes
    - Upgrade Tor Browser to 6.0.7 (build3) based on Firefox 45.5.1.
    - Upgrade gstreamer0.10-based packages to 0.10.31-3+nmu4+deb8u2.
    - Upgrade imagemagick-based packages to 8:6.8.9.9-5+deb8u6.
    - Upgrade libicu52 to 52.1-8+deb8u4.
    - Upgrade vim-based packages to 2:7.4.488-7+deb8u1.

  * Minor improvements
    - Reserve 64 MiB for the kernel and 128 MiB for privileged
      processes before the memory is wiped. We hope that this might
      help (but not solve, sadly) some crashes experienced while
      wiping the memory.

  * Build system
    - Make the wiki shipped inside Tails build deterministically
      (Closes: #11966):
      * Enable ikiwiki's "deterministic" option, and require it when
        building.
      * Use our custom backport of discount (2.2.1-1~bpo8+1~0.tails1),
        to fix reproducibility issues (Debian#782315). This can be
        dropped once our ISO builders use Stretch.
      * Install ikiwiki from our builder-jessie APT suite, to make the
        pagestats plugin output deterministic.
    - refresh-translations: don't update PO files unless something
      other than POT-Creation-Date was changed. (Closes: #11967)
    - Fix Vagrant's is_release? check. Per auto/build, we consider it
      a release when we build from detached head, and HEAD is tagged.
    - Enforce `cleanall` when building a release. I.e. don't allow the
      user supplied options to override this behaviour. This is
      important since Vagrant caches wiki builds, and we do not want
      leftovers from a previous builds ending up in a release. Also,
      this is required for making Tails images build reproducibly.
    - Make the build system's `cleanall` option really clean
      everything.  At the moment it doesn't clean the cached wiki
      build (which basically was its only job).
    - import-package: support contrib and non-free sections.

  * Test suite
    - Wait a bit between opening the shutdown applet menu, and
      clicking one of its widgets. (Closes: #11616).
    - Adapt Icedove test after removing the amnesia branding add-on.
      (Closes: #11906)
    - Replace --pause-on-fail with --interactive-debugging. It does
      the same thing, but also offers an interactive Ruby shell, via
      pry, with the Cucumber world context.

 -- Tails developers <tails@boum.org>  Wed, 30 Nov 2016 17:27:37 +0100

tails (3.0~alpha1) experimental; urgency=medium

  * Major new features and changes
    - Upgrade to a snapshot of Debian 9 (Stretch) from 2016-11-15.
    - Switch userpace from 32-bit to 64-bit (Closes: #8183), and accordingly:
      · Memory erasure: drop the "one instance of sdmem per 2 GiB of RAM" tweak,
        that is not needed on x86-64.
      · Display a "sorry!" message when trying to boot on a 32-bit BIOS system
        (refs: #11638).
    - Switch GNOME Shell to its default black theme (Closes: #11789).

  * Minor improvements
    - Install the cirrus and modesetting X.Org drivers (Closes: #10962).
    - Install the 'amdgpu' driver for the AMD Radeon cards (refs: #11850).
    - Stop disabling kernel modesetting for QXL (refs: #11518).
    - Replace TopIcons with gnome-shell-extension-top-icons-plus.
      The former causes plenty of trouble and is apparently abandoned
      upstream. The latter is actively maintained upstream, and packaged
      in Debian. (refs: #10576)
    - Use torsocks to torify Git, and drop tsocks entirely. tsocks has been
      unmaintained for years in Debian, and was removed from testing
      for a while (Closes: #10955).
    - Replace Florence's "systray" icon with the Florence Indicator GNOME Shell
      extension (refs: #8312). And then, don't automatically start Florence:
      the Florence Indicator GNOME Shell extension will start it the first time
      one tries to display it. This should save a tiny bit of RAM.
    - Harden AppArmor Totem profiles.
    - Switch to the Debian-packaged aufs kernel module (Closes: #11829).
    - Configure the firewall to not allow root to connect to Tor at all,
      which is possible now that APT uses a dedicated user for network
      operations.
    - Fix firewall startup during early boot, by referring to the "amnesia"
      user via its UID (refs: #7018).
    - Install hunspell dictionaries instead of myspell ones, for a few more
      languages: Spanish, Italian, Portuguese and Russian. Only Farsi keeps
      using a myspell dictionary for now.

  * Removed features
    - Stop installing BookletImposer PDF imposition toolkit.
      It's unmaintained upstream and thus won't be part of Debian Stretch.
    - Stop installing ekeyd:  it's unmaintained, very rarely used, poorly
      designed (dedicated daemon), and security sensitive (Closes: #7687).
    - Stop shipping ttdnsd. It was only useful for developers and power-users
      who can install it themselves as needed. It's been unmaintained upstream
      for many years. It's very buggy so we had to remove it from the DNS
      resolution loop years ago. It's not in Debian. And it's one of the only
      two bits of Tails that still relied on tsocks, that is RC-buggy,
      unmaintained in Debian, and not in Stretch at the moment. So it has
      become clear that the cost of keeping ttdnsd now outweighs the benefits
      it brought (refs: #10959).

  * Build system
    - Bump disk space (and memory for in-RAM builds) requirements.
    - Support new live-config configuration directory naming, again and again.
    - Use the lowest compression level for the SquashFS when compressing it
      with gzip. This makes our development builds faster, and the resulting
      ISO image only a little bit bigger (Closes: #9788).
    - Configure initramfs compression later, to make the build faster.

  * Test suite
    - Various refactoring while we were at it.
    - Port tests to Dogtail: installation, upgrade, notification detection,
      Synaptic, Gobby, and some of Tor Browser.
    - Workaround GNOME Shell being buggy for Dogtail (refs: #11718).
    - Update a bunch of test suite images for Stretch.
    - Mark created disk as temporary when we don't need to keep it around.
    - Simplify adding NetworkManager connections, and rely more on the defaults.
      Not providing the complete configuration file makes us test something
      closer to what happens when a user adds a Wi-Fi connection themselves.
    - Adjust the minimum allowed memory pattern coverage before wiping.
    - Always sync the time from the host when restoring from a snapshot.
      Previously we wouldn't do it when the network was plugged but Tor wasn't
      running, which can cause issues if we *then* start Tor since the time
      may be off.
    - Adjust to the fact that we now support running as a 64-bit guest
      in VirtualBox, and simplify code since we now include a 64-bit userland.
    - Improve how we restart Tor/I2P after restoring from a snapshot.
    - Adjust PolicyKit tests for Stretch.
    - Work around Tails stopping on shut down due to #11730.
      This should be reverted once #11730 is fixed properly.
    - Update the screenshot scenario.
    - Fix pcap file saving on MAC spoofing failure (Closes: #11698).
    - Test that notifications are actually shown.
    - Drop obsolete workaround for Florence sometimes not being hidden
      on startup (#11398).
    - Avoid remote shell deadlock.
    - Install at-spi2-core from Debian Sid.
      With the current version in Stretch, at-spi-bus-launcher crashes on
      start, breaking parts of GNOME's accessibility, and Dogtail.
      For details, see https://bugs.debian.org/840618.
    - Check that the MAC address is spoofed for manually added persistent
      NetworkManager connections created on Jessie and Stretch (refs: #11931).
    - Use nc.traditional in tests that rely on its behaviour.
    - Adjust expected notification text to cope with #11941.

  * Adjustments for Debian 9 (Stretch) with no or very little user-visible impact
    - Adjust APT sources and pinning for Stretch.
    - Don't install gnome-media, which is not part of testing/sid anymore.
      We already install the only bits it was providing or depending on.
    - Don't install gnome-themes: it's gone in Stretch.
    - Stop installing GStreamer 0.10 explicitly: it won't be in Stretch,
      and some bits are gone already.
    - Refresh and unfuzzy patches for Stretch. Replace some of them with
      programmatic patching, as patches break the build whenever
      they become fuzzy.
    - Drop start_AppArmor_earlier.diff: on Stretch, AppArmor starts much earlier
      already.
    - Accept iceweasel-l10n-* that don't provide any search engine:
      on Stretch, at least iceweasel-l10n-ar_1%3a43.0.4-1_all.deb doesn't.
    - Stop deleting 75-persistent-net-generator.rules: obsolete in Stretch.
      It was removed in systemd (220-7).
    - Tell live-boot we're still using aufs: recent live-boot defaults
      to overlayfs, which we don't use yet.
    - Don't remove imagemagick in 11-localize_browser: cups-filters depends on it
      (Closes: #10960).
    - Explicitly install bc: needed by our 2010-pidgin live-config hook.
    - Remove gcc-4.9-base and gcc-5 via a chroot hook, taking into account
      that GCC 5 is the default on Stretch.
    - Switch to openjdk-8-jre: openjdk-7-jre is not in Stretch anymore.
    - gcalctool was renamed to gnome-calculator.
    - Don't try to delete non-existing AppArmor profile for ntpd: it was moved
      to the ntp package in Stretch.
    - Build DKMS modules with GCC 5: Stretch hasn't 4.8 anymore.
    - Don't try to reload or disable an initscript that we don't patch,
      and that doesn't exist anymore.
    - Support the case when /usr/src/libdvd-pkg does not exist.
      Apparently this can happen on Stretch.
    - Adjust to the move of /etc/gnome/defaults.list in Stretch
      (Closes: #11440).
    - Stop installing xserver-xorg-input-vmmouse. It's obsolete and conflicts
      with recent kernels: https://bugs.debian.org/831420
    - Install open-vm-tools from sid: it's been removed from testing.
    - Install the gobby package, instead of the (now gone) transitional
      gobby-0.5 one.
    - apparmor-adjust-tor-profile.diff: drop bits that are useless, and
      prevent Tor from starting, on Stretch.
    - Tor Daemon Status: declare compatibility with GNOME Shell 3.20.
    - Shutdown helper: declare compatibility with GNOME Shell 3.20.
    - Drop 43-adjust_path_to_ibus-unikey_binaries hook: it was a workaround
      for a bug (Debian#714932) that was fixed.
    - Use netcat-openbsd instead of connect-proxy for torifying SSH.
      connect-proxy seems barely maintained in Debian and was removed from
      testing due to https://bugs.debian.org/830423.
    - Don't disable gdomap service: we don't include it anymore.
      unar in Jessie depended on gnustep-base-runtime (that ships gdomap),
      but this is not the case in Stretch anymore.
    - Install system-config-printer-common instead of system-config-printer,
      and drop customization that were needed only for the latter:
      system-config-printer (1.5.7-2) extracts into a new -common package
      the bits needed by gnome-control-center (Closes: #11505).
    - Adjust haveged AppArmor profile to work with Linux 4.x on Stretch.
    - cupsd AppArmor profile: update list of backends, and add aufs-specific
      tweak that Stretch needs (refs: #11699).
    - Revert to GNOME's default font antialiasing/hinting.
      We fixed on rgba/slight when converting some manual fontconfig stuff
      to GNOME's layer on top of it, but at least from a fresh Stretch
      install (2016-08-24) we got grayscale/slight. It could be that some
      auto-detection is involved, so the values would be different depending
      on the actual hardware. Any way, let's try to decrease our delta here.
    - Adjust haveged arguments customization for Stretch (Closes: 11522).
    - Display the date in the desktop top bar, as we did in Jessie and older.
      (Closes: #11696)
    - Drop patch to keep haveged, saned, spice-vdagent and laptop-mode running
      on shutdown. These patches are no-ops on Stretch, where these services
      have native systemd unit files. It's not worth porting these patches:
      saned is socket-activated so in most cases it does not have to be shut
      down, and we expect that the other ones can be stopped pretty quickly.
      Let's bring back this kind of optimization if, and only if, we identify
      an actual problem to fix in this area :)
    - Don't delete downloaded debs after install: apt(8) >= 1.2~exp1 deletes
      them by default, which is not nice for users who use it to preseed
      their persistent APT cache. (Closes: #10958)
    - Hide "OpenJDK Java 8 Policy Tool" from the Applications menu.
    - Don't ship GCC 6: we don't ship compilers in Tails usually.
    - Don't ship gcc-5-base: on Stretch we ship gcc-6-base instead.
    - Don't start shipping libdvdcss2-dbgsym nor paxctld.
    - Adjust default web browser customization: GNOME in Debian now defaults
      to Firefox ESR (refs: #11440).
    - Install libreoffice-gtk3: on Stretch this is needed to have Gtk+ 3 widgets
      and a Gtk/GNOMEish print dialog.
    - Explicitly install gtk2-engines-pixbuf, as it's not pulled automatically
      on Stretch, and it's needed to theme GTK+ 2 applications in a nice way
      (Closes: #11715).
    - AppArmor gnome abstraction: allow reading /etc/xdg/*-mimeapps.list
      (refs: #11440).
    - Drop obsolete disabling of GNOME Keyring's GnuPG agent feature.
      That feature was removed upstream.
    - Explicitly select pinentry-gtk2 as our preferred pinentry program.
      On Stretch, gnome-keyring depends on pinentry-gnome3, and then that one
      is selected by default. It does not feel worth it to introduce a hackish
      solution such as a fake pinentry-gnome3 package, so let's ignore it and
      just make sure we are using the pinentry program we prefer
      (Closes: #11713).
    - Drop keep_memlockd_on_shutdown.diff: it's been a no-op since Tails 2.0
      (Closes: #11708).
    - Drop custom NetworkManager plugin configuration: these tweaks are not
      needed on Stretch anymore.
    - Disable new style network interface naming scheme.
      It has little value for a live system, so let's stick to what we are
      used to, and avoid having to adjust code/config/test suite
      (Closes: #11721).
    - Drop obsolete NM configuration wrt. sending hostname in DHCP requests
      (Closes: #11720).
    - Update APT pinning to cover all binary packages built from src:mesa
      (refs: #11853).
    - Don't try to install gnupg-curl: it doesn't exist anymore in Stretch.
    - Install seahorse-nautilus from sid. It's been removed from testing.
    - Drop workaround for Debian bug #645466, that was fixed in 2014
      (Closes: #11534).
    - Allow the "_apt" user to use Tor: in Stretch, APT network operations
      are performed with the "_apt" user and not root.
    - Make sure that 'localhost' points to the IPv4 loopback address.
    - Make desktop launchers executable (Closes: #11927).
    - Disable Wayland usage in GDM (Closes: #11923).
    - Fix AppArmor profile for gst-plugin-scanner (Closes: #11928).
    - Change Nautilus' default zoom level to 'small' (Closes: #11716).
      The icons in GNOME Files and on the desktop are too huge otherwise. With
      this new setting, they are similar in size to what we had in Jessie.
    - Fix broken symlink preventing Enigmail from being enabled.
    - Configure NetworkManager to not touch MAC addresses (refs: #11931).
      Its default behaviour on Debian Stretch is to reset the MAC address to the
      permanent one, and we did not make up our mind yet wrt. replacing
      our custom MAC spoofing system with NM's own one (refs: #11293).
    - Patch NetworkManager so that it does not leak the hostname in DHCP
      requests (Closes: #11720).
    - Deal with the fact that the NetworkManager dispatcher scripts are now
      sometimes called with an empty first argument (Closes: #11938).
    - Upgrade to GnuPG 2.1.15-9, and accordingly:
      · Remove the CA certificate for sks-keyservers.net, that we installed
        in the system-wide CAs directory: it is now included in the dirmngr
        package. Stop trusting it for non-GnuPG operations.
      · Make dirmngr use the sks-keyservers.net CA certificate from Debian.
      · Move keyserver proxy configuration to dirmngr.conf, and drop the
        keyserver-options that are obsolete or now the default.

 -- intrigeri <intrigeri@boum.org>  Thu, 17 Nov 2016 16:19:21 +0000

tails (2.7) unstable; urgency=medium

  * Security fixes
    - Upgrade to Linux 4.7. (Closes: #11885, #11818)
    - Upgrade to Tor 0.2.8.9. (Closes: #11832, #11891)
    - Upgrade Tor Browser to 6.0.6 based on Firefox 45.5. (Closes: #11910)
    - Upgrade Icedove to 1:45.4.0-1~deb8u1+tails1. (Closes: #11854,
      #11860)
    - Upgrade imagemagick to 8:6.8.9.9-5+deb8u5.
    - Upgrade openssl to 1.0.1t-1+deb8u5.
    - Upgrade libarchive to 3.1.2-11+deb8u3.
    - Upgrade bind9 to 1:9.9.5.dfsg-9+deb8u8.
    - Upgrade libav to 6:11.8-1~deb8u1.
    - Upgrade ghostscript to 9.06~dfsg-2+deb8u3.
    - Upgrade c-ares to 1.10.0-2+deb8u1.
    - Upgrade nspr to 2:4.12-1+debu8u1.
    - Upgrade nss to 2:3.26-1+debu8u1.
    - Upgrade tar to 1.27.1-2+deb8u1.
    - Upgrade curl to 7.38.0-4+deb8u5.
    - Upgrade libgd3 to 2.1.0-5+deb8u7.
    - Upgrade opendjk-7 to 7u111-2.6.7-2~deb8u1.
    - Upgrade mat to 0.5.2-3+deb8u1.
    - Upgrade libxslt to 1.1.28-2+deb8u2.
    - Upgrade pillow to 2.6.1-2+deb8u3.

  * Minor improvements
    - Ship Let's encrypt intermediate certificate to prepare the
      the next certificate renewal of our website. Also unify the
      way our upgrades and security checkers verify this SSL
      certificate using our dedicated perl lib code. (Closes: #11810)

  * Bugfixes
    - Fix multiarch support in Synaptic. (Closes: #11820)
    - Set default spelling language to en_US in Icedove. (Closes: #11037)

  * Build system
    - Disable debootstrap merged-usr option. (Closes: #11903)

  * Test suite
    - Add test for incremental upgrades. (Closes: #6309)
    - Add tests for Icedove. (Closes: #6304)
    - Decrease timeout to Tails Greeter to speed up testing of branches
      where it is broken. (Closes: #11449)
    - Add a ID field to the remote shell responses to filter out
      unrelated ones. (Closes: #11846)
    - Reliabily wait for the Greeter PostLogin script. (Closes: #5666)
    - Reliabily type the kernel command line in the prompt at the boot
      menu to ensure the remote shell is started. (Closes: #10777)
    - Remove DVDROM device when not used, to workaround QEMU/Libvirt
      compatibility issue. (Closes: #11874)

 -- Tails developers <tails@boum.org>  Sun, 13 Nov 2016 14:46:04 +0100

tails (2.6) unstable; urgency=medium

  * Major new features and changes
    - Install Tor 0.2.8.7. (Closes: #11351)
    - Enable kASLR in the Linux kernel. (Closes: #11281)
    - Upgrade Icedove to 1:45.2.0-1~deb8u1+tails1: (Closes: #11714)
      · Drop auto-fetched configurations using Oauth2.  They do not
        work together with Torbirdy since it disables needed
        functionality (like JavaScript and cookies) in the embedded
        browser. This should make auto-configuration work for GMail
        again, for instance.  (Closes: ##11536)
      · Pin Icedove to be installed from our APT repo. Debian's
        Icedove packages still do not have our secure Icedove
        autoconfig wizard patches applied, so installing them would be
        a serious security regression. (Closes: #11613)
      · Add missing icedove-l10n-* packages to our custom APT
        repository (Closes: #11550)
    - Upgrade to Linux 4.6: (Closes: #10298)
      · Install the 686 kernel flavour instead of the obsolete 586
        one.
      · APT, dpkg: add amd64 architecture. The amd64 kernel flavour is
        not built anymore for the i386 architecture, so we need to use
        multiarch now.
      · Build and install the out-of-tree aufs4 module. (Closes: #10298)
      · Disable kernel modesetting for QXL: it's not compatible with
        Jessie's QXL X.Org driver.

  * Security fixes
    - Hopefully fixed an issue which would sometimes make the Greeter
      ignore the "disable networking" or "bridge mode"
      options. (Closes: #11593)

  * Minor improvements
    - Install firmware-intel-sound and firmware-ti-connectivity.  This
      adds support for some sound cards and Wi-Fi adapters.  (Closes:
      #11502)
    - Install OpenPGP Applet from Debian. (Closes: #10190)
    - Port the "About Tails" dialog to python3.
    - Run our initramfs memory erasure hook earlier (Closes:
      #10733). The goal here is to:
      · save a few seconds on shutdown (it might matter especially for
        the emergency one);
      · work in a less heavily multitasking / event-driven
        environment, for more robust operation.
    - Install rngd, and make rng-tools initscript return success when
      it can't find any hardware RNG device. Most Tails systems around
      probably have no such device, and we don't want systemd to
      believe they failed to boot properly. (Closes: #5650)
    - Don't force using the vboxvideo X.Org driver. According to our
      tests, this forced setting is:
       · harmful: it breaks X startup when the vboxvideo *kernel*
         driver is loaded;
       · useless: X.Org now autodetects the vboxvideo X.Org driver and
         uses it when running in VirtualBox and the vboxvideo kernel
         is not present.
    - Port boot-profile to python3 (Closes: #10083). Thanks to
      heartsucker <heartsucker@autistici.org> for the patch!
    - Include /proc/cmdline and the content of persistent APT sources
      in WhisperBack bug reports. (Closes: #11675, #11635)
    - Disable non-free APT sources at boot time. (Closes: #10130)
    - Have a dedicated page for the homepage of Tor Browser in
      Tails. (Closes: # 11725)
    - Only build the VirtualBox kernel modules for the 32-bit kernel.
      It's both hard and useless to build it for 64-bit in the current
      state of things, as long as we're shipping a 32-bit userspace.
      Also, install virtualbox-* from jessie-backports, since the
      version in Jessie is not compatible with Linux 4.x.

  * Build system
    - Don't install+remove dpatch during the build. It's not been
      needed in this hook for ages.
    - Bump BUILD_SPACE_REQUIREMENT: at least one of us needed that to
      build feature/10298-linux-4.x-aufs with the gzipcomp option.

  * Test suite
    - Send Tails Installer's debug log to the Cucumber debug log on
      failure. This is meant to debug #10720 since I can't
      reproduce it locally.
    - Give the system under testing 2 vCPUs. (Closes: #6729)
    - Split scenarios from checks.feature. (Closes: #5707)
    - Add retry-logic to the Synaptic tests. (Closes: #10412, #10441,
      #10991)
    - Run usb_upgrade.feature earlier, when there is enough free disk
      space left. (Closes: #11582)
    - Use more recent virtual hardware in the system under test,
      i.e. USB 3.0 (nec-xhci) on a pc-i440fx-2.5 machine. Switching
      USB controllers has helped with problems we see on Jenkins when
      booting from USB (#11588). Also, there are chances that more
      recent virtual hardware sees more testing these days, so it
      sounds potentially useful to "upgrade".
    - Add support for Cucumber 2.4. (Closes: #11690)
    - Always write {pretty,debug} logs and JSON output to the artifact
      directory.
    - Disable info level logging on Chutney nodes to save disk
      space. For our network all these add up to > 1 GiB and we didn't
      take this into account when budgeting RAM to the isotesters on
      Jenkins.

 -- Tails developers <tails@boum.org>  Tue, 20 Sep 2016 04:16:33 +0200

tails (2.5) unstable; urgency=medium

  * Major new features and changes
    - Upgrade Icedove to 1:45.1.0-1~deb8u1+tails2. (Closes: #11530)
      · Fix long delay causing bad UX in the autoconfig wizard,
        when it does not manage to guess proper settings on some domains.
        (Closes: #11486)
      · Better support sending email through some ISPs, such as Riseup.
        (Closes: #10933)
      · Fix spurious error message when creating an account and providing
        its password. (Closes: #11550)

  * Security fixes
    - Upgrade Tor Browser to 6.0.3 based on Firefox 45.3. (Closes: #11611)
    - Upgrade GIMP to 2.8.14-1+deb8u1.
    - Upgrade libav to 6:11.7-1~deb8u1.
    - Upgrade expat to 2.1.0-6+deb8u3.
    - Upgrade libgd3 to 2.1.0-5+deb8u6.
    - Upgrade libmodule-build-perl to 0.421000-2+deb8u1.
    - Upgrade perl to 5.20.2-3+deb8u6.
    - Upgrade Pidgin to 2.11.0-0+deb8u1.
    - Upgrade LibreOffice to 1:4.3.3-2+deb8u5.
    - Upgrade libxslt1.1 to 1.1.28-2+deb8u1.
    - Upgrade Linux to 3.16.7-ckt25-2+deb8u3.
    - Upgrade OpenSSH to 1:6.7p1-5+deb8u3.
    - Upgrade p7zip to 9.20.1~dfsg.1-4.1+deb8u2.

  * Minor improvements
    - htpdate: replace obsolete and unreliable URIs in HTP pools, and decrease
      timeout for HTTP operations for more robust time synchronization.
      (Closes: #11577)
    - Hide settings panel for the Online Accounts component of GNOME,
      that we don't support. (Closes: #11545)
    - Vastly improve graphics performance in KVM guest with QXL driver.
      (Closes: #11500)
    - Fix graphics artifacts in Tor Browser in KVM guest with QXL driver.
      (Closes: #11489)

  * Build system
    - Wrap Pidgin in a more maintainable way. (Closes: #11567)

  * Test suite
    - Add a test scenario for the persistence "dotfiles" feature.
      (Closes: #10840)
    - Improve robustness of most APT, Git, SFTP and SSH scenarios,
      enough to enable them on Jenkins. (Closes: #10444, #10496, #10498)
    - Improve robustness of checking for persistence partition. (Closes: #11558)
    - Treat Tails booting from /dev/sda as OK, to support all cases
      including a weird one caused by hybrid ISO images. (Closes: #10504)
    - Bump a bunch of timeouts to cope with the occasional slowness on Jenkins.
    - Only query A records when exercising DNS lookups, to improve robustness.

 -- Tails developers <tails@boum.org>  Sun, 31 Jul 2016 16:50:35 +0000

tails (2.4) unstable; urgency=medium

  * Major new features and changes
    - Upgrade Tor Browser to 6.0.1 based on Firefox 45.2. (Closes:
      #11403, #11513).
    - Enable Icedove's automatic configuration wizard. We patch the
      wizard to only use secure protocols when probing, and only
      accept secure protocols, while keeping the improvements done by
      TorBirdy in its own non-automatic configuration wizard. (Closes:
      #6158, #11204)

  * Security fixes
    - Upgrade bsdtar and libarchive13 to 3.1.2-11+deb8u1.
    - Upgrade icedove to 38.8.0-1~deb8u1+tails3.
    - Upgrade imagemagick to 8:6.8.9.9-5+deb8u3.
    - Upgrade libexpat1 to 2.1.0-6+deb8u2.
    - Upgrade libgd3 to 2.1.0-5+deb8u3.
    - Upgrade gdk-pixbuf-based packages to 2.31.1-2+deb8u5.
    - Upgrade libidn11 to 1.29-1+deb8u1.
    - Upgrade libndp0 to 1.4-2+deb8u1.
    - Upgrade poppler-based packages to 0.26.5-2+deb8u1.
    - Upgrade librsvg2-2 to 2.40.5-1+deb8u2.
    - Upgrade libsmbclient to 2:4.2.10+dfsg-0+deb8u3.
    - Upgrade OpenSSL to 1.0.1k-3+deb8u5.
    - Upgrade libtasn1-6 to 4.2-3+deb8u2.
    - Upgrade libxml2 to 2.9.1+dfsg1-5+deb8u2.
    - Upgrade openjdk-7-jre to 7u101-2.6.6-1~deb8u1.

  * Bugfixes
    - Enable Packetization Layer Path MTU Discovery for IPv4. If any
      system on the path to the remote host has a MTU smaller than the
      standard Ethernet one, then Tails will receive an ICMP packet
      asking it to send smaller packets. Our firewall will drop such
      ICMP packets to the floor, and then the TCP connection won't
      work properly. This can happen to any TCP connection, but so far
      it's been reported as breaking obfs4 for actual users. Thanks to
      Yawning for the help! (Closes: #9268)
    - Make Tails Upgrader ship other locales than English. (Closes:
      #10221)
    - Make it possible to add local USB printers again. Bugfix on
      Tails 2.0. (Closes #10965).

  * Minor improvements
    - Remove custom SSH ciphers and MACs settings. (Closes: #7315)
    - Bring back "minimize" and "maximize" buttons in titlebars by
      default. (Closes: #11270)
    - Icedove improvements:
      * Stop patching in our default into Torbirdy. We've upstreamed
        some parts, and the rest we set with pref branch overrides in
        /etc/xul-ext/torbirdy.js. (Closes: #10905)
      * Use hkps keyserver in Enigmail. (Closes: #10906)
      * Default to POP if persistence is enabled, IMAP is
        not. (Closes: #10574)
      * Disable remote email account creation in Icedove. (Closes:
        #10464)
    - Firewall hardening (Closes: #11391):
      * Don't accept RELATED packets. This enables quite a lot of code
        in the kernel that we don't need. Let's reduce the attack
        surface a bit.
      * Restrict debian-tor user to NEW TCP syn packets. It doesn't
        need to do more, so let's do a little bit of security in
        depth.
      * Disable netfilter's nf_conntrack_helper.
      * Fix disabling of automatic conntrack helper assignment.
    - Kernel hardening:
      * Set various kernel boot options: slab_nomerge slub_debug=FZ
        mce=0 vsyscall=none. (Closes: #11143)
      * Remove the kernel .map files. These are only useful for kernel
        debugging and slightly make things easier for malware, perhaps
        and otherwise just occupy disk space. Also stop exposing
        kernel memory addresses through /proc etc. (Closes: #10951)
    - Drop zenity hacks to "focus" the negative answer. Jessie's
      zenity introduced the --default-cancel option, finally!
      (Closes: #11229)
    - Drop useless APT pinning for Linux.
    - Remove gnome-tweak-tool. (Closes: #11237)
    - Install python-dogtail, to enable accessibility technologies in
      our automated test suite (see below). (Part of: #10721)
    - Install libdrm and mesa from jessie-backports. (Closes: #11303)
    - Remove hledger. (Closes: #11346)
    - Don't pre-configure the #tails chan on the default OFTC account.
      (Part of: #11306)
    - Install onioncircuits from jessie-backports. (Closes: #11443)
    - Remove nmh. (Closes: #10477)
    - Drop Debian experimental APT source: we don't use it.
    - Use APT codenames (e.g. "stretch") instead of suites, to be
      compatible with our tagged APT snapshots.
    - Drop module-assistant hook and its cleanup. We've not been using
      it since 2010.
    - Remove 'Reboot' and 'Power Off' entries from Applications →
      System Tools. (Closes: #11075)
    - Pin our custom APT repo to the same level as Debian ones, and
      explicitly pin higher the packages we want to pull from our custom
      APT repo, when needed.
    - config/chroot_local-hooks/59-libdvd-pkg: verify libdvdcss
      package installation. (Closes: #11420)
    - Make Tails Upgrader use our new mirror pool design. (Closes:
      #11123)
    - Drop custom OpenSSH client ciphers and MACs settings. We did a
      pretty bad job at maintaining them compared to the Debian
      upstream. (Closes: #7315)
    - Install jessie-backports version of all binary packages built
      from src:hplip. This adds support for quite a few new
      printers.
    - Install printer-driver-postscript-hp, which adds support for
      some more printers.

  * Build system
    - Use a freezable APT repo when building Tails. This is a first
      step towards reproducible builds, and improves our QA and
      development processes by making our builds more predictable. For
      details, see: https://tails.boum.org/contribute/APT_repository/
    - There has been a massive amount of improvements to the
      Vagrant-based build system, and now it could be considered the
      de-facto build system for Tails! Improvements and fixes include:
      * Migrate Vagrant to use libvirt/KVM instead of
        Virtualbox. (Closes: #6354)
      * Make apt-get stuff non-interactive while provisioning.
        Because there is no interaction, so that will results in
        errors.
      * Bump disk space (=> RAM for RAM builds) needed to build with
        Vagrant. Since the Jessie migration it seems impossible to
        keep this low enough to fit in 8 GiB or RAM. For this reason
        we also drop the space optimization where we build inside a
        crazy aufs stack; now we just build in a tmpfs.
      * Clean up apt-cacher-ng cache on vm:provision to save disk
        space on the builder.
      * Add convenient Rake task for SSH:ing into the builder VM:
        `rake vm:ssh`.
      * Add rake task for generating a new Vagrant base box.
      * Automatically provision the VM on build to keep things up-to-date.
      * Don't enable extproxy unless explicitly given as an
        option. Previously it would automatically be enabled when
        `http_proxy` is set in the environment, unlike what is
        documented. This will hopefully lead to fewer surprises for users
        who e.g. point http_proxy to a torified polipo, or similar.
      * Re-fetch tags when running build-tails with Vagrant. That
        should fix an annoyance related to #7182 that I frequently
        encounter: when I, as the RM, rebuild the release image the
        second time from the force-updated tag, the build system would
        not have the force-updated tag. (Closes: #7182)
      * Make sure we use the intended locale in the Tails builder VM.
        Since we communicate via SSH, and e.g. Debian forward the
        locale env vars by default, we have to take some steps
        ensuring we do not do that.
    - Pull monkeysphere from stretch to avoid failing to install under
      eatmydata. Patch submitted by Cyril Brulebois <cyril@debamax.com>.

  * Test suite
    - Add wrapper around dogtail (inside Tails) for "remote" usage in
      the automated test suite. This provides a simple interface for
      generating dogtail python code, sending it to the guest, and
      executing it, and should allow us to write more robust tests
      leveraging assistive technologies. (Closes: #10721)
    - A few previously sikuli-based tests has been migrated to use
      dogtail instead, e.g. GNOME Applications menu interaction.
    - Add a test for re-configuring an existing persistent volume.
      This is a regression test for #10809. (Closes: #10834)
    - Use a simulated Tor network provided by Chutney in the automated
      test suite. The main motivation here is improved robustness --
      since the "Tor network" we now use will exit from the host
      running the automated test suite, we won't have to deal with Tor
      network blocking, or unreliable circuits. Performance should
      also be improved. (Closes: #9521)
    - Drop the usage of Tor Check in our tests. It doesn't make sense
      now when we use Chutney since that always means it will report
      that Tor is not being used.
    - Stop testing obsolete pluggable transports.
    - Completely rewrite the firewall leak detector to something more
      flexible and expressive.
    - Run tcpdump with --immediate-mode for the network sniffer. With
      this option, "packets are delivered to tcpdump as soon as they
      arrive, rather than being buffered for efficiency" which is
      required to make the sniffing work reliable the way we use it.
    - Remove most scenarios testing "tordate". It just isn't working
      well in Tails, so we shouldn't expect the tests to actually work
      all of the time. (Closes: #10440)
    - Close Pidgin before we inspect or persist its accounts.xml.
      I've seen a case when that file is _not_ saved (and thus, not
      persisted) if we shut down the system while Pidgin is still
      running. (Closes: #11413)
    - Close the GNOME Notification bar by pressing ESC, instead of
      opening the Applications menu. The Applications menu often
      covers other elements that we're looking for on the
      screen. (Closes #11401)
    - Hide Florence keyboard window when it doesn't vanish by itself
      (Closes: #11398) and wait a bit less for Florence to disappear
      (Closes: #11464).

 -- Tails developers <tails@boum.org>  Mon, 06 Jun 2016 20:10:56 +0200

tails (2.3) unstable; urgency=medium

  * Security fixes
    - Upgrade Tor Browser to 5.5.5. (Fixes: #11362)
    - Upgrade icedove to 38.7.0-1~deb8u1
    - Upgrade git to 1:2.1.4-2.1+deb8u2
    - Upgrade libgd3 to 2.1.0-5+deb8u1
    - Upgrade pidgin-otr to 4.0.1-1+deb8u1
    - Upgrade srtp to 1.4.5~20130609~dfsg-1.1+deb8u1
    - Upgrade imagemagick to 8:6.8.9.9-5+deb8u1
    - Upgrade samba to 2:4.2.10+dfsg-0+deb8u2
    - Upgrade openssh to 1:6.7p1-5+deb8u2

  * Bugfixes
    - Refresh Tor Browser's AppArmor profile patch against the one from
      torbrowser-launcher 0.2.4-1. (Fixes: #11264)
    - Pull monkeysphere from stretch to avoid failing to install under
      eatmydata. (Fixes: #11170)
    - Start gpg-agent with no-grab option due to issues with pinentry and
      GNOME's top bar. (Fixes: #11038)
    - Tails Installer: Update error message to match new name of 'Clone
      & Install'. (Fixes: #11238)
    - Onion Circuits:
      * Cope with a missing geoipdb. (Fixes: #11203)
      * Make both panes of the window scrollable. (Fixes #11192)
    - WhisperBack: Workaround socks bug. When the Tor fails to connect to
      the host, WisperBack used to display a ValueError.  This is caused by
      a socks bug that is solved in upstream's master but not in Tails.
      This commit workarounds this bug Unclear error message in WhisperBack
      when failing to connect to the server. (Fixes: #11136)

  * Minor improvements
    - Upgrade to Debian 8.4, a Debian point release with many minor upgrades
      and fixes to various packages . (Fixes: #11232)
    - Upgrade I2P to 0.9.25. (Fixes: #11363)
    - Pin pinentry-gtk2 to jessie-backports. The new version allows pasting
      passwords from the clipboard. (Fixes: #11239)
    - config/chroot_local-hooks/59-libdvd-pkg: cleanup /usr/src/libdvd-pkg.
      (Fixes: #11273)
    - Make the Tor Status "disconnected" icon more contrasted with the
      "connected" one. (Fixes: #11199)

  * Test suite
    - Add UTF-8 support to OTR Bot. (Fixes: #10866)
    - Don't explicitly depend on openjdk-7-jre or any JRE for that
      matter. Sikuli will pull in a suitable one, so depending on one
      ourselves is only risks causing trouble. (Fixes: #11335)

 -- Tails developers <tails@boum.org>  Mon, 25 Apr 2016 14:12:22 +0200

tails (2.2.1) unstable; urgency=medium

  * Security fixes
    - Upgrade Tor Browser to 5.5.4. (Closes: #11254)
    - Upgrade bind9-related packages to 1:9.9.5.dfsg-9+deb8u6
    - Upgrade libotr to 4.1.0-2+deb8u1
    - Upgrade samba-related packages to 2:4.1.17+dfsg-2+deb8u2.
    - Upgrade libgraphite2 to 1.3.6-1~deb8u1.

 -- Tails developers <tails@boum.org>  Thu, 17 Mar 2016 15:03:52 +0100

tails (2.2) unstable; urgency=medium

  * Major new features and changes
    - Replace Vidalia (which has been unmaintained for years) with:
      (Closes: #6841)
      * the Tor Status GNOME Shell extension, which adds a System Status
        icon indicating whether Tor is ready or not.
      * Onion Circuits, a simple Tor circuit monitoring tool.

  * Security fixes
    - Upgrade Tor Browser to 5.5.3 (Closes: #11189).
    - Upgrade Linux to 3.16.7-ckt20-1+deb8u4.
    - Upgrade cpio to 2.11+dfsg-4.1+deb8u1.
    - Upgrade glibc to 2.19-18+deb8u3.
    - Upgrade libav to 6:11.6-1~deb8u1.
    - Upgrade libgraphite2 to 1.3.5-1~deb8u1.
    - Upgrade libjasper1 to 1.900.1-debian1-2.4+deb8u1.
    - Upgrade libreoffice to 4.3.3-2+deb8u3.
    - Upgrade libssh2 to 1.4.3-4.1+deb8u1.
    - Upgrade openssl to 1.0.1k-3+deb8u4.
    - Upgrade perl to 5.20.2-3+deb8u4.
    - Upgrade python-imaging, python-pil to 2.6.1-2 2.6.1-2+deb8u2.

  * Bugfixes
    - Hide "Laptop Mode Tools Configuration" menu entry. We don't
      support configuring l-m-t in Tails, and it doesn't work out of
      the box. (Closes: #11074)
    - WhisperBack:
      * Actually write a string when saving bug report to
        disk. (Closes: #11133)
      * Add missing argument to OpenPGP dialog so the optional OpenPGP
        key can be added again. (Closes: #11033)

  * Minor improvements
    - Upgrade I2P to 0.9.24-1~deb8u+1.
    - Add support for viewing DRM protected DVD videos using
      libdvdcss2. Patch series submitted by Austin English
      <austinenglish@gmail.com>. (Closes: #7674)
    - Automatically save KeePassX database after every change by default.
      (Closes: #11147)
    - Implement Tor stream isolation for WhisperBack
    - Delete unused tor-tsocks-mua.conf previously used by Claws
      Mail. (Closes: #10904)
    - Add set -u to all gettext:ized shell scripts. In gettext-base <
      1.8.2, like the one we had in Wheezy, gettext.sh references the
      environment variable ZSH_VERSION, which we do not set. This has
      prevented us from doing `set -u` without various hacks. (Closes:
      #9371)
    - Also set -e in some shell scripts which lacked it for no good
      reason.
    - Make Git verify the integrity of transferred objects. (Closes:
      #11107)
    - Remove LAlt+Shift and LShift+RShift keyboard layout toggling
      shortcuts. (Closes: #10913, #11042)

  * Test suite
    - Reorder the execution of feature to decrease peak disk
      usage. (Closes: #10503)
    - Paste into the GTK file chooser, instead of typing. (Closes:
      #10775)
    - Pidgin: wait a bit for text to have stopped scrolling before we
      click on it. (Closes: #10783)
    - Fix step that runs commands in GNOME Terminal, that was broken
      on Jessie when a Terminal is running already. (Closes: #11176)
    - Let ruby-rjb guess JAVA_HOME instead fixing on one jvm
      version. (Closes: #11190)

  * Build system
    - Upgrade build system to Debian Jessie. This includes migrating to a
      new Vagrant basebox based on Debian Jessie.
    - Rakefile: print git status when there are uncommitted
      changes. Patch submitted by Austin English
      <austinenglish@gmail.com>. (Closes: #11108)
    - .gitignore: add .rake_tasks~. Patch submitted by Austin English
      <austinenglish@gmail.com>. (Closes: #11134)
    - config/amnesia: use --show-field over sed filtering. Patch
      submitted by Chris Lamb <lamby@debian.org>.
    - Umount and clean up leftover temporary directories from old
      builds. (Closes: #10772)

 -- Tails developers <tails@boum.org>  Mon, 07 Mar 2016 18:09:50 +0100

tails (2.0.1) unstable; urgency=medium

  * Major new features and changes
    - Enable the Tor Browser's font fingerprinting protection
      (Closes: #11000). We do it for all browsers (including
      the Unsafe Browser and I2P Browser mainly to avoid making our
      automated test suite overly complex. This implied to set an appropriate
      working directory when launching the Tor Browser, to accommodate for
      the assumptions it makes about this.

  * Security fixes
    - Upgrade Tor Browser to 5.5.2 (Closes: #11105).

  * Bugfixes
    - Repair 32-bit UEFI support (Closes: #11007); bugfix on 2.0.
    - Add libgnome2-bin to installed packages list to provide gnome-open,
      which fixes URL handling at least in KeePassX, Electrum and Icedove
      (Closes: #11031); bugfix on 2.0. Thanks to segfault for the patch!

  * Minor improvements
    - Refactor and de-duplicate the chrooted browsers' configuration:
      prefs.js, userChrome.css (Closes: #9896).
    - Make the -profile Tor Launcher workaround simpler (Closes: #7943).
    - Move Torbutton environment configuration to the tor-browser script,
      instead of polluting the default system environment with it.
    - Refresh patch against the Tor Browser AppArmor profile
      (Closes: #11078).
    - Propagate Tor Launcher options via the wrapper.
    - Move tor-launcher script to /usr/local/bin.
    - Move tor-launcher-standalone to /usr/local/lib.
    - Move Tor Launcher env configuration closer to the place where it is used,
      for simplicity's sake.

  * Test suite
    - Mass update browser and Tor Launcher related images due to font change,
      caused by Tor Browser 5.5's font fingerprinting protection
      (Closes: #11097). And then, use separate PrintToFile.png for the browsers,
      and Evince, since it cannot be shared anymore.
    - Adjust to the refactored chrooted browsers configuration handling.
    - Test that Tor Launcher uses the correct Tor Browser libraries.
    - Allow more slack when verifying that the date that was set.
    - Bump a bit the timeout used when waiting for the remote shell.
    - Bump timeout for the process to disappear, when closing Evince.
    - Bump timeout when saving persistence configuration.
    - Bump timeout for bootstrapping I2P.

  * Build system
    - Remove no longer relevant places.sqlite cleanup procedure.

 -- Tails developers <tails@boum.org>  Fri, 12 Feb 2016 13:00:15 +0000

tails (2.0) unstable; urgency=medium

  * Major new features and changes
    - Upgrade to Debian 8 (Jessie).
    - Migrate to GNOME Shell in Classic mode.
    - Use systemd as PID 1, and convert all custom initscripts to systemd units.
    - Remove the Windows camouflage feature: our call for help to port
      it to GNOME Shell (issued in January, 2015) was unsuccessful.
    - Remove Claws Mail: Icedove is now the default email client
      (Closes: #10167).
    - Upgrade Tor Browser to 5.5 (Closes: #10858, #10983).

  * Security fixes
    - Minimally sandbox many services with systemd's namespacing features.
    - Upgrade Linux to 3.16.7-ckt20-1+deb8u3.
    - Upgrade Git to 1:2.1.4-2.1+deb8u1.
    - Upgrade Perl to 5.20.2-3+deb8u3.
    - Upgrade bind9-related packages to 1:9.9.5.dfsg-9+deb8u5.
    - Upgrade FUSE to 2.9.3-15+deb8u2.
    - Upgrade isc-dhcp-client tot 4.3.1-6+deb8u2.
    - Upgrade libpng12-0 to 1.2.50-2+deb8u2.
    - Upgrade OpenSSH client to 1:6.7p1-5+deb8u1.

  * Bugfixes
    - Restore the logo in the "About Tails" dialog.
    - Don't tell the user that "Tor is ready" before htpdate is done
      (Closes: #7721).
    - Upgrader wrapper: make the check for free memory more accurate
      (Closes: #10540, #8263).
    - Allow the desktop user, when active, to configure printers;
      fixes regression introduced in Tails 1.1 (Closes: #8443).
    - Close Vidalia before we restart Tor. Otherwise Vidalia will be running
      and showing errors while we make sure that Tor bootstraps, which could
      take a while.
    - Allow Totem to read DVDs, by installing apparmor-profiles-extra
      from jessie-backports (Closes: #9990).
    - Make memory erasure on shutdown more robust (Closes: #9707, #10487):
      · don't forcefully overcommit memory
      · don't kill the allocating task
      · make sure the kernel doesn't starve from memory
      · make parallel sdmem handling faster and more robust
    - Don't offer the option, in Tor Browser, to open a downloaded file with
      an external application (Closes: #9285). Our AppArmor confinement was
      blocking most such actions anyway, resulting in poor UX; bugfix on 1.3.
      Accordingly, remove the now-obsolete exception we had in the Tor
      Browser AppArmor profile, that allowed executing seahorse-tool.
    - Fix performance issue in Tails Upgrader, that made it very slow to apply
      an automatic upgrade; bugfix on 1.7 (Closes: #10757).
    - Use our wrapper script to start Icedove from the GNOME menus.
    - Make it possible to localize our Icedove wrapper script.
    - List Icedove persistence option in the same position where Claws Mail
      used to be, in the persistent volume assistant (Closes: #10832).
    - Fix Electrum by installing the version from Debian Testing
      (Closes: #10754). We need version >=2.5.4-2, see #9713;
      bugfix on 2.0~beta1. And, explicitly install python-qt4 to enable
      Electrum's GUI: it's a Recommends, and we're not pulling it ourselves
      via other means anymore.
    - Restore default file associations (Closes: #10798);
      bugfix on 2.0~beta1.
    - Update 'nopersistent' boot parameter to 'nopersistence'; bugfix on 0.12
      (Closes: #10831). Thanks to live-media=removable, this had no security
      impact in practice.
    - Repair dotfiles persistence feature, by adding a symlink from
      /lib/live/mount/persistence to /live/persistence; bugfix on 2.0~beta1
      (Closes: #10784).
    - Fix ability to re-configure an existing persistent volume using
      the GUI; bugfix on 2.0~beta1 (Closes: #10809).
    - Associate armored OpenPGP public keys named *.key with Seahorse,
      to workaround https://bugs.freedesktop.org/show_bug.cgi?id=93656;
      bugfix on 1.1 (Closes: #10889).
    - Update the list of enabled GNOME Shell extensions, which might fix
      the "GNOME Shell sometimes leaves Classic mode" bug seen in 2.0~beta1:
      · Remove obsolete "Alternative Status Menu", that is not shipped
        in Debian anymore.
      · Explicitly enable the GNOME Shell extensions that build
        the Classic mode.
    - Make _get_tg_setting() compatible with set -u (Closes: #10785).
    - laptop-mode-tools: don't control autosuspend. Some USB input
      devices don't support autosuspend. This change might help fix
      #10850, but even if it doesn't, it makes sense to me that we
      don't let laptop-mode-tools fiddle with this on a Live system
      (Closes (for now): #10850).

  * Minor improvements
    - Remove obsolete code from various places.
    - Tails Greeter:
      · hide all windows while logging in
      · resize and re-position the panel when the screen size grows
      · PostLogin: log into the Journal instead of a dedicated log file
      · use localectl to set the system locale and keyboard mapping
      · delete the Live user's password if no administration password is set
        (Closes: #5589)
      · port to GDBus greeter interface, and adjust to other GDM
        and GNOME changes
    - Tails Installer:
      · port to UDisks2, and from Qt4 to GTK3
      · adapt to work on other GNU/Linux operating systems than Tails
      · clean up enough upstream code and packaging bits to make it
        deserve being uploaded to Debian
      · rename everything from liveusb-creator to tails-installer
    - Port tails-perl5lib to GTK3 and UDisks2. In passing, do some minor
      refactoring and a GUI improvement.
    - Persistent Volume Assistant:
      · port to GTK3 and UDisks2
      · handle errors when deleting persistent volume (Closes: #8435)
      · remove obsolete workarounds
    - Don't install UDisks v1.
    - Adapt custom udev and polkit rules to UDisks v2 (Closes: #9054, #9270).
    - Adjust import-translations' post-import step for Tails Installer,
      to match how its i18n system works nowadays.
    - Use socket activation for CUPS, to save some boot time.
    - Set memlockd.service's OOMScoreAdjust to -1000.
    - Don't bother creating /var/lib/live in tails-detect-virtualization.
      If it does not exist at this point, we have bigger and more
      noticeable problems.
    - Simplify the virtualization detection & reporting system, and do it
      as a non-root user with systemd-detect-virt rather than virt-what.
    - Replace rsyslog with the systemd Journal (Closes: #8320), and adjust
      WhisperBack's logs handling accordingly.
    - Drop tails-save-im-environment.
      It's not been used since we stopped automatically starting the web browser.
    - Add a hook that aborts the build if any *.orig file is found. Such files
      appear mainly when a patch of ours is fuzzy. In most cases they are no big
      deal, but in some cases they end up being taken into account
      and break things.
    - Replace the tor+http shim with apt-transport-tor (Closes: #8198).
    - Install gnome-tweak-tool.
    - Don't bother testing if we're using dependency based boot.
    - Drop workaround to start spice-vdagent in GDM (Closes: #8025).
      This has been fixed in Jessie proper.
    - Don't install ipheth-utils anymore. It seems to be obsolete
      in current desktop environments.
    - Stop installing the buggy unrar-free, superseded in Jessie (Closes: #5838)
    - Drop all custom fontconfig configuration, and configure fonts rendering
      via dconf.
    - Drop zenity patch (zenity-fix-whitespacing-box-sizes.diff),
      that was applied upstream.
    - Install libnet-dbus-perl (currently 1.1.0) from jessie-backports,
      it brings new features we need.
    - Have the security check and the upgrader wait for Tor having bootstrapped
      with systemd unit ordering.
    - Get rid of tails-security-check's wrapper.
      Its only purpose was to wait for Tor to have bootstrapped,
      which is now done via systemd.
    - Don't allow the amnesia and tails-upgrade-frontend users to run
      tor-has-bootstrapped as root with sudo. They don't need it anymore,
      thanks to using systemd for starting relevant units only once Tor
      has bootstrapped.
    - Install python-nautilus, that enables MAT's context menu item in Nautilus.
      (Closes: #9151).
    - Configure GDM with a snippet file instead of patching its
      greeter.dconf-defaults.
    - WhisperBack:
      · port to Python 3 and GObject Introspection (Closes: #7755)
      · migrate from the gnutls module to the ssl one
      · use PGP/MIME for better attachments handling
      · migrate from the gnupginterface module to the gnupg one
      · natively support SOCKS ⇒ don't wrap with torsocks anymore
        (Closes: #9412)
      · don't try to include the obsolete .xession-errors in bug reports
        (Closes: #9966)
    - chroot-browser.sh: don't use static DISPLAY.
    - Simplify debugging:
      · don't hide the emergency shutdown's stdout
      · tails-unblock-network: trace commands so that they end up in the Journal
    - Configure the console codeset at ISO build time, instead of setting it
      to a constant via the Greeter's PostLogin.default.
    - Order the AppArmor policy compiling in a way that is less of a blocker
      during boot.
    - Include the major KMS modules in the initramfs. This helps seamless
      transition to X.Org when booting, and back to text mode on shutdown,
      can help for proper graphics hardware reinitialization post-kexec,
      and should improve GNOME Shell support in some virtual machines.
    - Always show the Universal Access menu icon in the GNOME panel.
    - Drop notification for not-migrated-yet persistence configuration,
      and persistence settings disabled due to wrong access rights.
      That migration happened more two years ago.
    - Remove the restricted network detector, that has been broken for too long;
      see #10560 for next steps (Closes: #8328).
    - Remove unsupported, never completed kiosk mode support.
    - clock_gettime_monotonic: use Perl's own function to get the integer part,
      instead of forking out to sed.
    - Don't (try to) disable lvm2 initscripts anymore. Both the original reason
      and the implementation are obsolete on Jessie.
    - Lower potential for confusion (#8443), by removing system-config-printer.
      One GUI to configure printers is enough (Closes: #8505).
    - Add "set -u" to tails-unblock-network.
    - Add a systemd target whose completion indicates that Tor has bootstrapped,
      and use it everywhere sensible (Closes: #9393).
    - Disable udev's 75-persistent-net-generator.rules, to preventing races
      between MAC spoofing and interface naming.
    - Replace patch against NetworkManager.conf with drop-in files.
    - Replace resolvconf with simpler NetworkManager and dhclient configuration.
      (Closes: #7708)
    - Replace patching of the gdomap, i2p, hdparm, tor and ttdnsd initscripts
      with 'systemctl disable' (Closes: #9881).
    - Replace patches that wrapped apps with torsocks with dynamic patching with
      a hook, to ease maintenance. Also, patch D-Bus services as needed
      (Closes: #10603).
    - Notify the user if running Tails inside non-free virtualization software
      that does not try to hide its nature (Closes: #5315).
      Thanks to Austin English <austinenglish@gmail.com> for the patch.
    - Declare htpdate.service as being needed for time-sync.target, to ensure
      that "services where correct time is essential should be ordered after
      this unit".
    - Convert some of the X session startup programs to `systemd --user' units.
    - Let the Pidgin wrapper pass through additional command-line arguments
      (Closes: #10383)
    - Move out of the $PATH a bunch of programs that users should generally
      not run directly: connect-socks, end-profile, getTorBrowserUserAgent,
      generate-tor-browser-profile, kill-boot-profile, tails-spoof-mac,
      tails-set-wireless-devices-state, tails-configure-keyboard,
      do_not_ever_run_me, boot-profile, tails-unblock-network,
      tor-controlport-filter, tails-virt-notify-user, tails-htp-notify-user,
      udev-watchdog-wrapper (Closes: #10658)
    - Upgrade I2P to 0.9.23-2~deb8u+1.
    - Disable I2P's time syncing support.
    - Install Torbirdy from official Jessie backports, instead of from
      our own APT repository (Closes: #10804).
    - Make GNOME Disks' passphrase strength checking new feature work,
      by installing cracklib-runtime (Closes: #10862).
    - Add support for Japanese in Tor Browser.
    - Install xserver-xorg-video-intel from Jessie Backports (currently:
      2.99.917-2~bpo8+1). This adds support for recent chips such as
      Intel Broadwell's HD Graphics (Closes: #10841).
    - Improve a little bit post-Greeter network unblocking:
      · Sleep a bit longer between deleting the blacklist, and triggering udev;
        this might help cure #9012.
      · Increase logging, so that we get more information next time someone
        sees #9012.
      · Touch /etc/modprobe.d/ after deleting the blacklist; this might help,
        in case all this is caused by some aufs bug.
    - Enable and use the Debian jessie-proposed-updates APT repository,
      anticipating on the Jessie 8.3 point-release (Closes: #10897).
    - Upgrade most firmware packages to 20160110-1.
    - Upgrade Intel CPU microcodes to 3.20151106.1~deb8u1.
    - Disable IPv6 for the default wired connection, so that
      NetworkManager does not spam the logs with IPv6 router
      solicitation failure. Note that this does not fix the problem
      for other connections (Partially closes: #10939).

  * Test suite
    - Adapt to the new desktop environment and applications' look.
    - Adapt new changed nmcli syntax and output.
    - New NetworkManager connection files must be manually loaded in Jessie.
    - Adapt to new pkexec behavior.
    - Adapt to how we now disable networking.
    - Use sysctl instead of echo:ing into /proc/sys.
    - Use oom_score_adj instead of the older oom_adj.
    - Adapt everything depending on logs to the use of the Journal.
    - Port to UDisks v2.
    - Check that the system partition is an EFI System Partition.
    - Add ldlinux.c32 to the list of bootloader files that are expected
      to be modified when we run syslinux (Closes: #9053).
    - Use apt(8) instead of apt-get(8).
    - Don't hide the cursor after opening the GNOME apps menu.
    - Convert the remote shell to into a systemd native service and a Python 3,
      script that uses the sd_notify facility (Closes: #9057). Also, set its
      OOM score adjustment value via its unit file, and not from the test suite.
    - Adjust to match where screenshots are saved nowadays.
    - Check that all system units have started (Closes: #8262)
    - Simplify the "too small device" test.
    - Spawn `poweroff' and `halt' in the background, and don't wait for them
      to return: anything else would be racy vs. the remote shell's stopping.
    - Bump video memory allocated to the system under test, to fix out of video
      memory errors.
    - When configuring the CPU to lack PAE support, use a qemu32 CPU instead
      of a Pentium one: the latter makes GNOME Shell crash.
      See #8778 for details about how Mesa's CPU features detection has
      room for improvement.
    - Adjust free(1) output parsing for Jessie.
    - vm-execute: rename --type option to --spawn.
    - Add method to set the X.Org clipboard, and install its dependency
      (xsel) in the ISO.
    - Paste URLs in one go, to work around issue with lost key presses
      in the browser (Closes: #10467).
    - Reliably wait for Synaptic's search button to fade in.
    - Take into account that the sticky bit is not set on block devices
      on Jessie anymore.
    - Ensure that we can use a NetworkManager connection stored in persistence
      (Closes: #7966).
    - Use a stricter regexp when extracting logs for dropped packets.
    - Clone the host CPU for the test suite guests (Closes: #8778).
    - Run ping as root (aufs does not support file capabilities so we don't
      get cap_net_raw+ep, and if built on a filesystem that does support
      file capabilities, then /bin/ping is not setupd root).
    - Escape regexp special characters when constructing the firewall log
      parsing regexp, and pass -P to grep, since Ruby uses PCRE.
    - Adjust is_persistent?() helper to findmnt changes in Jessie.
    - Rework in depth how we measure pattern coverage in memory, with more
      reliable Linux OOM and VM settings, fundamental improvements
      in what exactly we measure, and custom OOM adjutments for fillram
      processes (Closes: #9705).
    - Use blkid instead of parted to determine the filesystem type.
    - Use --kiosk mode instead of --fullscreen in virt-viewer, to remove
      the tiny border of the in-viewer menu.
    - Remove now redundant desktop screenshot directory scenario.
    - Adapt GNOME notification handling for Debian Jessie (Closes: #8782)
    - Disable screen blanking in the automated test suite, which occasionally
      breaks some test cases (Closes: #10403).
    - Move upgrade scenarios to the feature dedicated to them.
    - Don't make libvirt storage volumes executable.
    - Refactor the PAUSE_ON_FAIL functionality, so that we can use `pause()`
      as a breakpoint when debugging.
    - Drop non-essential Totem test that is mostly a duplicate, and too painful
      to be worth automating on Jessie.
    - Retry Totem HTTPS test with a new Tor circuit on failure.
    - Replace iptables status regexp-based parser with a new XML-based
      status analyzer: the previous implementation could not be adjusted
      to the new ip6tables' output (Closes: #9704).
    - Don't reboot in one instance when it is not needed.
    - Optimize memory erasure anti-test: block the boot to save CPU on the host.
    - Update I2P tests for Jessie, and generally make them more robust.
    - Update Electrum tests for 2.5.4-2 (Closes: #10758).
    - Add workaround for libvirt vs. guestfs permissions issue, to allow
      running the test suite on current Debian sid.
    - Fix buggy code, that happened to work by mistake, in the Seahorse
      test cases; bugfix on 1.8.
    - Update test suite images due to CSS change on Tails' website.
    - Adapt Tor Browser tests to work with the 5.5 series.
    - Automatically test downloading files in Tor Browser.
    - Remove obsolete scenario, that tested opening a downloaded file with
      an external application, which we do not support anymore.
    - Improve robustness of the "Tails OpenPGP keys" scenario (Closes: #10378).
    - Automatically test the "Diable all networking" feature (Closes: #10430).
    - Automatically test that SSH works over LAN (Closes: #9087).
    - Bump some statuc sleeps to fix a few race conditions (Closes: #5330).
    - Automatically test that an emergency shutdown triggers on boot
      medium removal (Closes: #5472).
    - Make the AppArmor checks actually detect errors (Closes: #10926).

  * Build system
    - Bump amount of disk space needed to build Tails with Vagrant.
      The addition of the Japanese Tor Browser tarball made us reach
      the limit of the previous value.

  * Adjustments for Debian 8 (Jessie) with no or very little user-visible impact
    - Free the fixed UIDs/GIDs we need before creating the corresponding users.
    - Replace the real gnome-backgrounds with a fake, equivs generated one
      (Closes: #8055). Jessie's gnome-shell depends on gnome-backgrounds,
      which is too fat to ship considering we're not using it.
    - AppArmor: adjust CUPS profile to support our Live system environment
      (Closes: #8261):
      · Mangle lib/live/mount/overlay/... as usual for aufs.
      · Pass the the attach_disconnected flag, that's needed for compatibility
        with PrivateTmp.
    - Make sure we don't ship geoclue* (Closes: #7949).
    - Drop deprecated GDM configuration file.
    - Don't add the Live user to the deprecated 'fuse' group.
    - Drop hidepid mount option for /proc (Closes: #8256). In its current,
      simplistic form it cannot be supported by systemd.
    - Don't manually load acpi-cpufreq at boot time. It fails to load
      whenever no device it supports is present, which makes the
      systemd-modules-load.service fail. These days, the kernel
      should just automatically load such modules when they are needed.
    - Drop sysvinit-specific (sensigs.omit.d) tweaks for memlockd.
    - Disable the GDM unit file's Restart=always, that breaks our "emergency
      shutdown on boot medium removal" feature.
    - Update the implementation of the memory erasure on shutdown feature:
      · check for rebooting state using systemctl, instead of the obsolete
        $RUNLEVEL (Closes: #8306)
      · the kexec-load initscript normally silently exits unless systemd is
        currently running a reboot job. This is not the case when the emergency
        shutdown has been triggered, so we removed this check
      · migrate tails-kexec to the /lib/systemd/system-shutdown/ facility
      · don't (try to) switch to tty1 on emergency shutdown: it apparently
        requires data that we haven't locked into memory, and then it blocks
        the whole emergency shutdown process
    - Display a slightly darker version of the desktop wallpaper on the screen
      saver, instead of the default flashy "Debian 8" branding (Closes: #9038).
    - Disable software autorun from external media.
    - Disable a few unneeded D-Bus services. Some of these services are
      automatically started (via D-Bus activation) when GNOME Shell tries
      to use them. The only "use" I've seen for them, except eating
      precious RAM, is to display "No appointment today" in the calendar pop-up.
      (Closes: #9037)
    - Prevent NetworkManager services from starting at boot time
      (Closes: #8313). We start them ourselves after changing the MAC address.
    - Unfuzzy all patches (Closes: #8268) and drop a few obsolete ones.
    - Adapt IBus configuration for Jessie (Closes: #8270), i.e. merge the two
      places where we configure keyboard layout and input methods: both are now
      configured in the same place in Jessie's GNOME.
    - Migrate panel launchers to the favorite apps list (Closes: #7992).
    - Drop pre-GNOME Shell menu tweaks.
    - Hide "Log out" button in the GNOME Shell menu (Closes: #8364).
    - Add a custom shutdown-helper GNOME Shell extension (Closes: #8302, #5684
      and #5878) that removes the press-Alt-to-turn-shutdown-button-into-Suspend
      functionality from the GNOME user menu, and makes Restart and Shutdown
      immediate, without further user interaction. Accordingly remove our custom
      Shutdown Helper panel applet (#8302).
    - Drop GNOME Panel configuration, now deprecated.
    - Disable GNOME Shell's screen lock feature.
      We're not there yet (see #5684).
    - Disable GNOME Shell screen locker's user switch feature.
    - Explicitly install libany-moose-perl (Closes: #8051).
      It's needed by our OpenPGP applet. On Wheezy, this package was pulled
      by some other dependency. This is not the case anymore on Jessie.
    - Don't install notification-daemon nor gnome-mag: GNOME Shell has taken
      over this functionality (Closes: #7481).
    - Don't install ntfsprogs: superseded on Jessie.
    - Don't install barry-util: not part of Jessie.
    - Link udev-watchdog dynamically, and lock it plus its dependencies
      in memory.
    - Migrate from gdm-simple-greeter to a custom gdm-tails session
      (Closes: #7599).
    - Update Plymouth installation and configuration:
      · install the plymouth packages via chroot_local-hooks: lb 2.x's "standard"
        packages list pulls console-common in, which plymouth now conflicts with
      · don't patch the plymouth initscript anymore, that was superseded
        by native systemd unit files
      · mask the plymouth-{halt,kexec,poweroff,reboot,shutdown} services,
        to prevent them from occupying the active TTY with an (empty) splash
        screen on shutdown/reboot, that would hide the messages we want to show
        to the user via tails-kexec (Closes: #9032)
    - Migrate GNOME keyboard layout settings from libgnomekbd to input-sources
      (Closes: #7898).
    - Explicitly install syslinux-efi, that we need and is not automatically
      pulled by anything else anymore.
    - Workaround #7248 for GDM: use a solid blue background picture,
      instead of a solid color fill, in the Greeter session.
    - De-install gcc-4.8-base and gcc-4.9 at the end of the ISO build process.
    - Revert the "Wrap syndaemon to always use -t" Wheezy-specific workaround.
    - htpdate: run date(1) in a Jessie-compatible (and nicer) way.
    - Remove obsolete dconf screenshot settings and the corresponding test.
    - Drop our patched python-dbus{,-dev} package (Closes: #9177).
    - live-persist: stop overriding live-boot's functions, we now have
      a recent enough blkid.
    - Adjust sdmem initramfs bits for Jessie:
      · Directly call poweroff instead of halt -p.
      · Don't pass -n to poweroff and reboot, it's not supported anymore.
    - Wrap text in the Unsafe Browser startup warning dialog
      (Jessie's zenity does not wrap it itself).
    - Associate application/pgp-keys with Seahorse's "Import Key" application
      (Closes: #10571).
    - Install topIcons GNOME Shell extension (v28), to work around the fact
      that a few of the applets we use hijack the notification area.
    - "cd /" to fix permissions issue at tails-persistence-setup startup
      (Closes: #8097).
    - Install gstreamer1.0-libav, so that Totem can play H264-encoded videos.
    - Adjust APT sources configuration:
      · remove explicit jessie and jessie-updates sources:
        automatically added by live-build
      · add Debian testing
      · add jessie-backports
    - Firewall: white-list access to the accessibility daemon (Closes: #8075).
    - Adjust to changed desktop notification behavior and supported feature set
      (Closes: #7989):
      · pass the DBUS_SESSION_BUS_ADDRESS used by the GNOME session
        to notify-send
      · update waiting for a notification handler: gnome-panel and nm-applet
        are obsolete, GNOME Shell is now providing this facility, so instead
        wait for a process that starts once GNOME Shell is ready, namely
        ibus-daemon (Closes: #8685)
      · port tails-warn-about-disabled-persistence and tails-virt-notify-user
        to notification actions (instead of hyperlinks), and make the latter
        transient; to this end, add support to Desktop::Notify for "hints"
        and notification actions
      · tails-security-check: use a dialog box instead of desktop notifications
      · MAC spoofing failure notification: remove the link to the documentation;
        it was broken on Tails/Wheezy already, see #10559 for next steps
    - Don't explicitly install gnome-panel nor gnome-menus, so that they go away
      whenever the Greeter does not pull them in anymore.
    - Install gkbd-capplet, that provides gkbd-keyboard-display (Closes: #8363).
    - Install Tor 0.2.7 from deb.torproject.org: we don't need to rebuild it
      ourselves for seccomp support anymore.
    - Wrap Seahorse with torsocks when it is started as a D-Bus service too
      (Closes: #9792).
    - Rename the AppArmor profile for Tor, so it applies to the system-wide
      Tor service we run (Closes: #10528).
    - Essentially revert ALSA state handling to how it was pre-Jessie, so that
      mixer levels are unmuted and sanitized at boot time (Closes: #7591).
    - Pass --yes to apt-get when installing imagemagick.
    - Make removable devices, that we support installing Tails to, user writable:
      Tails Installer requires raw block device access to such devices
      (Closes: #8273). Similarly, allow the amnesia user, when active, to open
      non-system devices for writing with udisks2. This is roughly udisks2's
      equivalent of having direct write access to raw block storage devices.
      Here too, Tails Installer uses this functionality.
    - Disable networkd to prevent any risk of DNS leaks it might cause; and
      disable timesyncd, as we have our own time synchronization mechanism.
      They are not enabled by default in Jessie, but may be in Stretch,
      so let's be explicit about it.
    - Mask hwclock-save.service, to avoid sync'ing the system clock
      to the hardware clock on shutdown (Closes: #9363).
    - apparmor-adjust-cupsd-profile.diff: adjust to parse fine on Jessie
      (Closes: #9963)
    - Explicitly use tor@default.service when it's the one we mean.
    - Refactor GNOME/X env exporting to Tails' shell library, and grab
      more of useful bits of the desktop session environment.
      Then, use the result in the test suite's remote shell.
    - Stop tweaking /etc/modules. It's 2015, the kernel should load these things
      automatically (Closes: #10609).
    - Have systemd hardening let Tor modify its configuration (needed by Tor
      Launcher), and start obfs4proy (Closes: #10696, #10724).
    - Bump extensions.adblockplus.currentVersion and
      extensions.enigmail.configuredVersion to match what we currently get
      on Jessie.
    - I2P: switch from 'service' to 'systemctl' where possible.

 -- Tails developers <tails@boum.org>  Mon, 25 Jan 2016 18:06:33 +0100

tails (1.8.2) unstable; urgency=medium

  * Security fixes
    - Upgrade Tor Browser to 5.0.7.
    - Upgrade Linux to 3.16.7-ckt20-1+deb8u2.
    - Upgrade foomatic-filters to 4.0.17-1+deb7u1.
    - Upgrade git to 1:1.7.10.4-1+wheezy2.
    - Upgrade Icedove to 38.5.0-1~deb7u1.
    - Upgrade libxml2-related packages to 2.8.0+dfsg1-7+wheezy5.
    - Upgrade OpenSSL-related packages to 1.0.1e-2+deb7u19.
    - Upgrade libsmbclient to 2:3.6.6-6+deb7u6.

 -- Tails developers <tails@boum.org>  Sat, 09 Jan 2016 16:27:27 +0100

tails (1.8.1) unstable; urgency=medium

  * Security fixes
    - Upgrade Tor Browser to 5.0.6.
    - Upgrade Linux to 3.16.7-ckt20-1+deb8u1
    - Upgrade gdkpixbuf to 2.26.1-1+deb7u3
    - Upgrade bind9 tools to 1:9.8.4.dfsg.P1-6+nmu2+deb7u8

  * Bugfixes
    - Fix time synchronization in bridge mode by refreshing our patch
      against Tor's AppArmor profile.

 -- Tails developers <tails@boum.org>  Fri, 18 Dec 2015 19:05:18 +0000

tails (1.8) unstable; urgency=medium

  * Security fixes
    - Upgrade Tor to 0.2.7.6-1~d70.wheezy+1+tails1.
    - Upgrade Tor Browser to 5.0.5. (Closes: #10751)
    - Upgrade LibreOffice to 1:3.5.4+dfsg2-0+deb7u5.
    - Upgrade krb5-based packages to 1.10.1+dfsg-5+deb7u6.
    - Upgrade Linux to 3.16.7-ckt11-1+deb8u6.
    - Upgrade wpasupplicant to 1.0-3+deb7u3.
    - Upgrade libpng12-0 to 1.2.49-1+deb7u1.
    - Upgrade openjdk-7 to 7u91-2.6.3-1~deb7u1.
    - Upgrade libnspr4 to 2:4.9.2-1+deb7u3
    - Upgrade dpkg to 1.16.17.
    - Upgrade gnutls26 to 2.12.20-8+deb7u4.
    - Upgrade Icedove to 1:38.0.1-1~deb7u1.
    - Upgrade OpenSSL to 1.0.1e-2+deb7u18.

  * Bugfixes
    - Upgrade to Electrum 2.5.4-2~d70.wheezy+1+tails1. Now Electrum
      should work again. Note that the documentation has not been
      adapted to the slight changes in the Electrum account setup
      wizard yet.

  * Minor improvements
    - Upgrade I2P to 0.9.23-2~deb7u+1.
    - Rebase our patch against the Tor Browser AppArmor profile on top
      of the one shipped in torbrowser-launcher 0.2.1-2.
    - Warn if the claws-mail persistence is enabled and contains a
      Claws Mail configuration when starting icedove. (Closes: #10458)
    - Replace the Claws Mail GNOME launcher with Icedove. (Closes:
      #10739)
    - Remove the Claws Mail persistence feature from the Persistence
      Assistant. (Closes: #10742)

  * Build system
    - Simplify ISO image naming rules by using the base rule we use
      for Jenkins all the time, except when building from a tag
      (i.e. building a release).  (Closes: #10349)

  * Test suite
    - Lower the waiting time for USB installation in the test suite.
      So far we were waiting up to one hour, which is just the same as
      our Jenkins inactivity timeout, so in practice when Tails
      Installer fails and displays an error message, instead of
      reporting that the job failed (which is the point of the
      exercise) we abort the job due to this timeout which
      communicates less clearly that there's probably a bug. (Closes:
      #10718)
    - Remove the check for the sound icon in the systray in the
      Windows Camouflage tests. (Closes: #10493)
    - Retry running whois when "LIMIT EXCEEDED" is in its output for
      increased robustness. (Closes: #10523)
    - Make Seahorse tests more robust. (Closes: #9095, #10501)
    - Make the handling of Pidgin's account manager more robust.
      (Closes: #10506)

 -- Tails developers <tails@boum.org>  Mon, 14 Dec 2015 23:07:19 +0100

tails (1.7) unstable; urgency=medium

  * Major new features and changes
    - Upgrade Tor Browser to 5.0.4. (Closes: #10456)
    - Add a technology preview of the Icedove Email client (a
      rebranded version of Mozilla Thunderbird), including OpenPGP
      support via the Enigmail add-on, general security and anonymity
      improvements via the Torbirdy add-on, and complete persistence
      support (which will be enabled automatically if you already have
      Claws Mail persistence enabled). Icedove will replace Claws Mail
      as the supported email client in Tails in a future
      release. (Closes: #6151, #9498, #10285)
    - Upgrade Tor to 0.2.7.4-rc-1~d70.wheezy+1+tails1. Among the many
      improvement of this new Tor major release, the new
      KeepAliveIsolateSOCKSAuth option allows us to drop the
      bug15482.patch patch (taken from the Tor Browse bundle) that
      enabled similar (but inferior) functionality for *all*
      SocksPort:s -- now the same circuit is only kept alive for
      extended periods for the SocksPort used by the Tor
      Browser. (Closes: #10194, #10308)
    - Add an option to Tails Greeter which disables networking
      completely. This is useful when intending to use Tails for
      offline work only. (Closes: #6811)

  * Security fixes
    - Fix CVE-2015-7665, which could lead to a network interface's IP
      address being exposed through wget. (Closes: #10364)
    - Prevent a symlink attack on ~/.xsession-errors via
      tails-debugging-info which could be used by the amnesia user to
      read the contents of any file, no matter the
      permissions. (Closes: #10333)
    - Upgrade libfreetype6 to 2.4.9-1.1+deb7u2.
    - Upgrade gdk-pixbuf packages to 2.26.1-1+deb7u2.
    - Upgrade Linux to 3.16.7-ckt11-1+deb8u5.
    - Upgrade openjdk-7 packages to 7u85-2.6.1-6~deb7u1.
    - Upgrade unzip to 6.0-8+deb7u4.

  * Bugfixes
    - Add a temporary workaround for an issue in our code which checks
      whether i2p has bootstrapped, which (due to some recent change
      in either I2P or Java) could make it appear it had finished
      prematurely. (Closes: #10185)
    - Fix a logical bug in the persistence preset migration code while
      real-only persistence is enabled. (Closes: #10431)

  * Minor improvements
    - Rework the wordings of the various installation and upgrade
      options available in Tails installer in Wheezy. (Closes: #9672)
    - Restart Tor if bootstrapping stalls for too long when not using
      pluggable transports. (Closes: #9516)
    - Install firmware-amd-graphics, and firmware-misc-nonfree instead
      of firmware-ralink-nonfree, both from Debian Sid.
    - Update the Tails signing key. (Closes: #10012)
    - Update the Tails APT repo signing key. (Closes: #10419)
    - Install the nmh package. (Closes: #10457)
    - Explicitly run "sync" at the end of the Tails Upgrader's upgrade
      process, and pass the "sync" option when remounting the system
      partition as read-write. This might help with some issues we've
      seen, such as #10239, and possibly for #8449 as well.

  * Test suite
    - Add initial automated tests for Icedove. (Closes: #10332)
    - Add automated tests of the MAC spoofing feature. (Closes: #6302)
    - Drop the concept of "background snapshots" and introduce a general
      system for generating snapshots that can be shared between
      features. This removes all silly hacks we previously used to
      "skip" steps, and greatly improves performance and reliability
      of the whole test suite. (Closes: #6094, #8008)
    - Flush to the log file in debug_log() so the debugging info can
      be viewed in real time when monitoring the debug log
      file. (Closes: #10323)
    - Force UTF-8 locale in automated test suite. Ruby will default to
      the system locale, and if it is non-UTF-8, some String-methods
      will fail when operating on non-ASCII strings. (Closes: #10359)
    - Escape regexp used to match nick in CTCP replies. Our Pidgin
      nick's have a 10% chance to include a ^, which will break that
      regexp. We need to escape all characters in the nick. (Closes:
      #10219)
    - Extract TBB languages from the Tails source code. This will
      ensure that valid locales are tested. As an added bonus, the
      code is greatly simplified. (Closes: #9897)
    - Automatically test that tails-debugging-info is not susceptible
      to the type of symlink attacks fixed by #10333.
    - Save all test suite artifacts in a dedicated directory with more
      useful infromation encoded in the path. This makes it easier to
      see which artifacts belongs to which failed scenario and which
      run. (Closes: #10151)
    - Log all useful information via Cucumber's formatters instead of
      printing to stderr, which is not included when logging to file
      via `--out`. (Closes: #10342)
    - Continue running the automated test suite's vnc server even if
      the client disconnects. (Closes: #10345)
    - Add more automatic tests for I2P. (Closes: #6406)
    - Bump the Tor circuit retry count to 10. (Closes: #10375)
    - Clean up dependencies: (Closes: #10208)
      * libxslt1-dev
      * radvd
      * x11-apps

 -- Tails developers <tails@boum.org>  Tue, 03 Nov 2015 01:09:41 +0100

tails (1.6) unstable; urgency=medium

  * Security fixes
    - Upgrade Tor Browser to 5.0.3. (Closes: #10223)
    - Upgrade bind9-based packages to 1:9.8.4.dfsg.P1-6+nmu2+deb7u7.
    - Upgrade liblcms1 to 1.19.dfsg2-1.2+deb7u1.
    - Upgrade libldap-2.4-2 to 2.4.31-2+deb7u1.
    - Upgrade libslp1 to 1.2.1-9+deb7u1.
    - Upgrade ssl-cert to 1.0.32+deb7u1.

  * Bugfixes
    - Fix a corner case for the MAC spoofing panic mode. If panic mode
      failed to disable the specific device that couldn't be spoofed
      (by unloading the module) we disable networking. Previously we
      only stopped NetworkManager. The problem is that NM isn't even
      started at this time, but will specifically be started when
      we're done with MAC spoofing. Therefore, let's completely
      disable NetworkManager so it cannot possibly be
      started. (Closes: #10160)
    - Avoid use of uninitialized value in restricted-network-detector.
      If NetworkManager decides that a wireless connection has timed
      out before "supplicant connection state" has occued, our idea of
      the state is `undef`, so it cannot be used in a string
      comparison. Hence, let's initialize the state to the empty
      string instead of `undef`. Also fix the state
      recording. Apparently NetworkManager can say a few different
      things when it logs the device state transitions. (Closes:
      #7689)

  * Minor improvements
    - Remove workaround for localizing search engine plugins. The
      workaround has recently become unnecessary, possibly due to the
      changes made for the seach bar after the Tor Browser was rebased
      on Firefox 38esr. (Closes: #9146)
    - Refer to the I2P Browser in the I2P notifications. Instead of
      some obscure links that won't work in the Tor Browser, where
      users likely will try them, and which I believe will open them
      by default. (Closes: #10182)
    - Upgrade I2P to 0.9.22. Also set the I2P apparmor profile to
      enforce mode. (Closes: #9830)

  * Test suite
    - Test that udev-watchdog is monitoring the correct device when
      booted from USB. (Closes: #9890)
    - Remove unused 'gksu' step. This causes a false-positive to be
      found for #5330. (Closes: #9877)
    - Make --capture capture individual videos for failed scenarios
      only, and --capture-all to capture videos for all scenarios.
      (Closes: #10148)
    - Use the more efficient x264 encoding when capturing videos using
      the --capture* options. (Closes: #10001)
    - Make --old-iso default to --iso if omitted. Using the same ISO
      for the USB upgrade tests most often still does what we want,
      e.g. test that the current version of Tails being tested has a
      working Tails installer. Hence this seems like a reasonable
      default. (Closes: #10147)
    - Avoid nested FindFailed exceptions in waitAny()/findAny(), and
      throw a new dedicated FindAnyFailed exception if these fail
      instead. Rjb::throw doesn't block Ruby's execution until the
      Java exception has been received by Ruby, so strange things can
      happen and we must avoid it. (Closes: #9633)
    - Fix the Download Management page in our browsers. Without the
      browser.download.panel.shown pref set, the progress being made
      will not update until after the browser has been restarted.
      (Closes: #8159)
    - Add a 'pretty_debug' (with an alias: 'debug') Cucumber formatter
      that deals with debugging instead of printing it to STDERR via
      the `--debug` option (which now has been removed). This gives us
      the full flexibility of Cucumber's formatter system, e.g. one
      easy-to-read formatter can print to the terminal, while we get
      the full debug log printed to a file. (Closes: #9491)
    - Import logging module in otr-bot.py. Our otr-bot.py does not use
      logging but the jabberbot library makes logging calls, causing a
      one-off message “No handlers could be found for logger
      "jabberbot"” to be printed to the console. This commit
      effectively prevents logging/outputting anything to the terminal
      which is at a level lower than CRITICAL. (Closes: 9375)
    - Force new Tor circuit and reload web site on browser
      timeouts. (Closes: #10116)
    - Focus Pidgin's buddy list before trying to access the tools
      menu. (Closes: #10217)
    - Optimize IRC test using waitAny. If connecting to IRC fails,
      such as when OFTC is blocking Tor, waiting 60 seconds to connect
      while a a Reconnect button is visible is sub-optimal. It would
      be better to try forcing a new Tor circuit and clicking the
      reconnect button. (Closes: #9653)
    - Wait for (and focus if necessary) Pidgin's Certificate windows.
      (Closes: #10222)

 -- Tails developers <tails@boum.org>  Sun, 20 Sep 2015 17:47:26 +0000

tails (1.5.1) unstable; urgency=medium

  * Security fixes
    - Upgrade Tor Browser to 5.0.2. (Closes: #10112)
    - Upgrade gdk-pixbuf packages to 2.26.1-1+deb7u1.
    - Upgrade libnss3 to 2:3.14.5-1+deb7u5.

  * Bugfixes
    - Refresh Tor Browser AppArmor profile patch. The old one doesn't
      apply on top of testing's torbrowser-launcher anymore.

  * Build system
    - Make sure Jenkins creates new jobs to build the testing branch
      after freezes. (Closes: #9925)

 -- Tails developers <tails@boum.org>  Fri, 28 Aug 2015 01:52:14 +0200

tails (1.5) unstable; urgency=medium

  * Major new features and changes
    - Move LAN web browsing from Tor Browser to the Unsafe Browser,
      and forbid access to the LAN from the former. (Closes: #7976)
    - Install a 32-bit GRUB EFI boot loader. This at least works
      on some Intel Baytrail systems. (Closes: #8471)

  * Security fixes
    - Upgrade Tor Browser to 5.0, and integrate it:
      · Disable Tiles in all browsers' new tab page.
      · Don't use geo-specific search engine prefs in our browsers.
      · Hide Tools -> Set Up Sync, Tools -> Apps (that links to the Firefox
        Marketplace), and the "Share this page" button in the Tool bar.
      · Generate localized Wikipedia search engine plugin icons so the
        English and localized versions can be distinguished in the new
        search bar. (Closes: #9955)
    - Fix panic mode on MAC spoofing failure. (Closes: #9531)
    - Deny Tor Browser access to global tmp directories with AppArmor,
      and give it its own $TMPDIR. (Closes: #9558)
    - Tails Installer: don't use a predictable file name for the subprocess
      error log. (Closes: #9349)
    - Pidgin AppArmor profile: disable the launchpad-integration abstraction,
      which is too wide-open.
    - Use aliases so that our AppArmor policy applies to
      /lib/live/mount/overlay/ and /lib/live/mount/rootfs/*.squashfs/ as well as
      it applies to /. And accordingly:
      · Upgrade AppArmor packages to 2.9.0-3~bpo70+1.
      · Install rsyslog from wheezy-backports, since the version from Wheezy
        conflicts with AppArmor 2.9.
      · Stop installing systemd for now: the migration work is being done in
        the feature/jessie branch, and it conflicts with rsyslog from
        wheezy-backports.
      · Drop apparmor-adjust-user-tmp-abstraction.diff: obsoleted.
      · apparmor-adjust-tor-profile.diff: simplify and de-duplicate rules.
      · Take into account aufs whiteouts in the system_tor profile.
      · Adjust the Vidalia profile to take into account Live-specific paths.
    - Upgrade Linux to 3.16.7-ckt11-1+deb8u3.
    - Upgrade bind9-host, dnsutils and friends to 1:9.8.4.dfsg.P1-6+nmu2+deb7u6.
    - Upgrade cups-filters to 1.0.18-2.1+deb7u2.
    - Upgrade ghostscript to 9.05~dfsg-6.3+deb7u2.
    - Upgrade libexpat1 to 2.1.0-1+deb7u2.
    - Upgrade libicu48 to 4.8.1.1-12+deb7u3.
    - Upgrade libwmf0.2-7 to 0.2.8.4-10.3+deb7u1.
    - Upgrade openjdk-7 to 7u79-2.5.6-1~deb7u1.

  * Bugfixes
    - Upgrade Tor to 0.2.6.10-1~d70.wheezy+1+tails1.

  * Minor improvements
    - Tails Installer: let the user know when it has rejected a candidate
      destination device because it is too small. (Closes: #9130)
    - Tails Installer: prevent users from trying to "upgrade" a device
      that contains no Tails, or that was not installed with Tails Installer.
      (Closes: #5623)
    - Install libotr5 and pidgin-otr 4.x from wheezy-backports. This adds
      support for the OTRv3 protocol and for multiple concurrent connections
      to the same account. (Closes: #9513)
    - Skip warning dialog when starting Tor Browser while being offline,
      in case it is already running. Thanks to Austin English for the patch!
      (Closes: #7525)
    - Install the apparmor-profiles package (Closes: #9539), but don't ship
      a bunch of AppArmor profiles we don't use, to avoid increasing
      boot time. (Closes: #9757)
    - Ship a /etc/apparmor.d/tunables/home.d/tails snippet, instead
      of patching /etc/apparmor.d/tunables/home.
    - live-boot: don't mount tmpfs twice on /live/overlay, so that the one which
      is actually used as the read-write branch of the root filesystem's union
      mount, is visible. As a consequence:
      · One can now inspect how much space is used, at a given time, in the
        read-write branch of the root filesystem's union mount.
      · We can make sure our AppArmor policy works fine when that filesystem
        is visible, which is safer in case e.g. live-boot's behavior changes
        under our feet in the future... or in case these "hidden" files are
        actually accessible somehow already.

  * Build system
    - Add our jenkins-tools repository as a Git submodule, and replace
      check_po.sh with a symlink pointing to the same script in that submodule.
      Adjust the automated test suite accordingly. (Closes: #9567)
    - Bump amount of RAM needed for Vagrant RAM builds to 7.5 GiB. In
      particular the inclusion of the Tor Browser 5.0 series has recently
      increased the amount of space needed to build Tails. (Closes: #9901)

  * Test suite
    - Test that the Tor Browser cannot access LAN resources.
    - Test that the Unsafe Browser can access the LAN.
    - Installer: test new behavior when trying to upgrade an empty device, and
      when attempting to upgrade a non-Tails FAT partition on GPT; also, take
      into account that all unsupported upgrade scenarios now trigger
      the same behavior.
    - Request a new Tor circuit and re-run the Seahorse and GnuPG CLI tests
      on failure. (Closes: #9518, #9709)
    - run_test_suite: remove control chars from log file even when cucumber
      exits with non-zero. (Closes: #9376)
    - Add compatibility with cucumber 2.0 and Debian Stretch. (Closes: #9667)
    - Use custom exception when 'execute_successfully' fails.
    - Retry looking up whois info on transient failure. (Closes: #9668)
    - Retry wget on transient failure. (Closes: #9715)
    - Test that Tor Browser cannot access files in /tmp.
    - Allow running the test suite without ntp installed. There are other means
      to have an accurate host system clock, e.g. systemd-timesyncd and tlsdate.
      (Closes: #9651)
    - Bump timeout in the Totem feature.
    - Grep memory dump using the --text option. This is necessary with recent
      versions of grep, such as the one in current Debian sid, otherwise it
      will count only one occurrence of the pattern we're looking for.
      (Closes: #9759)
    - Include execute_successfully's error in the exception, instead
      of writing it to stdout via puts. (Closes: #9795)
    - Test that udev-watchdog is actually monitoring the correct device.
      (Closes: #5560)
    - IUK: workaround weird Archive::Tar behaviour on current sid.
    - Test the SocksPort:s given in torrc in the Unsafe Browser.
      This way we don't get any sneaky errors in case we change them and
      forget to update this test.
    - Directly verify AppArmor blocking of the Tor Browser by looking in
      the audit log: Firefox 38 does no longer provide any graphical feedback
      when the kernel blocks its access to files the user wants to access.
    - Update browser-related automated test suite images, and workaround
      weirdness introduced by the new Tor Browser fonts.
    - Test that Pidgin, Tor Browser, Totem and Evince cannot access ~/.gnupg
      via alternate, live-boot generated paths.
    - Adjust tests to cope with our new AppArmor aliases.
    - Bump memory allocated to the system under test to 2 GB. (Closes: #9883)

 -- Tails developers <tails@boum.org>  Mon, 10 Aug 2015 19:12:58 +0200

tails (1.4.1) unstable; urgency=medium

  * Security fixes
    - Upgrade Tor Browser to 4.5.3, based on Firefox 31.8.0 ESR. (Closes: #9649)
    - Upgrade Tor to 0.2.6.9-1~d70.wheezy+1+tails2, which includes a circuit
      isolation bugfix. (Closes: #9560)
    - AppArmor: deny Tor Browser access to the list of recently used files.
      (Closes: #9126)
    - Upgrade OpenSSL to 1.0.1e-2+deb7u17.
    - Upgrade Linux to 3.16.7-ckt11-1.
    - Upgrade CUPS to 1.5.3-5+deb7u6.
    - Upgrade FUSE to 2.9.0-2+deb7u2.
    - Upgrade libsqlite3-0 to 3.7.13-1+deb7u2.
    - Upgrade ntfs-3g and ntfsprogs to 1:2012.1.15AR.5-2.1+deb7u2.
    - Upgrade p7zip-full to 9.20.1~dfsg.1-4+deb7u1.

  * Bugfixes
    - Fix automatic upgrades in Windows Camouflage mode. (Closes: #9413)
    - Don't ship the snakeoil SSL key pair generated by ssl-cert in the ISO.
      (Closes: #9416)
    - Partially fix the truncated notifications issue. (#7249)

  * Minor improvements
    - Disable the hwclock.sh initscript at reboot/shutdown time.
      This is an additional safety measure to ensure that the hardware clock
      is not modified. (Closes: #9364)
    - Stop shipping /var/cache/man/*, to make ISOs and IUKs smaller.
      (Closes: #9417)
    - Update torbrowser-AppArmor-profile.patch to apply cleanly on top of the
      profile shipped with torbrowser-launcher 0.2.0-1.
    - Add the jessie/updates APT repo and set appropriate pinning.
    - Upgrade Electrum to 1.9.8-4~bpo70+1.
    - Upgrade kernel firmware packages to 0.44.

  * Build system
    - Install the Linux kernel from Debian Jessie. (Closes: #9341)
    - Remove files that are not under version control when building in Jenkins.
      (Closes: #9406)
    - Don't modify files in the source tree before having possibly merged
      the base branch into it. (Closes: #9406)
    - Make it so eatmydata is actually used during a greater part of the build
      process. This includes using eatmydata from wheezy-backports.
      (Closes: #9419, #9523)
    - release script: adjust to support current Debian sid.

  * Test suite
    - Test the system clock sanity check we do at boot. (Closes: #9377)
    - Remove the impossible "Clock way in the past" scenarios.
      Thanks to config/chroot_local-includes/lib/live/config/0001-sane-clock,
      these scenarios cannot happen, and since we test that it works they
      can be safely removed.
    - Test that the hardware clock is not modified at shutdown. (Closes: #9557)
    - Pidgin: retry looking for the roadmap URL in the topic.
    - Avoid showing Pidgin's tooltips during test, potentially confusing Sikuli.
      (Closes: #9317)
    - Test all OpenPGP keys shipped with Tails. (Closes: #9402)
    - Check that notification-daemon is running when looking for notifications
      fails. (Closes: #9332)
    - Allow using the cucumber formatters however we want. (Closes: #9424)
    - Enable Spice in the guest, and blacklist the psmouse kernel module,
      to help with lost mouse events. (Closes: #9425)
    - Automate testing Torbutton's 'New Identity' feature. (Closes: #9286)
    - Test that Seahorse is configured to use the correct keyserver.
      (Closes: #9339)
    - Always export TMPDIR back to the test suite's shell environment.
      (Closes: #9479)
    - Make OpenPGP tests more reliable:
      · Retry accessing the OpenPGP applet menus on failure. (Closes: #9355)
      · Retry accessing menus in Seahorse on failure. (Closes: #9344)
    - Focus the Pidgin conversation window before any attempt to interact
      with it. (Closes: #9317)
    - Use convertkey from the (backported to Jessie) Debian package,
      instead of our own copy of that script. (Closes: #9066)
    - Make the memory erasure tests more robust (Closes: #9329):
      · Bump /proc/sys/vm/min_free_kbytes when running fillram.
      · Actually set oom_adj for the remote shell when running fillram.
      · Try to be more sure that we OOM kill fillram.
      · Run fillram as non-root.
    - Only try to build the storage pool if TailsToasterStorage isn't found.
      (Closes: #9568)

 -- Tails developers <tails@boum.org>  Sun, 28 Jun 2015 19:46:25 +0200

tails (1.4) unstable; urgency=medium

  * Major new features
    - Upgrade Tor Browser to 4.5.1, based on Firefox 31.7.0 ESR, which
      introduces many major new features for usability, security and
      privacy. Unfortunately its per-tab circuit view did not make it
      into Tails yet since it requires exposing more Tor state to the
      user running the Tor Browser than we are currently comfortable
      with. (Closes: #9031, #9369)
    - Upgrade Tor to 0.2.6.7-1~d70.wheezy+1+tails2. Like in the Tor
      bundled with the Tor Browser, we patch it so that circuits used
      for SOCKSAuth streams have their lifetime increased indefinitely
      while in active use. This currently only affects the Tor Browser
      in Tails, and should improve the experience on certain web sites
      that otherwise would switch language or log you out every ten
      minutes or so when Tor switches circuit. (Closes: #7934)

  * Security fixes
    - tor-browser wrapper script: avoid offering avenues to arbitrary
      code execution to e.g. an exploited Pidgin. AppArmor Ux rules
      don't sanitize $PATH, which can lead to an exploited application
      (that's allowed to run this script unconfined, e.g. Pidgin)
      having this script run arbitrary code, violating that
      application's confinement. Let's prevent that by setting PATH to
      a list of directories where only root can write. (Closes: #9370)
    - Upgrade Linux to 3.16.7-ckt9-3.
    - Upgrade curl to 7.26.0-1+wheezy13.
    - Upgrade dpkg to 1.16.16.
    - Upgrade gstreamer0.10-plugins-bad to 0.10.23-7.1+deb7u2.
    - Upgrade libgd2-xpm to 2.0.36~rc1~dfsg-6.1+deb7u1.
    - Upgrade openldap to 2.4.31-2.
    - Upgrade LibreOffice to 1:3.5.4+dfsg2-0+deb7u4.
    - Upgrade libruby1.9.1 to 1.9.3.194-8.1+deb7u5.
    - Upgrade libtasn1-3 to 2.13-2+deb7u2.
    - Upgrade libx11 to 2:1.5.0-1+deb7u2.
    - Upgrade libxml-libxml-perl to 2.0001+dfsg-1+deb7u1.
    - Upgrade libxml2 to 2.8.0+dfsg1-7+wheezy4.
    - Upgrade OpenJDK to 7u79-2.5.5-1~deb7u1.
    - Upgrade ppp to 2.4.5-5.1+deb7u2.

  * Bugfixes
    - Disable security warnings when connecting to POP3 and IMAP ports.
      (Closes: #9327)
    - Make the Windows 8 browser theme compatible with the Unsafe and I2P
      browsers. (Closes: #9138)
    - Hide Torbutton's "Tor Network Settings..." context menu entry.
      (Closes: #7647)
    - Upgrade the syslinux packages to support booting Tails on
      Chromebook C720-2800. (Closes: #9044)
    - Enable localization in Tails Upgrader. (Closes: #9190)
    - Make sure the system clock isn't before the build date during
      early boot. Our live-config hook that imports our signing keys
      depend on that the system clock isn't before the date when the
      keys where created. (Closes: #9149)
    - Set GNOME's OpenPGP keys via desktop.gnome.crypto.pgp to prevent
      us from getting GNOME's default keyserver in addition to our
      own. (Closes: #9233)
    - Prevent Firefox from crashing when Orca is enabled: grant
      it access to assistive technologies in its Apparmor
      profile. (Closes: #9261)
    - Add Jessie APT source. (Closes: #9278)
    - Fix set_simple_config_key(). If the key already existed in the
      config file before the call, all other lines would be removed
      due to the sed option -n and p combo. (Closes: #9122)
    - Remove illegal instance of local outside of function definition.
      Together with `set -e` that error has prevented this script from
      restarting Vidalia, like it should. (Closes: #9328)

  * Minor improvements
    - Upgrade I2P to 0.9.19-3~deb7u+1.
    - Install Tor Browser's bundled Torbutton instead of custom .deb.
      As of Torbutton 1.9.1.0 everything we need has been upstreamed.
    - Install Tor Browser's bundled Tor Launcher instead of our
      in-tree version. With Tor 0.2.6.x our custom patches for the
      ClientTransportPlugin hacks are not needed any more. (Closes:
      #7283)
    - Don't install msmtp and mutt. (Closes: #8727)
    - Install fonts-linuxlibertine for improved Vietnamese support in
      LibreOffice. (Closes: #8996)
    - Remove obsoletete #i2p-help IRC channel from the Pidgin
      configuration (Closes: #9137)
    - Add Gedit shortcut to gpgApplet's context menu. Thanks to Ivan
      Bliminse for the patch. (Closes: #9069).
    - Install printer-driver-gutenprint to support more printer
      models. (Closes: #8994).
    - Install paperkey for off-line OpenPGP key backup. (Closes: #8957)
    - Hide the Tor logo in Tor Launcher. (Closes: #8696)
    - Remove useless log() instance in tails-unblock-network. (Closes:
      #9034)
    - Install cdrdao: this enables Brasero to burn combined data/audio
      CDs and to do byte-to-byte disc copy.
    - Hide access to the Add-ons manager in the Unsafe Browser. It's
      currently broken (#9307) but we any way do not want users to
      install add-ons in the Unsafe Browser. (Closes: #9305)
    - Disable warnings on StartTLS for POP3 and IMAP (Will-fix: #9327)
      The default value of this option activates warnings on ports
      23,109,110,143. This commit disables the warnings for POP3 and
      IMAP as these could be equally used in encrypted StartTLS
      connections. (Closes: #9327)
    - Completely rework how we localize our browser by generating our
      branding add-on, and search plugins programatically. This
      improves the localization for the ar, es, fa, ko, nl, pl, ru,
      tr, vi and zh_CN locales by localizing the Startpage and
      Disconnect.me search plugins. Following Tor Browser 4.5's recent
      switch, we now use Disconnect.me as the default search
      engine. (Closes: #9309)
    * Actively set Google as the Unsafe Browser's default search
      engine.

  * Build system
    - Encode in Git which APT suites to include when building Tails.
      (Closes: #8654)
    - Clean up the list of packages we install. (Closes: #6073)
    - Run auto/{build,clean,config} under `set -x' for improved
      debugging.
    - Zero-pad our ISO images so their size is divisible by 2048.
      The data part of an ISO image's sectors is 2048 bytes, which
      implies that ISO images should always have a size divisible
      by 2048. Some applications, e.g. VirtualBox, use this as a sanity
      check, treating ISO images for which this isn't true as garbage.
      Our isohybrid post-processing does not ensure this,
      however. Also Output ISO size before/after isohybrid'ing and
      truncate'ing it. This will help detect if/when truncate is
      needed at all, so that we can report back to syslinux
      maintainers more useful information. (Closes: #8891)
    - Vagrant: raise apt-cacher-ng's ExTreshold preference to 50. The
      goal here is to avoid Tor Browser tarballs being deleted by
      apt-cacher-ng's daily expiration cronjob: they're not listed in
      any APT repo's index file, so acng will be quite eager to clean
      them up.

  * Test suite
    - Bring dependency checks up-to-date (Closes: #8988).
    - Adapt test suite to be run on Debian Jessie, which includes
      removing various Wheezy-specific workarounds, adding a few
      specific to Jessie, migrating from ffmpeg to libav, and
      more. (Closes: #8165)
    - Test that MAT can see that a PDF is dirty (Closes: #9136).
    - Allow throwing Timeout::Error in try_for() blocks, as well as
      nested try_for() (Closes: #9189, #9290).
    - Read test suite configuration files from the features/config/local.d
      directory. (Closes: #9220)
    - Kill virt-viewer with SIGTERM, not SIGINT, to prevent hordes of
      zombie processes from appearing. (Closes: #9139)
    - Kill Xvfb with SIGTERM, not SIGKILL, on test suite exit to allow
      it to properly clean up. (Closes: #8707)
    - Split SSH & SFTP configs in the test suite. (Closes: #9257)
    - Improve how we start subprocesses in the test suite, mostly by
      bypassing the shell for greater security and robustness (Closes:
      #9253)
    - Add Electrum test feature. (Closes #8963)
    - Test that Tails Installer detects when USB devices are
      removed. (Closes: #9131)
    - Test Tails Installer with devices which are too small. (Closes:
      #9129)
    - Test that the Report an Error launcher works in German. (Closes:
      #9143)
    - Verify that no extensions are installed in the Unsafe Browser
      using about:support instead of about:addons, which is broken
      (#9307). (Closes: #9306)
    - Retry GNOME application menu actions when they glitch. The
      GNOME application menus seem to have issues with clicks or
      hovering actions not registering, and hence sometimes submenus
      are not opened when they should, and sometimes clicks on the
      final application shortcut are lost. There seems to be a
      correlation between this and CPU load on the host running the
      test suite. We workaround this by simply re-trying the last
      action when it seems to fail. (Closes: #8928)
    - Work around Seahorse GUI glitchiness (Closes: #9343):
      * When Seahorse appears to be frozen--apparently due to network
        issues--it can often be worked around by refreshing the screen
        or activating a new window.
      * Open Seahorse's preferences dialog using the mouse.
      * Access menu entries with the mouse.
    - Wait for systray icons to finish loading before interacting with
      the systray. (Closes: #9258)
    - Test suite configuration: generalize local.d support to *.d. We
      now load features/config/*.d/*.yml.
    - Use code blocks in "After Scenario" hooks. This is much simpler
      to use (and more readable!) compared to hooking functions and
      arguments like we used to do.
    - Create filesystem share sources in the temporary directory and
      make them world-readable. (Closes: #8950)

 -- Tails developers <tails@boum.org>  Mon, 11 May 2015 16:45:04 +0200

tails (1.3.2) unstable; urgency=medium

  * Security fixes
    - Upgrade Tor Browser to 4.0.6, based on Firefox 31.6.0 ESR.
    - Upgrade OpenSSL to 1.0.1e-2+deb7u16.

  * Bugfixes
    - Make Florence usable with touchpads by forcing syndaemon to
      always use the `-t` option, which only disables tapping and
      scrolling and not mouse movements (Closes: #9011).
    - Make tails-spoof-mac log the correct macchanger exit code on
      failure (Closes: #8687).
    - Tails Installer:
      · Ignore devices with less than 3.5 GB of storage since they
        do not fit a Tails installation (Closes: #6538).
      · Remove devices from the device list as they are unplugged
        (Closes: #8691).

  * Minor improvements
    - Install obfs4proxy 0.0.4-1~tpo1, which adds support for
      client-mode ScrambleSuit.
    - Don't start Vidalia if Windows Camouflage is enabled. (Closes:
      #7400)
    - I2P Browser:
      · Remove "Add-ons" from the Tools menu, and hide "Keyboard
        Shortcuts" and "Take a Tour" since they point to resources on
        the open Internet (Closes: #7970).
      · Hide TorButton button from the customize toolbar options, and
        remove configs whose only purpose was to make Torbutton "green"
        (Closes: #8893).

  * Test suite
    - New tests:
      · Test non-LAN SSH, and SFTP via GNOME's "Connect to Server"
        (Closes: #6308).
      · Verify that Tails' Tor binary has the expected Tor authorities
        hard coded (Closes: #8960).
    - Improvements:
      · Programmatically determine the supported languages when testing
        the Unsafe Browser (Closes: #8918).
      · Rename --temp-dir to --tmpdir and make it behave more like
        mktemp, and honour TMPDIR if set in the environment. (Closes:
        #8709).
    - Bugfixes:
      · Make --temp-dir (now --tmpdir) actually work.

 -- Tails developers <tails@boum.org>  Mon, 30 Mar 2015 16:54:20 +0200

tails (1.3.1) unstable; urgency=medium

  * Security fixes
    - Upgrade Tor Browser to 4.0.5, based on Firefox 31.5.3 ESR. This addresses:
      · https://www.mozilla.org/en-US/security/advisories/mfsa2015-28/
      · https://www.mozilla.org/en-US/security/advisories/mfsa2015-29/
    - Upgrade Linux to 3.16.7-ckt7-1.
    - Upgrade libxfont to 1:1.4.5-5.
    - Upgrade OpenSSL to 1.0.1e-2+deb7u15.
    - Upgrade tcpdump to 4.3.0-1+deb7u2.
    - Upgrade bsdtar to 3.0.4-3+wheezy1.
    - Upgrade CUPS to 1.5.3-5+deb7u5.
    - Upgrade file and libmagic to 5.11-2+deb7u8.
    - Upgrade GnuPG to 1.4.12-7+deb7u7.
    - Upgrade libarchive to 3.0.4-3+wheezy1.
    - Upgrade libav to 6:0.8.17-1.
    - Upgrade FreeType 2 to 2.4.9-1.1+deb7u1.
    - Upgrade libgcrypt11 1.5.0-5+deb7u3.
    - Upgrade libgnutls26 to 2.12.20-8+deb7u3.
    - Upgrade libgtk2-perl to 2:1.244-1+deb7u1.
    - Upgrade ICU to 4.8.1.1-12+deb7u2.
    - Upgrade NSS to 2:3.14.5-1+deb7u4.
    - Upgrade libssh2 to 1.4.2-1.1+deb7u1.

  * Bugfixes
    - Upgrade Tor to 0.2.5.11-1~d70.wheezy+1+tails1. Changes include:
      · Directory authority changes.
      · Fix assertion errors that may trigger under high DNS load.
      · No longer break on HUP with seccomp2 enabled.
      · and more - please consult the upstream changelog.
    - Upgrade Tor Launcher to 0.2.7.2, and update the test suite accordingly
      (Closes: #8964, #6985). Changes include:
      · Ask about bridges before proxy in wizard.
      · Hide logo if TOR_HIDE_BROWSER_LOGO set.
      · Remove firewall prompt from wizard.
      · Feedback when “Copy Tor Log” is clicked.
      · Improve behavior if tor exits.
      · Add option to hide TBB's logo
      · Change "Tor Browser Bundle" to "Tor Browser"
      · Update translations from Transifex.
    - Fix the Tor Launcher killer. (Closes: #9067)
    - Allow Seahorse to communicate with keyservers when run from Tails
      OpenPGP Applet. (Closes: #6394)
    - SSH client: don't proxy connections to 172.17.* to 172.31.*.
      (Closes: #6558)
    - Repair config/chroot_local-packages feature, that was broken in Tails 1.3
      by 19-install-tor-browser-AppArmor-profile. (Closes: #8910)
    - language_statistics.sh: count original words instead of translated words.
      Otherwise we get >100% translation if translated strings are longer than
      original strings. (Closes: #9016)

  * Minor improvements
    - Only ship the new Tails signing key, and have Tails Upgrader stop trusting
      the old one. Update the documentation and test suite accordingly.
      (Closes: #8735, #8736, #8882, #8769, #8951)
    - Polish and harden a bit the WhisperBack configuration (Closes: #8991):
      · Only allow the `amnesia' user to run tails-debugging info as root
        with no arguments.
      · Fix spelling and grammar mistakes, improve phrasing a bit.
      · Quote variables consistently.

  * Test suite
    - New tests:
      · Chatting over XMPP in Pidgin, both peer-to-peer and in a multi-user
        chatroom. (Closes: #8002)
      · Chatting with OTR enabled over XMPP in Pidgin. (Closes: #8001)
      · Check that Pidgin only responds to the expected CTCP requests.
        (Closes: #8966)
      · Fetching keys using Seahorse started via the OpenPGP Applet.
      · Sync'ing keys using Seahorse.
    - Bugfixes:
      · Fix a race condition between the remote shell's and Tails Greeter's
        startup, by making sure the remote shell is ready before we start
        GDM. (Closes: #8941)
      · Kill virt-viewer properly. (Closes: #9070)
      · Make sure the display is stopped on destroy_and_undefine().
        Where we had it earlier, it could be skipped if anything else in the
        block threw an exception.
      · Fix wrong use of "$@". (Closes: #9071)
      · Enable the pipefail option in run_test_suite.
      · Improve the GNOME screenshot test's robustness. (Closes: #8952)
    - Refactoring:
      · turn the focus_pidgin_window() helper into a more generic
        VM.focus_xorg_window() one.
      · Reorganize the Display class.
      · Use clearer method to check process status in the Display class.
    - New developer-oriented features:
      · Add a --log-to-file option to run_test_suite. (Closes: #8894)
      · Add helpers for generating random strings.
      · Make it possible to hook arbitrary calls on scenario end. This is useful
        for dynamically adding cleanup functions, instead of having
        to explicitly deal with them in some After hook.

 -- Tails developers <tails@boum.org>  Mon, 23 Mar 2015 12:34:56 +0000

tails (1.3) unstable; urgency=medium

  * Major new features
    - Produce the Tails image in hybrid mode (again) so that the same
      image can be installed both on DVD *and* "hard disks" like USB
      storage and similar. (Closes: #8510)
    - Confine the Tor Browser using AppArmor. (Closes: #5525)
    - Install the Electrum bitcoin client from wheezy-backports, and
      add a persistence preset for the Live user's bitcoin wallet. If
      electrum is started without the persistence preset enabled, a
      warning is shown. (Closes: #6739)

  * Security fixes
    - Upgrade Tor Browser to 4.0.4 (based on Firefox 31.5.0esr)
      (Closes: #8938).

  * Bugfixes
    - Have tor_bootstrap_progress echo 0 if no matching log line is
      found. (Closes: #8257)
    - Always pass arguments through wrappers (connect-socks, totem,
      wget, whois) with "$@". $* doesn't handle arguments with
      e.g. embedded spaces correctly. (Closes: #8603, #8830)
    - Upgrade Linux to 3.16.7-ckt4-3.

  * Minor improvements
    - Install a custom-built Tor package with Seccomp enabled;
      enable the Seccomp sandbox when no pluggable transport is used.
      (Closes: #8174)
    - Install obfs4proxy instead of obfsproxy, which adds support for
      the obfs4 Tor pluggable transport. (Closes: #7980)
    - Install GnuPG v2 and associated tools from wheezy-backports,
      primarily for its improved support for OpenPGP smartcards. It
      lives side-by-side with GnuPG v1, which still is the
      default. (Closes: #6241)
    - Install ibus-unikey, a Vietnamese input method for IBus. (Closes:
      #7999)
    - Install torsocks (2.x) from wheezy-backports. (Closes: #8220)
    - Install keyringer from Debian Jessie. (Closes: #7752)
    - Install pulseaudio-utils.
    - Remove all traces of Polipo: we don't use it anymore. This
      closes #5379 and #6115 because:
      * Have APT directly use the Tor SOCKS proxy. (Closes: #8194)
      * Wrap wget with torsocks. (Closes: #6623)
      * Wrap Totem to torify it with torsocks. (Closes: #8219)
      * Torify Git with tsocks, instead of setting GIT_PROXY_COMMAND.
        (Closes: #8680)
    - Use torsocks for whois and Gobby, instead of torify.
    - Upgrade I2P to 0.9.18-1~deb7u+1.
    - Refactor the Unsafe and I2P browser code into a common shell
      library. A lot of duplicated code is now shared, and the code
      has been cleaned up and made more reliable. Several
      optimizations of memory usage and startup time were also
      implemented. (Closes: #7951)
    - Invert Exit and About in gpgApplet context menu. This is a
      short-term workaround for making it harder to exit the
      application by mistake (e.g. a double right-click). (Closes:
      #7450)
    - Implement new touchpad settings. This enables tap-to-click,
      2-fingers scrolling, and disable while typing. We don't enable
      reverse scrolling nor horizontal scrolling. (Closes: #7779)
    - Include the mount(8) output and live-additional-software.conf in
      WhisperBack bug reports (Closes: #8719, #8491).
    - Reduce brightness and saturation of background color. (Closes:
      #7963)
    - Have ALSA output sound via PulseAudio by default. This gives us
      centralized sound volume controls, and... allows to easily, and
      automatically, test that audio output works from Tor Browser,
      thanks to the PulseAudio integration into the GNOME sound
      control center.
    - Import the new Tails signing key, which we will use for Tails
      1.3.1, and have Tails Upgrader trust both it and the "old"
      (current) Tails signing key. (Closes: #8732)
    - tails-security-check: error out when passed an invalid CA file.
      Unfortunately, the underlying HTTPS stack we use here fails open
      in those case, so we have to check it ourselves. Currently, we
      check that the file exists, is readable, is a plain file and is
      not empty. Also support specifying the CA file via an
      environment variable. This will ease development and bug-fixing
      quite a bit.
    - Fix racy code in Tails Installer that sometimes made the
      automated test suite stall for scenarios installing Tails
      to USB disks. (Closes: #6092)
    - Make it possible to use Tails Upgrader to upgrade a Tails
      installation that has cruft files on the system partition.
      (Closes: #7678)

  * Build system
    - Install syslinux-utils from our builder-wheezy APT repository in
      Vagrant. We need version 6.03~pre20 to make the Tails ISO image
      in hybrid mode
    - Update deb.tails.boum.org apt repo signing key. (Closes: #8747)
    - Revert "Workaround build failure in lb_source, after creating
      the ISO." This is not needed anymore given the move to the Tor
      SOCKS proxy. (Closes: #5307)
    - Remove the bootstrap stage usage option and disable all
      live-build caching in Vagrant. It introduces complexity and
      potential for strange build inconsistencies for a meager
      reduction in build time. (Closes: #8725)
    - Hardcode the mirrors used at build and boot time in auto/config.
      Our stuff will be more consistent, easier to reproduce, and our
      QA process will be more reliable if we all use the same mirrors
      at build time as the ones we configure in the ISO. E.g. we won't
      have issues such as #8715 again. (Closes: #8726)
    - Don't attempt to retrieve source packages from local-packages so
      local packages can be installed via
      config/chroot_local-packages. (Closes: #8756)
    - Use our own Tor Browser archive when building an ISO. (Closes:
      #8125)

  * Test suite
    - Use libguestfs instead of parted when creating partitions and
      filsystems, and to check that only the expected files
      persist. We also switch to qcow2 as the default disk image
      format everywhere to reduce disk usage, enable us to use
      snapshots that includes the disks (in the future), and to use
      the same steps for creating disks in all tests. (Closes: #8673)
    - Automatically test that Tails ignores persistence volumes stored
      on non-removable media, and doesn't enable swaps. (Closes:
      #7822)
    - Actually make sure that Tails can boot from live systems stored
      on a hard drive. Running the 'I start Tails from DVD ...' step
      will override the earlier 'the computer is set to boot from ide
      drive "live_hd"' step, so let's make the "from DVD" part
      optional; it will be the default any way.
    - Make it possible to use an old iso with different persistence
      presets. (Closes: #8091)
    - Hide the cursor between steps when navigating the GNOME
      applications menu. This makes it a bit more robust, again:
      sometimes the cursor is partially hiding the menu entry we're
      looking for, hence preventing Sikuli from finding it (in
      particular when it's "Accessories", since we've just clicked on
      "Applications" which is nearby). (Closes: #8875)
    - Ensure that the test will fail if "apt-get X" commands fail.
    - Test 'Tor is ready' notification in a separate scenario. (Closes:
      #8714)
    - Add automated tests for torified wget and whois. This should
      help us identify future regressions such as #8603 in their
      torifying wrappers.
    - Add automated test for opening an URL from Pidgin.
    - And add automated tests for the Tor Browser's AppArmor
      sandboxing.
    - Test that "Report an Error Launcher" opens the support
      documentation.
    - Test that the Unsafe Browser:
      * starts in various locales.
      * complains when DNS isn't configured.
      * tears down its chroot on shutdown.
      * runs as the correct user.
      * has no plugins or add-ons installed.
      * has no unexpected bookmarks.
      * has no proxy configured.
    - Bump the "I2P router console is ready" timeout in its test to
      deal with slow Internet connections.
    - Make the automatic tests of gpgApplet more robust by relying
      more on graphical elements instead of keyboard shortcuts and
      static sleep():s. (Closes: #5632)
    - Make sure that enough disk space is available when creating
      virtual storage media. (Closes: #8907)
    - Test that the Unsafe Browser doesn't generate any non-user
      initiated traffic, and in particular that it doesn't check for
      upgrades, which is a regression test for #8694. (Closes: #8702)
    - Various robustness improvements to the Synaptic tests. (Closes:
      #8742)
    - Automatically test Git. (Closes: #6307)
    - Automatically test GNOME Screenshot, which is a regression test
      for #8087. (Closes: #8688)
    - Fix a quoting issue with `tails_persistence_enabled?`. (Closes:
      #8919)
    - Introduce an improved configuration system that also can store
      local secrets, like user credentials needed for some
      tests. (Closes: #6301, #8188)
    - Actually verify that we successfully set the time in our time
      syncing tests. (Closes: #5836)
    - Automatically test Tor. This includes normal functionality and
      the use pluggable transports, that our Tor enforcement is
      effective (e.g. only the Tor network or configured bridges are
      contacted) and that our stream isolation configuration is
      working. (Closes: #5644, #6305, #7821)

 -- Tails developers <tails@boum.org>  Mon, 23 Feb 2015 17:14:00 +0100

tails (1.2.3) unstable; urgency=medium

  * Security fixes
    - Upgrade Linux to 3.16.7-ckt2-1.
    - Upgrade Tor Browser to 4.0.3 (based on Firefox 31.4.0esr)
      (Closes: #8700).
    - Fail safe by entering panic mode if macchanger exits with an
      error, since in this situation we have to treat the
      driver/device state as undefined. Also, we previously just
      exited the script in this case, not triggering the panic mode
      and potentially leaking the real MAC address (Closes: #8571).
    - Disable upgrade checking in the Unsafe Browser. Until now the
      Unsafe Browser has checked for upgrades of the Tor Browser in
      the clear (Closes: #8694).

  * Bugfixes
    - Fix startup of the Unsafe Browser in some locales (Closes: #8693).
    - Wait for notification-daemon to run before showing the MAC
      spoofing panic mode notifications. Without this, the "Network
      card disabled" notification is sometimes lost when MAC spoofing
      fails. Unfortunately this only improves the situation, but
      doesn't fix it completely (see #8685).
    - Log that we're going to stop NetworkManager before trying to do
      it in the MAC spoofing scripts. Without this we wouldn't get the
      log message in case stopping NetworkManager fails (thanks to
      `set -e`).
    - Set GNOME Screenshot preferences to save the screenshots in
      /home/amnesia (Closes: #8087).
    - Do not suspend to RAM when closing the lid on battery power
      (Closes: #8071).
    - Properly update the Tails Installer's status when plugging in a
      USB drive after it has started (Closes: #8353).
    - Make rsync compare file contents by using --checksum for more
      reliable generation of the squashfs filesystem in
      IUKs. Previously it used the default, which is checking
      timestamps and file size, but that doesn't play well with the
      Tor browser files, that have a fixed mtime, which could result
      in updated files not ending up in the IUK.

  * Minor improvements
    - Finish migrating tails-security-check's and tails-iuk's pinning
      to our website's new X.509 certificate authority (Closes: #8404).

  * Build system
    - Update to Vagrant build box tails-builder-20141201. The only
      change is the removal of a reference to an ISO image which
      doesn't exist (except on the system that generated the build
      box) which causes an error for some users (Closes: #7644).
    - Generate the list of packages used during build, after building
      with Jenkins (Closes: #8518). This allows tracking their status
      on the Debian reproducible build front:
      https://reproducible.debian.net/index_pkg_sets.html#tails

  * Automated test suite
    - Check PO files with i18nspector (Closes: #8359).
    - Fix the expected image of a check.tp.o failure. Previously we
      looked for the "Sorry. You are not using Tor." text, but it
      seems it recently changed enough for Sikuli to not find it. To
      prevent future errors of the same kind we'll look for the
      crossed-over onion icon instead (Closes: #8533).
    - Bump timeout when waiting for Tor to re-bootstrap. We have a
      dreaded issue with timeouts that are multiple of 2 minutes, and
      then Tor succeeds soon after, so in order to allow for this
      timeout to be reached twice, and then possibly succeed, let's
      use N*2 minutes + 30 seconds, with N=2.

 -- Tails developers <tails@boum.org>  Wed, 14 Jan 2015 16:12:26 +0100

tails (1.2.2) unstable; urgency=medium

  * Bugfixes
    - Create a CA bundle for Tails Upgrader at ISO build time, and
      patch Tails Upgrader to use it. Specifically this will make it
      possible to check for Tails upgrades after our website changes
      certificate around the 2014 to 2015 transition (Partially fixes
      #8404).

 -- Tails developers <tails@boum.org>  Mon, 15 Dec 2014 10:05:17 +0100

tails (1.2.1) unstable; urgency=low

  * Security fixes
    - Upgrade Linux to 3.16.0-4, i.e. 3.16.7-1.
    - Install Tor Browser 4.0.2 (based on Firefox 31.3.0esr).

  * Bugfixes
    - Install syslinux-utils, to get isohybrid back (Closes: #8155).
    - Update xserver-xorg-input-evdev to 1:2.7.0-1+tails1 which
      includes a patch that restores mouse scrolling in KVM/Spice
      (Closes: 7426).
    - Set Torbutton logging preferences to the defaults (Closes:
      #8160). With the default settings, no site-specific information is
      logged.
    - Use the correct stack of rootfs:s for the chroot browsers (Closes:
      #8152, #8158). After installing incremental upgrades Tails' root
      filesystem consists of a stack squashfs:s, not only
      filesystem.squashfs. When not stacking them correct we may end up
      using the Tor Browser (Firefox) from an older version of Tails, or
      with no Tor Browser at all, as in the upgrade from Tails 1.1.2 to
      1.2, when we migrated from Iceweasel to the Tor Browser. Based on
      a patch contributed by sanic.
    - Use the Tor Browser for MIME type that GNOME associates with
      Iceweasel (Closes: #8153). Open URLs from Claws Mail, KeePassX
      etc. should be possible again.
    - Update patch to include all Intel CPU microcodes (Closes: #8189).
    - AppArmor: allow Pidgin to run Tor Browser unconfined, with
      scrubbed environment (Closes: #8186). Links opened in Pidgin are
      now handled by the Tor Browser.
    - Install all localized Iceweasel search plugins (Closes: #8139).
    - When generating the boot profile, ignore directories in
      process_IN_ACCESS as well (Closes: #7925). This allows ut to
      update the squashfs-ordering again in Tails 1.2.1.
    - gpgApplet: Don't pass already encoded data to GTK2 (Closes:
      #7968). It's now possible to clearsign text including non-ASCII
      characters.
    - Do not run the PulseAudio initscript, neither at startup nor
      shutdown (Closes: #8082).

  * Minor improvements
    - Upgrade I2P to 0.9.17-1~deb7u+1.
    - Make GnuPG configuration closer to the best practices one
      (Closes: #7512).
    - Have GnuPG directly use the Tor SOCKS port (Closes: #7416).
    - Remove TrueCrypt support and documentat how to open TrueCrypt
      volumes using cryptsetup (Closes: #5373).
    - Install hopenpgp-tools from Debian Jessie.

  * Build system
    - Add gettext >= 0.18.3 as a Tails build dependency. We need it for
      xgettext JavaScript support in feature/jessie.

  * Automated test suite
    - Don't click to open a sub-menu in the GNOME applications menu
      (Closes: #8140).
    - When testing the Windows camouflage, look for individual systray
      applets, to avoid relying on their ordering (Closes: #8059).
    - Focus the Pidgin Buddy List before looking for something
      happening in it (Closes: #8161).
    - Remove workaround for showing the TBB's menu bar (Closes #8028).

 -- Tails developers <tails@boum.org>  Tue, 02 Dec 2014 11:34:03 +0100

tails (1.2) unstable; urgency=medium

  * Major new features
    - Migrate from Iceweasel to the Tor Browser from the Tor Browser
      Bundle 4.0 (based on Firefox 31.2.0esr). This fixes the POODLE
      vulnerability.
      The installation in Tails is made global (multi-profile), uses
      the system-wide Tor instance, disables the Tor Browser updater,
      and keeps the desired deviations previously present in Iceweasel,
      e.g. we install the AdBlock Plus add-on, but not Tor Launcher (since
      we run it as a standalone XUL application), among other things.
    - Install AppArmor's userspace tools and apparmor-profiles-extra
      from Wheezy Backports, and enable the AppArmor Linux Security
      Module. This adds Mandatory Access Control for several critical
      applications in Tails, including Tor, Vidalia, Pidgin, Evince
      and Totem.
    - Isolate I2P traffic from the Tor Browser by adding a dedicated
      I2P Browser. It is set up similarly to the Unsafe Browser,
      but further disables features that are irrelevant for I2P, like
      search plugins and the AdBlock Plus addon, while keeping Tor Browser
      security features like the NoScript and Torbutton addons.
    - Upgrade Tor to 0.2.5.8-rc-1~d70.wheezy+1.

  * Security fixes
    - Disable TCP timestamps (Closes: #6579).

  * Bugfixes
    - Remove expired Pidgin certificates (Closes: #7730).
    - Use sudo instead of gksudo for running tails-upgrade-frontend to
      make stderr more easily accessible (Closes: #7431).
    - Run tails-persistence-setup with sudo instead of gksudo to make
      stderr more easily accessible, and allow the desktop user to
      pass the --verbose parameter (Closes: #7623).
    - Disable CUPS in the Unsafe Browser. This will prevent the
      browser from hanging for several minutes when accidentally
      pressing CTRL+P or trying to go to File -> Print (Closes: #7771).

  * Minor improvements
    - Install Linux 3.16-3 (version 3.16.5-1) from Debian
      unstable (Closes: #7886, #8100).
    - Transition away from TrueCrypt: install cryptsetup and friends
      from wheezy-backports (Closes: #5932), and make it clear that
      TrueCrypt will be removed in Tails 1.2.1 (Closes: #7739).
    - Install Monkeysign dependencies for qrcodes scanning.
    - Upgrade syslinux to 3:6.03~pre20+dfsg-2~bpo70+1, and install
      the new syslinux-efi package.
    - Upgrade I2P to 0.9.15-1~deb7u+1
    - Enable Wheezy proposed-updates APT repository and setup APT
      pinnings to install packages from it.
    - Enable Tor's syscall sandbox. This feature (new in 0.2.5.x)
      should make Tor a bit harder to exploit. It is only be enabled
      when when no special Tor configuration is requested in Tails
      Greeter due to incompatibility with pluggable transports.
    - Start I2P automatically when the network connects via a
      NetworkManager hook, and "i2p" is present on the kernel command
      line. The router console is no longer opened automatically, but
      can be accessed through the I2P Browser (Closes: #7732).
    - Simplify the IPv6 ferm rules (Closes: #7668).
    - Include persistence.conf in WhisperBack reports (Closes: #7461)
    - Pin packages from testing to 500, so that they can be upgraded.
    - Don't set Torbutton environment vars globally (Closes: #5648).
    - Enable VirtualBox guest additions by default (Closes: #5730). In
      particular this enables VirtualBox's display management service.
    - In the Unsafe Browser, hide option for "Tor Browser Health
      report", and the "Get Addons" section in the Addon manager
      (Closes: #7952).
    - Show Pidgin's formatting toolbar (Closes: #7356). Having the
      formatting toolbar displayed in Pidgin makes the OTR status more
      explicit by displaying it with words.

  * Automated test suite
    - Add --pause-on-fail to ease VM state debugging when tests
      misbehave.
    - Add execute_successfully() and assert_vmcommand_success() for
      added robustness when executing some command in the testing VM.
    - Use Test::Unit::Assertions instead of our home-made assert().
    - Add test for persistent browser bookmarks.
    - Add basic tests for Pidgin, Totem and Evince, including their
      AppArmor enforcement.
    - Factorize some common step pattern into single steps.
    - Factorize running a command in GNOME Terminal.
    - Add common steps to copy a file and test for its existence.
    - Add a wait_and_double_click Sikuli helper method.
    - Add a VM.file_content method, to avoid repeating ourselves, and
      use it whenever easily doable.
    - Drop test that diffs syslinux' exithelp.cfg: we don't ship this
      file anymore.
    - In the Unsafe Browser tests, rely on subtle timing less (Closes:
      #8009).
    - Use the same logic to determine when Tor is working in the test
      suite as in Tails itself. The idea is to avoid spamming the Tor
      control port during bootstrap, since we've seen problems with
      that already.

 -- Tails developers <tails@boum.org>  Wed, 15 Oct 2014 18:34:50 +0200

tails (1.1.2) unstable; urgency=medium

  * Security fixes
    - Upgrade the web browser to 24.8.0esr-0+tails3~bpo70+1
      (fixes Mozilla#1064636).
    - Install Linux 3.16-1 from sid (Closes: #7886).
    - Upgrade file to 5.11-2+deb7u5 (fixes CVE-2014-0207,
      CVE-2014-0237, CVE-2014-0238, CVE-2014-3478, CVE-2014-3479,
      CVE-2014-3480, CVE-2014-3487, CVE-2014-3538 and CVE-2014-3587).
    - Upgrade curl to 7.26.0-1+wheezy10 (fixes CVE-2014-3613 and
      CVE-2014-3620).
    - Upgrade bind9-based packages to 1:9.8.4.dfsg.P1-6+nmu2+deb7u2
      (fixes CVE-2014-0591).
    - Upgrade gnupg to 1.4.12-7+deb7u6 (fixes CVE-2014-5270).
    - Upgrade apt to 0.9.7.9+deb7u5 (fixes CVE-2014-0487,
      CVE-2014-0488, CVE-2014-0489, CVE-2014-0490, and
      CVE-2014-6273.).
    - Upgrade dbus to 1.6.8-1+deb7u4 (fixes CVE-2014-3635,
      CVE-2014-3636, CVE-2014-3637, CVE-2014-3638 and CVE-2014-3639).
    - Upgrade libav-based pacakges to 6:0.8.16-1 (fixes
      CVE-2013-7020).
    - Upgrade bash to 4.2+dfsg-0.1+deb7u1 (fixes CVE-2014-6271).

 -- Tails developers <tails@boum.org>  Tue, 23 Sep 2014 23:01:40 -0700

tails (1.1.1) unstable; urgency=medium

  * Security fixes
    - Upgrade the web browser to 24.8.0esr-0+tails1~bpo70+1
      (Firefox 24.8.0esr + Iceweasel patches + Torbrowser patches).
      Also import the Tor Browser profile at commit
      271b64b889e5c549196c3ee91c888de88148560f from
      ttp/tor-browser-24.8.0esr-3.x-1.
    - Upgrade Tor to 0.2.4.23-2~d70.wheezy+1 (fixes CVE-2014-5117).
    - Upgrade I2P to 0.9.14.1-1~deb7u+1.
    - Upgrade Linux to 3.14.15-2 (fixes CVE-2014-3534, CVE-2014-4667
      and CVE-2014-4943).
    - Upgrade CUPS-based packages to 1.5.3-5+deb7u4 (fixes
      CVE-2014-3537, CVE-2014-5029, CVE-2014-5030 and CVE-2014-5031).
    - Upgrade libnss3 to 2:3.14.5-1+deb7u1 (fixes CVE-2013-1741,
      CVE-2013-5606, CVE-2014-1491 and CVE-2014-1492).
    - Upgrade openssl to 1.0.1e-2+deb7u12 (fixes CVE-2014-3505,
      CVE-2014-3506, CVE-2014-3507, CVE-2014-3508, CVE-2014-3509,
      CVE-2014-3510, CVE-2014-3511, CVE-2014-3512 and CVE-2014-5139).
    - Upgrade krb5-based packages to 1.10.1+dfsg-5+deb7u2 (fixes
      CVE-2014-4341, CVE-2014-4342, CVE-2014-4343, CVE-2014-4344 and
      CVE-2014-4345).
    - Upgrade libav-based packages to 6:0.8.15-1 (fixes CVE-2011-3934,
      CVE-2011-3935, CVE-2011-3946, CVE-2013-0848, CVE-2013-0851,
      CVE-2013-0852, CVE-2013-0860, CVE-2013-0868, CVE-2013-3672,
      CVE-2013-3674 and CVE-2014-2263.
    - Upgrade libgpgme11 to 1.2.0-1.4+deb7u1 (fixes CVE-2014-5117).
    - Upgrade python-imaging to 1.1.7-4+deb7u1 (fixes CVE-2014-3589).
    - Prevent dhclient from sending the hostname over the network
      (Closes: #7688).
    - Override the hostname provided by the DHCP server (Closes: #7769).
    - Add an I2P boot parameter. Without adding "i2p" to the kernel
      command line, I2P will not be accessible for the Live user.
    - Stricter I2P firewall rules:
      * deny I2P from accessing the LAN
      * deny I2P from accessing the loopback device, except for select
        whitelisted services
      * allow I2P access to the Internet
      The ACCEPT rules will only be enabled when the string 'i2p' is
      passed at the boot prompt. The rules which DENY or REJECT
      access for the 'i2psvc' user will always be applied.
    - Disable I2P plugins, since it doesn't make much sense without
      persistence, and should eliminate some attack vectors.
    - Disable I2P's BOB port. No maintained I2P application uses it.

  * Bugfixes
    - Fix condition clause in tails-security-check (Closes: #7657).
    - Don't ship OpenJDK 6: I2P prefers v7, and we don't need both.
    - Prevent Tails Installer from updating the system partition
      properties on MBR partitions (Closes: #7716).

  * Minor improvements
    - Upgrade to Torbutton 1.6.12.1.
    - Install gnome-user-guide (Closes: #7618).
    - Install cups-pk-helper (Closes: #7636).
    - Update the SquashFS sort file.
    - Compress the SquashFS more aggressively (Closes: #7706).
    - I2P: Keep POP3 email on server. The default in the I2P webmail
      app was to keep mail on the server, but that setting was changed
      recently. This configuration setting (susimail.config) will only
      be copied over in I2P 0.9.14 and newer.
    - Add a Close button to the Tails Installer launcher window.

  * Build system
    - Migrate Vagrant basebox to Debian Wheezy (Closes #7133, #6736).
    - Consistently use the same Debian mirror.
    - Disable runtime APT proxy configuration when using APT in
      binary_local-hooks (Closes: #7691).

  * Automated test suite
    - Automatically test hostname leaks (Closes: #7712).
    - Move autotest live-config hook to be run last. This way we'll
      notice if some earlier live-config hook cancels all hooks by
      running the automated test suite since the remote shell won't be
      running in that case.
    - Test that the I2P boot parameter does what it's supposed to do
      (Closes: #7760).
    - Start applications by using the GNOME Applications menu instead
      of the GNOME Run Dialog (Closes: #5550, #7060).

 -- Tails developers <tails@boum.org>  Sun, 31 Aug 2014 20:49:28 +0000

tails (1.1) unstable; urgency=medium

  * Rebase on Debian Wheezy
    - Upgrade literally thousands of packages.
    - Migrate to GNOME3 fallback mode.
    - Install LibreOffice instead of OpenOffice.
    - Remove custom LSB logging: Wheezy has fancy colored init
      logging.

  * Major new features
    - UEFI boot support.
    - Replace the Windows XP camouflage with an experimental Windows 8
      camouflage.
    - Install Linux 3.14.12-1 from Debian unstable.
    - Bring back VirtualBox guest modules, installed from Wheezy
      backports. Full functionality is only available when using the
      32-bit kernel.

  * Security fixes
    - Fix write access to boot medium via udisks (#6172).
    - Don't allow the desktop user to pass arguments to
      tails-upgrade-frontend (Closes: #7410).
    - Make persistent file permissions safer (Closes #7443):
      * Make the content of /etc/skel non-world-readable. Otherwise,
        such files may be copied to /home/amnesia, and in turn to the
        persistent volume, with unsafe permissions. That's no big deal
        in /home/amnesia (that is itself not world-readable), *but*
        the root of the persistent volume has to be world-readable.
      * Have activate_custom_mounts create new directories with safe
        permissions.
      * Set strict permissions on /home/amnesia (Closes: #7463).
      * Fix permissions on persistent directories that were created
        with unsafe permissions (Closes: #7458).
      * Fix files ownership while copying persistence (Closes: #7216).
        The previous instructions to copy the persistent data were
        creating personal files that belong to root. I don't think
        there is a way of preserving the original ownership using
        Nautilus (unless doing a "move" instead of a "copy" but that's
        not what we are trying to do here).
    - Disable FoxyProxy's proxy:// protocol handler (Closes: #7479).
      FoxyProxy adds the proxy:// protocol handler, which can be used
      to configure the proxy via an URI. A malicious web page can
      include (or a malicious exit node can inject) some JavaScript
      code to visit such an URI and disable or otherwise change
      Iceweasel's proxy settings. While using this to disable
      proxying will be dealt with safely by our firewall, this could
      be used to defeat stream isolation, although the user must be
      tricked into accepting the new proxy settings.
    - Upgrade the web browser to 24.7.0esr-0+tails1~bpo70+1
      (Firefox 24.7.0esr + Iceweasel patches + Torbrowser patches).
    - Upgrade to Linux 3.14.12-1 (fixes CVE-2014-4699).
    - Upgrade libav-based packages to 0.8.13-1 (fixes CVE-2014-4609).
    - Upgrade to libxml2 2.8.0+dfsg1-7+wheezy1 (fixes CVE-2014-0191).
    - Upgrade to dbus 1.6.8-1+deb7u3 (fixes CVE-2014-3477,
      CVE-2014-3532 and CVE-2014-3533).

  * Bugfixes
    - Disable GNOME keyring's GnuPG functionality. (Closes: #7330) In
      feature/regular-gnupg-agent, we installed the regular GnuPG
      agent so that it is used instead of GNOME keyring's one. This is
      not enough on Wheezy, so let's disable the starting of the "gpg"
      component of GNOME keyring.
    - Make sure /etc/default/locale exists, with a sensible default
      value (Closes: #7333). Before Tails Greeter's PostLogin script
      are run, /etc/default/locale does not exist on Wheezy. Our
      tails-kexec initscript (and quite a few other scripts we run)
      depends on this file to exist. So, let's make sure it exists,
      with a sensible default value.
    - Create the tails-persistence-setup user with the same UID/GID it
      had on Tails/Squeeze. (Closes: #7343) Else, our various checks
      for safe access rights on persistence.conf fail.
    - Revert back to browsing the offline documentation using Iceweasel
      instead of Yelp (Closes: #7390, #7285).
    - Make the new NetworkManager configuration directory persistent,
      when the old one was, but disable the old one (Closes: #7338).
    - Before running tails-upgrade-frontend, chdir to a world-readable
      place (Closes: #7641). In particular, Archive::Tar::Wrapper,
      when called by tails-install-iuk, wants to chdir back to the
      original cwd after it has chdir'd elsewhere to do its job.

  * Minor improvements
    - Install seahorse-nautilus, replacing seahorse-plugins (Closes #5516).
    - Install hledger (custom backport, for now): our accountants need this.
    - Install stable Scribus instead of scribus-ng.
    - Install the printer driver for Epson Inkjet that use ESC/P-R.
    - Install the BookletImposer PDF imposition toolkit. It's tiny,
      and really helpful e.g. when producing booklets.
    - Install gtkhash and nautilus-gtkhash (Closes #6763).
    - Import new version of Tor Launcher:
      · Now based on upstream Tor Launcher 0.2.5.4.
      · Tor bug #11772: Proxy Type menu not set correctly
      · Tor bug #11699: Change &amp;#160 to &#160; in network-settings.dtd
      · Correctly handle startup paths that contain dot.
    - Upgrade to Torbutton 1.6.9.0.
    - Avoid shipping python2.6 in addition to python2.7.
    - Don't install Gobby 0.4 anymore. Gobby 0.5 has been available in
      Debian since Squeeze, now is a good time to drop the obsolete
      0.4 implementation.
    - Require a bit less free memory before checking for upgrades with
      Tails Upgrader. The general goal is to avoid displaying "Not
      enough memory available to check for upgrades" too often due to
      over-cautious memory requirements checked in the wrapper.
    - Make Tails Greeter's help window resolution-aware. Previously it
      used a static 800x600 which was problematic on lower resolutions,
      and sub-optimal on higher resolutions. Now it adapts itself
      according to the screen resolution.
    - Whisperback now sanitizes attached logs better with respect to
      DMI data, IPv6 addresses, and serial numbers (Closes #6797,
      #6798, #6804).
    - Integrate the new logo in Tails Installer (Closes #7095)
    - Also install linux-base and linux-compiler-gcc-4.8-x86 from
      sid. This way, we can get rid of our linux-compiler-gcc-4.8-x86
      3.12, and it makes things a bit more consistent.
    - Include the syslinux binary, and its MBR, in the ISO filesystem.
      This in turn allows Tails Installer to use this binary and MBR,
      which is critical for avoiding problems (such as #7345) on
      "Upgrade from ISO".
    - Include syslinux.exe for win32 in utils/win32/ on the ISO
      filesystem (Closes: #7425).
    - Tails Installer:
      * Add consistent margins in GUI.
      * Always reset the target drive's MBR, without asking for
        confirmation, after installing or upgrading.
      * Install the bootloader using the syslinux binary found on the
        target device, once the Live OS has been extracted/copied
        there.
    - Enable double-clicking to pick entries in the language or
      keyboard layout lists in Tails Greeter.
    - Install backport of shared-mime-info 1.3 (Closes: #7079).
    - Make sanity-check prompts closable in Tails Persistence Setup
      (Closes: #7119).
    - Fix quick search in Tails Greeter's Other languages window
      (Closes: #5387).
    - Install systemd. It is not enabled by default, but having it
      around will help doing the migration work.
    - Enable AppArmor on the kernel command-line. This is a no-op
      without the userspace tools and with no profile shipped, but it
      will make it easier to fix this part of the situation.

  * Build system
    - Bump Vagrant builder's memory for RAM builds. Wheezy requires
      more space to build, and the resulting image is larger.
    - Fix Vagrant compatibility issue. Some classes' methods/fields
      have been renamed between Vagrant versions, so we need a simple
      compatibility layer to support all versions. Without this, it's
      not possible to issue e.g. a `build` command to an already
      running (i.e. `vm:up`:ed) Vagrant instance.
    - Move cpu and mem checks to the `build` task. Previously, when
      they were checked in `vm:up` *only* when issued while the VM
      already is up, so these checks weren't run if one issues a
      `build` when the VM is off. Now we'll fail earlier with a more
      informative error message, and it looks like a more logical home
      for them too.
    - Fix buggy memory checks for RAM building. We have to take into
      account which state the Vagrant VM is in for determining *where*
      we check if enough memory is available for a RAM build. If it's
      off, we check the host; if it's on we check the VM. Previously
      we always checked the host, which doesn't make sense when the VM
      is already started.

  * Automated test suite
    - Bump the tester VM's RAM by 256 MiB. There is not enough free
      RAM to run Tails Upgrader with just 1 GiB of RAM after the
      migration to Wheezy.
    - Always adjust OOM and memory overcommit settings. The kernel
      freezes seem to also happen for the amd64 kernel when filling
      the memory.
    - Add option to make Sikuli rety on FindFailed. This makes it
      possible to update manu images for Sikuli in just *one* test
      suite run, by continuously updating outdated pictures as we go.
    - Actually run "Upgrade from ISO" from a USB drive running the old
      version. That's what users do, and is buggy.
    - Automatically test persistent directories permissions (Closes: #7560).
    - Use read-write persistence when testing upgraded USB
      installations.  Otherwise e.g. the permission fixes won't get
      applied, and the subsequent steps testing the permissions will
      fail.
    - Actually check that the ISO's Tails is installed. The step
      "Tails is installed on USB drive $TARGET" only checks that the
      *running* Tails is installed on $TARGET, which obviously fails
      when doing an upgrade from ISO running an old Tails. That it
      worked for the same scenario running the current Tails is just
      coincidental.
    - Use OpenJDK 7 to run our test suite (Closes #7175).
    - Use qemu-system-x86_64 directly, instead of kvm, for running the
      automated test suite (Closes: #7605).

 -- Tails developers <tails@boum.org>  Sun, 20 Jul 2014 23:16:13 +0200

tails (1.0.1) unstable; urgency=medium

  * Security fixes
    - Upgrade the web browser to 24.6.0esr-0+tails1~bpo60+1
      (Firefox 24.6.0esr + Iceweasel patches + Torbrowser patches).
      Also import the Tor Browser profile at commit
      90ba8fbaf6f23494f1a0e38d63153b3b7e65d3d3 from
      ttp/tor-browser-24.6.0esr-3.x-1.
    - Install Linux 3.14 from Debian unstable (fixes CVE-2014-3153 and
      others).
    - Install openssl from Squeeze LTS (fixes CVE-2014-0076,
      CVE-2014-0195, CVE-2014-0221, CVE-2014-3470 and CVE-2014-0224).
    - Install GnuTLS from Squeeze LTS (fixes CVE-2014-3466.).

  * Minor improvements
    - Add Squeeze LTS APT sources. It has been given a low pinning
      priority so explicit pinning must be used to actually install
      anything from it.
    - Upgrade Tor to 0.2.4.22-1~d60.squeeze+1.
    - Upgrade I2P to 0.9.13-1~deb6u+1.

 -- Tails developers <tails@boum.org>  Sun, 08 Jun 2014 19:14:00 +0200

tails (1.0) unstable; urgency=medium

  * Security fixes
    - Upgrade the web browser to 24.5.0esr-0+tails1~bpo60+1
      (Firefox 24.5.0esr + Iceweasel patches + Torbrowser patches).
    - Upgrade Tor to 0.2.4.21-1+tails1~d60.squeeze+1:
      * Based on 0.2.4.21-1~d60.squeeze+1.
      * Backport the fix for Tor bug #11464. It adds client-side blacklists for
        all Tor directory authority keys that was vulnerable to Heartbleed.
        This protects clients in case attackers were able to compromise a
        majority of the authority signing and identity keys.

   * Bugfixes
    - Disable inbound I2P connections. Tails already restricts incoming
      connections, but this change tells I2P about it.
    - Fix link to the system requirements documentation page in the Tails
      Upgrader error shown when too little RAM is available.

  * Minor improvements
    - Upgrade I2P to 0.9.12-2~deb6u+1.
    - Import TorBrowser profile. This was forgotten in Tails 0.23 and even
      though we didn't explicitly set those preferences in that release
      they defaulted to the same values. This future-proofs us in case the
      defaults would ever change.
    - Import new custom version of tor-launcher:
      * Based on upstream Tor Launcher 0.2.5.3.
      * Improve how Tor Launcher handles incomplete translation.
        (Tor bug #11483; more future-proof fix for Tails bug #6885)
      * Remove the bridge settings prompt. (Tor bug #11482; closes Tails
        bug #6934,)
      * Always show bridge help button. (Tor bug #11484)
    - Integrate the new Tails logo into various places:
      * The website
      * The boot splash
      * The "About Tails" dialog

  * Build system
    - Use the stable APT suite when building from the stable Git branch
      (Closes: #7022).

  * Test suite
    - Add test for the #7022 fix.

 -- Tails developers <tails@boum.org>  Sun, 27 Apr 2014 19:34:01 +0200

tails (0.23) unstable; urgency=medium

  * Security fixes
    - Upgrade the web browser to 24.4.0esr-0+tails1~bpo60+1
      (Firefox 24.4.0esr + Iceweasel patches + Torbrowser patches).

  * Major new features
    - Spoof the network interfaces' MAC address by default (Closes: #5421),
      as designed on https://tails.boum.org/contribute/design/MAC_address/.
    - Rework the way to configure how Tor connects to the network
      (bridges, proxy, fascist firewall): add an option to Tails Greeter,
      start Tor Launcher when needed (Closes: #5920, #5343).

  * Bugfixes
    - Additional software: do not crash when persistence is disabled
      (Closes: #6440).
    - Upgrade Pidgin to 2.10.9, that fixes some regressions introduced
      in the 2.10.8 security update (Closes: #6661).
    - Wait for Tor to have fully bootstrapped, plus a bit more time,
      before checking for upgrades (Closes: #6728) and unfixed known
      security issues.
    - Disable the Intel Management Engine Interface driver (Closes: #6460).
      We don't need it in Tails, it might be dangerous, and it causes bugs
      on various hardware such as systems that reboot when asked to shut down
    - Add a launcher for the Tails documentation. This makes it available
      in Windows Camouflage mode (Closes: #5374, #6767).
    - Remove the obsolete wikileaks.de account from Pidgin (Closes: #6807).

  * Minor improvements
    - Upgrade Tor to 0.2.4.21-1~d60.squeeze+1.
    - Upgrade obfsproxy to 0.2.6-2~~squeeze+1.
    - Upgrade I2P to 0.9.11-1deb6u1.
    - Install 64-bit kernel instead of the 686-pae one (Closes: #5456).
      This is a necessary first step towards UEFI boot support.
    - Install Monkeysign (in a not-so-functional shape yet).
    - Disable the autologin text consoles (Closes: #5588). This was one of
      the blockers before a screen saver can be installed
      in a meaningful way (#5684).
    - Don't localize the text consoles anymore: it is broken on Wheezy,
      the intended users can as well use loadkeys, and we now do not have
      to trust setupcon to be safe for being run as root by the desktop user.
    - Make it possible to manually start IBus.
    - Reintroduce the possibility to switch identities in the Tor Browser,
      using a filtering proxy in front of the Tor ControlPort to avoid giving
      full control over Tor to the desktop user (Closes: #6383).
    - Incremental upgrades improvements:
      · Drop the Tails Upgrader launcher, to limit users' confusion
        (Closes: #6513).
      · Lock down sudo credentials a bit.
      · Hide debugging information (Closes: #6505).
      · Include ~/.xsession-errors in WhisperBack bug reports.
        This captures the Tails Upgrader errors and debugging information.
      · Report more precisely why an incremental upgrade cannot be done
        (Closes: #6575).
      · Various user interface and phrasing improvements.
    - Don't install the Cookie Monster browser extension (Closes: #6790).
    - Add a browser bookmark pointing to Tor's Stack Exchange (Closes: #6632).
    - Remove the preconfigured #tor channel from the Pidgin: apparently,
      too many Tails users go ask Tails questions there, without making
      it clear that they are running Tails, hence creating a user-support
      nightmare (Closes: #6679).
    - Use (most of) Tor Browser's mozconfig (Closes: #6474).
    - Rebase the browser on top of iceweasel 24.3.0esr-1, to get
      the certificate authorities added by Debian back (Closes: #6704).
    - Give access to the relevant documentation pages from Tails Greeter.
    - Hide Tails Greeter's password mismatch warning when entry is changed.
    - Persistent Volume Assistant:
      · Take into account our installer is now called Tails Installer.
      · Optimize window height (Closes: #5458).
      · Display device paths in a more user-friendly way (Closes: #5311).

  * Build system
    - Ease updating POT and PO files at release time, and importing translations
      from Transifex (Closes: #6288, #6207).
    - Drop custom poedit backport, install it from squeeze-backports-sloppy.
    - Make ISO and IUK smaller (Closes: #6390, #6425):
      · Exclude more files from being included in the ISO.
      · Remove *.pyc later so that they are not recreated.
      · Truncate log files later so that they are not filled again.
      · At ISO build time, set mtime to the epoch for large files whose content
        generally does not change between releases. This forces rsync
        to compare the actual content of these files, when preparing an IUK,
        instead of blindly adding it to the IUK merely because the mtime
        has changed, while the content is the same.
    - Make local hooks logging consistent.

  * Test suite
    - Migrate from JRuby to native Ruby + rjb.
    - The test suite can now be run on Debian Wheezy + backports.
    - Fix buggy "persistence is not enabled" step (Closes: #5465).
    - Use IPv6 private address as of RFC 4193 for the test suite's virtual
      network. Otherwise dnsmasq from Wheezy complains, as it is not capable
      of handling public IPv6 addresses.
    - Delete volumes after each scenario unless tagged @keep_volumes.
    - Add an anti-test to make sure the memory erasure test works fine.
    - A *lot* of bugfixes, simplifications and robustness improvements.

 -- Tails developers <tails@boum.org>  Tue, 18 Mar 2014 00:58:50 +0100

tails (0.22.1) unstable; urgency=medium

  * Security fixes
    - Upgrade the web browser to 24.3.0esr-0+tails1~bpo60+2
      (Firefox 24.3.0esr + Iceweasel patches + Torbrowser patches).
    - Upgrade NSS to 3.14.5-1~bpo60+1.
    - Upgrade Pidgin to 2.10.8.
    - Workaround browser size fingerprinting issue by using small icons
      in the web browser's navigation toolbar (Closes: #6377).
      We're actually hit by Tor#9268, and this is the best workaround gk
      and I were able to find when discussing this on Tor#10095.

  * Major new features
    - Check for upgrades availability using Tails Upgrader, and propose
      to apply an incremental upgrade whenever possible (Closes: #6014).
      · Run tails-update-frontend at session login time.
      · Have tails-security-check only report unfixed security issues.
      · Greatly improve the Tails Upgrader UI and strings phrasing.
      · Enable startup notification for Tails Upgrader.
    - Install Linux 3.12 (3.12.6-2) from Debian testing. Unfortunately,
      this breaks the memory wipe feature on some hardware (#6460), but
      it fixes quite a few security issues, and improves hardware support.
    - Update the build system to be compatible with Vagrant 1.2 and 1.3,
      in addition to the already supported versions (Closes: #6221).
      Thanks to David Isaac Wolinsky <isaac.wolinsky@gmail.com>.

  * Bugfixes
    - Do not start IBus for languages that don't need it. This fixes
      the keybindings problems introduced in 0.22 (Closes: #6478).
      Thanks to WinterFairy.
    - Disable network.proxy.socks_remote_dns in the Unsafe Browser.
      Bugfix against 0.22 (Closes: #6479).
    - Fetch Tor Browser User-Agent from its own prefs, rather than from
      the obsolete Torbutton ones. Bugfix against 0.22 (Closes: #6477).
    - Upgrade Vagrant basebox to include up-to-date Debian archive keys
      (Closes: #6515, #6527).
    - Do not use a non-working proxy for downloading the Vagrant basebox
      (Closes: #6514).
    - Use IE's icon in Windows camouflage mode.
      Bugfix against 0.22 (Closes: #6536).
    - Support "upgrading" a partial Tails installation (Closes: #6438)
      and fix missing confirmation dialog in Tails Installer (Closes: #6437).
      Thanks to Andres Gomez Ramirez <andres.gomez@cern.ch>.
    - Fix browser homepage in Spanish locales (Closes: #6612).

  * Minor improvements
    - Tor 0.2.4 is stable! Adapt APT sources accordingly.
    - Update Tor Browser to 24.2.0esr-1+tails1, that uses its own NSS
      library instead of the system one.
    - Update Torbutton to 1.6.5.3.
    - Do not start Tor Browser automatically, but notify when Tor is ready.
      Warn the user when they attempt to start Tor Browser before Tor is ready.
    - Import Tor Browser profile at
      3ed5d9511e783deb86835803a6f40e7d5a182a12 from ttp/tor-browser-24.2.0esr-1.
    - Use http.debian.net for Vagrant builds, instead of the mostly broken
      (and soon obsolete) cdn.debian.net.
    - Phrasing and UI improvements in tails-upgrade-frontend.
    - Style and robustness improvements in tails-security-check.
    - Make room for upcoming UEFI support in Tails Installer.

 -- Tails developers <tails@boum.org>  Wed, 29 Jan 2014 15:08:13 +0100

tails (0.22) unstable; urgency=medium

  [Tails developers]
  * Security fixes
    - Upgrade to Iceweasel 24.2.0esr that fixes a few serious security issues.
    - Stop migrating persistence configuration and access rights. Instead,
      disable all persistence configuration files if the mountpoint has wrong
      access rights (Closes: #6413).
    - Upgrade to NSS 3.15.3 that fixes a few serious security issues affecting
      the browser, such as CVE-2013-1741, CVE-2013-5605 and CVE-2013-5606.

  * Major improvements
    - Switch to Iceweasel 24 (Closes: #6370).
      · Resync' (most) Iceweasel prefs with TBB 3.0-beta-1 and get rid
        of many obsolete or default settings.
      · Disable WebRTC (Closes: #6468).
      · Import TorBrowser profile at commit
        51bf06502c46ee6c1f587459e8370aef11a3422d from the tor-browser-24.2.0esr-1
        branch at https://git.torproject.org/tor-browser.git.
    - Switch to Torbutton 1.6.5 (Closes: #6371).
      · Prevent Torbutton from asking users to "upgrade TBB".
      · Use the same Tor SOCKS port as the TBB (9151) for our web browser.
        This should be enough to avoid being affected by Tor#8511.
      · Disable Torbutton 1.6's check for Tor.
        Unfortunately, the new check.torproject.org breaks the remote Tor
        check. We cannot use the local Tor check with the control port. So,
        the shortest and sanest path to fixing the check issue, because the
        remote Tor check is broken" seems to simply disable this check.
        Patch submitted upstream as Tor#10216.
    - Prepare incremental upgrades to be the next default way to upgrade Tails,
      on point-releases at least.

  * Bugfixes
    - Deny X authentication only after Vidalia exits (Closes: #6389).
    - Disable DPMS screen blanking (Closes: #5617).
    - Fix checking of the persistent volume's ACL.
    - Sanitize more IP and MAC addresses in bug reports (Closes: #6391).
    - Do not fail USB upgrade when the "tmp" directory exists on the
      destination device.
    - Tails Installer: list devices with isohybrid Tails installed
      (Closes: #6462).

  * Minor improvements
    - Create a configuration file for additional software if needed
      (Closes: #6436).
    - Translations all over the place.
    - Enable favicons in Iceweasel.
    - Do not propose to make permanent NoScript exceptions.
      In Tails, every such thing is temporary, so better only display the menu
      entry that's about temporarily allowing something.
    - Clearer warning when deleting persistent volume (thanks to Andres Gomez
      Ramirez <andres.gomez@cern.ch> for the patch).
    - Make wording in Tails Installer more consistent.

  [ WinterFairy ]
  * Use IBus instead of SCIM (Closes: #5624, #6206).
    It makes it possible to input passwords in pinentry for at least Japanese,
    Chinese and Korean languages.
  * Add an import-translation script.
    This automates the importation process of completed translations
    from Transifex.
  * Always list optimal keyboard layout in the greeter (Closes: #5741).
  * Fix on-the-fly translation of the greeter in various languages
    (Closes: #5469).

  [ Kytv]
  * Update I2P to 0.9.8.1 (Closes: #6080, #5889).
  * Improve I2P configuration:
    - Disable IPv6 support in a nicer way.
    - Disable i2cp (allows java clients to communicate from outside the JVM). If
      this is unset an exception for port 7654 would need to be added to ferm.
    - Disable "in-network" updates (this is also done in the regular I2P
      packages).
    - Disable the outproxies. Access to the Internet is already routed through
      Tor so these are unnecessary. If end-users have a good reason to go
      through one of the I2P outproxies they can turn them back on.
  * Add a couple of default I2P IRC channels to Pidgin.
  * Allow access to the local 'eepsite' through FoxyProxy.
  * Add firewall exceptions for the standard I2P ports.

 -- Tails developers <tails@boum.org>  Sat, 30 Nov 2013 16:47:18 +0100

tails (0.21) unstable; urgency=low

  * Security fixes
    - Don't grant access to the Tor control port for the desktop user
      (amnesia). Else, an attacker able to run arbitrary code as this user
      could obtain the public IP with a get_info command.
      · Vidalia is now run as a dedicated user.
      · Remove the amnesia user from the debian-tor group.
      · Remove the Vidalia launcher in the Applications menu.
        The Vidalia instance it starts is useless, since it can't connect
        to the Tor control port.
    - Don't allow the desktop user to directly change persistence settings.
      Else, an attacker able to run arbitrary code as this user could
      leverage this feature to gain persistent root access, as long as
      persistence is enabled.
      · Fully rework the persistent filesystem and files ownership
        and permissions.
      · Run the Persistent Volume Assistant as a dedicated user, that is
        granted the relevant udisks and filesystem -level credentials.
      · At persistence activation time, don't trust existing persistence
        configuration files, migrate to the new ownership and permissions,
        migrate every known-safe existing settings and backup what's left.
        Warn the user when not all persistence settings could be migrated.
      · Persistent Volume Assistant uses the new ownership and permissions
        scheme when initializing a new persistent volume, and refuses to
        read persistence.conf if it, or the parent directory, hasn't the
        expected permissions.
      · Make boot medium 'system internal' for udisks with bilibop.
        Once Tails is based on Wheezy, this will further complete the
        protection (see #6172 for details).
    - Update Iceweasel to 17.0.10esr-0+tails2~bpo60+1.
    - Update Torbutton to 1.5.2-2, including a patch cherry-picked from
      upstream to make window resizing closer to what the design says.

  * Major new features
    - Add a persistence preset for printing settings (Closes: #5686).
      Reload CUPS configuration after persistence activation.
    - Support SD card connected through a SDIO host adapter (Closes: #6324).
      · Rebrand Tails USB installer to Tails installer.
      · Display devices brand, model and size in the Installer
        (Closes: #6292).
      · Ask for confirmation before installing Tails onto a device
        (Closes: #6293).
      · Add support for SDIO and MMC block devices to the Tails Installer
        (Closes: #5744) and the Persistent Volume Assistant (Closes: #6325).
      · Arm the udev watchdog when booted from SD (plugged in SDIO) too
        (Closes: #6327).

  * Minor improvements
    - Provide a consistent path to the persistent volume mountpoint
      (Closes: #5854).
    - Add a KeePassX launcher to the top GNOME panel (Closes: #6290).
    - Rework bug reporting workflow: point the desktop launcher to
      the troubleshooting page.
    - Make /home world-readable at build time, regardless of the Git
      working copy permissions. This makes the build process more robust
      against strict umasks.
    - Add signing capabilities to the tails-build script (Closes: #6267).
      This is in turn used to sign ISO images built by our Jenkins setup
      (Closes: #6193).
    - Simplify the ikiwiki setup and make more pages translatable.
    - Exclude the version string in GnuPG's ASCII armored output.
    - Prefer stronger ciphers (AES256,AES192,AES,CAST5) when encrypting
      data with GnuPG.
    - Use the same custom Startpage search URL than the TBB.
      This apparently disables the new broken "family" filter.
    - Update AdBlock Plus patterns.
    - Install Linux from Debian testing.
      (That is, the same version that was shipped in 0.20.1.)

  * Test suite
    - Look for "/tmp/.X11-unix/X${1#:}" too when detecting displays in use.
    - Adapt tests to match the Control Port access security fix:
      · Take into account that the amnesia user isn't part of the debian-tor
        group anymore.
      · Run as root the checks to see if a process is running: this
        is required to see other users' processes.

 -- Tails developers <tails@boum.org>  Sat, 26 Oct 2013 23:42:46 +0200

tails (0.20.1) unstable; urgency=low

  * Major new features
  - Install Tor 0.2.4.17-rc-1~d60.squeeze+1 from the Tor project's repository.
  - Install Iceweasel 17.0.9esr with Torbrowser patches.
  - Install Linux kernel 3.10-3 (version 3.10.11-1) from sid.

  * Bugfixes
  - Remount persistence devices read-only at shutdown/reboot time
    (Closes: #6228).
  - Greeter: display a warning icon on admin password mismatch and on
    persistence unlocking failure. Thanks to Andres Gomez Ramirez
    <andres.gomez@cern.ch> for the fix!
  - Don't torsocksify Pidgin.
    Instead we disable Pidgin's GNOME integration to get the "Global proxy
    configuration", which we set to use Tor. This fixes the I2P IRC account.
  - Additional software: fix typo in notification.
  - Allow installing "Priority: standard" packages that we do not install
    by default: remove them late in the build process instead of assigning
    them a -1 APT pinning level.

  * Minor improvements
  - Update AdBlock Plus patterns.
  - Use more unique ISO file name when building from Jenkins.
  - Additional software: point to the system log on upgrade failure.
  - Set SOCKS5_USER and SOCKS5_PASSWORD in the connect-socks wrapper (used
    by Git). Else, Tor 0.2.4's IsolateSOCKSAuth and connect-proxy
    sometimes play together in some way that makes connect-proxy ask for
    a password to connect to the SocksPort. SOCKS5_USER and
    SOCKS5_PASSWORD are passed through unchanged if they were manually set
    by the user already.
  - Use our custom connect-socks wrapper for SSH. Else, Tor 0.2.4's
    IsolateSOCKSAuth and connect-proxy sometimes play together in some way
    that makes connect-proxy ask for a password to connect to the
    SocksPort. Note that connect-socks uses the default SocksPort too, so
    no change here wrt. our connection isolation design.

  * Localization
  - Import new translations from Transifex.

  * Test suite
  - Fix old ISO checking for consistent error reporting.
  - Remove custom persistence test from manual test suite.
    It was removed for the GUI in t-p-s 0.33.

 -- Tails developers <tails@boum.org>  Sun, 15 Sep 2013 15:49:36 +0200

tails (0.20) unstable; urgency=low

  * Major new features
  - Install Linux kernel 3.10.3-1 from Debian unstable.
  - Iceweasel 17.0.8esr + Torbrowser patches.

  * Bugfixes
  - Prevent Iceweasel from displaying a warning when leaving HTTPS web sites.
  - Make Iceweasel use the correct, localized search engine.
  - Fix Git access to https:// repositories.

  * Minor improvements
  - Install Dasher, a predictive text entry tool.
  - Add a wrapper around TrueCrypt which displays a warning about it soon
    being deprecated in Tails.
  - Remove Pidgin libraries for all protocols but IRC and Jabber/XMPP.
    Many of the other protocols Pidgin support are broken in Tails and
    haven't got any security auditting.
  - Disable the pre-defined Pidgin accounts so they do not auto-connect
    on Pidgin start.
  - Include information about Alsa in WhisperBack reports.
  - Explicitly restrict access to ptrace. While this setting was enabled
    by default in Debian's Linux 3.9.6-1, it will later disabled in 3.9.7-1.
    It's unclear what will happen next, so let's explicitly enable it ourselves.
  - Do not display dialog when a message is sent in Claws Mail.
  - Sync iceweasel preferences with the Torbrowser's.

  * Localization
  - Many translation updates all over the place.
  - Merge all Tails-related POT files into one, and make use of intltoolize
    for better integration with Transifex.

 -- Tails developers <tails@boum.org>  Tue, 30 Jul 2013 14:19:57 +0200

tails (0.19) unstable; urgency=low

  * Major new features
  - Install Linux kernel 3.9.5-1 from Debian unstable.
    Features of particular interest for Tails are the Yama LSM
    (ptrace scope restrictions) and improved hardware support.
    As a corollary, install initramfs-tools from there too.
  - Iceweasel 17.0.7esr + Torbrowser patches.
  - Unblock Bluetooth, Wi-Fi, WWAN and WiMAX; block every other type of
    wireless device. Next steps are described on the
    todo/protect_against_external_bus_memory_forensics ticket.

  * Bugfixes
  - Fix write access to boot medium at the block device level,
    by installing bilibop-udev. Thanks to quidame for his support.
  - tails-greeter l10n-related fixes, thanks to winterfairy:
    · Fix so translations is applied on password mismatch messages.
    · Separate forward and login buttons and make them translatable.
  - Fix link to documentation when no sudo password is set.
  - gpgApplet: partial fix for clipboard emptying after a wrong passphrase
    was entered.
  - Workaround aufs bug in Unsafe Browser script.

  * Minor improvements
  - Drop GNOME proxy settings: we did not find any use of it we were keen
    to support, other than two programs (Seahorse, Pidgin) that are now run
    with torsocks.
  - Format newly created persistent volumes as ext4.
  - GnuPG: don't connect to the keyserver specified by the key owner.
    This feature opens the door to a variety of subtle attacks.
  - GnuPG: locate keys only from local keyrings.
    This is probably the default, but better safe than sorry.
  - Install virt-what from Wheezy.
    The version from Squeeze does not detect at least Parallels for Mac v.8.
  - Upgrade live-boot and live-config to the 3.0.x final version from Wheezy.
    · Remove /live and /lib/live/image compatibility symlinks.
    · Add /live/overlay -> /lib/live/mount/overlay symlink.
      The live-boot changes (commit d2b2a461) brought to fix Debian bug
      #696495 revert some of our previous changes (commit 77dab1cb), and as
      a result, at the time live-persist runs, no tmpfs is mounted on
      /live/overlay, which breaks the aufs mount. So, let's just ensure
      /live/overlay points to a tmpfs.
    · Really disable policykit and sudo live-config hooks.
      ... by making it believe they've already been run.
      This workarounds new live-config's default behavior.

  * Localization
  - Many translation updates all over the place.

  * Test suite
  - Re-enable previously disabled boot device permissions test.

 -- Tails developers <tails@boum.org>  Wed, 26 Jun 2013 12:36:20 +0200

tails (0.18) unstable; urgency=low

  * New features
  - Support obfs3 bridges.
  - Automatically install a custom list of additional packages chosen by
    the user at the beginning of every working session, and upgrade them
    once a network connection is established (technology preview).

  * Iceweasel
  - Upgrade to Iceweasel 17.0.6esr-0+tails1~bpo60+1.
  - Update Torbrowser patches to current maint-2.4 branch (567682b).
  - Isolate DOM storage to first party URI, and enable DOM storage:
    don't set dom.storage.enabled anymore, and set Torbutton's
    disable_domstorage to false.
  - Isolate the image cache per url bar domain.
  - Torbutton 1.5.2, and various prefs hacks to fix breakage:
    · Add .saved version of the Torbutton preferences the TBB also sets.
    · Set TOR_SOCKS_HOST and TOR_SOCKS_PORT.
    · Move some prefs (network.proxy.*, extensions.autoDisableScopes,
      extensions.foxyproxy.last-version) to user.js.
      Else, with Torbutton 1.5.x, these ones are not taken into account.
    · Set network.proxy.socks_version.
      Else we get the meaningless user_pref("network.proxy.socks_version", 9063);
      in prefs.js after the initial startup.
    · Set extensions.foxyproxy.socks_remote_dns to true.
      Else, it overrides the various ways we set network.proxy.socks_remote_dns,
      which in turn makes Torbutton think it should start in non-Tor mode.
    · Also pass the TOR_SOCKS_* environment variables to iceweasel when
      generating the profile: Torbutton behaves differently depending on
      these variables, so we don't want the initial profile generation to be
      done without them. In practice, this has no implication that we could
      see right now, but better safe than sorry.
    · Import all version overrides from the TBB prefs.
      Else, the User-Agent sent in the HTTP headers is fine, but real
      values leak with JavaScript, as demonstrated by ip-check's "Browser
      type" test.
    · Move a bunch of settings to user_pref(), that are not applied otherwise.
      For some, this fixes a regression in 0.18~rc1.
      For other, the  bug was already present in Tails 0.17.2.
  - HTTPS Everywhere 3.2.
  - Update prefs to match the TBB's, fix bugs, and take advantage of the latest
    Torbrowser patches:
    · Increase pipeline randomization.
    · Fix @font-face handling of local() fonts.
      Also disable fallback font rendering.
    · Explicitly disable SPDY v2 and v3.
    · Update http pipelining prefs.
  - Make prefs organization closer to the TBB's:
    · Remove Torbutton prefs that we set at their default value.
    · Import Torbutton preferences from the TBB.
    · Organize iceweasel config files in sections the same way as the TBB.
  - Cleanup prefs:
    · Don't set extensions.torbutton.clear_cookies nor
      extensions.torbutton.saved.share_proxy_settings:
      we don't care about toggling anymore.
    · Don't set extensions.torbutton.saved.download_retention nor
      extensions.torbutton.saved.search_suggest:
      these settings are not used in Torbutton anymore.
  - Update unsafe browser prefs mangling accordingly.
  - Move network.protocol-handler.warn-external.* to user_pref().
    Else they're not applied.
    These prefs are actually ignored by Firefox these days -- the TBB
    design doc reads "They are set still anyway out of respect for the
    dead". Let's go on doing the same.
  - Update extensions.adblockplus.currentVersion.
  - Fetch xul-ext-https-everywhere (3.2-2) and xul-ext-noscript (2.6.6.1-1)
    from Debian unstable. They were uploaded there, and accordingly removed
    from experimental.

  * Bugfixes
  - Linux 3.2.41-2+deb7u2.
  - Fixed swapped filenames of tails-{reboot,shutdown}.desktop.
    Thanks to Mikko Harhanen for the patch.
  - Only add ClientTransportPlugin to torrc when bridge mode is enabled.
    This should bring back support for proxies of type other than obfsproxy.

  * Minor improvements
  - Set kernel.dmesg_restrict=1, and make /proc/<pid>/ invisible
    and restricted for other users. It makes it slightly harder for an attacker
    to gather information that may allow them to escalate privileges.
  - Install gnome-screenshot.
  - Don't disable IPv6 on all network interfaces anymore.
    It turns out the IPv6 leaks we wanted to fix actually don't exist.
  - Add a "About Tails" launcher in the System menu.
  - Install GNOME accessibility themes.
  - Use 'Getting started...' as the homepage for Tails documentation button.
  - Stop relying on the obsolete /live/image compatibility symlink.
  - Disable audio preview in Nautilus.
  - Wheezy was released => Squeeze is now oldstable.
  - Pick Tor from deb.torproject.org regardless of the release name they
    advertise. At some point we needed it, their APT repository still thought
    that stable == Squeeze.
  - Add Wheezy APT sources.
  - Install Linux and related packages from Wheezy.
    Debian sid just got Linux 3.8, and we don't want to switch to a new kernel
    yet.
  - Fetch laptop-mode-tools from Wheezy.
    Wheezy has the version we've been installing in 0.18~rc1,
    while a newer one was uploaded to sid in the meantime.
  - Fetch a few packages from Wheezy instead of unstable.
    Namely: spice-vdagent, libregexp-common-perl, macchanger, service-wrapper,
    libservice-wrapper-java and libservice-wrapper-jni.
    Wheezy has the versions we've been installing for a while, so let's
    avoid having unstable push a newer one to us uselessly at some point.
    Note that at the time of this writing, the versions in sid and in Wheezy
    are the same, so this commit is effectively a no-op as of today: it is
    merely a safeguard for the future.

  * Localization
  - Many translation updates all over the place.

  * Build process
  - Make Vagrant's build-tails script support Jenkins too.

  * Test suite
  - Fix Unsafe Browser test broken by hidepid.

 -- Tails developers <tails@boum.org>  Mon, 13 May 2013 22:17:38 +0200

tails (0.17.2) unstable; urgency=low

  * Iceweasel
  - Upgrade to Iceweasel 17.0.5esr-0+tails2~bpo60+1.
  - Stop displaying obsolete context menu entries ("Open Tor URL" and friends).

  * Hardware support
  - Update Linux to 3.2.41-2

  * Bugfixes
  - Use more reliable OpenPGP keyservers:
    · use the hkps pool in GnuPG (and import their SSL CA)
    · use hkp://pool.sks-keyservers.net in Seahorse (as it does not support
      hkps yet)
  - Keep udisks users (GNOME Disk Utility, tails-persistence-setup, etc.)
    from resetting the system partition's attributes when manipulating the
    partition table. To this end, backport the relevant bugfix from Wheezy
    into parted 2.3-5+tails1. This allowed to remove the sgdisk-based
    workaround in tais-persistence-setup, and to stop installing
    python-parted. All this is a first needed step to fix
    todo/make_system_disk_read-only in a future release.

  * Minor improvements
  - Disable NoScript's HTML5 media click-to-play for better user experience.

  * Localization
  - Tails USB installer: update translations for French, German, Spanish,
    Finnish, Greek, Italian, Latvian, Dutch, Polish and Chinese.
  - Tails Greeter: update translations for Farsi, Chinese, French;
    new translations: Finnish, Norwegian Bokmål, Galician.
  - tails-persistence-setup: update Farsi and Chinese translations;
    import new translations for Finnish and Swedish.
  - WhisperBack: update translations for Arabic, French, German, Greek,
    Spanish, Korean, Polish, Russian. New translations: Finnish, Chinese.

  * Build process
  - Add automated testing framework (Sikuli, Cucumber, libvirt -based)
    with a bunch of tests.

 -- Tails developers <amnesia@boum.org>  Sun, 07 Apr 2013 12:17:26 +0200

tails (0.17.1) unstable; urgency=low

  * Iceweasel
  - Upgrade to Iceweasel 17.0.4esr-0+tails1~bpo60+1.

  * Hardware support
  - Update Linux to 3.2.39-2.
    It includes the drm and agp subsystems from Linux 3.4.29.
  - Don't install xserver-xorg-video-rendition backport.
    xserver-xorg-video-rendition has been removed from squeeze-backports
    due to an upstream tarball mismatch discover when merging backports
    into the main Debian archive, and xserver-xorg-video-all still depends
    on it, so we explicitly install all drivers from -all but -rendition
    as a (hopefully temporary) workaround.

  * Minor improvements
  - Remove Indymedia IRC account, until we ship a version of Pidgin
    with SASL support, that is when Tails is based on Wheezy.

  * Build system
  - Don't ship the wiki's todo and bugs on ISO images.

 -- Tails developers <amnesia@boum.org>  Thu, 21 Mar 2013 18:54:11 +0100

tails (0.17) unstable; urgency=low

  * New features
  - Install the KeePassX password manager, with a configuration and
    documentation that makes it easy to persist the password database.

  * Iceweasel
  - Upgrade to Iceweasel 17.0.3esr-1+tails1~bpo60+1.
  - Install xul-ext-adblock-plus from squeeze-backports.
  - Do not allow listing all available fonts.
    Set browser.display.max_font_attempts and browser.display.max_font_count
    to enable the Torbrowser Limit-the-number-of-fonts-per-document patch.
  - Set default spellchecker dictionary to English (USA),
    and localize it according to locale with our custom branding extension.
  - Disable the add-ons automatic update feature.
  - Make the generated profile world-readable.
  - Remove NoScript click-to-play confirmation.
  - Sync some prefs set by Torbutton, to be ready when it stops setting these.
  - Disable navigation timing.
  - Disable SPDY. It stores state and may have keepalive issues.
  - More aggressive iceweasel HTTP pipelining settings.
  - Enable WebGL (as click-to-play only).
  - Disable network.http.connection-retry-timeout.
  - Disable full path information for plugins.
  - Remove NoScript blocks of WebFonts.
  - Disable DOM storage in Torbutton.
    Since we don't apply the 0026-Isolate-DOM-storage-to-first-party-URI.patch
    Torbrowser patch yet, and still disable DOM storage, we need to tell
    Torbutton not to use it.
  - Synchronize iceweasel's general.useragent.override with TBB based on FF17.
    The User-Agent settings are not kept up-to-date anymore in Torbutton, so
    we have to keep in sync manually with TBB's settings.
  - Remove obsolete APT pining for Torbutton.
    It's not maintained in Debian anymore, so we now fetch it from our own
    APT repository.
  - Fetch FoxyProxy from Debian experimental and libnspr4-0d from
    squeeze-backports, for compatibility with Iceweasel 17.
  - Rebase bookmarks file on top of the default iceweasel 17 one.
  - Explicitly disable AdBlock Plus "correct typos" feature.
    This feature connects to http://urlfixer.org/.
    It is disabled by default in 2.2-1, but let's be careful.

  * Minor improvements
  - Upgrade to live-boot 3.0~b11-1 and live-config 3.0.12-1.
    Accordingly update the 9980-permissions hook, live-persist,
    unsafe-browser and boot-profile.
    Add compatibility symlinks from /live to /lib/live, and from /live/image
    to /lib/live/mount/medium, to ease the transition.
  - Check for errors when sourcing live-boot files, e.g. to detect when
    they have been renamed upstream.
  - Don't add "quiet" to the kernel command-line ourselves.
    Else, it appears twice as live-build's lb_binary_syslinux adds it too.
    Historically, we've been adding it ourselves on top of that because
    lb_binary_yaboot does not add it, but since we gave up the PowerPC support
    attempt, we're now only interested in syslinux, so let's make it easier
    for the general case, e.g. when one wants to remove the "quiet" parameter
    as suggested by our "Tails does not start" debugging documentation.
  - Upgrade I2P to 0.9.4.

  * Bugfixes
  - Many bugfixes brought by the Debian Squeeze 6.0.7 point-release.
  - Use the regular GnuPG agent + pinentry-gtk2 instead of Seahorse
    as a GnuPG agent. This fixes usage of OpenPGP in Claws Mail,
    and brings support for OpenPGP smartcards.
  - Enable I2P hidden mode.
    Else, killing I2P ungracefully is bad for the I2P network.
  - live-persist: move error() function before the first potential usecase.
  - Add missing executable bit on restart-tor and restart-vidalia.
  - Add shutdown and reboot launchers to the menu.
    This workarounds the lack of a shutdown helper applet in camouflage mode.
  - Remove Pidgin's MXit and Sametime support.
    ... at least until CVE-2013-0273, CVE-2013-0272 and CVE-2013-0271 are
    fixed in Debian stable. While we're at it, don't force file removal in
    these "set -e" build scripts: fail hard, instead of silently ignoring
    the fact that files may have moved or disappeared.

  * Hardware support
  - Install recent Intel and AMD microcode from squeeze-backports,
    explicitly excluding the iucode-tool package that's not a good idea
    for Live systems.
  - Install firmware loader for Qualcomm Gobi USB chipsets.
    This is needed to have various mobile broadband chipsets work.
  - Upgrade barry to 0.18.3-5~bpo60+1.
    This much improved new version supports more hardware & ISP,
    and does not display dozens of spurious error messages at boot time.

  * Build system
  - Remove APT local cache (/Var/cache/apt/{,src}pkgcache.bin).

 -- Tails developers <amnesia@boum.org>  Sat, 23 Feb 2013 10:37:57 +0100

tails (0.16) unstable; urgency=low

  * Minor improvements
  - Replace the too-easy-to-misclick shutdown button with a better
    "Shutdown Helper" Gnome applet.
  - Display ~/Persistent in GNOME Places and GtkFileChooser if it is mounted.
  - Set Unsafe Browser's window title to "Unsafe Browser".
  - Install ekeyd to support the EntropyKey.
  - Install font for Sinhala.
  - Update Poedit to 1.5.4.
  - Kill Vidalia when restarting Tor.
    Doing this as early as possible exposes Vidalia's "broken onion" icon
    to users less.
  - Hide the persistence setup launchers in kiosk mode.
  - Add a shell library for Tor functions.
    These are shared among multiple of our scripts.
  - Install dictionaries for supported languages.
    Install hunspell dictionaries when possible,
    fall back on myspell ones else.

  * Bugfixes
  - Disable IPv6 on all network interfaces.
    This is a workaround for the IPv6 link-local multicast leak that was recently
    discovered. Tails has no local service that listens on IPv6, so there should be
    no regression, hopefully, unless one wants to play with OnionCat and VoIP,
    but those of us should know how to workaround this anyway.
  - live-persist: Fix variable mismatch, fixing probe white-list.
    Tails may previously have been able to list GPT partitions labelled
    "TailsData" on hard drives (!) as valid persistence volumes...
  - live-persist: Fix --media option when no devices are attached.
    Earlier, if it was set to e.g. 'removable-usb' and no USB storage was
    connected, $whitelistdev would be empty, which is interpreted like
    all devices are ok by the rest of the code.
  - Fix SCIM in the autostarted web browser: save IM environment variables
    to a file during Desktop session startup, and export them into the
    autostarted browser's environment.
  - Talk of DVD, not of CD, in the shutdown messages.
  - Make tordate work in bridge mode with an incorrect clock.
    When using a bridge Tor reports TLS cert lifetime errors (e.g. when
    the system clock is way off) with severity "info", but when no bridge
    is used the severity is "warn". tordate/20-time.sh depends on grepping
    these error messages, so we termporarily increase Tor's logging
    severity when using bridge mode. If we don't do this tordate will
    sleep forever, leaving Tor in a non-working state.
    · White-list root to use Tor's ControlPort.
    · Add logging for is_clock_way_off().
    · Remove Tor's log before time syncing.
      We depend on grepping stuff from the Tor log (especially for
      tordate/20-time.sh), so deleting it seems like a Good Thing(TM).
    · Stop Tor before messing with its log or data dir.
  - live-persist: limit searched devices the same way as live-boot.
    If no --media argument is specified, use live-boot's
    "(live-media|bootfrom)=removable(|-usb)" argument to limit devices
    searched for a persistent volume.
  - tails-greeter: do not pass media=removable to live-persist.
    Now that we have autodetection with kernel command-line,
    it should not be needed anymore.
  - Start memlockd after configuring it,
    instead of starting it before and restarting it after.
    This avoids running memlockd twice, and prevents other possibly
    surprising race-conditions.
    As a consequence, also have tails-sdmem-on-media-removal start after the
    memlockd service *and* tails-reconfigure-memlockd: to start the watchdog,
    we need memlockd to be properly configured *and* running.

  * iceweasel
  - Set iceweasel homepage to the news section on the Tails website.
    ... using the localized one when possible.
  - Hide the iceweasel add-on bar by default.
    Now that we don't want to ship the Monkeysphere addon anymore,
    that was the only one displayed in there, we can as well hide the whole bar.
  - Don't hide the AdBlock-Plus button in the add-on bar anymore. Now that
    we hide the whole addon bar, we can get rid of this old
    UX improvement.
  - Do not install a placeholder (fake) FireGPG iceweasel extension anymore.
    It was shipped from 0.10 (early 2012) to 0.15 (late November),
    so the migration period should be over now.
  - Don't install xul-ext-monkeysphere anymore.
    The implication of the current keyserver policy are not well
    understood, Monkeysphere is little used in Tails, and we're not sure
    anymore it would be our first bet for the web browser profile with no
    CA. Let's keep the various configuration bits (e.g. FoxyProxy,
    patching MSVA), though, so that advanced users who are used to have
    Monkeysphere in Tails just have to install the package.

  * Build system
  - Install the "standard" task with tasksel for better consistency in the
    Tails ISO images built in various environments.
  - Install p7zip-full. It's a dep by file-roller, but we explicily use it
    elsewhere, and it's better to be safe than sorry.
  - Remove pinning of libvpx0 to sid.
    This package is part of Squeeze, and not from testing/sid.
    We have been shipping the version from Squeeze for a while.
  - Remove config/chroot_local-packages/ from .gitignore.
    The documented way for "external" contributors to add custom packages
    is to put them in chroot_local-packages, and once we pull we import
    any such package into our APT repo and rewrite the
    history appropriately.
    Also, the ability to add packages in there and not see them in "git
    status" makes it very easy to build tainted ISO images with
    non-standard packages, which makes some of us fear can lead to hard to
    debug situations.
  - Make it clearer what can and cannot be done in terms of local packages.

 -- Tails developers <amnesia@boum.org>  Thu, 10 Jan 2013 12:47:42 +0100

tails (0.15) unstable; urgency=low

  * Major new features
  - Persistence for browser bookmarks.
  - Support for obfsproxy bridges.

  * Minor improvements
  - Add the Hangul (Korean) Input Method Engine for SCIM.
  - Add vendor-specific dpkg origin information. This makes dpkg-vendor
    return correct information.
  - Install pcscd and libccid from squeeze-backports. This is needed to
    support, to some extent, some OpenPGP SmartCard readers.
  - Install HPIJS PPD files and the IJS driver (hpijs).
    This adds support for some printers, such as Xerox DocumentCenter400.
  - Optimize fonts display for LCD.
  - Update TrueCrypt to version 7.1a.

  * Bugfixes
  - Do not use pdnsd anymore. It has been orphaned in Debian, has quite
    some bugs in there, and apparently Tor's DNSPort's own caching is
    be good enough.
  - Remove useless iceweasel cookies exceptions. They are useless as
    per-session cookies are allowed.
  - Do not run setupcon on X. This call is only needed on the Linux
    console, no need to annoy the user with a weird "Press enter to
    activate this console" when the open a root shell in a GNOME
    Terminal.
  - Allow the tails-iuk-get-target-file user to connect to the SOCKSPort
    dedicated for Tails-specific software.
  - Fix gpgApplet menu display in Windows camouflage mode.
  - Fix Tor reaching an inactive state if it's restarted in "bridge mode",
    e.g. during the time sync' process.

  * Iceweasel
  - Update iceweasel to 10.0.11esr-1+tails1.
  - User profile is now generated at build time in order to support persistent
    bookmarks.
  - Update HTTPS Everywhere to version 3.0.4.
  - Update NoScript to version 2.6.
  - Fix bookmark to I2P router console.
  - Re-enable Monkeysphere extension to connect to the validation agent.

  * Localization
  - The Tails USB installer, tails-persistence-setup and tails-greeter
    are now translated into Bulgarian.
  - Update Chinese translation for tails-greeter.
  - Update Euskadi translation for WhisperBack.

  * Build system
  - Custom packages are now retrieved from Tails APT repository instead
    of bloating the Git repository.
  - Allow '~' in wiki filenames. This makes it possible to ship
    update-description files for release candidates.
  - Document how to create incremental update kit.
  - Handle release candidates when generating custom APT sources.
  - Remove pinning for xul-ext-adblock-plus.
    It is obsolete since we've added this package to our APT repository.

 -- Tails developers <amnesia@boum.org>  Sun, 25 Nov 2012 12:59:17 +0100

tails (0.14) unstable; urgency=low

  * Major new features
  - Enable Tor stream isolation; several new SocksPorts with
    appropriate Isolate* options have been added for different use
    cases (i.e. applications). All application's have been
    reconfigured to use these new SocksPorts, which should increase
    anonymity by making it more difficulte to correlate traffic from
    different applications or "online identities".
  - The web browser now has the anonymity enhancing patches from the
    TorBrowser applied.
  - gpgApplet can now handle public-key cryptography.
  - Install an additional, PAE-enabled kernel with NX-bit
    support. This kernel is auto-selected when the hardware supports
    it and will:
    * provide executable space protection, preventing certain types of
      buffer overflows from being exploitable.
    * enable more than 4 GiB of system memory.
    * make all processors/cores available, including their
      power-saving functionality.
  - Add a persistence preset for NetworkManager connections.

  * Minor improvements
  - On kexec reboot, make the boot quiet only if debug=wipemem was not
    enabled.
  - Update torproject.org's APT repo key.
  - Update the embedded Tails signing key.
  - Use symlinks instead of duplicating localized searchplugins.
  - Rewrite Tails firewall using ferm. Tails firewall was written in
    very unsophisticated iptables-save/restore format. As more feature
    creeped in, it started to be quite unreadable.
  - Optimize VirtualBox modules build at runtime to avoid installing the
    userspace utils N times.
  - Drop most of Vidalia's configuration. Our custom lines just caused
    trouble (with multiple SocksPorts) and the default works well.
  - Blacklist PC speaker module. On some computers, having the pcspkr
    module loaded means loud beeps at bootup, shutdown and when using
    the console. As it draws useless attention to Tails users, it is
    better to prevent Linux from loading it by default.
  - Remove all addons from the Unsafe Browser. No addons are essential
    for the Unsafe Browser's intent. If anything they will modify the
    network fingerprint compared to a normal Iceweasel install, which
    is undesirable.
  - Prevent some unwanted packages to be installed at all, rather than
    uninstalling them later. This should speed up the build a bit.
  - Add a symlink from /etc/live/config to /etc/live/config.d. This
    makes the system compatible with live-config 3.0.4-1, without
    breaking backward compatibility with various parts of the system
    that use the old path.
  - Do not run unecessary scripts during shutdown sequence, to make
    shutdown faster.
  - Make live-persist deal with persistent ~/.gconf subdirs so that
    any options saved therein actually get persistent.
  - Prevent memlockd unload on shutdown, to make sure that all
    necessary tools for memory wiping are available when the new
    kernel has kexec'd.
  - Patch initscripts headers instead of fiddling with update-rc.d. We
    now let insserv figure out the correct ordering for the services
    during startup and shutdown, i.e. use dependency-based boot
    sequencing.
  - Remove the last absolute path in our isolinux config, which makes
    it easier to migrate from isolinux to syslinux (just rename the
    directory), and hence might make it easier for 3rd party USB
    installers (like the Universal USB Installer) to support Tails.

  * Bugfixes
  - Include `seq` in the ramdisk environment: it is used to wipe more
    memory. This fixes the long-standing bug about Tails not cleaning
    all memory on shutdown.
  - Fix Yelp crashing on internal links
  - Allow amnesia user to use Tor's TransPort. This firewall exception
    is necessary for applications that doesn't have in-built SOCKS
    support and cannot use torsocks. One such example is Claws Mail,
    which uses tsocks since torsocks makes it leak the hostname. This
    exception, together with Tor's automatic .onion mapping makes
    Claws Mail able to use hidden service mail providers again.
  - Force threads locking support in Python DBus binding. Without this
    liveusb-creator doesn't work with a PAE-enabled kernel.
  - Fix localized search plugins for 'es' and 'pt'
  - Fix live-boot's readahead, which caused an unnecessary pause
    during boot.
  - Factorize GCC wanted / available version numbers in VirtualBox
    modules building hook. This, incidentally, fixes a bug caused by
    duplication and not updating all instances.
  - Fix tordate vs. Tor 0.2.3.x. Since 0.2.3.x Tor doesn't download a
    consensus for clocks that are more than 30 days in the past or 2
    days in the future (see commits f4c1fa2 and 87622e4 in Tor's git
    repo). For such clock skews we set the time to the Tor authority's
    cert's valid-after date to ensure that a consensus can be
    downloaded.

  * Tor
  - Update to version 0.2.3.24-rc-1~~squeeze+1, a new major
    version. It's not a stable release, but we have been assured by
    the Tor developers that this is the right move.
  - Stop setting custom value for the Tor LongLivedPorts
    setting. Gobby's port was upstreamed in Tor 0.2.3.x.

  * Iceweasel
  - Update to 10.0.10esr-1+tails1, which has all the anonymity enhancing
    patches from the TorBrowser applied.
  - Install iceweasel from our own repo, http://deb.tails.boum.org.
  - Fix Iceweasel's file associations. No more should you be suggested
    to open a PDF in the GIMP.

  * htpdate
  - Use curl instead of wget, and add a --proxy option passed through
    to curl.
  - Remove the --fullrequest option, we don't need it anymore.
  - Remove --dns-timeout option, we don't need it anymore.
  - Change --proxy handling to support Debian Squeeze's curl.
  - Clarify what happens if --proxy is not used.
  - Compute the median of the diffs more correctly.

  * Hardware support
  - Update Linux to 3.2.32-1.

  * Software
  - Update vidalia to 0.2.20-1+tails1.
  - Update bundled WhisperBack package to 1.6.2:
    * Raise the socket library timeout to 120 seconds
    * Use smtplib's timeout parameter
    * Fix error output when calling send a 2nd time
  - Update liveusb-creator to 3.11.6-3.
  - Update i2p to 0.9.2.
  - Update tails-persistence-setup to 0.20-1, which should make it
    possible to install Tails on large (>= 32 GiB) USB drives.
  - Install console-setup and keyboard-configuration from unstable
    (required by new initramfs-tools).
  - Update tails-greeter to 0.7.3:
    * Import pt_BR translation.
    * Let langpanel usable during option selection stage
    * Print less debugging messages by default
    (below are changes in tails-greeter 0.7.2:)
    * Use correct test operators.
    * Generate language codes of available locales at package build
      time.
    * Read list of language codes from where we have saved it at
      package build time.
    * Drop tails-lang-helper, not used anymore.
    * Do not compile locales at login time anymore. Tails now ships
      locales-all.
  - Import live-config{,-sysvinit} 3.0.8-1. live-config >= 3.0.9-1
    has basically nothing useful for us, and it migrates to new paths
    brought by live-boot 3.0~b7, which we're not ready for yet (see:
    todo/newer_live-boot).

  * Localization
  - Fix Tails specific Iceweasel localization for pt-BR
  - Add Japanese input system: scim-anthy.
  - whisperback is now also translated into German, Hebrew, Hungarian,
    Italian and Korean.
  - tails-persistence-setup is now also translated into Arabic.
  - tails-greeter is now also translated into Arabic, Hebrew, Basque,
    Hungarian, Italian and Chinese.

  * Build system
  - Catch more errors in during build time:
    - Ensure that all local hooks start with 'set -e'.
    - Fail hard if adduser fails in local hooks.
    - Fail hard if 'rm' fails in local hooks.
  - vagrant: Ensure we have the set of Perl packages needed by our
    Ikiwiki
  - vagrant: Configure live-build to ship with ftp.us.debian.org.
    Using cdn.debian.net leads to bad interactions with Tor.
  - vagrant: Don't use gzip compression when building from a tag, i.e.
    a release.
  - vagrant: Optionally use bootstrap stage cache for faster builds
    via the 'cache' build option.
  - vagrant: Make sure release builds are clean, i.e. they don't use
    any potentially dangerous build options.
  - vagrant: Disable live-build package caching. This build system is
    meant to use an external caching proxy, so live-build's cache just
    wastes RAM (for in-memory builds) or disk space.
  - vagrant: use aufs magic instead of copying source into tmpfs.
    This reduces the amount of RAM required for building Tails in.
  - vagrant: Allow in-memory builds when a VM with enough memory is
    already started.

 -- Tails developers <amnesia@boum.org>  Sat, 10 Nov 2012 12:34:56 +0000

tails (0.13) unstable; urgency=low

  * Major new features
  - Use white-list/principle of least privelege approach for local services.
    Only users that need a certain local (i.e. hosted on loopback) service
    (according to our use cases) are granted access to it by our firewall;
    all other users are denied access.
  - Ship a first version of the incremental update system. Updates are not
    currently triggered automatically, but this will allow tests to be done
    on larger scales.

  * Minor improvements
  - Enable four workspaces in the Windows XP camouflage. This allows
    users to quickly switch to a more innocent looking workspace in case
    they are working on sensitive data and attract unwanted attention.
    The workspace switcher applet isn't there, though, since there's no
    such thing in Windows XP, so switching is only possible via keyboard
    shortcuts.
  - Ship with precompiled locales instead of generating them upon login.
  - Add support for wireless regulation.
  - Use color for Git output, not intended for machine consumption,
    written to the terminal.
  - Have ttdnsd use OpenDNS. Using Google's DNS servers was very
    glitchy, and rarely succeeded when it should. It can probably be
    attributed to Google's DNS, which is known to take issue with Tor
    exits.
  - Upgrade WhisperBack to 1.6, with many UI improvements and new translations.
  - Include GDM logs and dmidecode informations in the reports.
  - Allow to modify language and layout in the "Advanced options" screen
    of the greeter.
  - GnuPG: bump cert-digest-algo to SHA512.
  - Update torproject.org's APT repo key.

  * Bugfixes
  - Make Claws Mail save local/POP emails in its dot-directory. The
    default is to save them at ~/Mail, which isn't included in our
    current Claws Mail persistence preset.
  - Fix the System Monitor applet.
  - Remove broken ttdnsd from the default DNS resolution loop.
  - Hide the 'TailsData' partition in desktop applications.
  - Ship unrar-free again, so that the GNOME archive manager knows about
    it.
  - Ship with an empty whitelist for Noscript.
  - Disable FoxyProxy's advertisement on proxy error page.
  - Fix slow browsing experience for offline documentation.
  - Raise the socket timeout to 120 seconds in WhisperBack.
  - Enable the ikiwiki trail plugin for the locally built wiki too.

  * Iceweasel
  - Upgrade iceweasel to 10.0.6esr-1 (Extended Support Release) and install it
    and its dependencies from squeeze-backports.

  * Hardware support
  - Upgrade Linux to 3.2.23-1.

  * Software
  - Update tor to version 0.2.2.39.
  - Update Iceweasel to version 10.0.7esr-2.
  - Update i2p to version 0.9.1.

  * Build system
  - vagrant: Install Ikiwiki from Debian unstable. The 'mirrorlist'
    patches have finally been merged in upstream Ikiwiki. So instead of
    building Ikiwiki by hand, we can now install the package directly
    from Debian unstable.
  - Do not build the ikiwiki forum on the bundled static website copy.

 -- Tails developers <amnesia@boum.org>  Mon, 17 Sep 2012 15:19:25 +0200

tails (0.12.1) unstable; urgency=low

  This is a brown paper bag release to fix two major problems introduced in
  Tails 0.12.

  * Iceweasel
  - Upgrade Torbutton to 1.4.6.
  - Upgrade AdBlock Plus to 2.1.
  - Update AdBlock Plus patterns.

  * Hardware support
  - Upgrade Linux to 3.2.21-3 (linux-image-3.2.0-3-486).

  * Software
  - Install MAT from Debian backports, drop custom package.
  - Install python-pdfrw to re-add PDF support to the MAT.
  - Upgrade tails-greeter to 0.7.1, which fixes the race condition that
    broke administration password and locale settings on some systems.

  * Boot
  - Remove the Tails specific plymouth theme. The theme interfers heavily with
    the boot process on some hardware.

 -- Tails developers <amnesia@boum.org>  Mon, 17 Sep 2012 13:06:03 +0200

tails (0.12) unstable; urgency=low

  * Major new features
  - Add the Unsafe Web Browser, which has direct access to the Internet and
    can be used to login to captive portals.
  - The (previously experimental, now deemed stable) Windows camouflage can now
    be enabled via a check box in Tails greeter.

  * Tor
  - Upgrade to 0.2.2.37-1~~squeeze+1.

  * Iceweasel
  - Upgrade iceweasel to 10.0.5esr-1 (Extended Support Release) and install it
    and its dependencies from squeeze-backports.
  - Add a bookmark for the offline Tails documentation.
  - Update AdBlock patterns.

  * Persistence
  - Allow using larger USB drives by increasing the mkfs timeout to 10 minutes.
  - Tell the user what's going on when the Tails boot device cannot be found.

  * Hardware support
  - Upgrade Linux to 3.2.20-1 (linux-image-3.2.0-2-amd64).

  * Software
  - Install rfkill.
  - Install torsocks. Note that this makes `torify' use `torsocks' instead of
    `tsocks'. The `tsocks' binary is dropped to avoid problems, but remaining
    files (the library) are kept since ttdnsd depends on them.
  - Fetch live-config-sysvinit from sid so that it matches live-config version.
  - Update virtualbox backports to 4.1.10-dfsg-1~bpo60+1.
  - Install pciutils (needed by virtualbox-guest-utils).
  - Install mousetweaks. This is needed to use the mouse accessibility settings
    in System -> Preferences -> Mouse -> Accessibility.
  - Install the "hardlink" files deduplicator.
  - Do not install cryptkeeper anymore. See todo/remove_cryptkeeper for reason.
    Users of cryptkeeper are encouraged to install cryptkeeper via `apt-get
    update; apt-get install --yes cryptkeeper`, open their volume and move
    their to Tails' built-in persistence instead, as a one-time migration.
  - Upgrade I2P to version 0.9.
  - Don't install GParted. GNOME Disk Utility has been on par with GParted
    since Squeeze was released.
  - Upgrade live-boot to 3.0~a27-1+tails2~1.gbp319fe6.
  - Upgrade live-config to 3.0~a39-1 and install it from Debian experimental.
  - Upgrade tails-greeter to 0.7.
  - Upgrade tails-persistence-setup to 0.17-1.
  - Install libyaml-libyaml-perl.
  - Upgrade MAT, the metadata anonymisation toolkit, 0.3.2-1~bpo60+1.
  - Fetch python-pdfrw from backports, drop custom package.

  * Internationalization
  - The Tails website and documentation now has a (partial) Portuguese
    translation.

  * Build system
  - Tails can now be built without using a HTTP proxy.
  - Tails can now easily be built by using Vagrant. See the updated
    contribute/build page for instructions.

  * Boot
  - Remove obsolete noswap boot parameter. live-boot now handles swap on an
    opt-in basis.
  - The squashfs.sort files generated with boot-profile should now be ok which
    makes the generate images boot noticeably faster on optical media. See
    bugs/weird_squashfs.sort_entries for more information.
  - Set Tails specific syslinux and plymouth themes.
  - Add NVidia KMS video drivers to the initrd in order to show our shiny new
    plymouth theme on more systems.

 -- Tails developers <amnesia@boum.org>  Mon, 11 Jun 2012 13:37:00 +0200

tails (0.11) unstable; urgency=low

  * Major new features
  - Do not grant the desktop user root credentials by default.
  - A graphical boot menu (tails-greeter 0.6.3) allows choosing among
    many languages, and setting an optional sudoer password.
  - Support opt-in targeted persistence
    · tails-persistence-setup 0.14-1
    · live-boot 3.0~a25-1+tails1~5.gbp48d06c
    · live-config 3.0~a35-1
  - USB installer: liveusb-creator 3.11.6-1

  * iceweasel
  - Install iceweasel 10.0.4esr-1 (Extended Support Release).
    Let's stop tracking a too fast moving target.
    Debian Wheezy will ship ESR versions.
  - Install needed dependencies from squeeze-backports.
  - Search plugins:
    · Remove bing.
      bing appeared due to our upgrading iceweasel.
      Removing it makes things consistent with the way they have been
      until now, that is: let's keep only the general search engines
      we've been asked to add, plus Google, and a few specialized ones.
    · Replace Debian-provided DuckDuckGo search plugin with the "HTML SSL"
      one, version 20110219. This is the non-JavaScript, SSL, POST flavour.
    · Add ixquick.com.
    · Install localized search engines in the correct place.
      No need to copy them around at boot time anymore.
    · Remove Scroogle. RIP.
  - Enable TLS false start, like the TBB does since December.
  - Adblock Plus: don't count and save filter hits, supress first run dialog.
  - Install neither the GreaseMonkey add-on, nor any GreaseMonkey script.
    YouTube's HTML5 opt-in program is over.
    HTML5 video support is now autodetected and used.

  * Vidalia
  - Upgrade to 0.2.17-1+tails1: drop Do-not-warn-about-Tor-version.patch,
    applied upstream.
  - Set SkipVersionCheck=true.
    Thanks to chiiph for implementing this upstream (needs Vidalia 0.2.16+).

  * Internationalization
  - Install all available iceweasel l10n packages.
  - Remove syslinux language choosing menu.
    tails-greeter allows choosing a non-English language.
  - Add fonts for Hebrew, Thai, Khmer, Lao and Korean languages.
  - Add bidi support.
  - Setup text console at profile time.
    Context: Tails runs with text console autologin on.
    These consoles now wait, using a "Press enter to activate this console"
    message, for the user. When they press enter in there, they should have chosen
    their preferred keyboard layout in tails-greeter by now. Then, we run setupcon.
    As a result, the resulting shell is properly localized, and setupcon
    sets the correct keyboard layout, both according to the preferences expressed by
    the user in tails-greeter.
  - Don't use localepurge, don't remove any Scribus translations anymore,
    don't localize environment at live-config time:
    tails-greeter allows us to support many, many more languages.

  * Hardware support
  - Linux 3.2.15-1 (linux-image-3.2.0-2-amd64).
  - Fix low sound level on MacBook5,2.
  - Disable laptop-mode-tools automatic modules. This modules set often
    needs some amount of hardware-specific tweaking to work properly.
    This makes them rather not well suited for a Live system.

  * Software
  - Install GNOME keyring.
    This is needed so that NetworkManager remembers the WEP/WPA secrets
    for the time of a Tails session. Initialize GNOME keyring at user
    creation time.
  - Install usbutils to have the lsusb command.
  - Install the Traverso multitrack audio recorder and editor.

  * Miscellaneous
  - GNOME Terminal: keep 8192 scrollback lines instead of the smallish
    default.
  - Replaced tails-wifi initscript with laptop-mode-tools matching feature.
  - Disable gdomap service.
  - Fetch klibc-utils and libklibc from sid.
    The last initramfs-tools depends on these.
  - Set root password to "root" if debug=root is passed on the
    kernel cmdline. Allow setting root password on kernel cmdline via
    rootpw=. Looks like we implemented this feature twice.
  - Append a space on the kernel command line. This eases manually adding
    more options.
  - Rename sudoers.d snippets to match naming scheme.
    Sudo credentials that shall be unconditionally granted to the Tails
    default user are named zzz_*, to make sure they are applied.
  - WhisperBack: also include /var/log/live-persist and
    /var/lib/gdm3/tails.persistence.
  - Add a wrapper to torify whois.
  - Rework the VirtualBox guest modules building hook to support
    multiple kernels.
  - Consistently wait for nm-applet when waiting for user session to come up.
    Waiting for gnome-panel or notification-daemon worked worse.
  - Don't start the NetworkManager system service via init.
    Some Tails NM hooks need the user to be logged in to run properly.
    That's why tails-greeter starts NetworkManager at PostLogin time.
  - Also lock /bin/echo into memory. For some reason, kexec-load needs it.
  - Pidgin: don't use the OFTC hidden service anymore.
    It proved to be quite unreliable, being sometimes down for days.
  - Do not display storage volumes on Desktop, by disabling
    /apps/nautilus/desktop/volumes_visible GConf entry. Enabling that
    GConf setting avoids displaying the bind-mounted persistent
    directories on the Desktop, and reduces user confusion. It also is
    a first step towards a bigger UI change: GNOME3 does not manage the
    Desktop anymore, so volume icons and other Desktop icons are meant to
    disappear anyway. It implies we'll have to move all Desktop icons
    elsewhere. Let's start this move now: this will smooth the UI change
    Wheezy will carry for our users, by applying some of it progressively.

  * Build system
  - Don't build hybrid ISO images anymore. They boot less reliably on
    a variety of hardware, and are made less useful by us shipping
    a USB installer from now on.
  - Append .conf to live-config configuration filenames:
    live-config >3.0~a36-1 only takes into account files named *.conf
    in there. Accordingly update scripts that source these files.
  - Remove long-obsolete home-refresh script and its configuration.

  * Virtualization support
  - Support Spice and QXL: install the Spice agent from Debian sid,
    install xserver-xorg-video-qxl from squeeze-backports.

 -- Tails developers <amnesia@boum.org>  Tue, 17 Apr 2012 14:54:00 +0200

tails (0.10.2) unstable; urgency=low

  * Iceweasel
  - Update to 10.0.2-1.
  - Disable HTTPS-Everywhere's SSL Observatory (plus first-run pop-up).
  - Revert "FoxyProxy: don't enclose regexps between ^ and $."
    Currently "http://www.i2p2.de" (and everything similar) is captured by
    the I2P filter, which is incorrect. It seems isMultiLine="false" does
    *not* make RE into ^RE$ any longer.
  - Remove file:// from NoScript's exception lists.
    This will fix the JavaScript toggles in the local copy of the documentation.
  - Update AdBlock patterns.

  * Software
  - Upgrade I2P to 0.8.13.
  - Install libvpx0 from sid.
  - Fetch klibc-utils and libklibc from sid.
    The last initramfs-tools depends on these.

  * Hardware support
  - Upgrade Linux kernel to 3.2.7-1.
  - Install firmware-libertas.
    This adds support for wireless network cards with Marvell Libertas
    8xxx chips supported by the libertas_cs, libertas_sdio, libertas_spi,
    libertas_tf_usb, mwl8k and usb8xxx drivers.

  * Miscellaneous
  - Revert "Set time to middle of [valid-after, fresh-until] from consensus."
    This reverts commit 18d23a500b9412b4b0fbe4e38a9398eb1a3eadef.
    With this vmid clocks that are E minutes back in time may cause issues
    (temporary Tor outages) after consensus updates that happen at the
    (60-E):th minute or later during any hour. Full analysis:
    https://mailman.boum.org/pipermail/tails-dev/2012-January/000873.html
  - Add the default user to the vboxsf group.
    This will allow the user to get full access to automounted VirtualBox
    shared folders as they are mounted with guid vboxsf and rwx group
    permissions.

 -- Tails developers <amnesia@boum.org>  Thu, 01 Mar 2012 20:26:21 +0100

tails (0.10.1) unstable; urgency=low

  * Iceweasel
  - Make Startpage the default web search engine. Scroogle does not look
    reliable enough these days.

  * Software
  - Upgrade WhisperBack to 1.5.1 (update link to bug reporting documentation).
  - Update MAT to 0.2.2-2~bpo60+1 (fixes a critical bug in the GUI).

  * Hardware support
  - Upgrade Linux kernel to 3.2.1-2

  * Time synchronization
    Serious rework that should fix most, if not all, of the infamous
    time-sync' related bugs some Tails users have experienced recently.
    - Make htpdate more resilient by using three server pools, and
      allowing some failure ratio.
    - Set time from Tor's unverified-consensus if needed.
    - Set time to middle of [valid-after, fresh-until] from consensus.
    - Many robustness, performance and fingerprinting-resistance improvements.
    - Display time-sync' notification much earlier.

  * Miscellaneous
  - Fix access to "dumb" git:// protocol by using a connect-socks wrapper
    as GIT_PROXY_COMMAND.
  - SSH client: fix access to SSH servers on the Internet by correcting
    Host / ProxyCommand usage.
  - Pidgin: use OFTC hidden service to workaround Tor blocking.
  - Claws Mail: disable draft autosaving.
    When composing PGP encrypted email, drafts are saved back to
    the server in plaintext. This includes both autosaved and manually
    saved drafts.
  - tails-security-check-wrapper: avoid eating all memory when offline.

 -- Tails developers <amnesia@boum.org>  Sat, 28 Jan 2012 10:00:31 +0100

tails (0.10) unstable; urgency=low

  * Tor: upgrade to 0.2.2.35-1.

  * Iceweasel
  - Install Iceweasel 9.0 from the Debian Mozilla team's APT repository.
  - Update Torbutton to 1.4.5.1-1.
  - Support viewing any YouTube video that is available in HTML5 format:
    install xul-ext-greasemonkey and the "Permanently Enable HTML5 on
    YouTube" GreaseMonkey script.
  - Stop using Polipo in Iceweasel. Its SOCKS support was fixed.
  - Install from Debian sid the iceweasel extensions we ship,
    for compatibility with FF9.
  - Use Scroogle (any languages) instead of Scroogle (English only) when
    booted in English. Many users choose English because their own
    language is not supported yet; let's not hide them search results in
    their own language.
  - Install Iceweasel language packs from Debian unstable:
    unfortunately they are not shipped on the mozilla.debian.net repository.
  - Install the NoScript Firefox extension; configure it the same way as
    the TBB does.
  - Disable third-party cookies.
    They can be used to track users, which is bad. Besides, this is what
    TBB has been doing for years.
  - FoxyProxy: allow direct connections to RFC1918 IPs.

  * Do not transparent proxy outgoing Internet connections through Tor.
  - Torify the SSH client using connect-proxy to all IPs but RFC1918 ones.
  - Torify APT using Polipo HTTP.
  - Torify wget in wgetrc.
  - Torify gobby clients using torsocks. It does not support proxies yet.
  - Torify tails-security-check using LWP::UserAgent's SOCKS proxy support.
  - Fix enabling of GNOME's HTTP proxy.

  * Software
  - Upgrade Vidalia to 0.2.15-1+tails1.
    · New upstream release.
    · Do not warn about Tor version.
  - Upgrade MAT to 0.2.2-1~bpo60+1.
  - Upgrade VirtualBox guest software to 4.1.6-dfsg-2~bpo60+1,
    built against the ABI of X.Org backports.
  - Upgrade I2P to 0.8.11 using KillYourTV's Squeeze packages;
    additionally, fix its start script that was broken by the tordate merge.
  - Install unar (The Unarchiver) instead of the non-free unrar.
  - Install Nautilus Wipe instead of custom Nautilus scripts.

  * Hardware support
  - Upgrade Linux kernel to 3.1.6-1.
  - Upgrade to X.Org from squeeze-backports.
  - Install more, and more recent b43 firmwares.
  - Upgrade barry to 0.15-1.2~bpo60+1.

  * Internationalization
  - Add basic language support for Russian, Farsi and Vietnamese.
  - Install some Indic fonts.
  - Install some Russian fonts.
  - Add Alt+Shift shortcut to switch keyboard layout.

  * Miscellaneous
  - Support booting in "Windows XP -like camouflage mode":
    · Install homebrewn local .debs for a Windows XP look-alike Gnome theme.
    · Add the "Windows XP Bliss" desktop wallpaper.
    · Added a script that's sets up Gnome to look like Microsoft Windows XP.
    · Add Windows XP "camouflage" icons for some programs.
    · Make Iceweasel use the IE icon when Windows XP camouflage is enabled.
    · Add special launcher icons for the Windows XP theme so that they're
      not too big.
  - Decrease Florence focus zoom to 1.2.
  - Do not fetch APT translation files. Running apt-get update is heavy enough.
  - Add MSN support thanks to msn-pecan.
  - Add custom SSH client configuration:
    · Prefer strong ciphers and MACs.
    · Enable maximum compression level.
     · Explicitly disable X11 forwarding.
    · Connect as root by default, to prevent fingerprinting when username
      was not specified.
  - Replace flawed FireGPG with a home-made GnuPG encryption applet;
    install a feature-stripped FireGPG that redirects users to
    the documentation, and don't run Seahorse applet anymore.
  - Enable Seahorse's GnuPG agent.
  - Blank screen when lid is closed, rather than shutting down the system.
    The shutdown "feature" has caused data losses for too many people, it seems.
    There are many other ways a Tails system can be shut down in a hurry
    these days.
  - Import Tails signing key into the keyring.
  - Fix bug in the Pidgin nick generation that resulted in the nick
    "XXX_NICK_XXX" once out of twenty.
  - Pre-configure the #tor IRC discussion channel in Pidgin.
  - Fix "technology preview" of bridge support: it was broken by tordate merge.
  - Install dependencies of our USB installer to ease its development.
  - Make vidalia NM hook sleep only if Vidalia is already running.
  - Reintroduce the htpdate notification, telling users when it's safe
    to use Tor Hidden Services.
  - htpdate: omit -f argument to not download full pages.
  - htpdate: write success file even when not within {min,max}adjust.
    Otherwise htpdate will not "succeed" when the time diff is 0 (i.e.
    the clock was already correct) so the success file cannot be used
    as an indicator that the system time now is correct, which arguably
    is its most important purpose.

  * Build system
  - Name built images according to git tag.

 -- Tails developers <tails@boum.org>  Wed, 04 Jan 2012 09:56:38 +0100

tails (0.9) unstable; urgency=low

  * Tor
  - Upgrade to 0.2.2.34 (fixes CVE-2011-2768, CVE-2011-2769).

  * Iceweasel
  - Upgrade to 3.5.16-11 (fixes CVE-2011-3647, CVE-2011-3648, CVE-2011-3650).
  - Upgrade FireGPG to 0.8-1+tails2: notify users that the FireGPG Text
    Editor is the only safe place for performing cryptographic operations,
    and make it impossible to do otherwise. Other ways open up several
    severe attacks through JavaScript (e.g. leaking plaintext when
    decrypting, signing messages written by the attacker).
  - Install Cookie Monster extension instead of CS Lite.
  - Always ask where to save files.
  - Upgrade Torbutton to 1.4.4.1-1, which includes support for the in-browser
    "New identity" feature.

  * Software
  - Install MAT, the metadata anonymisation toolkit.
  - Upgrade TrueCrypt to 7.1.
  - Upgrade WhisperBack to 1.5~rc1 (leads the user by the hand if an error
    occurs while sending the bugreport, proposes to save it after 2 faild
    attempts, numerous bugfixes).
  - Linux: upgrade to linux-image-3.0.0-2-486 (version 3.0.0-6); fixes
    a great number of bugs and security issues.

  * Miscellaneous
  - Fully rework date and time setting system.
  - Remove the htp user firewall exception.
  - Saner keyboard layouts for Arabic and Russian.
  - Use Plymouth text-only splash screen at boot time.
  - Color the init scripts output.
  - Suppress Tor's warning about applications doing their own DNS lookups.
    This is totally safe due to our Tor enforcement.
  - Disable hdparm boot-time service.
    We only want hdparm so that laptop-mode-tools can use it.
  - Run Claws Mail using torify.
    It's not as good as if Claws Mail supported SOCKS proxies itself,
    but still better than relying on the transparent netfilter torification.
  - Install HPLIP and hpcups for better printing support.

  * Erase memory at shutdown
  - Run many sdmem instances at once.
    In hope of erasing more memory until we come up with a proper fix for
    [[bugs/sdmem_does_not_clear_all_memory]].
  - Kill gdm3 instead of using its initscript on brutal shutdown.
  - Use absolute path to eject for more robust memory wipe on boot medium removal.

  * Space savings
  - Exclude kernel and initramfs from being put into the SquashFS.
    Those files are already shipped where they are needed, that is in the ISO
    filesystem. Adapt kexec and memlockd bits.
  - Do not ship the GNOME icon theme cache.
  - Do not ship .pyc files.
  - Do not ship NEWS.Debian.gz files.

  * Build system
  - Re-implement hook that modifies syslinux config to make future
    development easier.

 -- Tails developers <amnesia@boum.org>  Tue, 01 Nov 2011 13:26:38 +0100

tails (0.8.1) unstable; urgency=low

  * Iceweasel
    - Update to 3.5.16-10 (fixes DSA-2313-1).
    - FireGPG: force crypto action results to appear in a new window, otherwise
      JavaScript can steal decrypted plaintext. Advice: always use FireGPG's
      text editor when writing text you want to encrypt. If you write it in a
      textbox the plaintext can be stolen through JavaScript before it is
      encrypted in the same way.
    - Update HTTPS Everywhere extension to 1.0.3-1.
    - Stop using the small version of the Tor check page. The small version
      incorrectly tells Tails users to upgrade their Torbrowser, which has
      confused some users.

  * Software
    - Update Linux to 3.0.0-2 (fixes DSA-2310-1, CVE-2011-2905, CVE-2011-2909,
      CVE-2011-2723, CVE-2011-2699, CVE-2011-1162, CVE-2011-1161).
    - Update usb-modeswitch to 1.1.9-2~bpo60+1 and usb-modeswitch-data to
      20110805-1~bpo60+1 from Debian backports. This adds support for a few
      devices such as Pantech UMW190 CDMA modem.
    - Install libregexp-common-perl 2011041701-3 from Debian unstable. This
      fixes the bug: [[bugs/msva_does_not_use_configured_keyserver]].
    - Install hdparm so the hard drives can be spinned down in order to save
      battery power.
    - Install barry-util for better BlackBerry integration.
    - Debian security upgrades: OpenOffice.org (DSA-2315-1), openjdk-6
      (DSA-2311-1), policykit-1 (DSA-2319-1)

   * Protecting against memory recovery
    - Set more appropriate Linux VM config before wiping memory. These
      parameters should make the wipe process more robust and efficient.

 -- Tails developers <amnesia@boum.org>  Sun, 16 Oct 2011 11:31:18 +0200

tails (0.8) unstable; urgency=low

  * Rebase on the Debian Squeeze 6.0.2.1 point-release.

  * Tor
    - Update to 0.2.2.33-1.
    - Disabled ControlPort in favour of ControlSocket.
    - Add port 6523 (Gobby) to Tor's LongLivedPorts list.

  * I2P
    - Update to 0.8.8.
    - Start script now depends on HTP since I2P breaks if the clock jumps or is
      too skewed during bootstrap.

  * Iceweasel
    - Update to 3.5.16-9 (fixes CVE-2011-2374, CVE-2011-2376, CVE-2011-2365,
      CVE-2011-2373, CVE-2011-2371, CVE-2011-0083, CVE-2011-2363, CVE-2011-0085,
      CVE-2011-2362, CVE-2011-2982, CVE-2011-2981, CVE-2011-2378, CVE-2011-2984,
      CVE-2011-2983).
    - Enable HTTP pipelining (like TBB).
    - Update HTTPS Everywhere extension to 1.0.1-1 from Debian unstable.
    - Suppress FoxyProxy update prompts.
    - Prevent FoxyProxy from "phoning home" after a detected upgrade.
    - Fixed a bunch of buggy regular expressions in FoxyProxy's configuration.
      See [[bugs/exploitable_typo_in_url_regex?]] for details. Note that none of
      these issues are critical due to the transparent proxy.
    - Add DuckDuckGo SSL search engine.

  * Torbutton
    - Update to torbutton 1.4.3-1 from Debian unstable.
    - Don't show Torbutton status in the status bar as it's now displayed in the
      toolbar instead.

  * Pidgin
    - More random looking nicks in pidgin.
    - Add IRC account on chat.wikileaks.de:9999.

  * HTP
    - Upgrade htpdate script (taken from Git 7797fe9) that allows setting wget's
      --dns-timeout option.

  * Software
    - Update Linux to 3.0.0-1. -686 is now deprecated in favour of -486 and
      -686-pae; the world is not ready for -pae yet, so we now ship -486.
    - Update OpenSSL to 0.9.8o-4squeeze2 (fixes CVE-2011-1945 (revoke
      compromised DigiNotar certificates), CVE-2011-1945).
    - Update Vidalia to 0.2.14-1+tails1 custom package.
    - Install accessibility tools:
      - gnome-mag: screen magnifier
      - gnome-orca: text-to-speech
    - Replace the onBoard virtual keyboard with Florence.
    - Install the PiTIVi non-linear audio/video editor.
    - Install ttdnsd.
    - Install tor-arm.
    - Install lzma.

  * Arbitrary DNS queries
    - Tor can not handle all types of DNS queries, so if the Tor resolver fails
      we fallback to ttdnsd. This is now possible with Tor 0.2.2.x, since we
      fixed Tor bug #3369.

  * Hardware support
    - Install ipheth-utils for iPhone tethering.
    - Install xserver-xorg-input-vmmouse (for mouse integration with the host OS
      in VMWare and KVM).
    - Install virtualbox-ose 4.x guest packages from Debian backports.

  * Miscellaneous
    - Switch gpg to use keys.indymedia.org's hidden service, without SSL.
      The keys.indymedia.org SSL certificate is now self-signed. The hidden
      service gives a good enough way to authenticate the server and encrypts
      the connection, and just removes the certificates management issue.
    - The squashfs is now compressed using XZ which reduces the image size quite
      drastically.
    - Remove Windows autorun.bat and autorun.inf. These files did open a static
      copy of our website, which is not accessible any longer.

  * Build system
    - Use the Git branch instead of the Debian version into the built image's
      filename.
    - Allow replacing efficient XZ compression with quicker gzip.
    - Build and install documentation into the chroot (-> filesystem.squashfs).
      Rationale: our static website cannot be copied to a FAT32 filesystem due
      to filenames being too long. This means the documentation cannot be
      browsed offline from outside Tails. However, our installer creates GPT
      hidden partitions, so the doc would not be browseable from outside Tails
      anyway. The only usecase we really break by doing so is browsing the
      documentation while running a non-Tails system, from a Tails CD.

 -- Tails developers <amnesia@boum.org>  Thu, 09 Sep 2011 11:31:18 +0200

tails (0.7.2) unstable; urgency=high

  * Iceweasel
  - Disable Torbutton's external application launch warning.
    ... which advises using Tails. Tails *is* running Tails.
  - FoxyProxy: install from Debian instead of the older one we previously
    shipped.

  * Software
  - haveged: install an official Debian backport instead of a custom backport.
  - unrar: install the version from Debian's non-free repository.
    Users report unrar-free does not work well enough.

 -- Tails developers <amnesia@boum.org>  Sun, 12 Jun 2011 15:34:56 +0200

tails (0.7.1) unstable; urgency=high

  * Vidalia: new 0.2.12-2+tails1 custom package.

  * Iceweasel
  - Don't show Foxyproxy's status / icon in FF statusbar to prevent users
    from accidentaly / unconsciously put their anonymity at risk.
  - "amnesia branding" extension: bump Iceweasel compatibility to 4.0 to ease
    development of future releases.

  * Software
  - Upgrade Linux kernel to Debian's 2.6.32-33: fixes tons of bugs,
    including the infamous missing mouse cursor one. Oh, and it closes
    a few security holes at well.
  - Install unrar-free.
  - Do not install pppoeconf (superseeded by NetworkManager).
  - Upgrade macchanger to Debian testing package to ease development of
    future Tails releases.
  - Debian security upgrades: x11-xserver-utils (DSA-2213-1), isc-dhcp
    (DSA-2216-1), libmodplug (DSA-2226-1), openjdk-6 (DSA-2224-1).

  * Protecting against memory recovery
  - Add Italian translation for tails-kexec. Thanks to Marco A. Calamari.
  - Make it clear what it may mean if the system does not power off
    automatically.
  - Use kexec's --reset-vga option that might fix display corruption issues
    on some hardware.

  * WhisperBack (encrypted bug reporting software)
  - Upgrade WhisperBack to 1.4.1:
    localizes the documentation wiki's URL,
    uses WebKit to display the bug reporting help page,
    now is usable on really small screens.
  - Extract wiki's supported languages at build time, save this
    information to /etc/amnesia/environment, source this file into the
    Live user's environment so that WhisperBack 1.4+ can make good use
    of it.

  * Miscellaneous
  - Fix boot in Chinese.
  - Install mobile-broadband-provider-info for better 3G support.
  - Add back GNOME system icons to menus.
  - tails-security-check: avoid generating double-slashes in the Atom
    feeds URL.
  - Remove "vga=788" boot parameter which breaks the boot on some hardware.
  - Remove now useless "splash" boot parameter.
  - Fix a bunch of i386-isms.
  - Pass the noswap option to the kernel. This does not change actual Tails
    behaviour but prevents users from unnecessarily worrying because of 
    the "Activating swap" boot message.
  - Make use of check.torproject.org's Arabic version.

  * Build system
  - Enable squeeze-backports. It is now ready and will be used soon.
  - Install eatmydata in the chroot.
  - Convert ikiwiki setup files to YAML.

 -- Tails developers <amnesia@boum.org>  Fri, 29 Apr 2011 17:14:53 +0200

tails (0.7) unstable; urgency=low

  * Hardware support
  - Install foomatic-filters-ppds to support more printers.
  - Give the default user the right to manage printers.

  * Software
  - Deinstall unwanted packages newly pulled by recent live-build.
  
 -- Tails developers <amnesia@boum.org>  Wed, 06 Apr 2011 22:58:51 +0200

tails (0.7~rc2) unstable; urgency=low

  ** SNAPSHOT build @824f39248a08f9e190146980fb1eb0e55d483d71 **

  * Rebase on Debian Squeeze 6.0.1 point-release.
  
  * Vidalia: new 0.2.10-3+tails5 custom package..

  * Hardware support
  - Install usb-modeswitch and modemmanager to support mobile broadband
    devices such as 3G USB dongles. Thanks to Marco A. Calamari for the
    suggestion.

  * Misc
  - Website relocated to https://tails.boum.org/ => adapt various places.
  - Configure keyboard layout accordingly to the chosen language for
    Italian and Portuguese.

 -- Tails developers <amnesia@boum.org>  Fri, 25 Mar 2011 15:44:25 +0100

tails (0.7~rc1) UNRELEASED; urgency=low

  ** SNAPSHOT build @98987f111fc097a699b526eeaef46bc75be5290a **

  * Rebase on Debian Squeeze.

  * T(A)ILS has been renamed to Tails.
  
  * Protecting against memory recovery
    New, safer way to wipe memory on shutdown which is now also used when
    the boot media is physically removed.

  * Tor
  - Update to 0.2.1.30-1.

  * Iceweasel
  - Add HTTPS Everywhere 0.9.4 extension.
  - Better preserve Anonymity Set: spoof US English Browser and timezone
    the same way as the Tor Browser Bundle, disable favicons and picture
    iconification.
  - Install AdBlock Plus extension from Debian.
  - Add Tor-related bookmarks.
  - Support FTP, thanks to FoxyProxy.
  - Update AdBlock patterns.
  - Disable geolocation and the offline cache.

  * Software
  - Update Vidalia to 0.2.10-3+tails4.
  - Install gnome-disk-utility (Palimpsest) and Seahorse plugins.
  - Add opt-in i2p support with Iceweasel integration through FoxyProxy.
  - onBoard: fix "really quits when clicking the close window icon" bug.
  - Optionally install TrueCrypt at boot time.
  - Install laptop-mode-tools for better use of battery-powered hardware.
  - Replace xsane with simple-scan which is part of GNOME and way easier
    to use.
  - Upgrade WhisperBack to 1.3.1 (bugfixes, French translation).
  - Install scribus-ng instead of scribus. It is far less buggy in Squeeze.
  
  * Firewall
  - Drop incoming packets by default.
  - Forbid queries to DNS resolvers on the LAN.
  - Set output policy to drop (defense-in-depth).

  * Hardware support
  - Install Atheros and Broadcom wireless firmwares.
  - Install libsane-hpaio and sane-utils, respectively needed for
    multi-function peripherals and some SCSI scanners.

  * live-boot 2.0.15-1+tails1.35f1a14
  - Cherry-pick our fromiso= bugfixes from upstream 3.x branch.

  * Miscellaneous
  - Many tiny user interface improvements.
  - More robust HTP time synchronization wrt. network failures.
    Also, display the logs when the clock synchronization fails.
  - Disable GNOME automatic media mounting and opening to protect against
    a class of attacks that was recently put under the spotlights.
    Also, this feature was breaking the "no trace is left on local
    storage devices unless explicitly asked" part of Tails specification.
  - Make configuration more similar to the Tor Browser Bundle's one.
  - GnuPG: default to stronger digest algorithms.
  - Many more or less proper hacks to get the built image size under 700MB.
  - Compress the initramfs using LZMA for faster boot.

  * Build system
  - Run lb build inside eatmydata fsync-less environment to greatly improve
    build time.

 -- Tails developers <amnesia@boum.org>  Fri, 11 Mar 2011 15:52:19 +0100

tails (0.6.2) unstable; urgency=high

  * Tor: upgrade to 0.2.1.29 (fixes CVE-2011-0427).
  * Software
  - Upgrade Linux kernel, dpkg, libc6, NSS, OpenSSL, libxml2 (fixes various
    security issues).
  - Upgrade Claws Mail to 3.7.6 (new backport).
  - Install Liferea, tcpdump and tcpflow.
  * Seahorse: use hkp:// transport as it does not support hkps://.
  * FireGPG: use hkps:// to connect to the configured keyserver.
  * Build system: take note of the Debian Live tools versions being used
    to make next point-release process faster.
  * APT: don't ship package indices.

 -- T(A)ILS developers <amnesia@boum.org>  Wed, 19 Jan 2011 16:59:43 +0100

tails (0.6.1) unstable; urgency=low

  * Tor: upgrade to 0.1.28 (fixes CVE-2010-1676)
  * Software: upgrade NSS, Xulrunner, glibc (fixes various security issues)
  * FireGPG: use the same keyserver as the one configured in gpg.conf.
  * Seahorse: use same keyserver as in gpg.conf.
  * HTP: display the logs when the clock synchronization fails.
  * Update HTP configuration: www.google.com now redirects to
    encrypted.google.com.
  * Use the light version of the "Are you using Tor?" webpage.
  * Update AdBlock patterns.

 -- T(A)ILS developers <amnesia@boum.org>  Fri, 24 Dec 2010 13:28:29 +0100

tails (0.6) unstable; urgency=low

  * Releasing 0.6.

  * New OpenPGP signing-only key. Details are on the website:
    https://amnesia.boum.org/GnuPG_key/

  * Iceweasel
  - Fixed torbutton has migrated to testing, remove custom package.

  * HTP
  - Query ssl.scroogle.org instead of lists.debian.org.
  - Don't run when the interface that has gone up is the loopback one.

  * Nautilus scripts
  - Add shortcut to securely erase free space in a partition.
  - The nautilus-wipe shortcut user interface is now translatable.

  * Misc
  - Really fix virtualization warning display.
  - More accurate APT pinning.
  - Disable Debian sid APT source again since a fixed live-config has
    migrated to Squeeze since then.

  * live-boot: upgrade to 2.0.8-1+tails1.13926a
  - Sometimes fixes the smem at shutdown bug.
  - Now possible to create a second partition on the USB stick T(A)ILS is
    running from.

  * Hardware support
  - Support RT2860 wireless chipsets by installing firmware-ralink from
    Debian Backports.
  - Install firmware-linux-nonfree from backports.
  - Fix b43 wireless chipsets by having b43-fwcutter extract firmwares at
    build time.

  * Build system
  - Install live-build and live-helper from Squeeze.
  - Update SquashFS sort file.

 -- T(A)ILS developers <amnesia@boum.org>  Wed, 20 Oct 2010 19:53:17 +0200

tails (0.6~rc3) UNRELEASED; urgency=low

  ** SNAPSHOT build @a3ebb6c775d83d1a1448bc917a9f0995df93e44d **

  * Iceweasel
  - Autostart Iceweasel with the GNOME session. This workarounds the
    "Iceweasel first page is not loaded" bug.
  
  * HTP
  - Upgrade htpdate script (taken from Git 7797fe9).

  * Misc
  - Disable ssh-agent auto-starting with X session: gnome-keyring is
    more user-friendly.
  - Fix virtualization warning display.
  - Boot profile hook: write desktop file to /etc/skel.

  * Build system
  - Convert build system to live-build 2.0.1.
  - APT: fetch live-build and live-helper from Debian Live snapshots.
  - Remove dependency on live-build functions in chroot_local-hooks.
    This makes the build environment more robust and less dependent on
    live-build internals.
  - Remove hand-made rcS.d/S41tails-wifi: a hook now does this.
  - Measure time used by the lh build command.
  - Fix boot profile hook.
  - Boot profiling: wait a bit more: the current list does not include
    /usr/sbin/tor.

 -- T(A)ILS developers <amnesia@boum.org>  Sat, 02 Oct 2010 23:06:46 +0200

tails (0.6~rc2) UNRELEASED; urgency=low

  ** SNAPSHOT build @c0ca0760ff577a1e797cdddf0e95c5d62a986ec8 **

  * Iceweasel
  - Refreshed AdBlock patterns (20100926).
  - Set network.dns.disableIPv6 to true (untested yet)
  - Torbutton: install patched 1.2.5-1+tails1 to fix the User-Agent bug,
    disable extensions.torbutton.spoof_english again.

  * Software
  - WhisperBack: upgrade to 1.3~beta3 (main change:  let the user provide
    optional email address and OpenPGP key).
  - Remove mc.
  - Update haveged backport to 0.9-3~amnesia+lenny1.
  - Update live-boot custom packages (2.0.6-1+tails1.6797e8): fixes bugs
    in persistency and smem-on-shutdown.
  - Update custom htpdate script. Taken from commit d778a6094cb3 in our
    custom Git repository:  fixes setting of date/time.

  * Build system
  - Bugfix: failed builds are now (hopefully) detected.
  - Fix permissions on files in /etc/apt/ that are preserved in the image.
  - Install version 2.0~a21-1 of live-build and live-helper in the image.
    We are too late in the release process to upgrade to current Squeeze
    version (2.0~a29-1).

  * Misc
  - Pidgin/OTR: disable the automatic OTR initiation and OTR requirement.

 -- T(A)ILS developers <amnesia@boum.org>  Wed, 29 Sep 2010 19:23:17 +0200

tails (0.6~1.gbpef2878) UNRELEASED; urgency=low

  ** SNAPSHOT build @ef28782a0bf58004397b5fd303f938cc7d11ddaa **

  * Hardware support
  - Use a 2.6.32 kernel: linux-image-2.6.32-bpo.5-686 (2.6.32-23~bpo50+1)
    from backports.org. This should support far more hardware and
    especially a lot of wireless adapters.
  - Add firmware for RTL8192 wireless adapters.
  - Enable power management on all wireless interfaces on boot.

  * Software
  - Install inkscape.
  - Install poedit.
  - Install gfshare and ssss: two complementary implementations
    of Shamir's Secret Sharing.
  - Install tor-geoipdb.
  - Remove dialog, mc and xterm.

  * Iceweasel
  - Set extensions.torbutton.spoof_english to its default true value
    in order to workaround a security issue:
    https://amnesia.boum.org/security/Iceweasel_exposes_a_rare_User-Agent/

  * Monkeysphere
  - Install the Iceweasel extension.
  - Use a hkps:// keyserver.

  * GnuPG
  - Install gnupg from backports.org so that hkps:// is supported.
  - Use a hkps:// keyserver.
  - Proxy traffic via polipo.
  - Prefer up-to-date digests and ciphers.

  * Vidalia: rebased our custom package against 0.2.10.

  * Build system
  - Built images are now named like this:
    tails-i386-lenny-0.5-20100925.iso
  - Use live-helper support for isohybrid options instead of doing the
    conversion ourselves. The default binary image type we build is now
    iso-hybrid.
  - Remove .deb built by m-a after they have been installed.
  - Setup custom GConf settings at build time rather than at boot time.
  - Move $HOME files to /etc/skel and let adduser deal with permissions.
  - Convert to live-boot / live-config / live-build 2.x branches.
  - Replaced our custom live-initramfs with a custom live-boot package;
    included version is 2.0.5-1+tails2.6797e8 from our Git repository:
    git clone git://git.immerda.ch/tails_live-boot.git
  - Install live-config* from the live-snapshots Lenny repository.
    Rationale: live-config binary packages differ depending on the target
    distribution, so that using Squeeze's live-config does not produce
    fully-working Lenny images.
  - Rename custom scripts, packages lists and syslinux menu entries from
    the amnesia-* namespace to the tails-* one.

  * HTP
  - Use (authenticated) HTP instead of NTP.
  - The htpdate script that is used comes from commit 43f5f83c0 in our
    custom repository:  git://git.immerda.ch/tails_htp.git
  - Start Tor and Vidalia only once HTP is done.

  * Misc
  - Fix IPv6 firewall restore file. It was previously not used at all.
  - Use ftp.us.debian.org instead of the buggy GeoIP-powered
    cdn.debian.net.
  - Gedit: don't autocreate backup copies.
  - Build images with syslinux>=4.01 that has better isohybrid support.
  - amnesia-security-check: got rid of the dependency on File::Slurp.
  - Take into account the migration of backports.org to backports.debian.org.
  - Make GnuPG key import errors fatal on boot.
  - Warn the user when T(A)ILS is running inside a virtual machine.
  - DNS cache: forget automapped .onion:s on Tor restart.

  * Documentation: imported Incognito's walkthrough, converted to
    Markdown, started the needed adaptation work.

 -- T(A)ILS developers <amnesia@boum.org>  Sun, 26 Sep 2010 11:06:50 +0200

tails (0.5) unstable; urgency=low

  * The project has merged efforts with Incognito.
    It is now to be called "The (Amnesic) Incognito Live System".
    In short: T(A)ILS.

  * Community
  - Created the amnesia-news mailing-list.
  - Added a forum to the website.
  - Created a chatroom on IRC: #tails on irc.oftc.net

  * Fixed bugs
  - Workaround nasty NetworkManager vs. Tor bug that often
    prevented the system to connect to the Tor network: restart Tor and Vidalia
    when a network interface goes up.
  - onBoard now autodetects the keyboard layout... at least once some
    keys have been pressed.
  - New windows don't open in background anymore, thanks to
    a patched Metacity.
  - Memory wiping at shutdown is now lightning fast, and does not prevent
    the computer to halt anymore.
  - GNOME panel icons are right-aligned again.
  - Fixed permissions on APT config files.
  - Repaired mouse integration when running inside VirtualBox.

  * Iceweasel
  - Torbutton: redirect to Scroogle when presented a Google captcha.
  - Revamped bookmarks
      . moved T(A)ILS own website to the personal toolbar
      . moved webmail links (that are expected to be more than 3 soon)
        to a dedicated folder.
  - Don't show AdBlock Plus icon in the toolbar.
  - Adblock Plus: updated patterns, configured to only update subscriptions
    once a year. Which means never, hopefully, as users do update their
    Live system on a regular basis, don't they?

  * Vidalia: rebased our custom package against 0.2.8.
  
  * Claws Mail
  - Install Claws Mail from backports.org to use the X.509 CA
    certificates provided by Debian.
  - Enable PGP modules with basic configuration:
      . Automatically check signatures.
      . Use gpg-agent to manage passwords.
      . Display warning on start-up if GnuPG doesn't work.
  - Set the IO timeout to 120s (i.e. the double of the default 60s).
  
  * Pidgin
  - Automatically connect to irc.oftc.net with a randomized nickname,
    so as not to advertize the use of T(A)ILS; this nickname is made of:
     . a random firstname picked from the 2000 most registered by the U.S.
       social security administration in the 70s;
     . two random digits.
    Good old irc.indymedia.org is still configured - with same nickname -
    but is not enabled by default anymore.
  - Disabled MSN support, that is far too often affected by security flaws.

  * Build $HOME programmatically
  - Migrated all GConf settings, including the GNOME panel configuration,
    to XML files that are loaded at boot time.
  - Configure iceweasel profile skeleton in /etc/iceweasel.
    A brand new profile is setup from this skeleton once iceweasel is
    started after boot.
      . build sqlite files at build time from plain SQL.
      . FireGPG: hard-code current firegpg version at build time to prevent
        the extension to think it was just updated.
      . stop shipping binary NSS files. These were here only to
        install CaCert's certificate, that is actually shipped by Debian's
        patched libnss.
  
  * Build system
  - Updated Debian Live snapshots APT repository URL.
  - Purge all devel packages at the end of the chroot configuration.
  - Make sure the hook that fixes permissions runs last.
  - Remove unwanted Iceweasel search plugins at build time.
  
  * Misc
  - Added a progress bar for boot time file readahead.
  - Readahead more (~37MB) stuff in foreground at boot time.
  - Make the APT pinning persist in the Live image.
  - localepurge: keep locales for all supported languages,
    don't bother when installing new packages.
  - Removed syslinux help menu: these help pages are either buggy or
    not understandable by non-geeks.
  - Fixed Windows autorun.
  - Disable a few live-initramfs scripts to improve boot time.
  - Firewall: forbid any IPv6 communication with the outside.
  - Virtualization support: install open-vm-tools.
  - WhisperBack: updated to 1.2.1, add a random bug ID to the sent
    mail subject.
  - Prompt for CD removal on shutdown, not for USB device.

  * live-initramfs: new package built from our Git (e2890a04ff) repository.
  - Merged upstream changes up to 1.177.2-1.
  - New noprompt=usb feature.
  - Fix buggy memory wiping and shutdown.
  - Really reboot when asked, rather than shutting down the system.

  * onBoard
  - Upgraded to a new custom, patched package (0.93.0-0ubuntu4~amnesia1).
  - Added an entry in the Applications menu.
  
  * Software
  - Install vim-nox with basic configuration
  - Install pwgen
  - Install monkeysphere and msva-perl
  - Replaced randomsound with haveged as an additional source of entropy.

  * Hardware support
  - Build ralink rt2570 wifi modules.
  - Build rt2860 wifi modules from Squeeze. This supports the RT2860
    wireless adapter, found particularly in the ASUS EeePC model 901
    and above.
  - Build broadcom-sta-source wifi modules.
  - Bugfix: cpufreq modules were not properly added to /etc/modules.
  - Use 800x600 mode on boot rather than 1024x768 for compatibility
    with smaller displays.

 -- amnesia <amnesia@boum.org>  Fri, 30 Apr 2010 16:14:13 +0200

amnesia (0.4.2) unstable; urgency=low

  New release, mainly aimed at fixing live-initramfs security issue
  (Debian bug #568750), with an additional set of small enhancements as
  a bonus.

  * live-initramfs: new custom package built from our own live-initramfs
    Git repository (commit 8b96e5a6cf8abc)
  - based on new 1.173.1-1 upstream release
  - fixed live-media=removable behaviour so that filesystem images found
    on non-removable storage are really never used (Debian bug #568750)

  * Vidalia: bring back our UI customizations (0.2.7-1~lenny+amnesia1)

  * APT: consistently use the GeoIP-powered cdn.debian.net

  * Software: make room so that {alpha, future} Squeeze images fit on
    700MB CD-ROM
  - only install OpenOffice.org's calc, draw, impress, math and writer
    components
  - removed OpenOffice.org's English hyphenation and thesaurus
  - removed hunspell, wonder why it was ever added

  * Boot
  - explicitly disable persistence, better safe than sorry
  - removed compulsory 15s timeout, live-initramfs knows how to wait for
    the Live media to be ready

  * Build system: don't cache rootfs anymore

 -- amnesia <amnesia@boum.org>  Sun, 07 Feb 2010 18:28:16 +0100

amnesia (0.4.1) unstable; urgency=low

  * Brown paper bag bugfix release: have amnesia-security-check use
    entries publication time, rather than update time... else tagging
    a security issue as fixed, after releasing a new version, make this
    issue be announced to every user of this new, fixed version.

 -- amnesia <amnesia@boum.org>  Sat, 06 Feb 2010 03:58:41 +0100

amnesia (0.4) unstable; urgency=low

  * We now only build and ship "Hybrid" ISO images, which can be either
    burnt on CD-ROM or dd'd to a USB stick or hard disk.

  * l10n: we now build and ship multilingual images; initially supported
    (or rather wanna-be-supported) languages are: ar, zh, de, en, fr, it,
    pt, es
  - install Iceweasel's and OpenOffice.org's l10n packages for every
    supported language
  - stop installing localized help for OpenOffice.org, we can't afford it
    for enough languages
  - when possible, Iceweasel's homepage and default search engine are localized
  - added Iceweasel's "any language" Scroogle SSL search engine
  - when the documentation icon is clicked, display the local wiki in
    currently used language, if available
  - the Nautilus wipe script is now translatable
  - added gnome-keyboard-applet to the Gnome panel

  * software
  - replaced Icedove with claws mail, in a bit rough way; see
    https://amnesia.boum.org/todo/replace_icedove_with_claws/ for best
    practices and configuration advices
  - virtual keyboard: install onBoard instead of kvkbd
  - Tor controller: install Vidalia instead of TorK
  - install only chosen parts of Gnome, rather than gnome-desktop-environment
  - do not install xdialog, which is unused and not in Squeeze
  - stop installing grub as it breaks Squeeze builds (see Debian bug #467620)
  - install live-helper from snapshots repository into the Live image

  * Iceweasel
  - do not install the NoScript extension anymore: it is not strictly
    necessary but bloodily annoying

  * Provide WhisperBack 1.2 for anonymous, GnuPG-encrypted bug reporting.
  - added dependency on python-gnutls
  - install the SMTP hidden relay's certificate

  * amnesia-security-check: new program that tells users that the amnesia
    version they are running is affected by security flaws, and which ones
    they are; this program is run at Gnome session startup, after sleeping
    2 minutes to let Tor a chance to initialize.
    Technical details:
  - Perl
  - uses the Desktop Notifications framework
  - fetches the security atom feed from the wiki
  - verifies the server certificate against its known CA
  - tries fetching the localized feed; if it fails, fetch the default
    (English) feed

  * live-initramfs: new custom package built from our own live-initramfs
    Git repository (commit 40e957c4b89099e06421)
  - at shutdown time, ask the user to unplug the CD / USB stick, then run
    smem, wait for it to finish, then attempt to immediately halt

  * build system
  - bumped dependency on live-helper to >= 2.0a6 and adapted our config
  - generate hybrid ISO images by default, when installed syslinux is
    recent enough
  - stop trying to support building several images in a row, it is still
    broken and less needed now that we ship hybrid ISO images
  - scripts/config: specify distribution when initializing defaults
  - updated Debian Live APT repository's signing key

  * PowerPC
  - disable virtualbox packages installing and module building on !i386
    && !amd64, as PowerPC is not a supported guest architecture
  - built and imported tor_0.2.1.20-1~~lenny+1_powerpc.deb

  * Squeeze
  - rough beginnings of a scratch Squeeze branch, currently unsupported
  - install gobby-infinote

  * misc
  - updated GnuPG key with up-to-date signatures
  - more improvements on boot time from CD
  - enhanced the wipe in Nautilus UI (now asks for confirmation and
    reports success or failure)
  - removed the "restart Tor" launcher from the Gnome panel

 -- amnesia <amnesia@boum.org>  Fri, 05 Feb 2010 22:28:04 +0100

amnesia (0.3) unstable; urgency=low

  * software: removed openvpn, added
  - Audacity
  - cups
  - Git
  - Gobby
  - GParted
  - lvm2 (with disabled initscript as it slows-down too much the boot in certain
    circumstances)
  - NetworkManager 0.7 (from backports.org) to support non-DHCP networking
  - ntfsprogs
  - randomsound to enhance the kernel's random pool
  * Tor
  - install the latest stable release from deb.torproject.org
  - ifupdown script now uses SIGHUP signal rather than a whole tor
    restart, so that in the middle of it vidalia won't start it's own
    tor
  - configure Gnome proxy to use Tor
  * iceweasel
  - adblockplus: upgraded to 1.0.2
  - adblockplus: subscribe to US and DE EasyList extensions, updated patterns
  - firegpg is now installed from Debian Squeeze rather than manually; current
    version is then 0.7.10
  - firegpg: use better keyserver ... namely pool.sks-keyservers.net
  - added bookmark to Amnesia's own website
  - use a custom "amnesiabranding" extension to localize the default search
    engine and homepage depending on the current locale
  - updated noscript whitelist
  - disable overriden homepage redirect on iceweasel upgrade
  * pidgin
  - nicer default configuration with verified irc.indymedia.org's SSL cert
  - do not parse incoming messages for formatting
  - hide formatting toolbar
  * hardware compatibility
  - b43-fwcutter
  - beginning of support for the ppc architecture
  - load acpi-cpufreq, cpufreq_ondemand and cpufreq_powersave kernel
    modules
  * live-initramfs: custom, updated package based on upstream's 1.157.4-1, built
    from commit b0a4265f9f30bad945da of amnesia's custom live-initramfs Git
    repository
  - securely erases RAM on shutdown using smem
  - fixes the noprompt bug when running from USB
  - disables local swap partitions usage, wrongly enabled by upstream
  * fully support for running as a guest system in VirtualBox
  - install guest utils and X11 drivers
  - build virtualbox-ose kernel modules at image build time
  * documentation
  - new (translatable) wiki, using ikiwiki, with integrated bugs and todo
    tracking system a static version of the wiki is included in generated
    images and linked from the Desktop
  * build system
  - adapt for live-helper 2.0, and depend on it
  - get amnesia version from debian/changelog
  - include the full version in ISO volume name
  - save .list, .packages and .buildlog
  - scripts/clean: cleanup any created dir in binary_local-includes
  - updated Debian Live snapshot packages repository URL and signing key
  - remove duplicated apt/preferences file, the live-helper bug has been
    fixed
  * l10n: beginning of support for --language=en
  * misc
  - improved boot time on CD by ordering files in the squashfs in the order they
    are used during boot
  - added a amnesia-version script to built images, that outputs the current
    image's version
  - added a amnesia-debug script that prepares a tarball with information that
    could be useful for developpers
  - updated Amnesia GnuPG key to a new 4096R one
  - set time with NTP when a network interface is brought up
  - import amnesia's GnuPG pubkey into the live session user's keyring
  - do not ask DHCP for a specific hostname
  - install localepurge, only keep en, fr, de and es locales, which reduces the
    generated images' size by 100MB
  - added a hook to replace /sbin/swapon with a script that only runs
    /bin/true
  - moved networking hooks responsibility from ifupdown to NetworkManager

 -- amnesia <amnesia@boum.org>  Thu, 26 Nov 2009 11:17:08 +0100

amnesia (0.2) unstable; urgency=low

  * imported /home/amnesia, then:
  - more user-friendly shell, umask 077
  - updated panel, added launcher to restart Tor
  - mv $HOME/bin/* /usr/local/bin/
  - removed metacity sessions
  - removed gstreamer's registry, better keep this dynamically updated
  - rm .qt/qt_plugins_3.3rc, better keep this dynamically updated
  - removed .gnome/gnome-vfs/.trash_entry_cache
  - removed kconf_update log
  - removed and excluded Epiphany configuration (not installed)
  - cleanup .kde
  * iceweasel
  - enable caching in RAM
  - explicitly disable ssl v2, and enable ssl v3 + tls
  - removed prefs for the non-installed webdeveloper
  - removed the SSL Blacklist extension (not so useful, licensing issues)
  - deep profile directory cleanup
  - extensions cleanup: prefer Debian-packaged ones, cleanly reinstalled
    AddBlock Plus and CS Lite to allow upgrading them
  - updated pluginreg.dat and localstore.rdf
  - moved some settings to user.js
  - made cookie/JavaScript whitelists more consistent
  - force httpS on whitelisted sites
  - NoScript: marked google and gmail as untrusted
  - some user interface tweaks, mainly for NoScript
  - FireGPG: disable the buggy auto-detection feature, the link to firegpg's
    homepage in generated pgp messages and the GMail interface (which won't
    work without JavaScript anyway)
  - updated blocklist.xml
  - removed and excluded a bunch of files in the profile directory
  * icedove: clean the profile directory up just like we did for iceweasel
  * software: install msmtp and mutt
  * home-refresh
  - use rsync rather than tar
  * documentation
  - various fixes
  - reviewed pidgin-otr security (see TODO)
  * build system
  - stop calling home-refresh in lh_build
  - include home-refresh in generated images
  - gitignore update
  - fix permissions on local includes at build time
  - updated scripts/{build,clean} wrt. new $HOME handling
  - scripts/{build,config}: stop guessing BASEDIR, we must be run from
    the root of the source directory anyway
  - stop storing /etc/amnesia/version in Git, delete it at clean time
  * release
  - converted Changelog to the Debian format and location, updated
    build scripts accordingly
  - added a README symlink at the root of the source directory
  - basic debian/ directory (not working for building packages yet,
    but at least we can now use git-dch)
  - added debian/gbp.conf with our custom options for git-dch
  - config/amnesia: introduce new $AMNESIA_DEV_* variables to be used
    by developpers' scripts
  - added ./release script: a wrapper around git-dch, git-commit and git-tag

 -- amnesia <amnesia@boum.org>  Tue, 23 Jun 2009 14:42:03 +0200

amnesia (0.1) UNRELEASED; urgency=low

  * Forked Privatix 9.03.15, by Markus Mandalka:
  http://mandalka.name/privatix/index.html.en
  Everything has since been rewritten or so heavily changed that nothing
  remains from the original code... apart of a bunch of Gnome settings.
  * hardware support:
  - install a bunch of non-free wifi firmwares
  - install xsane and add the live user to the scanner group
  - install aircrack-ng
  - install xserver-xorg-video-geode on i386 (eCafe support)
  - install xserver-xorg-video-all
  - install firmware-linux from backports.org
  - install system-config-printer
  - added instructions in README.eCAFE to support the Hercules eCAFE EC-800
    netbook
  * APT:
  - configure pinning to support installing chosen packages from
    squeeze; the APT source for testing is hardcoded in chroot_sources/,
    since there is no way to use $LH_CHROOT_MIRROR in chroot_local-hooks
  - give backports.org priority 200, so that we track upgrades of packages
    installed from there
  * release: include the Changelog and TODO in the generated images,
  in the   /usr/share/doc/amnesia/ directory
  * software: install gnomebaker when building Gnome-based live OS, to
  easily clone myself when running from CD
  * build system
  - build i386 images when the build host is amd64
  - added a version file: /etc/amnesia/version
  - use snapshot live-* packages inside the images
  - setup timezone depending on the chosen build locale
  - rely on standard live-initramfs adduser to do our user setup
    (including sudo vs. Gnome/KDE, etc.)
  - stop "supporting" KDE
  - allow building several images at once
  - migrated most of lh_config invocations to scripts/config
  - append "noprompt" so that halting/rebooting work with splashy
  - moved our own variables to config/amnesia, using the namespace
    $AMNESIA_*
  * iceweasel
  - default search engine is now Scroogle SSL, configured to search pages
    in French language; the English one is also installed
  - never ask to save passwords or forms content
  - configured the torbutton extension to use polipo
  - installed the CACert root certificate
  - installed the SSL Blacklist extension and the blacklist data
  - installed the FireGPG extension
  - installed the CS Lite extension
  - installed the NoScript extension
  - NoScript, CS Lite: replaced the default whitelists with a list of
    trusted, non-commercial Internet Service Providers
  - configure extensions (add to prefs.js):
    user_pref("extensions.torbutton.startup", true);
    user_pref("extensions.torbutton.startup_state", 1);
    user_pref("extensions.torbutton.tor_enabled", true);
    user_pref("noscript.notify.hide", true);
    user_pref("capability.policy.maonoscript.sites", "about:
      about:blank about:certerror about:config about:credits
      about:neterror about:plugins about:privatebrowsing
      about:sessionrestore chrome: resource:");
    user_pref("extensions.firegpg.no_updates", true);
  - install the NoScript plugin from Debian squeeze
  - delete urlclassifier3.sqlite on $HOME refresh: as we disabled
    "safebrowsing", this huge file is of no use
  - torbutton: install newer version from Squeeze
  * linux: removed non-686 kernel flavours when building i386 images
  * compatibility: append "live-media=removable live-media-timeout=15", to
    prevent blindly booting another debian-live installed on the hard disk
  * software: added
  - gnome-app-install
  - iwconfig
  - cryptkeeper: Gnome system tray applet to encrypt files with EncFS
  - kvkbd: virtual keyboard (installed from backports.org)
  - sshfs (and added live user to the fuse group)
  - less, secure-delete, wipe, seahorse, sshfs, ntfs-3g
  - scribus
  * Tor
  - enable the transparent proxy, the DNS resolver, and the control port
  - save authentication cookie to /tmp/control_auth_cookie, so that the
    live user can use Tork and co.
  - autostart Tork with Gnome
  - Tork: installed, disabled most notifications and startup tips
  - added a restart tor hook to if-up.d (used by Network Manager as well),
    so that Tor does work immediately even if the network cable was
    plugged late in/after the boot process
  * $HOME
  - added a nautilus-script to wipe files and directories
  - bash with working completion for the live user
  * polipo: install and configure this HTTP proxy to forward requests
  through Tor
  * DNS: install and configure pdnsd to forward any DNS request through
  the Tor resolver
  * firewall: force every outgoing TCP connection through the Tor
  transparent proxy, discard any outgoing UDP connection
  * misc
  - set syslinux timeout to 4 seconds
  - use splashy for more user-friendly boot/halt sequences

 -- amnesia <amnesia@boum.org>  Sat, 20 Jun 2009 21:09:15 +0200<|MERGE_RESOLUTION|>--- conflicted
+++ resolved
@@ -1,10 +1,7 @@
 tails (3.6) unstable; urgency=medium
 
   * Major changes
-<<<<<<< HEAD
-=======
     - Upgrade Tor Browser to 7.5.1.
->>>>>>> b263784b
     - Upgrade Tor to 0.3.2.10. (Closes: #15158)
     - Add ability to lock the screen. (Closes: #5684)
     - Add initial support for Meek bridges. (Closes: #8243)
