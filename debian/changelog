<<<<<<< HEAD
tails (4.11) UNRELEASED; urgency=medium

  * Dummy entry for next release.

 -- Tails developers <tails@boum.org>  Fri, 27 Mar 2020 18:59:04 +0100

tails (4.9) UNRELEASED; urgency=medium

  * Dummy entry for next release.

 -- anonym <anonym@riseup.net>  Wed, 01 Jul 2020 11:05:21 +0200

=======
>>>>>>> 1df2cbd2
tails (4.8) unstable; urgency=medium

  * Major changes
    - Welcome Screen: after a large refactoring we now can persist
      settings (See: #17136)! Currently it is limited to the newly
      added option that controls whether the Unsafe Browser is allowed
      to start (#17085). In the next major release we'll support all
      options.

  * Security fixes
    - Allow to disable the Unsafe Browser in the Welcome Screen
      (Closes: #17085). The Unsafe Browser can be used by exploits to
      deanonymize the Tails user (for details, see: #15635).
    - Upgrade Tor Browser to 9.5.1-build2 (Closes: 17782).
    - Thunderbird:
      * Upgrade to Thunderbird 68.9.0 (DSA-4702).
      * Disable unsafe MX automatic configuration method (Closes:
        #17277).
      * Disable unsafe MS Exchange automatic configuration method
        (Closes: #17654).
    - Upgrade Linux kernel to linux-image-5.6.0-2 at 5.6.14-2 (Closes:
      #17611, #17620).
    - Upgrade gnutls28-based packages to 3.6.7-4+deb10u4 (DSA-4697).
    - Upgrade intel-microcode to 3.20200609.2~deb10u1 (DSA-4701).
    
  * Bugfixes
    - Trigger emergency shutdown on resume when the boot device was
      removed while suspended (Closes: #16787).
    - Thunderbird: make searching in messages (Find bar and Find in
      This Message) work again (Closes: #17328).
    - Ensure Mac Spoofing Panic messages will be correctly displayed
      (Closes: #17779). udev may close child processes when a process
      associated with a rule (/etc/udev/rules) terminates so we wait
      for those processes before exiting.
    - Wrap `seahorse-tool --import` so it is handled by `gpg --import`
      (Closes: #17183). This makes importing binary keys via GNOME
      Files integration possible again.

  * Minor improvements and updates
    - Upgrade to tor 0.4.3.5-1 (Closes: #17741).
    - Upgrade LibreOffice to 1:6.1.5-3+deb10u6.
    - Upgrade VirtualBox guest modules to 6.1.10-dfsg-1.
    - Append Unsafe Browser setting to WhisperBack debug info.

  * Build system
    - Upgrade snapshot of the Debian archive to 2020061003, including
      the 10.4 point release of Debian Buster (Closes: #17620).
    - Tor Browser AppArmor profile: update patch to apply on top of
      0.3.2-11 (Closes: #17612)
    - Thunderbird AppArmor profile: update patch to apply on top of
      68.9.0 (Closes: #17769).

  * Test suite
    - Establish a coding standards baseline on our Ruby code base
      using Rubocop (Closes: #17646). This *MASSIVE* change includes
      mainly stylistic fixes and linting but also a few bug fixes,
      some dead code removal and code simplifications/refactorings,
      spelling fixes, improved gherkin and even removal the of
      a few duplicated tests and merging of very similar tests.
    - Improve robustness of navigating the GRUB menu in UEFI mode, and
      consequently drop the @fragile tag on the UEFI boot scenario
      (Closes: #13459).
    - Allow configuring the number of vCPUs given to TailsToaster.
      Based on work done by kytv (♥) on #6729. On powerful hardware
      with many CPUs, Tails boots much faster with >2 vCPUs given to
      TailsToaster.
    - Disable desktop size and clipboard interference between the host
      system and the system under test when using --view.
    - Ensure we run post_snapshot_restore_hook every time it's needed.
    - Fix running with XDG_SESSION_TYPE unset (Closes: #17596).
    - Always test the localized start up page of the Unsafe Browser.
    - Add --keep-chutney option to keep Chutney data, but no
      snapshots, between runs.
    - Revert "Test suite: disable tests about notifications in case of
      MAC spoofing failure (refs: #10774)"
    - Verify that the Unsafe Browser is disabled by default.
    - Test suite: fix --image-bumping-mode.

 -- Tails developers <tails@boum.org>  Mon, 29 Jun 2020 16:02:18 +0200

tails (4.7) unstable; urgency=medium

  * Security fixes
    - Upgrade Tor Browser to 9.5-build2 (Closes: #17710).
    - Upgrade APT to 1.8.2.1 (DSA-4685).
    - Upgrade BIND to 1:9.11.5.P4+dfsg-5.1+deb10u1 (DSA-4689).
    - Upgrade WebKitGTK to 2.28.2-2~deb10u1 (DSA-4681).
    - Upgrade Thunderbird to 1:68.8.0-1~deb10u1 (DSA-4683).

  * Bugfixes
    - Improve Additional Software reliability (Closes: #17278): disable
      periodic APT operations entirely, adjust timeouts, force data
      synchronization, preserve file ownership.
    - Make memory erasure feature compatible with overlayfs (Closes: #15146).
    - Adjust various documentation for the new GitLab-based hosting.

  * Minor improvements and updates
    - Fix title of unlock-veracrypt-volume error dialog in case of incorrect
      password (Closes: #17668).
    - Clean up confusing torrc (Closes: #17706).

  * Build system
    - IUK creation: don't use extreme compression options for the outer
      SquashFS container refs.
    - IUK creation: add support for building several IUKs in parallel locally
      (Closes: #17657).
    - IUK verification: add support for fetching IUKs built in parallel on
      Jenkins (Closes: #17658).
    - Release process: generate UDFs on the alpha channel for previous
      non-final releases (Closes: #17614).
    - Remove aufs-based IUK generation code and doc (Closes: #17489).

  * Test suite
    - Adjust for augmented timeouts in Additional Software.
    - Adjust locale lookup to check several directories.
    - Speed up 'I fill a ... MiB file' step by 1000%.
    - Keep latest test suite screenshot (Closes: #17621).
    - Fix test suite breaking when the user connects to the VM via virt-viewer
      (Closes: #17623).
    - Adjust reference images and titles following the migration to GitLab
      (Closes: #17718, 17719).

 -- Tails developers <tails@boum.org>  Mon, 01 Jun 2020 18:31:41 +0200

tails (4.6) unstable; urgency=medium

  * Security fixes
    - Upgrade Tor Browser to 9.0.10-build2 (Closes: #17660).
    - Upgrade Thunderbird to 1:68.7.0-1~deb10u1 (MFSA-2020-14, DSA-4656).
    - Upgrade Git to 1:2.11.0-3+deb9u3 (DSA-4657, DSA-4659).
    - Upgrade Node.js to 10.19.0~dfsg1-1 (DSA-4669).
    - Upgrade OpenLDAP to 2.4.47+dfsg-3+deb10u2 (DSA-4666).
    - Upgrade OpenSSL to 1.1.1d-0+deb10u3 (DSA-4661).
    - Upgrade ReportLab to 3.5.13-1+deb10u1 (DSA-4663).
    - Upgrade WebKitGTK to 2.26.4-1~deb10u3 (DSA-4658).

  * Bugfixes
    - Switch Japanese input method from Anthy to Mozc (Closes: #16719).
    - Install the libu2f-udev package, for U2F device support.
    - Update our list of 'Favorites' applications (Closes: #16990).

  * Build system
    - lint_po: support locales with "@" in their name, such as ru@petr1708
      (Closes: #17554).
    - perl5lib: declare missing test dependencies (Closes: #17591).
    - iuk: declare missing test dependencies (Closes: #17592).
    - Upgrade to po4a 0.55 for Tails images and Vagrant box (Closes: #17005).

  * Test suite
    - Print disk usage information when the test suite fails with “No
      space left” errors.
    - Ensure no zombie processes are left around, by cleaning subprocesses
      correctly (Closes: #17551).
    - Prevent webrick from becoming a zombie process.
    - Avoid test suite getting stuck due to a zero timeout.
    - Fix obsoletion warnings (Closes: #17552).
    - Add root check and --allow-non-root option (Closes: #17613). Let's
      make it clear running the test suite requires root privileges in
      the general case.

 -- Tails developers <tails@boum.org>  Mon, 04 May 2020 18:43:38 +0200

tails (4.5) unstable; urgency=medium

  * Security fixes
    - Upgrade Tor Browser to 9.0.9-build1 (Closes: #17594).
    - Upgrade BlueZ to 5.50-1.2~deb10u1 (DSA-4647).
    - Upgrade GnuTLS to 3.6.7-4+deb10u3 (DSA-4652).

 -- Tails developers <tails@boum.org>  Mon, 06 Apr 2020 21:51:05 +0200

tails (4.5~rc1) unstable; urgency=medium

  * Major changes
    - Migrate from aufs to overlayfs (Closes: #8415). This change touches
      many components which won't all be listed individually, but some
      highlights are listed below:
      ⋅ Adjust the build system to stop building the aufs kernel module.
      ⋅ Switch the kernel command line from union=aufs to union=overlayfs.
      ⋅ Adjust AppArmor profiles (Closes: #9045, #12112).
      . Adapt chroot-browsers (Closes: #12105).
      ⋅ Drop the aufs Git submodule.
      ⋅ Make memory erasure feature compatible with overlayfs
        (Closes: #15146).
      ⋅ Make Upgrader support and also generate overlayfs-based IUKs by
       default (Closes: #9373).
    - Use GRUB with Secure Boot support for x86_64 (Closes: #6560, #15806).
      This is also a large change, touching many components:
      ⋅ Install grub from bullseye.
      ⋅ Introduce a custom grub configuration file.
      ⋅ Use a custom background image.
      ⋅ Mimick Debian Installer's efi-image build script to handle all
        details in binary local hooks.
      ⋅ Add SYSLINUX in the syslinux bootloader menu, to make it easier to
        troubleshoot GRUB vs. syslinux issues (Closes: #17538).
      ⋅ Upgrader: Adjust to also handle files in EFI/debian when dealing
        with file removals.
      ⋅ Adjust test suite.
    - Migrate test suite from Sikuli to a combination of OpenCV (image
      matching), xdotool (mouse interaction), plus libvirt's send-key
      (keyboard interaction) (Closes: #15460). This is another major
      changes, allowing the test suite to run on Buster-based systems,
      touching various areas of the test suite, among which:
      ⋅ Add workaround for the Greeter when restoring snapshot.
      ⋅ Fix dependencies for Buster.
      ⋅ Replace some Sikuli-based options with some OpenCV-based ones
        (e.g. --retry-find → --image-bumping-mode).
      ⋅ Handle non-English keyboards.
      ⋅ Fix --capture on Buster and above.
      ⋅ Deal with Buster having migrated from avconv to ffmpeg.

  * Security fixes
    - Upgrade ICU to 63.1-6+deb10u1 (DSA-4646).

  * Minor improvements and updates
    - Refactor tails-documentation (Closes: #16903).

  * Build system
    - Freeze APT snapshots for 4.5~rc1.
    - Rakefile: always disable website caching when building from a tag
      (Closes: #17513).
    - Rakefile: fix recommended permissions (libvirt needs +r to share the
      source tree with the Vagrant box).
    - Import persistence-setup.git from its own repository into tails.git
      (Closes: #17526, #6487).
    - IUK: ensure rsync runtime dependency is installed.

  * Test suite
    - Adjust for the aufs → overlayfs migration (Closes: #12106, #17440,
      #17451).
    - run_test_suite: don't print usage on error.
    - run_test_suite: --view/--vnc-server-only are only supported on x11.
    - Optimize checking if file is empty.
    - Speed up some test failures to avoid resource starvation.
    - Check for tcplay dependency.
    - Increase chances chutney starts after unclean shutdown.
    - Make chutney log what it is doing.
    - Make opening Thunderbird's Extensions tab more robust.

 -- Tails developers <tails@boum.org>  Thu, 26 Mar 2020 22:51:35 +0100

tails (4.4.1) unstable; urgency=medium

  * Security fixes
    - Upgrade Tor Browser to 9.0.7-build1 (Closes: #17539).
    - Upgrade tor to 0.4.2.7 (Closes: #17531).
    - Upgrade Thunderbird to 1:68.6.0-1~deb10u1 (MFSA-2020-10, DSA-4642).
    - Upgrade WebKitGTK to 2.26.4-1~deb10u2 (DSA-4641).

  * Build system
    - lint_po: avoid race conditions when checking PO files (Closes: #17359).

 -- Tails developers <tails@boum.org>  Sun, 22 Mar 2020 20:27:47 +0100

tails (4.4) unstable; urgency=medium

  * Security fixes
    - Upgrade Tor Browser to 9.0.6-build2 (MFSA-2020-09).
    - Upgrade Linux kernel to linux-image-5.4.0-4, currently at 5.4.19-1
      (Closes: #17477).
    - Upgrade Thunderbird to 68.5.0-1~deb10u1 (MFSA-2020-07, Closes: #17481).
    - Upgrade cURL to 7.64.0-4+deb10u1 (DSA-4633).
    - Upgrade evince to 3.30.2-3+deb10u1 (DSA-4624).
    - Upgrade Pillow to 5.4.1-2+deb10u1 (DSA-4631).
    - Upgrade ppp to 2.4.7-2+4.1+deb10u1 (DSA-4632).
    - Upgrade WebKitGTK to 2.26.4-1~deb10u1 (DSA-4627).

  * Bugfixes
    - Fix missing firmware for RTL8822BE/RTL8822CE (See: #17323). Use the
      tails-workarounds provided firmwares until the firmware-realtek
      package is updated with the patch by Sjoerd Simons (Debian#935969).
      Note: This might not be sufficient to support those cards.

  * Minor improvements and updates
    - Upgrade dogtail to 0.9.11-6.
    - Upgrade virtualbox to 6.1.4-dfsg-1.

  * Build system
    - Vagrant build box: disable mitigation features for CPU
      vulnerabilities (Closes: #17386). Given the kind of things we do in
      our Vagrant build box, it seems very unlikely that vulnerabilities
      such as Spectre and Meltdown can be exploited in there.  Let's
      reclaim some of the performance cost of the corresponding mitigation
      features.
    - Enable website caching by default, with a way option to disable it
      (Closes: #17439).
    - Key the website cache on debian/changelog too (Closes: #17511).
    - Update APT snapshot of the Debian archive to 2020030101.
    - Add support for the tails-workarounds submodule.

 -- Tails developers <tails@boum.org>  Wed, 11 Mar 2020 10:59:10 +0100

tails (4.3) unstable; urgency=medium

  * Security fixes
    - Upgrade Tor Browser to 9.0.5-build2 (Closes: #17469).
    - Update Linux kernel to linux-image-5.4.0-3-amd64, currently at
      5.4.13-1 (Closes: #17443).
    - Upgrade Thunderbird to 1:68.4.1-1~deb10u1
    - Upgrade WebKitGTK to 2.26.3-1~deb10u1 (DSA-4610).

  * Bugfixes
    - live-persist: don't backup empty configuration files (Closes:
      #17112). In some cases, the previous code would overwrite a
      non-empty backup file with an empty one, making it harder to
      recover from the already painful #10976.
    - create-usb-image-from-iso: Run syslinux within proper chroot
      (Closes: #17179). Previously we ran syslinux from the host,
      which can lead to bugs if its versions differs from the one
      inside the chroot (which is what Tails will use later). Thanks
      to Johan Blåbäck for the patch!
    - Tails Upgrader: Fix progress bar not pulsating and hide useless
      OK button (Closes: #16603).

  * Minor improvements and updates
    - Upgrade tor to 0.4.2.6 (Closes: #17059).
    - Install the trezor package, which adds a command-line (only)
      tool for managing Trezor devices (Closes: #17463). Thanks to
      Pavol Rusnak for the patch!
    - As a consequence of the Linux kernel upgrade we also:
      * Upgrade aufs to 5.4.3 20200127.
      * Install VirtualBox guest tools and kernel modules from sid.

  * Build system
    - Upgrade snapshot of the Debian archive to 2020020302, including
      the 10.3 point release of Debian Buster (Closes: #17458).
    - Add opt-in caching of the wiki (Closes: #15342).
    - Use mksquashfs' -no-exports option even when the fastcomp build
      option is set. "fastcomp" is supposed to only tweak SquashFS
      compression settings, but so far it was also disabling the
      -no-exports option that we set for our release builds.
    - Drop a bunch of packages installed for ikiwiki for various
      (obsoloete) resons:
      * libfile-chdir-perl, libyaml-perl and libxml-simple-perl which
        was needed back when we built our own ikiwiki from Git…  a
        looong time ago.
      * libtext-multimarkdown-perl used multimarkdown ikiwiki which
        its doubtful we ever will use.
      * libhtml-scrubber-perl, libhtml-template-perl,
        libhtml-parser-perl, libyaml-libyaml-perl and liburi-perl
        which are already installed as ikiwiki dependencies.
    - Install libimage-magick-perl instead of the perlmagick
      transitional package.
    - Don't install obsolete dependencies whois and eatmydata.
    - Consistently validate individual build options as we parse them.
      This is consistent with how we handled "fastcomp" already. Only
      compatibility checks between multiple build options really need
      to happen later, once we've parsed all build options.
    - Remove 5 years old transition code
    - Fully provision the Vagrant box every time it starts, and
      partially re-provision it for every build.
    - Behave correctly when disabling a previously set "offline" or
      "vmproxy+extproxy" build option.  Previously, setting one of
      these build options *once* would taint the Vagrant box forever
      with the resulting apt-cacher-ng configuration.
    - Shrink the apt-cacher-ng cache after a successful build too
      (Closes: #17288).
    - Set up infrastructure to retrieve log file from the VM even on
      build failure (Closes: #7749).
    - Always build from a fresh Git clone.
    - Set the permissions that Vagrant needs inside the source tree
      (Closes: #11411, #16607, #17289).

  * Test suite
    - Remove Seahorse key synchronization scenarios. These 2 scenarios
      never pass due to #17169, so currently:
      * They don't teach us anything new → no benefit.
      * Every time a developer looks at test suite results,
        they need to filter out this known problem, which takes time
        and trains us to ignore problems.

 -- Tails developers <tails@boum.org>  Mon, 10 Feb 2020 14:08:59 +0100

tails (4.2.2) unstable; urgency=medium

  * Major changes
    - Upgrade Tor Browser to 9.0.4-build1 (MFSA-2020-03)

  * Bugfixes
    - Avoid the Upgrader proposing to upgrade to the version
      that's already running (Closes: #17425)
    - Avoid 2 minutes delay while rebooting after applying an automatic
      upgrade (Closes: #17026)
    - Make Thunderbird support TLS 1.3 (Closes: #17333)

  * Build system
    - IUK generation: don't make all files in the SquashFS diff
      owned by root, otherwise an upgraded system cannot start
      (Closes: #17422)

 -- Tails developers <tails@boum.org>  Mon, 13 Jan 2020 09:21:51 +0000

tails (4.2) unstable; urgency=medium

  * Major changes
    - Switch to a redesigned upgrade system (Closes: #15281), which:
      - removes the need for manual upgrades caused by lack of disk space
        on the Tails device
      - uses less RAM
    - Bump snapshot of the Debian archive to 2019122802

  * Security fixes
    - Upgrade Tor Browser to 9.0.3 (Closes: #17402)
    - Upgrade Linux to 5.3.15-1 (Closes: #17332)
      and upgrade the aufs module to 5.3-20191223
    - Upgrade Thunderbird to 1:68.3.0-2~deb10u1
    - Upgrade libsasl2 to 2.1.27+dfsg-1+deb10u1
    - Upgrade python3-ecdsa to 0.13-3+deb10u1

  * Bugfixes
    - KeePassXC:
      - Open ~/Persistent/keepassx.kdbx by default again (Closes: #17212)
      - Open the database specified by the user on the command-line, if any
      - Fix database renaming prompt
    - Upgrader:
      - Ensure debugging info lands in the Journal before we refer to it
      - Catch more download errors
    - Upgrade amd64-microcode to 3.20191218.1, which removes firmware
      updates that cause issues

  * Minor improvements and updates
    - Add metadata analysis tools used by SecureDrop (Closes: #17178)
    - Refresh the signing key before checking for available upgrades
      (Closes: #15279)
    - Port the Upgrader and perl5lib to a set of dependencies that are
      faster and have a lower memory footprint (Closes: #17152)
    - Ensure IUKs don't include files of our website if their content
      has not changed (refs: #15290)
    - Zero heap memory at allocation time and at free time (Closes: #17236)

  * Build system
    - Import the Upgrader and perl5lib codebases into tails.git
      (part of #7036)
    - lint_po: ignore pre-existing rply cache file that can cause
      trouble if it's corrupted (Closes: #17359)
    - Move generate-languages-list to auto/scripts
    - import-translations: work around the lack of usable branches
      in Tor's translation.git (Closes: #17279)
    - Build released IUKs on Jenkins and verify that they match
      those built locally by the Release Manager (Closes: #15287)
    - Don't download every localized Tor Browser tarball: instead,
      use the new tarball that includes every langpacks (Closes: #17400)

  * Test suite
    - Adapt for the "one single SquashFS diff" upgrade scheme
    - Chutney: update to upstream 33cbff7fc73aa51a785197c5f4afa5a91d81de9c
      (Closes: #16792)
    - Fix tagging of Chutney exit relays and bridge authorities
    - Tag Chutney clients as such
    - Wait for all Chutney nodes to have bootstrapped before assuming
      the simulated Tor network is ready
    - Don't try to save tor control sockets as artifacts
    - Add a crude script to generate IUKs for our test suite

 -- Tails developers <tails@boum.org>  Mon, 06 Jan 2020 16:25:22 +0000

tails (4.1.1) unstable; urgency=medium

  * Bugfixes
    - Drop all network drivers from the initramfs to shrink its size
      drastically. Going over the 32 MiB mark might be the reason why so
      many Apple machines can't boot 4.1 while they could boot 4.0
      (Closes: #17320).
    - Only allow up to (but excluding) 32 MiB for initramfs accordingly.

  * Minor improvements and updates
    - Fix escape sequence in tails-gdm-failed-to-start.service, to avoid a
      warning message (Closes: #17166).

 -- Tails developers <tails@boum.org>  Sun, 15 Dec 2019 23:51:25 +0100

tails (4.1) unstable; urgency=medium

  * Major changes
    - Upgrade Tor Browser to 9.0.2-build2, based on Firefox ESR 68.3
      (MFSA-2019-37).
    - Upgrade Thunderbird to 68.2.2 (Closes: #16771, #17220, #17222, #17267).
    - Upgrade Enigmail to 2:2.1.3+ds1-4~deb10u2 accordingly.

  * Security fixes
    - Upgrade Linux to 5.3.9-2 from sid (Closes: #17124).
    - Disable unprivileged userfaultfd syscall (Closes: #17196).
    - Upgrade file to 1:5.35-4+deb10u1 (DSA-4550-1).
    - Upgrade FriBidi to 1.0.5-3.1+deb10u1 (DSA-4561-1).
    - Upgrade Ghostscript to 9.27~dfsg-2+deb10u3 (DSA-4569-1)
    - Upgrade Intel microcode to 3.20191112.1~deb10u1 (DSA-4565-1,
      CVE-2019-0117).
    - Upgrade libarchive to 3.3.3-4+deb10u1 (DSA-4557-1).
    - Upgrade libvpx to 1.7.0-3+deb10u1 (DSA-4578-1).
    - Upgrade libxslt to 1.1.32-2.2~deb10u1 (CVE-2019-18197).
    - Upgrade ncurses to 6.1+20181013-2+deb10u2 (CVE-2019-17594,
      CVE-2019-17595).
    - Upgrade Python 2.7 to 2.7.16-2+deb10u1 (CVE-2018-20852,
      CVE-2019-10160, CVE-2019-16056, CVE-2019-16935, CVE-2019-9740,
      CVE-2019-9947).
    - Upgrade Qt to 5.11.3+dfsg1-1+deb10u1 (DSA-4556-1).
    - Upgrade tcpdump to 4.9.3-1~deb10u1 (DSA-4547-1).
    - Upgrade WebKitGTK to 2.26.2-1~deb10+1 (DSA-4558-1, DSA-4563-1).

  * Bugfixes
    - Remove TorBirdy (Closes: #17219, #17269).
    - Use keys.openpgp.org's Onion service as the default keyserver
      (Closes: #12689, #14770).
    - Fix ordering of GTK bookmarks setup vs. Tor Browser directories
      creation (Closes: #17206).
    - Bring back the "Show Passphrase" button in the Greeter
      (Closes: #17177).
    - Bring back "Open in Terminal" entry in the GNOME Files context menu
      (Closes: #17186).
    - Revert "Browsers: disable the Quantum Bar." (Closes: #17143).
    - Revert "Hide all Tor connection-related settings in
      about:preferences in all browsers" (Closes: #17214).
    - Wait until Tor has bootstrapped before we try to upgrade Additional
      Software (Closes: #17203).
    - Fix the "GDM failed to start" splash screen functionality
      (Closes: #17200).

  * Minor improvements and updates
    - htpdate: stop sending User-Agent that fakes Tor Browser
      (Closes: #12023).
    - HTP: replace encrypted.google.com with www.google.com.
    - Remove signal handler from Greeter UI file (Closes: #17240).
    - Upgrade AMD microcode to 3.20191021.1.
    - Upgrade fonts-noto-cjk to 1:20170601+repack1-3+deb10u1
      (Debian#907999).

  * Build system
    - Update Vagrant box to Buster (Closes: #16868).
    - Adjust to timedatectl's output on Buster.
    - Adjust to Buster's debootstrap.
    - Vagrant: ensure the chroot has a /proc filesystem while running
      postinstall.sh
    - Vagrant: install po4a from Stretch in the basebox.
    - build-tails: wait for NTP to be disabled before setting the desired
      date.
    - Bump APT snapshot of the Debian archive to 2019111801, including the
      10.2 point release of Buster (Closes: #17124, #17021).
    - Install virtualbox 6.0.12-dfsg-1 from our custom APT repository
      (Closes: #17161).

  * Test suite
    - Ensure we don't break tests by opening the Applications menu in
      post_vm_start_hook (Closes: #17164).
    - Improve GnuPG testing (Closes: #12689):
      · Switch to using sajolida's key.
      · Start adjusting for keys.openpgp.org.
      · Make the "GnuPG's dirmngr uses the configured keyserver" step
        actually test what it is meant to.
      · Make error strings better reflect what failure they are about.
      · Ensure dirmngr uses IPv4 since our CI runs on an IPv4-only
        infrastructure.
    - Ensure dirmngr picks up the changes we make to its configuration.
    - Switch backend keyservers (Closes: #14770).
    - Don't leave redir(1) processes behind (Closes: #14948).
    - Update image for Buster (Closes: #14770).
    - Update fragility status of Seahorse scenarios.
    - Avoid multiple instances of tcpdump writing to the same file,
      resulting in an unparsable network capture (Closes: #17102).
    - Update for Thunderbird 68 (Closes: #17269).

  * Documentation:
    - Remove or adapt mentions to Tails Installer as only installation
      method (Closes: #17204).
    - Add a warning about which Tails to run rsync from (Closes: #17197).

 -- Tails developers <tails@boum.org>  Mon, 02 Dec 2019 22:23:35 +0100

tails (4.0) unstable; urgency=medium

  * Major changes
    - Upgrade Tor Browser to 9.0-build2, based on Firefox ESR 68.2.

  * Security fixes
    - Upgrade IBus to 1.5.19-4+deb10u1.0tails1 (Closes: #17144)
    - Upgrade sudo to 1.8.27-1+deb10u1

  * Bugfixes
    - Fix regressions brought by the integration of Tor Browser 9.0:
      · Fix non-English spellchecking (Closes: #17150)
      · Unsafe Browser: don't enable private browsing mode, don't display
        Tor Browser icons, hide the new "New identity" toolbar button
        (Closes: #17142)
      · Hide all Tor connection-related settings in about:preferences
        (Closes: #17157)
    - Fix Stealth Onion services in OnionShare (Closes: #17162)
    - Upgrade OpenSSL to 1.1.1d-0+deb10u2

  * Minor improvements and updates
    - Don't include the locales package (Closes: #17132)
    - Update htpdate's User-Agent to match Tor Browser 9.0's

  * Test suite
    - Only partially fill memory for userspace processes (Closes: #17104)
    - Drop the "Unsafe Browser has no proxy configured" step, that's hard
      to update and adds little value
    - Various updates for Tor Browser 9.0 final
    - Make the "SSH is using the default SocksPort" scenario more robust
      (Closes: #17163)

 -- Tails developers <tails@boum.org>  Mon, 21 Oct 2019 10:24:56 +0000

tails (4.0~rc1) unstable; urgency=medium

  * Major changes
    - Update Tor Browser to 9.0a7, based on Firefox ESR 68 (#16356).
    - Include a working version of Electrum: 3.3.8-0.1 (Closes: #16421).
      Accordingly:
      · Remove the obsolete "coin_chooser: Privacy" option (Closes: #15483).
      · Disable the update check (Closes: #15483).
    - Curate the list of languages in Tails Greeter (Closes: #16095).
      Only include languages which meet one of these conditions:
      · Have a PO file in tails.git (i.e. have at least one translated
        and reviewed string)
      · Are on our list of tier-1 supported languages.
    - Update Linux to 5.3.2-1~exp1 from Debian experimental (Closes: #17117).
    - Bump APT snapshots of the 'debian' and 'torproject' archives
      to 2019100904. This includes the update to the Buster 10.1
      point-release.

  * Security fixes
    - Drop NoScript customization that makes our web fingerprint diverge
      from Tor Browser's (related to #5362).
    - Enable Buster security APT sources (Closes: #17119).
    - Upgrade CUPS to 2.2.10-6+deb10u1 (CVE-2019-8696, CVE-2019-8675,
      and more security fixes).
    - Update GnuPG to 2.2.12-1+deb10u1, which mitigates the certificates
      flooding attack.
    - Update e2fsprogs to 1.44.5-1+deb10u2 (DSA-4535-1).
    - Update ghostscript to 9.27~dfsg-2+deb10u2 (DSA-4518-1, DSA-4499-1).
    - Update WebKitGTK to 2.24.4-1~deb10u1 (DSA-4515-1).
    - Update Pango to 1.42.4-7~deb10u1 (DSA-4496-1).
    - Update ffmpeg to 7:4.1.4-1~deb10u1 (DSA-4502-1).
    - Update expat to 2.2.6-2+deb10u1 (DSA-4530-1).
    - Update GLib to 2.58.3-2+deb10u1 (CVE-2019-13012).
    - Update libmariadb3 to 1:10.3.17-0+deb10u1 (various vulnerabilities).
    - Update NSS to 2:3.42.1-1+deb10u1 (CVE-2019-11719, CVE-2019-11727,
      CVE-2019-11729).
    - Update LibreOffice to 1:6.1.5-3+deb10u4 (DSA-4519-1, DSA-4501-1,
      DSA-4483-1, and CVE-2019-9848).
    - Update Samba to 2:4.9.5+dfsg-5+deb10u1 (DSA-4513-1).
    - Update OpenSSL to 1.1.1d-0+deb10u1 (DSA-4539-1).
    - Update libxslt to 1.1.32-2.1~deb10u1 (CVE-2019-11068, CVE-2019-13117,
      CVE-2019-13118).
    - Update zeromq3 to 4.3.1-4+deb10u1 (DSA-4477-1).
    - Update patch to 2.7.6-3+deb10u1 (DSA-4489-1).
    - Update Thunderbird to 1:60.9.0-1~deb10u1 (DSA-4523-1, DSA-4482-1).
    - Update wpasupplicant to 2:2.7+git20190128+0c1e29f-6+deb10u1 (DSA-4538-1).

  * Bugfixes
    - Ensure that tor-has-bootstrapped systemd units are stopped
      if tor@default.service stops; replace the tor-has-bootstrapped
      script with a tor_has_bootstrapped() function that checks the status
      of tails-tor-has-bootstrapped.target (Closes: #16664).
    - Fix MIME info data build reproducibility (Closes: #17023).
    - Fix missing GNOME bookmarks, by adding them earlier in the session
      login process (Closes: #17030).
    - Increase left dock width in GIMP's sessionrc (Closes: #16807).
    - Use hardware defaults for the touchpad click method (Closes: #17045).
    - Fix image thumbnails in GNOME Files (Closes: #17062).
    - Use the "intel" X.Org driver for Intel Iris Plus Graphics 640
      (Closes: #17060).
    - Fix sdhci-pci support.
    - Honor the "Formats" settings chosen in the Greeter (Closes: #16806).
    - Fix administration password not being applied in some cases
      (Closes: #13447).
    - Fix Greeter settings being applied when clicking "Cancel"
      (Closes: #17087).
    - Fix bridge information not always shown when the user selects
      bridge mode in the Greeter.
    - Fix path in whisperback's debugging info (Closes: #17109).
    - Fix Tor Browser functionality that was broken when it was started
      by clicking a link in Thunderbird (Closes: #17105).
    - Fix WhisperBack that was broken due to an expired X.509 certificate:
      stop using TLS (we already have end-to-end encryption via OpenPGP,
      plus end-to-end encryption and remote peer authentication via
      Tor hidden services). Also, switch to a v3 Onion service (Closes #17110).
    - Install Stretch's po4a (0.47-2) from our custom APT repository:
      the upgrade to Buster's version will need more work and coordination
      (Closes: #17127).
    - Fix hiding of the Add-ons manager in the Unsafe Browser hamburger menu.
      Regression introduced when we upgraded to Tor Browser based on Firefox
      ESR 60.
    - Mention USB images as a valid installation technique when trying
      to create a persistent volume on a device that can't have one
      (Closes: #17025).

  * Minor improvements and updates
    - Add iPhone USB tethering support (Closes: #16180).
    - Install Enigmail from Buster (Closes: #16978).
    - Disable GDM debug logs (Closes: #17011).
    - Hide less common keyboard layouts in the Greeter (Closes: #17084).
    - Major refactoring and cleanup of Tails Greeter (Closes: #17098).
    - Use a localized page for the Greeter help window, if available
      (Closes: #17101).
    - Separate Chinese into simplified and traditional scripts
      in the Greeter (Closes: #16094).
    - Allow the user to show the passphrase they're typing when creating
      a new persistent volume (Closes: #15102).
    - When saving persistence.conf or its backup, also run sync(1)
      on its parent directory (might help fix #10976).
    - Improve Tails Installer wording (Closes: #15564).
    - Update tor to 0.4.1.6-1~d10.buster+1.
    - Update VirtualBox guest drivers and tools to 6.0.12-dfsg-1.

  * Build system
    - SquashFS sort file: remove more noise.
    - Improve lint_po's UX (refs: #16864).
    - Import our pythonlib, previously included as a submodule (Closes: #16935).
    - Use a consistent, standard Python packages directory (Closes: #17082).

  * Test suite
    - Make various steps more robust:
      · "all notifications are disappeared" (Closes: #17012)
      · "Additional Software is correctly configured for package"
      · "I unlock and mount this VeraCrypt file container
        with Unlock VeraCrypt Volumes"
      · "I open the Unsafe Browser proxy settings dialog"
      · starting apps via the GNOME Activities Overview (Closes: #13469)
      · "I start the Tor Browser in offline mode"
    - Handle Guestfs::Error exceptions.
    - Provide guidance to fix problematic situation.
    - Update various reference images for Buster.
    - Don't attempt to find fuzzy matches with Sikuli unless fuzzy image
      matching is enabled (Closes: #17029).
    - Dogtail'ify all interactions with gedit (Closes: #17028).
    - New test: ensure that no experimental APT suite is enabled
      for deb.torproject.org (Closes: #16931).
    - Remove dead IRC-related code and dependencies.
    - Take into account that Evince and Tor Browser's print-to-file dialogs
      are rendered in a subtly different manner.
    - Drop fragile tag for actual Tails bugs (#17007).
    - Drop compatibility code for Cucumber < 2.4.0 (Closes: #17083).
    - Fix regression in the Persistent browser bookmarks scenario
      (Closes: #17125).

 -- Tails developers <tails@boum.org>  Thu, 10 Oct 2019 11:23:53 +0000

tails (4.0~beta2) unstable; urgency=medium

  * All changes included in Tails 3.16, see the corresponding changelog entry.

  * Major changes
    - Upgrade tor to 0.4.1.5 (Closes: #16986).

  * Security fixes
    - Upgrade the Linux kernel to 5.2.0-2 (Closes: #16942).
      This mitigates the Spectre v1 swapgs vulnerability (CVE-2019-1125).
      Accordingly, aufs to aufs5.2 20190805.
    - Install enigmail from Bullseye (Closes: #16738).
      This fixes CVE-2019-12269.

  * Bugfixes
    - tails-unblock-network: only sleep until all-net-blacklist.conf is gone,
      instead of unconditionally delaying the login process for 5 seconds
      (Closes: #16805).
    - Terminate GDM's GNOME session after the amnesia user logs in,
      to free 200-300 MiB of memory (Closes: #12092).
      Temporarily enable GDM debug logs so we get enough information to fix
      any issue this might cause.
    - Make our KeePassXC wrapper translatable (Closes: #16952).
    - Adjust boot-time backports APT pinning for Buster.
    - Ensure we don't install unwanted packages even if they become
      "Priority: standard" again (Closes: #16949).
    - Move some GNOME apps to different menu categories (Closes: #16981).
    - Update HTP pools: replace boum.org (invalid certificate) with puscii.nl,
      replace www.myspace.com with myspace.com (the former redirects to
      the latter).
    - AppArmor: allow OnionShare to open URLs with Tor Browser (Closes: #16914).
    - Make file transfers with Spice reliable.

  * Minor improvements and updates
    - Greeter: improve formatting of printed exceptions.
    - Use the same icon for Tails Documentation in the Applications menu
      as on te Desktop (Closes: #16800).
    - Drop migration path from GnuPG persistent configuration created
      in the Tails 2.x era.
    - Remove various hacks that we don't need on Buster anymore.
    - Stop installing libcaribou-gtk3-module (Closes: #16757).
    - Stop installing python-cairo: mat2 does not use it anymore.
    - tails-unblock-network: have udev reload the databases it uses.
      This should avoid our fix for #16805 introducing regressions.

  * Build system
    - Bump APT snapshot of the 'debian' and 'torproject' archives
      to 2019090202.
    - Import the Greeter codebase into tails.git (Closes: #16912).
    - Explicitly install gnome-shell to make the set of installed packages
      more deterministic (related to #16947).
    - Don't try to follow symlinks when normalizing timestamps on source files.
    - Add missing "set -u" to build-time hook.
    - Use consistent method to extract translatable strings from Glade files.
    - Create gdm-tails related files from the original GNOME files
      (Closes: #12551).
    - Stop installing libimage-exiftool-perl explicitly: mat2 depends on it
      already.
    - Rakefile: disable compression when retrieving artifacts via scp.
      This makes this build step faster on systems that have SSH compression
      enabled by default.
    - import-translations: use tails-misc_release for tails.git's PO files
      (i.e. the Tails part of #16774).
    - Use squashfs-tools from sid (Closes: #16637).
    - Lower VM_MEMORY_BASE to 1536M.
    - Remove unneeded package cleanup (Closes: #16950).

  * Test suite
    - New scenario: installing with GNOME Disks from a USB image
      (Closes: #16004).
    - New scenarios: VeraCrypt PIM support (Closes: #15946).
    - Revert timeout bump that's not needed anymore.
    - Add a showing method on Dogtail objects.
    - VeraCrypt: ensure the temporary keyfile file is not garbage collected
      while we still need it.
    - Remote shell: print traceback to stderr so we can see it.
    - Install Dogtail from Bullseye and run it with Python 3 (Closes: #16976).
      This gives us UTF-8 support. Accordingly, drop anonym's "showingOnly"
      patch that was merged upstream, and port some test suite code to Dogtail,
      which we could not do before it got UTF-8 support.
    - Dogtail'ify some steps.
    - Make "^the Tor Browser shows the "([^"]+)" error$" step more robust
      (Closes: #11592.
    - Make the "the support documentation page opens in Tor Browser" step more
      robust (Closes: #15321)
    - Remove a bunch of obsolete @fragile tags, update the reasons why
      the remaining ones are fragile, and add some missing @fragile tags.
    - Drop useless code based on wrong assumptions (refs: #13470).
    - Make the "I set an administration password" step more robust.

 -- Tails developers <tails@boum.org>  Mon, 02 Sep 2019 19:55:24 +0000

tails (4.0~beta1) unstable; urgency=medium

  * Major changes
    - Upgrade to a snapshot of Debian 10 (Buster) from 2018-08-06.

  * Removed features
    - Remove scribus completely (refs: 16290).
    - Remove LibreOffice Math (#16911).

  * Bugfixes
    - Fix Electrum wrapper's persistence check (Closes: #16821).
    - Remove pre-generated Pidgin accounts (Closes: #16744).
    - Hide the security level button in the unsafe browser (Closes:
      #16735).
    - Only hide unlocked TailsData partitions from the boot device
      (Closes: #16789).

  * Minor improvements and updates
    - Remove KeePassX and replace it with KeePassXC (Closes:
      #15297). As KeePassX was used around for a longer time, we don't
      need automatic upgrading cappability from old KeePass file
      format (Tails 2 times). The user can still import those old
      files, if they want to access it.
    - Ship a pre-compiled AppArmor policy to make boot faster (Closes:
      #16138).
    - Change the splash screen for Tails 4.0 (#16837). Add SVG source
      while we're at it!
    - Remove our predefined bookmarks and ship default upstream Tor
      Browser bookmarks instead (Closes: #15895).
    - Install bolt for improved Thunderbolt support (Closes: #5463).
    - Don't display the Home launcher on the desktop (Closes: #16799).
      Since the switch to the desktop-icons GNOME Shell extension, the
      nicer XDG-blah name ("Home" in English, translated in many
      languages) is not used to label this launcher anymore: instead,
      the name of the directory is displayed, in this case: "amnesia",
      which makes no sense to our users. Our other options to fix that
      are more costly and we've decided a while ago, when I proposed
      to remove the desktop icons, to keep them until they were too
      expensive to support. So this one goes: we have the Places menu
      already.
    - Add Files to favorite apps (Closes: #16799). This gives another
      entry point to the home folder, which partially mitigates any UX
      regression that might be caused by the previous changelog entry.
    - Explicitly install imagemagick. We ship it on purpose (see
      [[contribute/meetings/201707]]).
    - MAT:
      * Drop obsolete optional MAT dependencies it isn't using any
        more.
      * Stop explicitly installing MAT dependencies. The package
        depends on those so we don't need to pull them ourselves.
    - Move translations from root-terminal.desktop.in into own PO
      files (Closes: #15335).
    - Drop obsolete live-boot patch: the bug it workarounds only
      happens with CONFIG_AUFS_DEBUG enabled. We disable
      CONFIG_AUFS_DEBUG in config/chroot_local-hooks/13-aufs and the
      Debian package did it as well (Refs: Debian#886329).
    - Rename /usr/share/amnesia to /usr/share/tails.
    - Drop APT pinning for non-existing live.debian.net, that we
      haven't used since 2010.
    - Don't install the cryptsetup initramfs integration and startup
      scripts (Closes: #16264). We probably only need the binaries.
      Not installing the initramfs integration will get rid of some
      noise
    - Don't install full-blown cryptsetup, take 2 (refs: #15690). We've
      stopped installing it (#16264) but this branch independently
      reintroduced it.
    - Disable live-tools.service (Closes: #16324). This service is only
      useful to display the "Please remove the live-medium, close the
      tray (if any) and press ENTER to continue:" prompt on shutdown,
      that we don't want to display in Tails: shutdown and memory
      erasure should not require a confirmation once the user has
      triggered it. In Stretch this code was broken and we were
      relying on this. But the Buster upgrade of this code has
      repaired it, so I sometimes see that prompt. This might also
      explain some issues such as #16312.
    - AppArmor: allow cups-brf, driverless, and gutenprint53+usb
      printer backends (Closes: #15030). Technically, cups-brf and
      driverless are not third-party and should be confined more
      strictly with "ixr", under the cupsd profile. But I don't know
      how to to test these backends and confining them more strictly
      may break them.  Anyway, that's an upstream matter: the purpose
      of our Tails-specific patch is to replace the third party
      backends /usr/lib/cups/backend/* catch all rule, that doesn't
      work for us, and not to keep the list of backends which come
      with CUPS up-to-date.
    - Make export_gnome_env() exit early if gnome-shell isn't running.
      Without this e.g. the automated test suite, which will call
      export_gnome_env() before gnome-shell is running, will have its
      journal polluted with errors about this. This is not the first
      time I see this and get worried and waste minutes investigating,
      so let's just fix it.

  * Build system
    - Bump VM_MEMORY_BASE to 2048M. With the previous 1024M setting,
      the squashfs preparation gets OOM-killed.
    - Limit the memory used by mksquashfs to 512M (Closes: #16177). By
      default mksquashfs will use 25% of the physical memory. So when
      we use the "ram" build option, build in a VM with 13GB of RAM,
      of which up to 12G is supposed to be used by the build tmpfs,
      mksquashfs will try using 13/4 = 3.25G of memory. And then it
      will get reaped by the OOM killer more or less occasionally
      depending on how much space is really used in the build tmpfs
      and how much memory the rest of the system is using. So let's
      limit the memory used by mksquashfs to 50% of the memory we
      allocate to the build VM, excluding the part of it that we
      expect tmpfs data to fill. In passing, the fact mksquashfs does
      not get killed every time suggests that our current
      BUILD_SPACE_REQUIREMENT value exceeds the real needs of a build:
      a value around 10 or 11G should be enough. But that will be for
      another commit.
    - Use xz with default settings to compress non-release SquashFS
      (refs: #16177). squashfs-tools 1:4.3-11, used to build
      feature/buster, does not consistently honor the value passed to
      -mem: the xz compressor does but at least the gzip and lzo ones
      don't. This makes the build often fail because mksquashfs gets
      reaped by the OOM-killer. Our only other option is currently to
      bump the build VM memory a lot, which is going to be painful on
      developers' systems and might not be an option on Jenkins. So
      let's fall back to xz with default settings (not the crazy slow
      but efficient we use at release time) when building non-release
      images.
    - Rename the "gzipcomp" build option to "fastcomp". What matters
      in the "user" interface is not the exact algorithm that's used,
      it's the fact it's supposed to be faster than the compression
      settings we use to build releases. We may have to changes these
      fast(er) settings occasionally, possibly to use a non-gzip
      algorithm. So let's keep supporting "gzipcomp" for backward
      compatibility but stop documenting it. Instead, support and
      document "fastcomp".
    - Add the vmproxy+extproxy build option. When enabled, use the
      vmproxy but configure it to in turn use the exproxy set via the
      http_proxy environment variable.
    - Support the case when we don't ship a custom AppArmor feature
      set. Let's keep this sanity check for the times when we do ship
      a custom feature set, but building an ISO without a custom one
      should remain supported. (Closes: #15149)
    - Don't remove packages whose deinstallation removes most of the
      system; don't explicitly remove packages that are taken care of
      by "apt-get autoremove" already. On Buster, removing dpkg-dev
      or make deinstalls python3, gnome-shell and more.
    - Install all "Priority: standard" packages via an explicit
      packages list instead of via --tasks (Closes: #15690). This will
      make it easier to remove some of these packages from the list of
      those that should be installed in the first place, as opposed to
      letting them be installed by tasksel only to uninstall them
      later. I've seeded tails-000-standard.list with the output of:
      tasksel --task-packages standard | sort … run on a clean Buster
      system. Also:
       * live-build forcibly translates --packages-lists="standard"
         into "tasksel install standard", so to make this change
         effective we also need to switch to "--packages-lists
         minimal" or "--packages-lists none". The former has
         problematic side-effects so let's use the latter.
       * Add to tails-common.list some of the packages that were
         previously installed automatically, e.g. via live-build's
         lists/standard → lists/minimal.

  * Test suite
    - Tons of tiny updates for the Stretch → Buster transition, mainly
      updated reference images, but also a few other trivial changes
      (e.g. close with Alt+F4 instead of menu, or vice versa) due to
      changes in applications.
    - Drop test case about migrating from a Jessie-area persistent
      volume. If our code happens to support Tails 2.x → 4.x upgrades
      without going through 3.x, fine. But let's not spend cycles in
      our CI to guarantee this.
    - Revert "Test suite: add backward compatibility with redir <
      3.0." We don't support running the test suite on Jessie anymore.
    - Adjust dhclient listening address for Buster.
    - Bump timeout for poweroff from 3 to 10 minutes (Refs: #16312).
    - Adjust dogtail patterns for gobby test (Closes: #16335). With the
      gobby upgrade from 0.5.0 to 0.6.0 pre-series, the case changed a
      little for a menu item and the window it leads to.
    - Update key shortcut to close seahorse's Preferences window
      (Closes: #16341). The “Close” button is gone from the
      Preferences window in the buster version of the seahorse
      package, making it impossible to close that window. Switch to
      sending ESC instead of Alt-C.
    - Update MAT test case for MAT2 (Closes: #16623).
    - Add debug logging for when we call Sikuli. When following a
      (debug) log live (through `--format debug`) I find this change
      useful to know what is going on *right now* since Sikuli only
      reports what it has done after it is done.
    - Be more careful when finding ASP notifications. For some reason
      both the label and button has a "weird" invisible (despite
      `showingOnly`) twin located just below the Applications
      menu. So let's make some extra effort to actually find the real
      notification, and then look for the label and button among its
      children.
    - Remove obsolete method. Display::take_screenshot() hasn't
      existed for years.
    - Remove workaround "Desktop icons are sometimes not shown" (Refs:
      #13461)
    - Wait longer between search steps in the GNOME Overview. On
      jenkins.lizard — which was under high load at that time — I've
      seen failures while starting GNOME Terminal from the Overview,
      where:
       - The debug log claims we did type "c", waited 1 second, then
         typed "ommandline", then slept another 1 second, then pressed
         Enter. I.e. just as the code says.
       - The video shows that GNOME Shell did pick up "c", which
         selected the first search result ("Configure Persistent
         Volume"), but then there's no trace of typing "ommandline".
         So I suspect that "ommandline" was lost because GNOME Shell
         was still busy, somehow. Let's sleep a bit longer before
         these steps, to give GNOME Shell a better chance to recover
         and notice keyboard input.
    - Log exceptions thrown in generated (i.e. snapshot) steps (Refs:
      #16747). Hopefully this will help us track down these elusive
      exceptions.
    - Extend waiting time for additional software to be installed.
    - Sometimes we need more more time to load a page over tor.
    - Remove useless TailsUpgraderApplyingUpgrade.png. The "progress
      prompt" it was used for just flashes by and can easily be
      missed. There is no reason at all to wait for it since the only
      two final outcomes are success or failure, which we already look
      for.
    - debug_log() when we save/restore snapshots. These actions can
      take a long time (especially saving snapshots on a system under
      load) and can make it appear like if the test suite has gotten
      stuck for those following the debug log.
    - Don't rely on mtimes from Debian packages we download, to
      indicate which one has the biggest version (Closes: #16819).
      These mtimes are copied from the HTTP server where APT downloads
      packages from, which contradicts our assumption that the newest
      file must be the one with the biggest version. Instead we use ls
      to sort by version number, to pick the biggest version.
    - Only send TAB every second to get the syslinux kernel
      command-line (Closes: #16820). Our syslinux has a timeout of 5s so
      sending TAB every second should be enough to guarantee we do
      open the kernel command line. As anonym reported, "the spammer
      makes the splash show for significantly longer: I've seen >10x,
      so the boot splash never managed to appear, which is worrying".
    - Drop workaround to make the TAB spammer compatible with the UEFI
      firmware (Closes: #16820). As reported by anonym on #16820, and
      confirmed by my testing, pressing TAB doesn't seem to open the
      UEFI configuration, so the very reason why we had this
      workaround is gone.

  * Adjustments for Debian 10 (Buster) with no or very little user-visible impact
    - Adjust APT sources and pinning for Buster.
    - Refresh and unfuzzy patches for Buster.
    - Pass --ellipsize to zenity (refs: #16286). This fixes dialog
      width and height on Buster.
    - Update expected /etc/passwd and /etc/group for Buster.
    - Display TopIcons systray on the left of the system menu (Refs:
      #14796).
    - Remove apparmor-adjust-freedesktop-abstraction.diff patch,
      merged upstream in apparmor. The
      9d8b6f4dbd8a04470490ae2bfd52044906abd7f6 commit (first appeared
      upstream in apparmor v2.13.1) implements this change in a
      generic way.
    - Adjust hook to the fact the Dovecot AppArmor profiles are not
      shipped in /etc anymore.
    - Import iuk.git's feature/buster branch at commit 919335e
      (Closes: #16286).
    - Enable desktop-icons gnome-shell extension (Closes: #16283).
    - Add autostart script to have gnome-shell trust desktop icons
      (Closes: #16283). Various conditions must be met for gnome-shell
      to make desktop icons launchable, including file
      permissions. But the GIO metadata::trusted setting is also
      needed, and can apparently only be set from an opened session,
      so let's set the right things with an autostart script.
    - Drop code that sets the cursor to "WATCH" (hourglass) after
      logging in (Closes: #16305) This fixes "GDM's GNOME Shell floods
      the Journal with XFIXES/cursor issues on Buster" by importing
      the relevant bits of greeter:feature/buster's commit abad17b6.
    - Remove 8 development packages that are not part of Tails 3.11 so
      we probably don't need to ship them in Tails 4.0 either (Closes:
      #16272).
    - Completely get rid of Qt4 (Closes: #15182).
    - SSH client: remove obsolete CompressionLevel setting (Closes:
      #16320).
    - Removing /usr/share/live/config/xserver-xorg/intel.ids (Closes:
      #14991). Let's hope the graphics hardware issues we fixed via
      that file is fixed no.
    - Adjust Onion Grater and AppArmor configuration for OnionShare
      1.3 (Closes: #16306).
    - Have OnionShare 1.3 connect to the system Tor via Onion Grater
      for the control port (Closes: #16306). By default, OnionShare
      1.3 will start its own tor process, which can't possibly work on
      Tails.
    - Don't install binutils-* (Closes: #16272). It wasn't in Tails 3.x
      and we have no reason to ship it in 4.0.
    - Install mat2 instead of the transitional mat package.
    - Don't suspend automatically (Closes: #16624)
    - tails-additional-software: Adjust arguments to
      tails-persistence-setup (Closes: #16622). It seems like the perl
      library which previously nicely handled the tps command-line
      arguments now doesn't support taking dashes instead of
      underscores anymore.
    - Start tails-unblock-network in a blocking way (Closes: #16620)
      This reverts commit 59e99c51f15ab9e756e287acb03b4d3a91ca1dd2 in
      greeter.git. NetworkManager starting at the same time as GNOME
      Shell makes things racy: the Wi-Fi password prompt is sometimes
      not displayed (unreproduce on Debian Buster Live).
    - Patch ibus to fix an issue that prevented the on-screen keyboard
      from displaying in Tails Greeter (Closes: #16291).
    - oniongrater: give onioncircuits empty STATUS_SERVER events.
      Connection to STATUS_SERVER events is required by stem 1.7
      connect() function, but we actually don't need them, so let's
      suppress them (Closes: #16626).
    - Fix GNOME bookmarks file for Buster (Closes: #16629).
    - Build VeraCrypt packages with our patches applied for Buster
      (Closes: #16634).
    - Avoid new "render" group stealing a GID we have already
      statically allocated to another group (Closes: #16649) With the
      systemd 241-1~bpo9+1 → 241-3~bpo9+1 upgrade, udev.postinst now
      creates a "render" system group, which shifts GIDs and makes our
      devel branch FTBFS.
    - update-acng-config: add support for 4.x and 5.x, drop 2.x. We
      won't build 2.x releases anymore but we'll start building 4.x
      from this branch soon.
    - Restore Plymouth theme to "text" (Closes: #16743). The default
      theme in Buster ("futureprototype") is Debian-branded and thus
      unsuitable for Tails. Let's revert to the one we use in Tails
      3.x.
    - Stop installing caribou and libcaribou*: they're not used by
      GNOME Shell in Buster anymore (Closes: #16628)
    - Allow read access to /etc/machine-id in the AppArmor profile for
      Thunderbird (Closes: #16756). It breaks access to the D-Bus
      service where the GNOME on-screen keyboard listens on Buster.
    - Fix screen locker not working in Buster (Closes: #16763).
    - Hide lstopo in the Applications menu (Closes: #16797). It's
      pulled as a dependency by aircrack-ng but is probably not useful
      to the vast majority of Tails users.
    - Hide nm-connection-editor in the Applications menu (Closes:
      #16798). We still need the network-manager-gnome package that
      installs this .desktop file (for details, see
      commit:40290be3651eaa6f08346231aef80eddd8b33c64), but there's no
      reason to expose it directly to users.
    - TorStatus: call our custom destructor to avoid a use-after-free
      crashing GNOME Shell (Closes: #16791). It was ported to an ES6
      class in the process.
    - Copy dmidecode to initramfs (Closes: #16857). On Buster,
      partprobe complains if dmidecode is missing. It's not clear what
      the consequences are, at least it doesn't cause partprobe to
      exit with an error status code - but it's cheap to just copy
      dmidecode to the initramfs.
    - Adjust path for webext-ublock-origin 1.19.0+dfsg-2 (Closes:
      #16858).
    - Update Tor Browser AppArmor profile to take into account new
      uBlock installation path (Closes: #16858).
    - Disable the uBlock logger sidebar. This  brings back
      the hack we had before we removed it in #16206. Without this,
      the uBlock logger sidebar is displayed.
    - Reintroduce the same APT pinning as we use in 3.x for uBlock.
      Granted, the version from Buster should probably be sufficient
      right now, but it probably won't be once Tor Browser gets
      updated to a future major Firefox ESR. And in the meantime,
      this pinning discrepancy between devel and feature/buster makes
      it harder to maintain our patch against
      /usr/share/webext/ublock-origin/js/background.js.
    - Drop obsolete libdesktop-notify-perl patches: they were merged
      upstream.
    - Use X.Org in amnesia's GNOME session (Closes: #12213). Since a
      few months gdm3 defaults to Wayland in Debian testing/sid, just
      like upstream. But we're not ready yet.
    - Adjust Greeter's gdm-tails.session for Buster (Closes:
      #12551). This should ultimately be applied in greeter.git, but
      let's deal with it as a patch for now to avoid having to
      maintain two parallel branches of the Greeter.
    - Patch udisks2 and libblockdev and fix Tails Installer to repair
      USB boot on Buster (Closes: #14809).
    - Install gnome-user-docs directly instead of the gnome-user-guide
      transitional package.
    - Install the "crypto" libblockdev plugin (Closes: #14816). It's
      needed by recent udisks to do crypto operations.
    - Use ConditionUser=1000 instead of manually testing the output of
      `id -u' in some of our systemd services.
    - Have debootstrap install gnupg when setting up the chroot.
      Otherwise the build fails after debootstrap has done its job and
      live-build tries to use apt-key.
    - Don't try to install the obsolete gnome-search-tool package.
      It's been removed from testing/sid by its maintainers:
      https://bugs.debian.org/885975
    - Don't try to retrieve syslinux.exe from the syslinux source
      package. Since syslinux 3:6.03+dfsg1-1 this file is (rightfully)
      not included anymore in the Debian source package.  This commit
      is meant to fix the feature/buster ISO build. We of course need
      to find a proper solution, which is what #15178 is about.
    - Drop our pinned AppArmor feature set (Closes: #15149). On current
      Buster the AppArmor package pins to the Linux 4.14.13-1 feature
      set and I expect it'll keep pinning something that should work
      with the policy shipped in Buster.
    - Drop Stretch-specific workaround. This essentially workarounds
      4f8b50afb10a1ce1faf7645971bc020d2eb5d7dd,
      3e2d8a6a025b86f8191d125783ad507c57171bad and
      d56633a3089e5b177e07c2888442745557772f42.
    - Disable the usr.bin.man AppArmor profile. On Buster it breaks
      apparmor.service due to "profile has merged rule with
      conflicting x modifiers" that's most likely caused by the "/**
      mrixwlk" rule vs. our tweaks for aufs support.
    - Import files (from gksu 2.0.2-9+b1) needed for the Root Terminal
      into Git instead of fetching the package and extracting them at
      build time.
    - Use orca's current package name instead of pre-Buster
      transitional one.
    - Stop explicitly installing gstreamer1.0-pulseaudio. This was
      needed on Jessie due to Debian#852870 which was fixed in
      Stretch.
    - Drop adwaita-qt4: it was removed from Debian sid and won't be in
      Buster.
    - Disable man-db.timer on Buster (Closes: #16631)
    - Fix invalid seq range in update-acng-config so we geberate proper
      rules for Tails 4.x and 5.x.

 -- Tails developers <tails@boum.org>  Wed, 07 Aug 2019 20:30:15 +0200

tails (3.16) unstable; urgency=medium

  * Major changes
    - Upgrade Tor Browser to 8.5.5 (Closes: #16692).

  * Security fixes
    - Install Linux kernel from the Buster security repository (Closes: #16970).
      The new Spectre v1 swapgs variant (CVE-2019-1125), which was fixed
      in sid via 5.2.x, which is a too big change for the Tails 3.16 bugfix
      release. Let's instead track Buster (+ security) for the time being.
    - Upgrade LibreOffice to 1:5.2.7-1+deb9u10 (DSA-4483-1, DSA-4501-1).
    - Upgrade Thunderbird to 60.8 (DSA-4482-1).
    - Upgrade Ghostscript to 9.26a~dfsg-0+deb9u4 (DSA-4499-1).
    - Upgrade Patch to 2.7.5-1+deb9u2 (DSA-4489-1).
    - Upgrade nghttp2 library to 1.18.1-1+deb9u1 (DSA-4511-1).

  * Bugfixes
    - Additional software: Improve/fix support for translations (Closes: #16601).
    - Rework the implementation for hiding TailsData partitions (Closes: #16789).
    - Adjust how tordate determines whether the clock is in a valid range,
      fixing issues with obfs4 (Closes: #16972).

  * Minor improvements and updates
    - Ship default upstream Tor Browser bookmarks, and remove our predefined
      bookmarks (Closes: #15895).
    - Hide the security level button in the unsafe browser (Closes: #16735).
    - Remove pre-generated Pidgin accounts (Closes: #16744).
    - Remove LibreOffice Math (Closes: #16911).
    - Website: Make sandbox page translatable (Closes: #16873).
    - Website: Only scrub HTML on blueprints (Closes: #16901).
    - Website: Point history & diff URLs to Salsa.

  * Build system
    - Bump APT snapshot of the torproject archive to 2019073103, and drop
      tor-experimental-0.4.0.x-stretch reference (Closes: #16883).
    - Bump APT snapshot of the Debian archive to 2019080801 to get fixed
      firmware packages from sid instead of sticking to those from
      stretch-backports (Closes: #16728).
    - Enable the buster APT repository and install some packages from there:
      hunspell-id, hunspell-tr, and fonts-noto-* (See: #16728).
    - Refresh patch for webext-ublock-origin 1.19.0+dfsg-2, and adjust Tor
      Browser AppArmor profile accordingly (Closes: #16858).
    - Refresh Tor Browser AppArmor profile patch for torbrowser-launcher
      0.3.2-1 (Closes: #16941).

  * Test suite
    - Ignore RARP packets, since PacketFu cannot parse them (Closes: #16825).
    - Adjust both locale handling and reference pictures for the Unsafe
      Browser homepage (Closes: #17004).
    - Fix "Watching a WebM video over HTTPS" scenario on Jenkins
      (Closes: #10442).
    - Tag "Watching a WebM video" as fragile.
    - Make @check_tor_leaks more verbose (See: #10442).
    - Remove broken Electrum scenario since Electrum support is currently
      missing (Closes: #16421).

 -- Tails developers <tails@boum.org>  Tue, 03 Sep 2019 20:30:14 +0200

tails (3.15) unstable; urgency=medium

  * Major changes
    - Upgrade Tor Browser to 8.5.4 (Closes: #16691).
    - Upgrade Thunderbird to 60.7.2 (Closes: #16834).

  * Security fixes
    - Upgrade Expat to 2.2.0-2+deb9u2 (DSA-4472-1).
    - Upgrade OpenSSL 1.0 to 1.0.2s-1~deb9u1 (DSA-4475-1).
    - Upgrade OpenSSL to 1.1.0k-1~deb9u1 (DSA-4475-1).
    - Upgrade Vim to 2:8.0.0197-4+deb9u3 (DSA-4467-1).

  * Bugfixes
    - Recompute CHS values for the hybrid MBR after first-boot
      repartitioning (Closes: #16389). Some legacy BIOS systems won't boot
      otherwise.
    - Strip debug symbols from the aufs kernel module smaller (refs: #16818).
      The primary target was getting the initramfs down under 32MB, hoping
      to repair boot of feature/buster on MacBookPro 8,1. In any cases,
      the user experience should be improved due to a faster boot for
      every user, and a shortened “black screen” duration (between the
      bootloader and the Plymouth splash screen).

  * Minor improvements and updates
    - Make “Unlock VeraCrypt Volumes” show an error message if locking
      fails (Closes: #15794).
    - Add support for booting Tails from a read only sdcard (fromiso),
      through Heads, allowing for measured boot on some tamper-evident
      hardware (https://github.com/osresearch/heads/issues/581).

  * Build system
    - Patch Thunderbird packages from Debian when building Tails images
      (Closes: #6156).
    - Improve tooling to maintain and update PO files (Closes: #15403),
      rewriting some tools and moving code to the jenkins-tools submodule.
    - Implement preliminary steps needed to make the ikiwiki PO plugin
      able to update PO files for languages that are disabled on the
      website (refs: #15355).

 -- Tails developers <tails@boum.org>  Tue, 09 Jul 2019 02:50:09 +0200

tails (3.14.2) unstable; urgency=medium

  * Security fixes
    - Upgrade Tor Browser to 8.5.3 (Closes: #16835).

  * Bugfixes
    - tails-screen-locker: Don't use dim-label style class
      (Closes: #16802).

 -- Tails developers <tails@boum.org>  Sun, 23 Jun 2019 11:52:49 +0200

tails (3.14.1) unstable; urgency=medium

  * Security fixes
    - Upgrade Tor Browser to 8.5.2-build1 (Closes: #16824).
    - Upgrade Thunderbird to 60.7.0 (Closes: #16742).
    - Upgraded Linux to 4.19.37-4 (Closes: #16823).

  * Bugfixes
    - Only probe for partitions on the boot device when setting up
      TailsData. Without arguments partprobe will scan all devices,
      and if it encounters a device it doesn't support (e.g. fake
      raid-0 arrays) it will return non-zero, thus aborting Tails'
      partitioning script, resulting in an unbootable install
      (Details: #16389).

  * Minor improvements and updates
    - Upgrade tor to 0.4.0.5-1~d90.stretch+1, the first stable
      candidate in the 0.4.0.x series (Closes: #16687).
    - Completely disable IPv6 except for the loopback interface. We
      attempt to completely block it on the netfilter level but we
      have seen ICMPv6 "leaks" any way (related to Router
      Solicitation, see: #16148) so let's just disable it. We keep
      enabled on the loopback interface since some services depends on
      ::1 being up.
    - create-usb-image-from-iso: Use syslinux from chroot. We used the
      syslinux from the vagrant box before, which caused issues with
      when building Tails/Buster with a Stretch vagrant box and then
      cloning the image via Tails Installer with syslinux from Buster
      (Closes: #16748).
    - Set Tor Browser's homepage to https://tails.boum.org/home/testing/
      if building anything but a stable release. This page explains the
      dangers of using a non-stable release. (Closes: #12003)

  * Build system
    - auto/{build,config}:
      * consistently use fatal() to error out, and prefix its message
        with "E: " to help distinguish them from the noise produced by
        tools we call etc.
      * Similarly, also prefix informational message with "I: ".
      * drop support for GnuPG 1.x.
      * clone more build output to the log file.
      * Drop obsolete check for syslinux version. This version
        requirement is satisfied by Jessie and it is doubtful Tails
        would build in anything older.
      * auto/build: drop a few checks for conditions that are already
        satisfied in the supported build environments.
    - Revert "Build system: try to be smart again by fetching only the
      refs we need." This optimization overrides the trick we have on
      Jenkins (set_origin_base_branch_head in
      jenkins-jobs:macros/builders.yaml),
      that ensures that a reproducibly_build_Tails_ISO_* job builds
      from the commit used by the first build. (Closes: #16730)

  * Test suite
    - Fix mistake with execute() vs spawn() when starting the upgrader.
    - Don't filter during pcap capture, instead let's just apply the
      same filtering when we are inspecting the pcap files. This way
      any pcap file saved on failure will include the full capture,
      and not just the packets sent by the system under testing, which
      sometimes makes it hard to understand what is going on.
    - Also include the content of /var/log/tor/log in $scenario.tor
      when tor failed to bootstrap (refs: #16793)
    - Don't flood the debug logger with tor@default's journal
      contents.
    - Power off system under testing after scenario. Until now we have
      relied on either one of the generated "snapshot restore" steps
      or the "[Given] a computer" step to implicitly stop the old VM
      when we move on to a new scenario. That meant the old VM was
      still running during the new scenarios @Before@ hooks. If the
      new scenario is tagged @check_tor_leaks that means we start its
      sniffer while the old VM is still running, possibly sending
      packets that then affect the new scenario. That would explain
      some myserious "Unexpected connections were made" failures we
      have seen (Closes: #11521).
    - Only accept IP(v6)/ARP during DHCP check.

 -- Tails developers <tails@boum.org>  Wed, 19 Jun 2019 15:29:07 +0200

tails (3.14) unstable; urgency=medium

  * Security fixes
    - Upgrade Linux to 4.19.0-5 from sid (Closes: #16708).
    - Enable all available mitigations for the Microarchitectural Data
      Sampling (MDS) attacks and disable SMT on vulnerable CPUs
      (Closes: #16720).
    - Upgrade Tor Browser to 8.5 (Closes: #16337, #16706).

  * Bugfixes
    - Install Electrum 3.2.3-1 from our custom APT repository (Closes: #16708).
      The version in sid now displays a warning and exits, while 3.2.3-1 is
      still usable, in the rare cases when it manages to connect to the
      network, despite being affected by problematic phishing attacks which
      will only be solved once the package in Debian is updated to a newer
      upstream version.

  * Build system
    - Bump APT snapshot of the 'debian' archive to 2019051601, needed for
      the MDS mitigations.
    - Don't install the firmware-linux and firmware-linux-nonfree
      metapackages, as packages they pulled are already listed explicitly
      and one might run into version-related issues (Closes: #16708).

  * Minor improvements and updates
    - Remove some packages from the Tails image as their use is not
      widespread while consuming space for everyone. They can still be
      installed and upgraded through Additional Software (Closes: #15291).
      This includes: monkeysphere and msva-perl, gobby, hopenpgp-tools,
      keyringer, libgfshare-bin, monkeysign, paperkey, pitivi,
      pdf-redact-tools, pwgen, traverso, and ssss.
    - Fix missing translations in the Greeter (Closes: #13438).
    - Fix missing newline in unlock-veracrypt-volumes (Closes: #16696).
    - Port fillram to Python 3 (Closes: #15845).
    - Enable localization for new locales introduced in Tor Browser 8.5
      (Closes: #16637).
    - Re-introduce TopIcons GNOME Shell extension (Closes: #16709).
    - Improve internationalization of the Unlock VeraCrypt Volumes
      component (Closes: #16602).

  * Test suite
     - Make tails-security-check's SOCKS port test work when there's a live
       security advisory (Closes: #16701).
     - Make terminology more consistent.

 -- Tails developers <tails@boum.org>  Mon, 20 May 2019 18:52:04 +0200

tails (3.13.2) unstable; urgency=medium

  * Major changes
    - Replace all locale-specific fonts and standard X.Org fonts with
      the Noto fonts collection (Closes: #9956).
    - Install localization support packages for all tier-1 supported languages,
      and only those (Closes: #15807). Current tier-1 supported languages are:
      Arabic, German, English, Spanish, Farsi, French, Italian, Portuguese
      (Brazil), Russian, Turkish, Simplified Chinese, Hindi, Indonesian.
    - Disable the TopIcons GNOME Shell extension (Closes: #16608).
      This extension causes crashes (#11188), does not work on Wayland
      (#8309, #12213) so long-term, we need to remove it anyway.
      In order to learn how much our users rely on this extension and
      on OpenPGP Applet, let's disable this extension for one Tails release.
      While TopIcons is disabled (by default):
      · Users can still use OpenPGP Applet via the system tray in the bottom
        left corner of the desktop.
      · Users who do need TopIcons for other reasons can enable it again
        with 1 command line.

  * Security fixes
    - Upgrade Tor Browser to 8.0.9 (Closes: #16694).
    - Upgrade to Debian Stretch 9.9 (Closes: #16670).
    - Upgrade Thunderbird to 60.6.1 (Closes: #16641).

  * Bugfixes
    - Fix Thunderbird account setup wizard (Closes: #16573).
    - Display poweroff and reboot buttons even when locked (Closes: #15640).
    - Disable emergency shutdown during suspend (Closes: #11729).
    - Provide feedback while starting Onion Circuits (Closes: #16350).
    - Associate .key files with Seahorse (Closes: #15213).
      This partially fixes importing OpenPGP keys from GNOME Files.
    - Don't show spurious notification about "TailsData" while setting
      up a persistent volume (Closes: #16632).

  * Minor improvements and updates
    - Add a suspend button to status-menu-helper (Closes: #14556).
    - status-menu-helper: clean up and refactor.
    - Drop CSS hacks for the uBlock log window (Closes: #16206).
    - Polish 04-change-gids-and-uids code style (Closes: #16322).
    - Create persistence.conf backup in a more robust manner (Closes: #16568).
    - Make the WhisperBack .desktop file translatable in Transifex
      (Closes: #6486).

  * Build system
    - Don't fail the build if Tor Browser supports new locales that we don't ship
      a spellchecking dictionary for (#15807).
    - Fix apt-cacher-ng cache shrinking (Closes: #16020).
    - Remove obsolete usr.bin.onioncircuits AppArmor profile (Closes: #12170).
      All Tails current branches now install onioncircuits 0.6-0.0tails1,
      which ships a more current AppArmor profile than the one we
      have in our own Git tree.
    - Install Electrum from sid (Closes: #16642).
    - Avoid new "render" group stealing a GID we have already statically
      allocated to another group (Closes: #16649).

  * Test suite
    - Disable tests about notifications in case of MAC spoofing failure:
      we have a well-known bug here and these tests do nothing but confirm
      it again and again, which brings no value and has a cost (#10774).
    - Clarify what WebM scenarios are fragile (#10442).
    - Avoid zombies by waiting for killed child processes to exit (#14948).

 -- Tails developers <tails@boum.org>  Sun, 05 May 2019 19:32:22 +0000

tails (3.13.1) unstable; urgency=medium

  * Security fixes
    - Upgrade Tor Browser to 8.0.8 (Closes: #16606, MFSA-2019-10).
    - Upgrade NTFS-3G to 1:2016.2.22AR.1+dfsg-1+deb9u1 (DSA-4413-1).

 -- Tails developers <tails@boum.org>  Fri, 22 Mar 2019 20:54:03 +0000

tails (3.13) unstable; urgency=medium

  * Major changes
    - Upgrade Linux to 4.19.28-1 (Closes: #16390, #16469, #16552).
    - Upgrade Tor Browser to 8.0.7 (Closes: #16559).
    - Upgrade Thunderbird to 65.1.0 (Closes: #16422).

  * Security fixes
    - Upgrade LDB to 2:1.1.27-1+deb9u1 (DSA-4397-1).
    - Upgrade OpenJPEG to 2.1.2-1.1+deb9u3 (DSA-4405-1).
    - Upgrade OpenSSL 1.0 to 1.0.2r-1~deb9u1 (DSA-4400-1).
    - Upgrade OpenSSH to 1:7.4p1-10+deb9u6 (DSA-4387-2).

  * Bugfixes
    - Upgrade tor to 0.3.5.8-1~d90.stretch+1 (Closes: #16348).
    - Ensure Additional Software doesn't try to download packages that are
      in persistent cache (Closes: #15957).
    - Improve chances of recovering a lost persistence configuration
      (Closes: #10976).
    - Tor Launcher: add langpacks to enable localization again
      (Closes: #16338).
    - Migrate away from buggy Chinese input method: switch from ibus-pinyin
      to ibus-libpinyin + ibus-chewing (Closes: #11292).
    - Fix crash in Whisperback when additional persistent APT repositories
      are configured (Closes: #16563).
    - Give visual feedback while starting Whisperback (Closes: #16333).

  * Minor improvements and updates
    - Add feedback when opening VeraCrypt Mounter (Closes: #16334).
    - Improve consistency in Additional Software's accessibility
      (Closes: #16110).
    - Fix missing accessibility support when opening a browser from a
      notification (Closes: #16475).
    - Refresh ublock-origin patch to apply cleanly on top of 1.18.4+dfsg-1
      (Closes: #16451)
    - Upgrade intel-microcode to 3.20180807a.2~deb9u1.
      Fixes CVE-2018-3615, CVE-2018-3620, CVE-2018-3646, CVE-2018-3639,
      CVE-2018-3640, CVE-2017-5753, CVE-2017-5754.

  * Build system
    - Lower memory requirements when building Tails by limiting the memory
      used by mksquashfs to 512M (Closes: #16177).
    - Remove obsolete check on Thunderbird addons (Closes: #16045).
    - Update Tails' APT GnuPG key expiration (Closes: #16420).
    - Optimize Git operations (share resources, fetch only the needed
      objects).
    - Clone submodules from the host's local repositories (Closes: #16476).
    - Drop useless manual initramfs update (Closes: #16452).
    - Add a sanity check on the size of the initramfs (Closes: #16452).

  * Test suite
    - Add automated tests for Additional Software GUI (Closes: #14576,
      #14596).
    - Add automated tests on the backup persistence configuration
      (Closes: #16461).
    - Adjust test for Thunderbird 60.5.1 (Closes: #16555).

 -- Tails developers <tails@boum.org>  Mon, 18 Mar 2019 23:40:50 +0100

tails (3.12.1) unstable; urgency=medium

  * Security fixes
    - Upgrade Tor Browser to 8.0.6 (MFSA-2019-05; Closes: #16437).
    - Upgrade LibreOffice to 1:5.2.7-1+deb9u5 (DSA-4381).
    - Upgrade cURL to 7.52.1-5+deb9u9 (DSA-4386).
    - Upgrade Qt 5 to 5.7.1+dfsg-3+deb9u1 (DSA-4374).
    - Upgrade OpenSSH to 1:7.4p1-10+deb9u5 (DSA-4387).

 -- Tails developers <tails@boum.org>  Tue, 12 Feb 2019 21:25:14 +0100

tails (3.12) unstable; urgency=medium

  * Major changes
    - Make the USB image the main supported way to install Tails (refs: #15292).
      On first boot, grow the system partition to a size that's a factor
      of the size of the boot medium and randomize GUIDs (Closes: #15319).
    - Upgrade Linux to 4.19, version 4.19.13-1 (Closes: #16073, #16224).
      Fixes CVE-2018-19985, CVE-2018-19406, CVE-2018-16862, CVE-2018-18397,
      CVE-2018-18397, CVE-2018-18397, CVE-2018-18397, CVE-2018-19824,
      CVE-2018-14625.
    - Remove Liferea (Closes: #11082, #15776).
    - Upgrade to the Debian Stretch 9.6 point-release.

  * Security fixes
    - Upgrade Tor Browser to 8.0.5 (MFSA-2019-02; Closes: #16388).
    - Upgrade Thunderbird to 60.4.0 (DSA-4362-1; Closes: #16261).
    - Upgrade OpenSSL to 1.0.2q-1~deb9u1 (DSA-4355-1).
    - Upgrade libarchive to 3.2.2-2+deb9u1 (DSA-4360-1).
    - Upgrade GnuTLS to 3.5.8-5+deb9u4 (CVE-2018-10844, CVE-2018-10845).
    - Upgrade libgd3 to 2.2.4-2+deb9u3 (CVE-2018-1000222, CVE-2018-5711).
    - Upgrade libmspack to 0.5-1+deb9u3 (CVE-2018-18584, CVE-2018-18585).
    - Upgrade libopenmpt to 0.2.7386~beta20.3-3+deb9u3 (CVE-2018-10017).
    - Upgrade libx11 to 2:1.6.4-3+deb9u1 (CVE-2018-14598, CVE-2018-14599,
      CVE-2018-14600).
    - Upgrade libxcursor to 1:1.1.14-1+deb9u2 (CVE-2015-9262).
    - Upgrade NetworkManager to 1.6.2-3+deb9u2+0.tails1 (CVE-2018-15688).
    - Upgrade wpa to 2:2.4-1+deb9u2 (CVE-2018-14526).
    - Upgrade zeromq3 to 4.2.1-4+deb9u1 (CVE-2019-6250).
    - Upgrade APT to 1.4.9 (DSA-4371-1).
    - Upgrade GhostScript to 9.26a~dfsg-0+deb9u1 (DSA-4372-1).

  * Bugfixes
    - Fix Totem's access to the Internet when it's started from the Applications
      menu.
    - Rename HTP pools to avoid confusion (Closes: #15428).
    - Fix memory erasure on shutdown with systemd v239+, by mounting
      a dedicated tmpfs on /run/initramfs instead of trying to remount /run
      with the "exec" option (Closes: #16097).
    - Make the KeePassX wrapper dialog translatable.
    - Fix detection of first Thunderbird run.

  * Minor improvements and updates
    - Upgrade tor to 0.3.4.9-1~d90.stretch+1.
    - Upgrade Mesa to 18.2.6-1~bpo9+1, libdrm to 2.4.95-1~bpo9+1,
      and libglvnd to 1.1.0-1~bpo9+1.
    - Upgrade firmware-linux and firmware-nonfree to 20190114-1.
    - Upgrade amd64-microcode to 3.20181128.1.
    - Upgrade intel-microcode to 3.20180807a.2~bpo9+1.
    - Remove the boot readahead feature (Closes: #15915).
      In most supported use cases, it did not improve boot time anymore,
      or even increases it.
    - Require TLS 1.2 in our Upgrader and tails-security-check (Closes: 11815).
    - Enable O_CREAT restriction in /tmp directories for FIFOs and regular
      files (Closes: #16072).
    - Upgrade systemd to 240-4~bpo9+0tails1 (Closes: #16352).
      Fixes CVE-2018-16864, CVE-2018-16865, and CVE-2018-16866.
    - Upgrade Enigmail to 2.0.8-5~deb9u1 (Closes: #15657).
    - Upgrade Torbirdy to 0.2.6-1~bpo9+1 (Closes: #15661).
    - Modify Torbirdy configuration in a way that's easier to maintain.
    - Tell the user they need to use sudo when they attempt to use su
      (Closes: #15583).

  * Build system
    - Make the build of the USB image reproducible (Closes: #15985).
    - Allow specifying which set of APT snapshots shall be used during
      the build, with the APT_SNAPSHOTS_SERIALS build option (Closes: #15107).
    - Fix more GIDs and display more information when changing UIDs or GIDs
      fails (Closes: #16036).
    - Remove obsolete patches, refresh remaining ones to apply on top
      of currently installed packages version.
    - Disable irrelevant recurring jobs in Vagrant build box (refs: #16177)
      that increase the chance of FTBFS due to mksquashfs being reaped
      by the OOM killer.
    - Adjust for recent GnuPG error'ing out when it has no controlling terminal.

  * Test suite
    - Adjust test suite for USB image:
      - Add tests that exercise behavior on first boot from a device
        installed using the USB image (Closes: #16003).
      - Drop tests for use cases we don't support anymore with the introduction
        of the USB image (refs: #16004).
      - Adjust remaining tests to focus on main supported use cases,
        i.e. Tails installed from a USB image (refs: #16004.
    - In scenarios where we simulate MAC spoofing failure, test safety-critical
      properties even if the desktop notification is buggy (refs: #10774).
    - Update expected title for our Redmine (Closes: #16237).
    - Update expected image for OpenPGP key search.

 -- Tails developers <tails@boum.org>  Mon, 28 Jan 2019 13:26:26 +0100

tails (3.11) unstable; urgency=medium

  * Security fixes
    - Upgrade Tor Browser to 8.0.4-build2 (Closes: #16193).
    - Upgrade Thunderbird to 60.3.0-1~deb9u1.0tails1 (Closes: #16118).
    - Thunderbird: unconditionally disable Autocrypt, as it is not safe in
      its current state (See: #15923, Closes: #16186).
    - Upgrade Linux to 4.18.20 and aufs to 4.18.11+-20181119
      (Closes: #16145).
    - Upgrade cURL to 7.52.1-5+deb9u8 (DSA-4331).
    - Upgrade Ghostscript to 9.26~dfsg-0+deb9u1 (DSA-4336, DSA-4346).
    - Upgrade Perl to 5.24.1-3+deb9u5 (DSA-4347).
    - Upgrade Policykit to 0.105-18+deb9u1 (DSA-4350).
    - Upgrade Samba to 2:4.5.12+dfsg-2+deb9u4 (DSA-4345).
    - Upgrade OpenSSL to 1.1.0j-1~deb9u1 (DSA-4348).
    - Upgrade libtiff to 4.0.8-2+deb9u4 (DSA-4349).

  * Bugfixes
    - Tails Upgrader:
      · Improve support for incremental upgrades to avoid issues with
        partially applied upgrades (Closes: #14754).
      · Add a prompt after the IUK has been downloaded so the user can
        control when the network will be disabled; previously this was
        done without users having a say, possibly leading to confusion and
        lost work (Closes: #15282).
    - Thunderbird: always set locale according to environment (Closes: #16113).

  * Minor improvements and updates
    - Remove packages which were needed for getTorBrowserUserAgent
      (Closes: #16024).
    - Fix persistence configuration window opening on full screen
      (Closes: #15894).
    - Time sync: don't temporarily increase tor's log level when using
      bridges/PTs (Closes: #15743).
    - Warn about non-free software depending on the host operating system
      and/or virtualization stack (Closes: #16195).

  * Build system
    - Create USB image after building the ISO, and include it in build
      artifacts (Closes: #15984, #15985, #15990).
    - Release process: adapt to IDF v2 (Closes: #16171).

  * Test suite
    - Add new Using "VeraCrypt encrypted volumes" feature, with scenarios
      split into two parts: "Unlock VeraCrypt Volumes" and "GNOME Disks"
      (Closes: #14469, #14471, #15238, #15239).
    - Reintroduce "Clock is one day in the future in bridge mode" test
      (Closes: #15743).
    - Make starting apps via GNOME Activities Overview more robust
      (Closes: #13469).
    - Check for "Upgrading the system" and adjust to "Upgrade successfully
      downloaded" new UI (See: #14754, #15282).

 -- Tails developers <tails@boum.org>  Mon, 10 Dec 2018 20:37:06 +0100

tails (3.10.1) unstable; urgency=medium

  * Declare that Enigmail is compatible with Thunderbird 60.*.

 -- Tails developers <tails@boum.org>  Tue, 23 Oct 2018 01:30:00 +0200

tails (3.10) unstable; urgency=medium

  * Security fixes
    - Harden sudo config to avoid potential future privilege escalation
      (Closes: #15829).
    - Upgrade Linux to 4.18 and aufs to 4.18-20181008 (Closes: #15936).
    - Upgrade the snapshot of the Debian archive to 2018100901 accordingly.
    - Upgrade Tor Browser to 8.0.3-build1 (Closes: #16067).
    - Upgrade Thunderbird to 60.2.1 (Closes: #16037).

  * Bugfixes
    - Fix installation of mesa/stretch-backports by installing libwayland*
      from stretch-backports (Closes: #15846).
    - Tor Browser AppArmor profile patch: update to apply cleanly on top
      of torbrowser-launcher 0.2.9-5.
    - Additional Software: fix issues spotted during the code review
      (Closes: #15838).
    - Additional Software: make sure to offer persistence only for newly
      installed packages, avoiding inconsistency (Closes: #15983).
    - Improve button labels in confirmation dialogs of the Tails installer
      (Closes: #11501).
    - Hardcode User Agent in htpdate.user-agent (Closes: #15912), as the
      Tor Browser doesn't expose it anymore.
    - Fix encoding-related crashes in Tails Installer (Closes: #15166).
    - Set the Firefox preferences to spoof English, to avoid leaking
      information about locale settings (Closes: #16029).
    - VeraCrypt: Hide PIM entries in GNOME Shell and Disks, since a newer
      cryptsetup would be needed (Closes: #16031).
    - VeraCrypt: Fix support for multiple encryption, by iterating over
      all children in the device-mapper tree (Closes: #15967).
    - Update translations.

  * Minor improvements and updates
    - Add dmsetup and losetup output in WhisperBack reports to help debug
      VeraCrypt-related issues (Closes: #15966).
    - Let AppArmor allow access to /usr/local/share/mime, reducing noise
      in logs due to many DENIED entries (Closes: #15965).
    - Use proper stem.connection module in onion-grater instead of trying
      to read the auth cookie manually: that's fragile and breaks some use
      cases (e.g. custom auth cookie).
    - Unlock VeraCrypt Volumes: Improve internationalization support.

  * Test suite
    - Ensure the test suite doesn't break when changing the headline of
      /home (Closes: #12156).
    - Update test suite for updated button labels in confirmation dialogs
      of the Tails installer (Closes: #11501).

 -- Tails developers <tails@boum.org>  Tue, 23 Oct 2018 01:30:00 +0200

tails (3.9.1) unstable; urgency=medium

  * Security fixes
    - Upgrade Tor Browser to 8.0.2, based on Firefox 60.2.1 (Closes: #16017).
    - Upgrade Thunderbird to 60.0-3~deb9u1.0tails2 (Closes: #15959). Also
      imported the same security fixes that caused Tor Browser 8.0.2.
    - Upgrade curl to 7.52.1-5+deb9u7 (DSA-4286).
    - Upgrade Ghostscript to 9.20~dfsg-3.2+deb9u5 (DSA-4294).
    - Upgrade libarchive-zip-perl to 1.59-1+deb9u1 (DSA-4300).
    - Upgrade libkpathsea6 to 2016.20160513.41080.dfsg-2+deb9u1 (DSA-4299).
    - Upgrade LittleCMS 2, aka. liblcms2-2, to 2.8-4+deb9u1 (DSA-4284).
    - Upgrade Python 2.7 to 2.7.13-2+deb9u3 (DSA-4306).
    - Upgrade Python 3.5 to 3.5.3-1+deb9u1 (DSA-4307).

  * Bugfixes
    - Make Thunderbird translated in non-English locales via
      intl.locale.requested, which works correctly since 60.0-3
      (Closes: #15942).
    - Totem: backport AppArmor profile fix to allow opening the help
      (Closes: #15841)
    - Remove mutt, that was accidentally installed in 3.9 (Closes: #15904).
    - Fix VeraCrypt volumes not being opened in GNOME Files (Closes: #15954).
    - Fix displaying the "General" section in the Tor Browser preferences
      (Closes: #15917).
    - Fix APT pinning at Tails runtime for our custom APT repository
      and for Debian backports (Closes: #15837, #15973).

  * Minor improvements and updates
    - Upgrade tor to 0.3.4.8-1~d90.stretch+1 (Closes: #15889).

 -- Tails developers <tails@boum.org>  Wed, 03 Oct 2018 12:12:33 +0200

tails (3.9) unstable; urgency=medium

  * Major changes
    - Upgrade Tor Browser to 8.0 (Closes: #15803, #15907).
      Notable user-visible changes and relevant details:
      · Adjust to the fact Tor Browser 8.0a10 replaces firefox with a wrapper.
      · Don't use the bundled copy of libstdc++.so.6, ours is recent enough.
      · Drop obsolete Torbutton prefs (Closes: #15706).
      · Switch back to 128px icons (Closes: #15081).
      · AppArmor profile: take into account new Firefox binary path.
    - Upgrade Thunderbird to 60.0 (Closes: #15792).
      Notable user-visible changes and relevant details:
      · AppArmor profile: patch to avoid conflicting x modifiers for ps(1).
    - Upgrade tor to 0.3.4.7-rc (Closes: #15772).

  * Security fixes
    - Upgrade Linux to 4.17.17-1 and intel-microcode to 3.20180807a.1
      This fixes CVE-2018-3620 aka. Foreshadow aka. L1 Terminal Fault
      (Closes: #15796).
    - Upgrade OpenSSH to 1:7.4p1-10+deb9u4 (DSA-4280).

  * Bugfixes
    - Fix Totem on Intel graphics cards by inlining the backported mesa
      and dri-enumerate abstractions into its AppArmor profile: they are needed
      with recent Mesa and libdrm (Closes: #15821). Regression introduced
      in 3.9~rc1.
    - Fix unlocking "hidden" TrueCrypt/VeraCrypt volumes via GNOME Shell
      (Closes: #15843).
    - Fix confusing error message when unlocking TrueCrypt/VeraCrypt volumes
      (Closes: #15733).
    - Revert to Stretch's X.Org nouveau video driver (Closes: #15833).
      It seems that the regression brought by the upgraded one
      is worse than the improvements reported after our call for testing.
      Regression introduced in 3.9~rc1.
    - Use the intel X.Org driver for Intel Corporation UHD Graphics 620.
    - Fix regressions introduced in 3.9~rc1 in/by Additional Software Packages:
      · Don't break new empty persistence configuration files creation when
        permissions are incorrect (Closes: #15802).
      · Fix UX when the user has specified a distribution or version
        for a given package in their live-additional-software.conf
        (Closes: #15822).
      · Don't show installation notifications on upgrade (Closes: #15879).
    - Make more Additional Software Packages strings translatable in the
      configuration dialog and PolicyKit messages.

  * Minor improvements and updates
    - Upgrade firmware-nonfree to 20180825-1.
    - Update the deb.torproject.org APT repository signing key.
    - Unlock VeraCrypt Volumes: add disclaimer (Closes: #15849).

  * Test suite
    - Update Thunderbird test suite for 60.0 (Closes: #15791).
    - Fix various robustness issues.
    - Make the Chutney nodes use a higher V3AuthVotingInterval to make client
      bootstrap more robust (Closes: #15799).
    - Update the Tor Launcher binary path.
    - Adjust to the fact "New Circuit for this Site" is now in the site
      information and not under the Torbutton anymore.
    - Delete unused images.

 -- Tails developers <tails@boum.org>  Tue, 04 Sep 2018 12:15:43 +0000

tails (3.9~rc1) unstable; urgency=medium

  * Major changes
    - Integrate the Additional Software Packages feature into the desktop
      and revamp the interface of "Configure Persistent Volume".
    - Support TrueCrypt/VeraCrypt encrypted volumes on the desktop.
    - Upgrade Tor Browser to 8.0a9, based on Firefox 60 ESR (Closes: #15023).
      Notable user-visible changes and relevant details:
      · Drop search engine customization and stick to Tor Browser's defaults.
      · Upgrade uBlock Origin to its WebExtension version and now rely
        on the filter lists shipped in the Debian package.
      · Tweak the number of web content processes to work better with 2 GiB
        of RAM (Closes: #15716).
      · Revamp how we're handling our custom prefs, drop obsolete ones,
        reduce our delta with pristine Tor Browser.
    - Upgrade Thunderbird to 60.0b10 (Closes: #15091). Notable details:
      · Install Torbirdy 0.2.5 from stretch-backports and drop our patches
        that were merged upstream.
      · Enable the optional part of the fixes for EFAIL (Closes: #15602).
    - Upgrade Linux to 4.17 (Closes: #15763).
    - Upgrade tor to 0.3.4.6-rc (Closes: #15770).
    - Upgrade to Debian Stretch 9.5.

  * Security fixes
    - Upgrade CUPS to 2.2.1-8+deb9u2 (DSA-4243).
    - Upgrade Exiv2 to 0.25-3.1+deb9u1 (DSA-4238).
    - Upgrade FUSE to 2.9.7-1+deb9u1 (DSA-4257).
    - Upgrade GDM to 3.22.3-3+deb9u2 (DSA-4270).
    - Upgrade libsoup to 2.56.0-2+deb9u2 (DSA-4241).
    - Upgrade Imagemagick to 8:6.9.7.4+dfsg-11+deb9u5 (DSA-4245).
    - Upgrade ffmpeg to 7:3.2.12-1~deb9u1 (DSA-4258, DSA-4249).
    - Upgrade libmspack to 0.5-1+deb9u2 (DSA-4260).
    - Upgrade Samba to 2:4.5.12+dfsg-2+deb9u3 (DSA-4271).
    - Upgrade the Apache XML Security for C++ library to 1.7.3-4+deb9u1
      (DSA-4265).

  * Bugfixes
    - Don't display the Enigmail configuration wizard in every Tails session
      (Closes: #15693, #15746). Fix against Tails 3.8.
    - Make the torstatus GNOME Shell extension actually translatable
      (Closes: #15715). Fix against the first Tails release that included
      this extension.
    - Drop Icedove → Thunderbird migration code which started causing trouble.
    - Tails Installer:
      · Link to upgrade documentation when upgrading (Closes: #7904).
      · Show the reinstall option only when the device is big enough to make
        a full reinstallation (Closes: #14810).
      · Make the main window fit in a 600px-high screen (Closes: #14849).
      · Show the correct device size in the reinstall confirmation dialog
        (Closes: #15590).
    - Tails Greeter: don't display file:/// URLs to users (Closes: #15582).

  * Minor improvements and updates
    - Install Mesa and libdrm* from stretch-backports and upgrade the Nouveau
      X.Org video driver to 1.0.15. This improves support for some graphics
      cards such as NVIDIA Pascal series (Closes: #14910)
    - htpdate: improve diagnostics output when the date header can't be fetched.
    - Onion Grater: support named AppArmor profiles.
    - Update Onion Grater's config for new Tor Browser AppArmor profile name.
    - Enable e10s in the Unsafe Browser.
    - Delete all search plugins for the Unsafe Browser (Closes: #15708).
    - Display a deprecation warning when starting Liferea (#11082).
    - Upgrade VirtualBox guest modules to 5.2.16-dfsg-3~bpo9+2.
    - Use Tor Browser for browsing the documentation even when offline
      (Closes: #15720).
    - Provide feedback while Tor Browser, "Tails documentation"
      or "Report an error" are starting (Closes: #15101).
    - WhisperBack: remove the right pane (Closes: #7180).
    - tails-debugging-info: return machine-readable, structured data.
      Adjust WhisperBack accordingly (Closes: #8514). This paves the way
      towards more usable bug reports (#8722).
    - Port lots of our Perl code to more lightweight libraries.
      This decreases the amount of memory used by the persistence
      configuration interface.
    - Do not hide applications that require an admin password (Closes: #11013).
    - Try unlocking every persistent volume when multiple ones are
      available (Closes: #15653).
    - Upgrade Electrum to 3.1.3-1~bpo9+1.
    - Upgrade most firmware to 20180518-1.
    - Upgrade Intel microcode to 3.20180703.2~bpo9+1.
    - Upgrade AMD microcode to 3.20180524.1.

  * Build system
    - Drop AppArmor feature set pinning: this is now done in Debian Stretch
      (Closes: #15341).
    - Remove the now unused deb.torproject.org sid APT source (Closes: #15638).
    - Install OnionShare from our custom APT repo instead of from sid.
      We've mistakenly tracked sid for a while and it has become a problem,
      so stick to the version that works for us until Tails 4.0.
    - Fix building the ISO on zfs by dropping the cache=none setting for
      vmproxy's storage (Closes: #14404).
    - Update the Vagrant basebox for any change under vagrant/.
      Previously, some relevant changes were not effective until something under
      vagrant/definitions/tails-builder/ was changed.
    - Make intltool ignore .py files: `intltool-update --maintain` seems to be
      buggy with .py files.
    - Refresh our CUPS AppArmor profile patch to apply on 2.2.1-8+deb9u2.
    - Make it more obvious that the .orig file check is fatal (Closes: #15727).
    - Delete baseboxes once they're 6 months old instead of 4.
      This is more in line with the delay between our major releases these days.
    - Rename /usr/share/amnesia to /usr/share/tails. It was about time.
    - Abort the build if /etc/{passwd,group} has changed (Closes: #15419).
      Such changes can break Tails after an automatic upgrade was applied
      so let's detect it ASAP. Consequently, ensure a few GIDs — that wanted
      to play musical chairs — are the same as in Tails 3.8 (Closes: #15695).
    - Don't fail the build if the APT lists don't include any package
      whose name matches ^geoclue.

  * Test suite
    - Adjust to the new tails-persistence-setup API.
    - Update the Tor Browser's AppArmor profile name.
    - Re-enable the "I can print the current page […]" test.
    - Update tests wrt. the fact tails-upgrade-frontend-wrapper was ported
      to Python (Closes: #15379).
    - Make a test more robust by waiting for the page to have loaded.
    - Adjust to the fact the WhisperBack debugging info is now configured
      in a machine-readable file.
    - Remove test for tails-debugging-info, that has been a no-op for a while.
    - Adjust for Tor Browser 8.
    - Make the "I open the address" step more robust and accordingly
      stop marking the tests that use it in the Unsafe Browser
      as fragile (refs: #14771).
    - De-duplicate a number of images of standard GTK+ 3 widgets.
    - Make the audio and WebM tests more robust.
    - Make the "I start the Tor Browser in offline mode" step more robust.
    - Make the "AppArmor has (not )? denied" step more robust.
    - Don't try and use XVFB_PID if it's not set (Closes: #15730).
    - Adjust Pidgin test to use a certificate that's still in Debian
      (Closes: #15762).
    - Use a hopefully more reliable public GnuPG key and make tests
      more robust against new subkeys being added (Closes: #15771).
    - Stop hard-coding the list of RTL Tor Browser locales.
    - Fix the "Unsafe Browser can be used in all languages supported in Tails"
      test for locales that have a translated homepage (Closes: #11711).
    - Take into account that apt(8) won't return when run in the remote shell
      with the ASP hooks enabled.

 -- Tails developers <tails@boum.org>  Thu, 16 Aug 2018 18:37:47 +0000

tails (3.8) unstable; urgency=medium

  * Security fixes
    - Upgrade Tor Browser to 7.5.6 (MFSA 2018-17; Closes: #15683).
    - Upgrade Enigmail to 2.0.7 (partly fixes #15602 aka. EFAIL).
    - Upgrade libgcrypt to 1.7.6-2+deb9u3 (DSA-4231-1).
    - Upgrade perl to 5.24.1-3+deb9u4 (DSA-4226-1).

  * Bugfixes
    - Thunderbird: fix importing public OpenPGP keys from email attachments
      (Closes: #15610).
    - Make the Unsafe Browser home page translatable again (Closes: #15461).

  * Minor improvements
    - Don't display the "Know your rights" message on Thunderbird first run.
    - Move Thunderbird's default userChrome.css to /etc/thunderbird, just like
      we do for Tor Browser, for easier upgrade handling.

 -- Tails developers <tails@boum.org>  Mon, 25 Jun 2018 09:59:22 +0000

tails (3.7.1) unstable; urgency=medium

  * Security fixes
    - Upgrade Tor Browser to 7.5.5 (MFSA 2018-14; closes: #15643).
    - Upgrade Thunderbird to 52.8.0 (DSA-4209-1; Closes: #15607).
      - Partially fixes EFAIL.
      - Fixes importing OpenPGP keys from keyservers with Enigmail.
      - Accordingly refresh our Thunderbird AppArmor profile patch.
    - Upgrade cURL to 7.52.1-5+deb9u6 (DSA-4202-1).
    - Upgrade GnuPG (modern) 2.1.18-8~deb9u2 (DSA-4222-1).
    - Upgrade GnuPG (legacy) to 1.4.21-4+deb9u1 (DSA-4223-1).
    - Upgrade Git to 1:2.11.0-3+deb9u3 (DSA-4212-1).
    - Upgrade PackageKit to 1.1.5-2+deb9u1 (DSA-4207-1).
    - Upgrade procps to 2:3.3.12-3+deb9u1 (DSA-4208-1).
    - Upgrade wavpack to 5.0.0-2+deb9u2 (DSA-4197-1).
    - Upgrade wget to 1.18-5+deb9u2 (DSA-4195-1).
    - Upgrade xdg-utils to 1.1.1-1+deb9u1 (DSA-4211-1).

  * Bugfixes
    - Fix setting a screen locker password with non-ASCII characters
      (Closes: #15636).
    - WhisperBack:
      - Rename the WhisperBack launcher to "WhisperBack Error Reporting"
        so that users have a better chance to understand what it does
        (Closes: #6432)
      - Ensure debugging info in Whisperback reports don't contain email
        signature markers so that email clients forward it in full
        (Closes: #15468).
      - Wrap text written by the user to 70 chars (Closes: #11689).

  * Minor improvements
    - The "Tails documentation" desktop launcher now opens /doc instead of
      the aging /getting_started that confused people during user testing
      (Closes: #15575).

  * Test suite
    - Update to match "Tails documentation" behaviour change.

 -- Tails developers <tails@boum.org>  Sat, 09 Jun 2018 19:53:51 +0000

tails (3.7) unstable; urgency=medium

  * Security fixes
    - Upgrade Tor Browser to 7.5.4 (MFSA 2018-12, Closes: #15588).
    - Upgrade OpenSSL to 1.1.0f-3+deb9u2 (DSA-4157).
    - Upgrade Perl to 5.24.1-3+deb9u3 (DSA-4172).
    - Upgrade Libre Office to 1:5.2.7-1+deb9u4 (DSA-4178).
    - Upgrade libmad to 0.15.1b-8+deb9u1 (DSA-4192).

  * Bugfixes
    - Enable the removal of OpenPGP keyblock in Whisperback (closes: #7797).
    - Show the logo in Whisperback's About menu (closes: #13198).
    - Use the same font in all the Whisperback report (Closes: #11272).
    - Update tails-bugs@tails.boum OpenPGP key (Closes: #15534).

  * Minor improvements
    - Stop installing python-qt4 and python-trezor (Closes: #15391).
    - Make WhisperBack easier to find in the GNOME Overview (Closes: #13299).

 -- Tails developers <tails@boum.org>  Tue, 08 May 2018 01:47:22 +0200

tails (3.6.2) unstable; urgency=medium

  * Security fixes
    - Upgrade Tor Browser to 7.5.3 (MFSA 2018-10, Closes: #15459).
    - Upgrade Thunderbird to 1:52.7.0-1~deb9u1.0tails1 (DSA-4155,
      Closes: #15471).
    - Upgrade libicu to 57.1-6+deb9u2 (DSA-4150).
    - Upgrade intel-microcode to 3.20180312.1~bpo9+1. Implements
      IBRS/IBPB/STIPB support, Spectre-v2 mitigation for: Sandybridge,
      Ivy Bridge, Haswell, Broadwell, Skylake, Kaby Lake, Coffee Lake
      (Closes: #15173).

  * Bugfixes
    - Tor Browser AppArmor profile:
     * Grant the main Firefox process access to machine-id: needed for
       IBus support (Closes: #15437).
     * Allow access to extensions installed by the user such as Tails
       Verification (Closes: #15434).
    - Remove packages needed to support Video Acceleration API
      (VA-API) because they breaks opening GNOME Settings and Totem in
      Tails 3.6 on some computers (only NVIDIA for now but perhaps
      other hardware is affected). (Closes: #15433, #15449)
    - Upgrade Linux to 4.15.11-1 and bump the aufs submodule (Closes:
      #15456, #15457).
    - tails-documentation script:
      * open translated documentation page in Tor Browser when online
        (Closes: #15371).
      * use documented syntax for os.execv (Refs: #15332)
      * re-add support for passing a HTML anchor as the second
        argument.
    - Fix issue where the tails-persistence-setup user's guid would be
      changed when it was the uid that was intended (Closes: #15422).

 -- Tails developers <tails@boum.org>  Thu, 29 Mar 2018 17:49:42 +0200

tails (3.6.1) unstable; urgency=medium

  * Security fixes
    - Upgrade Tor Browser to 7.5.2 (MFSA 2018-08 i.e. CVE-2018-5146).
    - Upgrade libvorbis to 1.3.5-4+deb9u2 (DSA 4140-1 aka. CVE-2018-5146).
    - Upgrade curl to 7.52.1-5+deb9u5 (DSA 4136-1).
    - Upgrade samba to 2:4.5.12+dfsg-2+deb9u2 (DSA 4135-1).

  * Bugfixes
    - Fix ISO build reproducibility (Closes: #15400)
    - Disable Selfrando: Tor Browser upstream currently enables it only
      in non-release builds
      (https://trac.torproject.org/projects/tor/ticket/24912#comment:8).

 -- Tails developers <tails@boum.org>  Fri, 16 Mar 2018 22:42:00 +0000

tails (3.6) unstable; urgency=medium

  * Major changes
    - Upgrade Tor Browser to 7.5.1.
    - Upgrade Tor to 0.3.2.10. (Closes: #15158)
    - Add ability to lock the screen. (Closes: #5684)
    - Add initial support for Meek bridges. (Closes: #8243)
    - Upgrade to Thunderbird 52.6.0. (Closes: #15298)
    - Enable Thunderbird AppArmor profile. (Closes: 11973)
    - Upgrade Linux to 4.15.0-1. (Closes: #15309).
    - Upgrade systemd to 237.
    - Upgrade Electrum to 3.0.6. (Closes: #15022)
    - Upgrade the base system to the Debian Stretch 9.4 point-release
      (Closes: #15341)
    - Port a few shell scripts to Python thanks to GoodCrypto. (Closes: #11198)

  * Security fixes
    - Upgrade Intel processor microcode firmware. (Closes: #15173).
    - Upgrade poppler to 0.48.0-2+deb9u1. (CVE-2017-14929, CVE-2017-1000456)
    - Upgrade tiff to 4.0.8-2+deb9u2 (CVE-2017-9935, CVE-2017-11335,
      CVE-2017-12944, CVE-2017-13726, CVE-2017-13727, CVE-2017-18013)
    - Upgrade ffmpeg to 7:3.2.10-1~deb9u1. (CVE-2017-17081)
    - Upgrade libtasn1-6 to 4.10-1.1+deb9u1. (CVE-2017-10790, CVE-2018-6003)
    - Upgrade Libre Office to 1:5.2.7-1+deb9u2. (CVE-2018-6871)
    - Upgrade libvorbis to 1.3.5-4+deb9u1. (CVE-2017-14632, CVE-2017-14633)
    - Upgrade gcc to 6.3.0-18+deb9u1.
    - Upgrade util-linux to 2.29.2-1+deb9u1. (CVE-2018-7738)
    - Upgrade isc-dhcp to 4.3.5-3+deb9u1 (CVE-2017-3144, CVE-2018-5732,
      CVE-2018-5733)

  * Minor improvements
    - Avoid noisy warning at boot time by creating tails-upgrade-frontend's
      trusted GnuPG homedir with stricter permissions, then making it looser.
      (Closes: #7037)
    - Drop (broken) Thunderbird dedicated SocksPort. (Closes: #12460)
    - Drop customized update-ca-certificates.service. (Closes: #14756)
    - Update AppArmor cupsd profile. (Closes: #15029)
    - Improve UX when GDM does not start. (Closes: #14521)
    - Install packages needed to support Video Acceleration API.
      (Closes: #14580)
    - Upgrade aufs-dkms for Linux 4.15. (Closes: #15132).
    - Ship pdf-redact-tools, thanks to dachary <loic@dachary.org>.
      (Closes: #15052)
    - Additional Software Packages: convert to python3 and PEP-8.
      (Closes: #15198)
    - Additional Software Packages: do not check for updates every time the
      network gets reconnected. (Closes: #9819)
    - Revert to xorg-xserver from Stretch. (Closes: #15232)
    - Open Tails documentation in Tor Browser when online. (Closes: #15332)
    - Disable Enigmail's Memory Hole feature. (Closes: #15201)
    - Persistence Setup: stop depending on Synaptic. (Closes: #15263)

  * Bugfixes
    - Additional Software Packages: fix the "incomplete online upgrade
      process" bug in offline mode (Closes: #14570)
    - Additional Software Packages: do not block Desktop opening.
      (Closes: #9059)
    - Install OpenPGP Applet 1.1. (Closes: #6398).
    - Repair rng-tools using a real start-stop-daemon program.
      (Closes: #15344)
    - Tails installer: fix bug with unicode status messages. (Closes: #15254)

  * Build system
    - Abort if tails-custom-apt-sources failed.
    - Abort the ISO build when DKMS modules are not built. (Closes: #14789).
    - Improve how we track dependencies in build hooks. (Closes: #14818)
    - Fix (potential) rare race condition during build.
    - Ensure the SquashFS has /etc/hostname properly configured.
      (Closes: #15322)
    - Bump builder VM's RAM. (Closes: #15310)

  * Test suite
    - Log the list of systemd jobs when systemctl is-system-running fails.
      (Closes: #14772).
    - Allow more time for 'systemctl is-system-running' to succeed.
    - Only support SikuliX, not Sikuli.
    - Disable SPICE clipboard sharing.
    - Don't flood the debug logger with the journal contents.
    - Rescue exception.
    - Enter a name into the Thunderbird account configuration.
      (Closes: #11256)
    - Fix the "I do not see ..." step's case. (Closes: #14929)
    - Mark scenarios that use the "The Report an Error launcher will…" step
      as fragile (Closes: #15321)
    - Test that Tor Browser opens docs when online. (Closes: #15332)
    - Adapt test after warning moved to after Unsafe Browser verification
      dialog. (Closes: #8775)
    - Dogtailify electrum.feature.
    - Add additional software packages feature. (Closes: #14572)
    - Disable test that is broken due to a Tor Browser bug. (refs: #15336)

 -- Tails developers <tails@boum.org>  Mon, 12 Mar 2018 21:28:29 +0100

tails (3.5) unstable; urgency=medium

  * Security fixes
    - Upgrade amd64-microcode to 3.20171205.1, for the mitigation
      against Spectre (CVE-2017-5715) (Closes: #15148).
    - Upgrade Tor Browser to 7.5-build3 (Closes:  #15197).
    - Upgrade Thunderbird to 1:52.5.2-2~deb9u1.0tails1 (Closes: #15033)
    - Upgrade gdk-pixbuf to 2.36.5-2+deb9u2.0tails1 (Closes: #15177).
    - Upgrade bind9 to 1:9.10.3.dfsg.P4-12.3+deb9u4.
    - Upgrade libxml2 to 2.9.4+dfsg1-2.2+deb9u2.

  * Minor improvements
    - Upgrade Linux to 4.14.13, which is the first kernel that has the
      "[x86] microcode/AMD: Add support for fam17h microcode loading"
      commit, that's needed to load the AMD fam17h microcode for
      mitigating the Spectre vulnerability (CVE-2017-5715).

  * Bugfixes
    - Drop Claws Mail persistence setting migration. Whenever
      persistent Claws Mail setting is enabled, this creates an empty
      ~/.icedove/ directory, that prevents Thunderbird from starting
      (Closes: #12734).
    - Don't prevent the GNOME Applications button from opening its menu if
      time syncing resulted in a shift back in time (Closes: #14250).
    - Tails Installer: when cloning Tails to another USB drive, check
      if the target device has enough space *before* any destructive
      actions are made (Closes: #14622).
    - Tor Browser: make "Print to file" work again, for all locales
      (Closes: #13403, #15024).

  * Build system
    - Fix option passed to cmp: -q is not supported but --quiet is.
      Spotted on feature/buster that's the first branch that exercises
      this code, but there's no reason to fix it only there.

  * Test suite
    - Adapt tests for Tor Launcher 0.2.14.3, i.e. the one shipped with
      Tor Browser 7.5 in Tails 3.5 (Closes: #15064).
    - Add support for creating arbitrarily sized partitions.
    - Add a "Try cloning Tails to a too small partition" scenario
      (regression test for #14622).

 -- Tails developers <tails@boum.org>  Tue, 23 Jan 2018 00:57:58 +0100

tails (3.4) unstable; urgency=medium

  * Security fixes
    - Install Linux 4.14.0-3 from sid (Closes: #14976). This enables
      the kernel-side mitigations for Meltdown.
    - Upgrade curl to 7.52.1-5+deb9u3.
    - Upgrade enigmail to 2:1.9.9-1~deb9u1.
    - Upgrade gimp to 2.8.18-1+deb9u1.
    - Upgrade imagemagick to 8:6.9.7.4+dfsg-11+deb9u4.
    - Upgrade libav (ffmpeg) to 7:3.2.9-1~deb9u1.
    - Upgrade libxcursor to 1:1.1.14-1+deb9u1.
    - Upgrade libxml-libxml-perl to 2.0128+dfsg-1+deb9u1.
    - Upgrade poppler to 0.48.0-2+deb9u1.
    - Upgrade rsync to 3.1.2-1 3.1.2-1+deb9u1.
    - Upgrade samba to 2:4.5.12+dfsg-2+deb9u1.
    - Upgrade sensible-utils to 0.0.9+deb9u1.
    - Upgrade tor to 0.3.1.9-1~d90.stretch+1.

  * Minor improvements
    - Display TopIcons systray on the left of the system menu. This
      fixes #14796 (on Buster, it is displayed in the middle of the
      screen, on the left of the clock) and an annoying UX problem we
      have on Stretch: OpenPGP applet is in the middle of icons that
      share the exact same (modern, GNOME Shell-like) behaviour, which
      is disturbing when opening one of the modern menus and moving
      the mouse left/right to the others, because in the middle one
      icon won't react as expected, and the nice blue bottom border
      continuity is broken.
    - Use the "intel" X.Org driver for integrated graphics in Intel
      i5-7300HQ (Closes: #14990).
    - Enable HashKnownHosts in the OpenSSH client (Closes: #14995).
      Debian enables HashKnownHosts by default via /etc/ssh/ssh_config
      for good reasons, let's not revert to the upstream default.
    - Pin the AppArmor feature set to the Stretch's kernel one. Linux
      4.14 brings new AppArmor mediation features and the policy
      shipped in Stretch may not be ready for it. So let's disable
      these new features to avoid breaking stuff: it's too hard to
      check if all the policy for apps we ship (and that users install
      themselves) has the right rules to cope with these new mediation
      features.

  * Bugfixes
    - Don't delete downloaded debs after install (Closes: #10958).
    - Install xul-ext-ublock-origin from sid to make the dashboard
      work again(Closes: #14993). Thanks to cacahuatl
      <cacahuatl@autistici.org> for the patch!
    - Additional software feature: use debconf priority critical to
      prevent failure when installing packages otherwise requiring
      manual configuration (Closes: #6038)
    - Don't include anything under /lib/live/mount/medium/ in the
      readahead list (Closes: #14964). This fixes the boot time
      regression introduced in Tails 3.3.

  * Build system
    - Display a more helpful error message when the 'origin' remote
      does not point to the official Tails Git repository. This task
      calls git_base_branch_head() which relies on the fact 'origin'
      points to our official repo.
    - Vagrant: never build the wiki early. This has caused several
      issues throughout the years, the lastest instance being the
      reopening of #14933. (Closes: #14933)
    - Install libelf-dev during the time we need it for building DKMS modules.
    - Make the DKMS build hook verbose, and display DKMS modules build
      logs on failure. This hook is a recurring cause of headaches,
      let's simplify debugging.
    - Remove obsolete duplicate build of the virtualbox-guest DKMS
      module.

  * Test suite
    - Log the list of systemd jobs when systemctl is-system-running
      fails (Closes: #14772). Listing the units is not enough: in most
      cases I've seen, is-system-running returns "starting" which
      means the job queue is not empty, and to debug that we need the
      list of jobs.
    - Only support SikuliX; drop support for Sikuli.
    - Disable SPICE clipboard sharing in the guest. It could only mess
      things up, and in fact has confused me by suddenly setting my
      *host's* clipboard to "ATTACK AT DAWN"... :)
    - Decode Base64.decode64 return value appropriately; it returns
      strings encoded in ASCII-8bit.
    - Don't flood the debug logger with the journal contents.
    - Handle case where $vm is undefined during an extremely early
      scenario failure.
    - Allow more time for 'systemctl is-system-running' to
      succeed. (Refs: #14772)
    - Make Sikuli attempt to find replacements on FindFailed by
      employing fuzz, or "lowering the similarity factor". The
      replacements (if found) are saved among the artifacts, and
      serves as potential drop-in-replacements for outdated
      images. The main use case for this is when the font
      configuration in Tails changes, which normally invalidates a
      large part of our images given that our default high similarity
      factor. We also add the `--fuzzy-image-matching` where the
      replacements are used in case of FindFailed, so the tests can
      proceed beyond the first FindFailed. The idea is that a full
      test suite run will produce replacements for potentially *all*
      outdated images.
    - Fix our findAny() vs findfailed_hook. For findAny() it might be
      expected that some images won't be found, so we shouldn't use
      our findfailed_hook, which is about dealing with the situation
      where images need to be updated.
    - Make sure Pidgin's D-Bus policy changes are applied (Closes:
      #15007). Without the HUP there's a race that we sometimes lose.
    - Nump the Unsafe Browser's start page image (Closes: #15006).
    - Hot-plug a 'pcnet' network device instead of 'virtio' on Sid,
      since the latter is not detected on Sid (Closes: #14819).

 -- Tails developers <tails@boum.org>  Mon, 08 Jan 2018 16:57:07 +0100

tails (3.3) unstable; urgency=medium

  * Major changes
    - Upgrade the base system to the Debian Stretch 9.2 point-release
      which gives us tons of bugfixes (Closes: #14714).
    - Install Linux 4.13.0-1 (Closes: #14789).

  * Security fixes
    - Upgrade Thunderbird to 52.4.0 (Closes: #14963).
    - Upgrade Tor Browser to 7.0.10 (Closes: #14940).
    - Upgrade gdk-pixbuf to 2.36.5-2+deb9u1.0tails1 (Closes: #14729).

  * Minor improvements
    - Upgrade to Tor 0.3.1.8-2~d90.stretch+1, a new stable Tor series.
    - tails-documentation: rewrite in Python + use WebKit for display
      instead of the Tor Browser. Since Tor Browser 7.0.8 rendering of
      local pages (like our docs) fail (#14962) so this is probably a
      temporary workaround of that.
    - Replace the Unsafe Browser's warning pages with static,
      pure-HTML versions. This is truly a *temporary* workaround for
      #14962.
    - Update deb.tails.boum.org APT repo key (Closes: #14927)
    - Refresh Tor Browser AppArmor profile patch to apply on top of
      torbrowser-launcher 0.2.8-4's (Closes: #14923).
    - Drop obsolete manual enabling of AppArmor on the kernel
      command-line: it's now enabled by default, so the (Tails -
      Debian) delta gets smaller. :)

  * Bugfixes
    - Install Tails Installer 5.0.2. Fixes:
      * Most notably, fix an issue preventing Tails Installer from
        installing to drives containing a non-Tails partition that
        (obviously) has affected a lot of users. (Closes: #14755).
      * Fix an issue that made the resulting installations unbootable
        if Tails Installer was using a too recent udisks2, e.g. the
        one currently in Debian Sid (Closes: #14809).
      * Code clean-ups (Closes: #14721, #14722, #14723).
    - Fix UEFI boot for USB sticks installed with Universal USB
      Installer (Closes: #8992).
    - Force Tor Browser and Thunderbird to enable accessibility
      support even if no a11y feature is enabled in GNOME yet (Closes:
      #14752, #9260).
    - Mark our custom Desktop launchers as trusted (Closes: #14793,
      Refs: 14584).
    - Add a systemd --user target for bits of GNOME
      EarlyInitialization managed by systemd, and make the keyboard
      layout configuration as part of it. This fixes an issue where
      the layout chosen in the Greeter sometimes wasn't applied in the
      GNOME session (Closes: #12543).

  * Build system
    - auto/{build,clean,config}: run with `set -eu`.
    - Add script to sanity check the website. Currently it ensures all
      blog posts and security advisories have valid Ikiwiki 'meta
      date' directives, since we depend on it for reproducibility.
      Also make passing this sanity check a pre-condition for building
      the website (Closes: #12726, #14767).
    - Abort the ISO build when DKMS modules were not built.
    - Take into account where DKMS modules get installed nowadays.
    - auto/build: normalize file timestamps in wiki/src before
      building. The copy of the website included in the ISO image has
      "Posted" timestamps that apparently match when we cloned the Git
      repository, which affects reproducibility. (Closes: #14933).
    - Fix reproducibility of builds of topic branches that lag behind
      their base branch with the mergebasebranch build option enabled.
      Two otherwise identical merge commits done at different times
      get different IDs, and we happen to embed in the ISO the ID of
      the commit we're building from. (Closes: #14946)

  * Test suite
    - Bump timeout for "I can save the current page as", otherwise the
      "The Tor Browser directory is usable" scenario fails randomly
      when the system is under load.
    - New scenario: installing Tails to an eligible drive with an
      existing filesystem. This is a regression test for #14755.
    - New scenario: re-installing over an existing Tails installation.

 -- Tails developers <tails@boum.org>  Tue, 14 Nov 2017 04:53:27 +0100

tails (3.2) unstable; urgency=medium

  * Major changes
    - Upgrade Linux packages to the Debian kernel 4.12.0-2, based on
      mainline Linux 4.12.12 (Closes: #11831, #12732, #14673).

  * Security fixes
    - Upgrade Tor Browser to 7.0.6-build3 (Closes: #14696).
    - Upgrade to Thunderbird 52.3.0 (Closes: #12639).
    - Deny access to Pidgin's D-Bus service (Closes: #14612). That D-Bus
      interface is dangerous because it allows _any_ application running
      as `amnesia' that has access to the session bus to extract
      basically any information from Pidgin and to reconfigure it:
      https://developer.pidgin.im/wiki/DbusHowto
    - Block loading of Bluetooth kernel modules (Closes: #14655) and
      block Bluetooth devices with rfkill (Closes: #14655).
    - Add localhost.localdomain to the hosts file to prevent loopback
      leaks to Tor circuits (Closes: #13574). Thanks to tailshark for
      the patch!

  * Minor improvements
    - Upgrade to Tails Installer 5.0.1 (Closes: #8859, #8860, #12707). This
      version gets rid of the splash screen, detects when Tails is already
      installed on the target device (and then proposes to upgrade),
      and generally improves the UX. It also increases the Tails partition
      size and refuses to install to devices smaller than 8 GB.
    - Deprecate Thunderbird's preferences/0000tails.js (Closes: #12680).
    - Install the BookletImposer PDF imposition toolkit (Closes: #12686).
    - Tor Browser:
      * Fallback to ~/Tor Browser for uploads (Closes: #8917).
      * Silence some common operations that always are denied and
        otherwise would spam the journal (Closes: #14606)
    - Shell library: remove now unused functions (Closes: #12685).
    - Add pppoe to the installed packages (Closes #13463). Thanks to geb
      for the patch!
    - Replace syslinux:i386 with syslinux:amd64 in the ISO9660
      filesystem (Closes: #13513).
    - htpdate: fix date header regexp (Closes: #10495). It seems that
      some servers (sometimes) do not send their headers with first
      letter uppercased, hence a lot of failures to find the date in it.
    - Install aufs-dkms from Debian unstable (Closes: #12732).
    - Install vim-tiny instead of vim-nox (Closes: #12687). On Stretch,
      vim-nox started pulling ruby and rake in the ISO. I think vim-tiny
      would be good enough, and would save a few MiB in the ISO. Those
      who use vim more intensively and want another flavour of vim are
      likely to need persistence anyway, and can thus install a more
      featureful vim with the additional software packages feature.
    - Remove gksu and its and gconf's dependencies (Closes: #12738). We
      use pkexec instead of gksudo. gksu is unmaintained, buggy
      (e.g. #12000), and it is the only reason we ship GConf, which we
      want to remove. The other removals are:
      * libgnomevfs2-extra, which was previously used for SSH/FTP support in
        Nautilus, but isn't needed for that any more.
      * libgnome2-bin which provides gnome-open, which isn't required by
        any application in Tails (as far as we know).
      * Configurations and scripts that become obsolete because of these
        removals.
    - Refresh torbrowser-AppArmor-profile.patch to apply cleanly on top
      of torbrowser-launcher 0.2.8-1 (Closes: #14602).
    - Switch from Florence to GNOME's on-screen keyboard (Closes: #8281)
      and incidentally improve accessibility in GTK+ 2.0 and Qt
      applications. This drops Florence and the corresponding GNOME
      Shell extension.
    - Make ./HACKING.mdwn a symlink again (Closes: #13600).
    - Implement refresh-translations --force .
    - Rework how we handle the individual POT files of our applications.
      Comparing the new temporary POT files we generate with the
      temporary POT files we generated last time (if ever, and if we
      did, for which branch?) is not relevant; these POT files are only
      used for merging into a new tails.pot and *that* one is relevant
      to diff against the old tails.pot.
    - Update the Tails signing key. (Closes: #11747)
    - Reproducibility:
      * Ensure reproducible permissions for /etc/hostname (Closes:
        #13623).
      * Patch desktop-file-utils to make its mimeinfo.cache reproducible
        (Closes: #13439).
      * Patch glib2.0 to make its giomodule.cache reproducible (Closes:
        #13441).
      * Patch gdk-pixbuf to make its loaders.cache reproducible (Closes:
        #13442).
      * Patch gtk2.0 and gtk3.0 to make their immodules.cache
        reproducible (Closes: #13440).
      * Remove GCconf: it is a source of non-determinism in the
        filesystem (element order in /var/lib/gconf/defaults/%gconf-tree-*.xml)
        which made Tails unreproducible.
      * Ignore comment updates in POT files, which was a source of
        non-determinism and therefore prevented Tails from being
        reproducible (Closes: #12641).
    - Kernel hardening:
      * Increase mmap randomization to the maximum supported value
        (Closes: #11840). This improves ASLR effectiveness, and makes
        address-space fragmentation a bit worse.
      * Stop explicitly enabling kaslr: it's enabled by default in
        Debian, and this kernel parameter is not supported anymore.
      * Disable kexec, to make our attack surface a bit smaller.

  * Bugfixes
    - Start Nautilus silently in the background when run as root
      (Closes: #12034). Otherwise, after closing Nautilus one gets the
      prompt back only after 5-15 seconds, which confuses users and makes
      our doc more complicated than it should.
    - Ensure pinentry-gtk2 run by Seahorse has the correct $DISPLAY set
      (Closes: #12733).

  * Build system
    - build-manifest-extra-packages.yml: remove squashfs-tools version
      we don't use anymore (Closes: #12684). Apparently our
      apt-get/debootstrap wrapper tricks are enough to detect the
      version of squashfs-tools we actually install and use.
    - Merge base branch earlier, i.e. in auto/config instead of
      auto/build (Closes: #14459). Previously, a given build from a topic
      branch would mix inconsistent versions of things.
    - Fail builds started before SOURCE_DATE_EPOCH (Closes:
      #12352). Such builds would not be reproducible, and this is an
      assumption (a reasonable one!) that we do all over the place, so
      let's fail early. While we're at it, let's fail if
      SOURCE_DATE_EPOCH is not set as well. Actually we would fail any
      way if that was the case when reaching our
      99-zzzzzz_reproducible-builds-post-processing build hook, but
      let's fail early.

  * Test suite
    - Test the GNOME Root Terminal.
    - Take into account that Tails Installer 5.0.1 refuses to install
      Tails to devices smaller than 8 GiB. It'll still allow *upgrading*
      such sticks though.
    - Use 7200 MiB virtual USB drives when we really mean 8 GiB. In the
      real world, USB sticks labeled "8 GB" can be much smaller, so
      Tails Installer will accept anything that's at least 7200 MiB.
      This commit makes us exercise something closer to what happens in
      the real world, and incidentally it'll save storage space on our
      isotesters and improve test suite performance a bit. :)
    - Have unclutter poll every 0.1s instead of continuously. On current
      sid, virt-viewer eats a full CPU and doesn't do its job when
      "unclutter -idle 0" is running.
    - Adapt tests for Tails Installer 5.0.1.
    - Workaround Pidgin's DBus interface being blocked since we actually
      depend on it for some tests.
    - Test that Pidgin's DBus interface is blocked.
    - Save more data on test suite failures (Refs: #13541):
      * When Tor fails to bootstrap, save Tor logs and chutney nodes
        data.
      * When Htpdate fails to synchronize the clock, save its logs.
      * Always save the systemd journal on failure.
    - When testing emergency shutdown, wait longer for Tails to tell
      us it has finished wiping the memory. The goal here is to help
      us understand whether (Refs: #13462) is a bug in the emergency
      shutdown feature or in our test suite.
    - Restart nautilus-desktop if Desktop icons are not visible
      (Closes: #13461).
    - Test suite: fix assert_raise() when using ruby-test-unit >=
      3.2.5 (Closes: #14654). ruby-test-unit 3.2.5 added native Java
      exception support for JRuby. The fact we defined the :Java
      constant was enough to trigger that JRuby-specific code, which
      failed.
    - Test suite: take into account that click-to-play is not required
      anymore for WebM videos in Tor Browser (Closes: #14586).

 -- Tails developers <tails@boum.org>  Mon, 25 Sep 2017 22:23:01 +0200

tails (3.1) unstable; urgency=medium

  * Security fixes
    - Upgrade Tor Browser to 7.0.4-build1 (Closes: #13577).
    - Upgrade Linux to 4.9.30-2+deb9u3.
    - Upgrade libtiff to 4.0.8-2+deb9u1.
    - Upgrade bind9 to 1:9.10.3.dfsg.P4-12.3+deb9u2.
    - Upgrate evince to 3.22.1-3+deb9u1.
    - Upgrade imagemagick 8:6.9.7.4+dfsg-11+deb9u1.
    - Ensure Thunderbird cleans its temporary directory. (Closes: #13340).

  * Minor improvements
    - Patch gconf to produce reproducible XML output (refs: #12738). This is
      the temporary solution for #12738 in Tails 3.1 which will be reverted
      (and fixed permanently by removing gconf) in Tails 3.2.
    - Apply Debian bts patch to cracklib to produce reproducible dictionnaries
      (Closes: #12909).
    - Upgrade to Debian 9.1 (Closes: #13178).

  * Bugfixes
    - Replace faulty URL in htpdate neutral pool (Closes: #13472).
    - Keep installing a version of Enigmail compatible with Thunderbird 45.x
      (Closes: #13530).
    - Fix the time syncing and Tor notifications translations (Closes: #13437).

  * Build system
    - Upgrade the Vagrant basebox for building ISO images to Stretch
      (Closes: #11738).
    - Fix on-disk build by bumping Vagrant build VM memory to 768M
      (Closes: #13480).
    - Fix rescue build option by exporting TAILS_BUILD_FAILURE_RESCUE
      (Closes: #13476).

  * Test suite
    - mark gnome screenshot scenario as fragile (refs: #13458)
    - mark UEFI scenario as fragile (refs: #13459).

 -- Tails developers <tails@boum.org>  Sat, 05 Aug 2017 15:25:51 +0200

tails (3.0.1) unstable; urgency=medium

  * Security fixes
    - Upgrade tor to 0.3.0.9-1~d90.stretch+1 (Closes: #13253).
    - Upgrade Linux to 4.9.30-2+deb9u2.
    - Upgrade libc to 2.24-11+deb9u1.
    - Upgrade libexpat1 to 2.2.0-2+deb9u1.
    - Upgrade libgcrypt20 to 1.7.6-2+deb9u1.
    - Upgrade libgnutls30 to 3.5.8-5+deb9u1.
    - Enable Debian security APT sources (Closes: #12309).

  * Minor improvements
    - Use a higher resolution image in Tails persistence setup
      (Closes: #12510).

  * Bugfixes
    - Forcibly set $SSH_AUTH_SOCK before starting GNOME
      Shell. Apparently, due to a race condition, GNOME keyring
      sometimes fails to tell the session manager about the correct
      SSH_AUTH_SOCK, and thus GNOME Terminal hasn't this variable set
      and any ssh process started in there won't use the (perfectly
      working) SSH agent (Closes: #12481).
    - Fix issue that made Tails Installer rejects working USB drives,
      pretending they're not "removable" (Closes: #12696).
    - Make behavior of the power button and lid close actions in the Greeter
      consistent with the regular GNOME session (Closes: #13000).

  * Build system
    - Track the latest debian-security archive for the corresponding
      APT sources, and not for the unrelated jessie-updates (Closes:
      #12829).
    - Print APT sources used in the build VM, to help debugging issues
      such as #12829.

 -- Tails developers <tails@boum.org>  Tue, 04 Jul 2017 15:59:18 +0200

tails (3.0) unstable; urgency=medium

  * Major changes
    - Upgrade Tor Browser to 7.0.1 (Closes: #12635, #12657).
    - Upgrade to a new snapshot of the Debian and Torproject
      APT repositories: respectively 2017060904 and 2017060903
      (Closes: #12609).

  * Minor improvements
    - Tor Browser: enable Electrolysis (e10s), i.e. render content in a separate
      child process, which will allow to improve performance and security
      further along the road. This required us to drop our branding add-on
      and re-implement its functionality in our Tor Browser wrapper
      (Closes: #12569).
    - Clean obsolete cached packages when using the Additional Software Packages
      feature (Closes: #12400).
    - Improve KeePassX database migration handling (Closes: #12375).
    - Upgrade OnionShare to 0.9.2, from Debian sid as it has been removed
      from Stretch (Closes: #12610).
    - Upgrade Tor to 0.3.0.8 (Closes: #12656).
    - Drop obsolete bilibop patch, that was applied in 0.5.2.1.
    - Include disk space usage information in the WhisperBack bug reports.
    - Reorder technical details in WhisperBack bug reports in way that makes
      more sense when reading them.
    - Convert lc.py to Python 3.
    - Simplify some Python code thanks to subprocess.check_ouput.
    - Set the initial keyboard focus on the "Start Tails" button
      in Tails Greeter (Closes: #12509).
    - Convert Tails Greeter's Debian packaging to current best practices.

  * Bugfixes
    - Fix persistent Thunderbird configuration migration when there is
      a mimeTypes.rdf, that doesn't contain any associations to "icedove"
      or "/usr/bin/iceweasel" (Closes: #12580).
    - Fix persistent browser bookmarks, by generating them from an sqlite dump
      (Closes: #12568).
    - Use the "intel" X.Org driver for Intel Atom/Celeron/Pentium Processor
      x5-E8000/J3xxx/N3xxx Integrated Graphics Controller.
    - `exec' from our Thunderbird wrapper so it doesn't remain running.
    - Tails Installer: don't allow installing on non-removable drives
      (Closes: #10731).
    - Fetch the torbrowser-launcher sources from Debian sid:
      it's been removed from Debian testing.
      Refresh torbrowser-AppArmor-profile.patch accordingly.
    - Unsafe Browser: remove the search bar, that's currently buggy
      and its presence only encourages unsupported usage (Closes: #12573).
    - Unsafe Browser: disable searching in the address bar. It can result
      in leaking hostnames and credentials to the default search
      engine operator (Closes: #12540).
    - Make our omni.ja modifications reproducible (Closes: #12620).
    - Generate the fontconfig cache in a reproducible manner (Closes: #12567).
    - Don't include torrents/rss.html in the ISO. It's not generated
      in a deterministic manner and is worthless in the ISO (Closes: #12619).
    - Improve the language → default keyboard layout mapping
      in Tails Greeter (Closes: #12547).
    - Don't close Tails Greeter's main window when Alt-F4 is pressed
      (Closes: #12462).

  * Test suite
    - Run emergency_shutdown.feature after usb_*.feature, to reduce disk
      space requirements (Closes: #12565).
    - Deal with server messages in Pidgin.
    - Improve Pidgin connectivity check robustness.
    - Flag the Synaptic test as fragile (i.e. #12586).
    - Optimization: only test once that Tails, booted on DVD, eventually
      shuts down after wiping memory.
    - Move tests about the shutdown applet to a dedicated feature,
      as they have nothing to do with Tails' "emergency" shutdown feature.
    - Adapt the network connectivity check to Stretch, and improve it to check
      both link and IP connectivity (Closes: #12602).
    - Apply a fix from upstream Git to mutter, to fix some of its interactions
      with dogtail (Closes: #11718).
    - Mark "Scenario: Watching a WebM video" as fragile (i.e. #10442).

  * Build system
    - Set create_box -e, to make the vagrant box generation a bit more robust.
      (Closes: #12578).
    - Install kernel from backports and Tails build deps before performing
      APT upgrade, to avoid useless bandwidth usage (Closes: #12529).
    - Update submodules after merging the base branch (Closes: #12556).
    - Rakefile: fix date comparison in basebox:clean_old (Closes: #12575).
    - Rakefile: have basebox:clean_old delete baseboxes more than 4 months old
      (refs: #12576).
    - Also check for fuzzy patches' .orig files at the end of our build hooks,
      so we detect any fuzzy patches applied by hooks (Closes: #12617).
    - Remove .orig files for patches we allow to be fuzzy.
    - Don't pre-build the wiki when mergebasebranch is enabled.
      When pre-building the wiki, we modify the PO files which results in a
      conflict from the base branch merge in case it modifies the same
      files, which breaks the build (Closes: #12611).
    - Rakefile: add a task that removes all tails-builder-* libvirt volumes
      (Closes: #12599).

 -- Tails developers <tails@boum.org>  Sat, 10 Jun 2017 14:39:10 +0000

tails (3.0~rc1) unstable; urgency=medium

  * Major changes
    - Install Thunderbird 1:45.8.0-3+tails2 and handle the Icedove → Thunderbird
      migration, including wrt. persistent data (Closes: #11712, #12242).
      This package also has the patch from
      https://bugzilla.mozilla.org/show_bug.cgi?id=1281959 applied,
      to ease future integration of the Thunderbird AppArmor profile.
      Also, drop the Claws → Icedove migration path.
    - Upgrade to a new snapshot of the Debian and Torproject
      APT repositories: 2017051803 (Closes: #12554).
    - Upgrade Linux packages to the Debian kernel 4.9.0-3, based on
      mainline Linux 4.9.25.
    - Replace the kexec-based memory erasure feature with the Linux kernel's
      memory poisoning (Closes: #12354, #12428). The kexec-based implementation
      was not reliable enough and provided a poor UX. Instead, we now return
      to the initramfs on shutdown and unmount all filesystems there, so their
      content and corresponding caches are erased.
    - Upgrade Tor Browser to 7.0a4 based on Firefox 52.1.1esr (Closes:
      #12115, #12464):
      * Unfortunately e10s (multi-process Firefox) is disabled (#12569).
      * Unfortunately persistent bookmarks created for the first time
        in Tails 3.0~rc1 is broken (#12568).
      * Adds exceptions for the extensions Tails installs on top of
        the vanilla Tor Browser (Closes: #11419).
    - Upgrade tor to 0.3.0.7-1 (Closes: #12485) and log both to the
      usual file and the journal (Closes: #12412).
    - Merge the code that makes Tails almost build reproducibly (Refs:
      #5630); we still have issues with the fontconfig cache (Refs:
      #12567).

  * Minor improvements
    - Add a HACKING document for new code contributors (Closes:
      #12164).
    - Rename tor-controlport-filter to onion-grater (Closes: #12394)
      and import patches killing the delta against Whonix version
      (Closes: #12173).
    - Improve onion-grater; thanks to Joy SN <joysn1980@yahoo.com>
      for the original patches (Closes: #12173):
      · add --listen-interface
      · make stdout/stderr unbuffered to ensure Python exceptions are logged
      · use yaml.safe_load()
    - Improve KeePassX database migration handling (refs: #12375).
    - Electrum: set coin selection strategy to 'Privacy' (Closes: #12177).
    - Allow Onion Circuits to access /proc/pid/status.
    - Make gdm-shell-tails.desktop more similar to the one shipped
      in gnome-shell 3.22.3-3 (refs: #12364).
    - Greeter: have the help window point to updated documentation,
      use WebKit2 instead of the deprecated WebKit, and hide the sidebar
      and banner.
    - Use exec to start KeePassX, i.e. avoid leaving the wrapper running.

  * Bugfixes
    - Install xserver-xorg-legacy, to fix support for various graphics
      adapters that still don't work with rootless X.Org (Closes: #12542).
    - Use the "intel" X.Org driver for Intel Q35 and Intel Atom
      D4xx/D5xx/N4xx/N5xx graphics controllers (refs: #12219).
    - Give UEFI bootloaders upper-case filenames (Closes: #12511).
      Some UEFI firmware, such as the one in the ThinkPad X220, only recognize
      them if they have an upper-case name.
    - KeePassX: enable "Automatically save after each change" again,
      like we did in Tails 2.x (fixes a regression introduced
      in 3.0~beta3).
    - Install packages needed by the "Test speakers" functionality
      (Closes: #12549).
    - Fix automatic upgrades when one is already applied (Closed:
      #12501).
    - When generating the network device blacklist, also blacklist
      network drivers from the staging directory (Closes: #12362).
    - htpdate pool: replace www.sarava.org with leap.se. The former
      has been down for a while and it's not clear when it's going to
      be stable again. The latter should be reliable.

  * Test suite
    - Check that dirmngr used the configured keyserver (Closes: #12371).
    - Sanity check that Chutney starts all nodes in the network.
    - Disable the Sandbox option for all nodes, until Tor#21943
      is fixed (Closes: #12512).
    - Wait for the desktop icons to be displayed in the "Tails desktop is ready"
      step. Let's not try interacting with the desktop earlier.
    - Add tests for memory erasure on "normal" shutdown (refs: #12428).
    - Add tests for memory erasure on "emergency" shutdown, and run some
      with network enabled (refs: #12354).
    - Have eject_cdrom run eject(1) like it used to do in the past.
      Otherwise the machine is immediately halted and we cannot test
      whether memory has been erased.
    - Pass mount_USB_drive structured data instead of free-form text.
    - Test that MAC spoofing and "Disable network" works for
      hotplugged networking devices (Refs: #12362).

  * Build system
    - Generate the Vagrant base box locally as part of the build process,
      instead of downloading it: one less binary blob as input in the build
      process (refs: #12409).
    - Use Vagrant for builds on Jenkins too (Closes: #11972).
    - Tell build script to be more verbose.
    - Respect the 'ARTIFACTS' environment variable if set.
    - Add a second disk to handle the apt-cacher-ng cache, and store
      the corresponding logs in there (Closes: #11979).
    - Use APT snapshots in Vagrant build VMs, create/use a basebox that matches
      the branch/tag/commit being tested, and provision a new VM for each build
      (Closes: #11980, #11981).
    - Ship all build dependencies in the Vagrant basebox, to save some
      time when building ISOs.
    - Make basebox generation compatible with both GnuPG 1.x and 2.x.
    - Set LC_ALL=C, mostly to suppress some warnings.
    - Support forcing VM cleanup before/after build.
    - Add tasks for cleaning up old or all base boxes (refs: #12409).
    - Add build option useful for debugging build failures.
    - Remove obsolete build options.
    - Make auto/scripts/utils.sh more reusable, use it in Rakefile,
      auto/build and setup-tails-builder.
    - Add an option controlling whether to merge the base branch.
    - Add "rake test" target and import logics from puppet-tails'
      wrap_test_suite script.
    - Build Tails as a release simply when HEAD is tagged, i.e. we do not
      require building from a detached head any more.
    - Sanity check compression choice when building a release.
    - Use the host's resolv.conf when building the Vagrant base box.
      Since systemd-networkd is used to manage resolv.conf inside the base box,
      and it hasn't been initialized yet (we are not booting it, just chrooting
      into it) DNS is broken otherwise.
    - Release process: "release" a new base box when freezing.
    - Chown/scp artifacts with a single command to limit overhead and warnings
      noise caused by repeated SSH calls.
    - Add a build options to use a custom CPU model, and custom
      machine type, for reproducibility testing (refs: #12345).
    - Add support for installing Tor Browser nightly builds.

 -- Tails developers <tails@boum.org>  Sat, 20 May 2017 16:48:45 +0200

tails (3.0~beta4) unstable; urgency=medium

  * Major changes
    - All changes brought by Tails 2.12.
    - Upgrade to a new snapshot of the Debian and Torproject
      APT repositories (2017041704).

  * Security improvements
    - Enable the buddy page allocator free poisoning (Closes: #12089).
    - Enable slub/slab allocator free poisoning (Closes: #12090).
    - Create IUKs (automatic upgrades) in a reproducible manner
      (Closes: #11974).

  * Minor improvements
    - Firewall: forbid the _apt user to talk to DNS ports. APT works very well
      without DNS access since we only have Onion APT sources, so let's silence
      the logs.
    - Replace Pidgin's "systray" icon with the guifications plugin
      (Closes: #11741). We're trying to remove as much as we can from
      the set of icons managed by TopIcons extension flavours, in the hope
      it's enough to cancel the problems we've seen with them (#10576, #11737).
    - Disable apt-daily.timer, that can only cause problems in our context
      (Closes: #12390).
    - Do not let pppd-dns manage /etc/resolv.conf (Closes: #12401).
    - Ensure rootless X.Org can access /dev/fb0 when started by GDM.
    - Include the amdgpu module in the initramfs (refs: #12218).
    - Tails Greeter: don't mention 'firewall' anymore (#12382).
    - Tails Greeter: avoid the popover menu for Formats being cut,
      in most cases (Closes: #12249).
    - Tails Greeter: disable the screensaver (Closes: #12370).
    - Tails Greeter: fix behavior when pressing Enter in the language selection
      menu (Closes: #12359).

  * Bugfixes
    - Install speech-dispatcher-espeak-ng to fix the Orca screen reader
      (Closes: #12389).
    - Install xserver-xorg-video-intel and use it on a few graphics adapters
      that are not supported correctly by the modesetting driver (refs: #12219).
      More PCI IDs will be added as new affected hardware is reported.

  * Test suite
    - Run on a Q35 2.8 machine (Closes: #11605).
    - Deprecate xtightvncviewer in favor of tigervnc-viewer.
    - Test the Unsafe Browser in 3 random supported languages, not all.
      This should be enough to identify most future regressions in this area,
      and will be much faster than testing them all.
    - Pidgin tests: switch to an image that doesn't depend on the
      topic of tails@conference.riseup.net.
    - Fix a problematic use of try_for.
    - Fix VM.select_virtual_desktop() and VM.do_focus().
    - Random Gherkin improvements.
    - Fix a focus issue for GNOME Terminal vs. Tails Installer.
    - Adjust to kernel memory poisoning being enabled, which breaks the way
      we used to test memory erasure (refs: #12354):
      · Drop "no memory erasure" and "memory erasure" tests, that can't work
        anymore.
      · Test erasure of memory freed by a killed userspace process.
      · Test that memory poisoning applies to unmounted tmpfs.
      · Test that memory poisoning applies to read and write cache
        for unmounted vfat and LUKS-encrypted ext4.
      · Run erase_memory a bit later, it requires less disk space nowadays.

 -- Tails developers <tails@boum.org>  Tue, 18 Apr 2017 13:01:25 +0000

tails (2.12) unstable; urgency=medium

  * Major changes
    - Completely remove I2P. :( We have decided to remove I2P (see
      #11276) due to our failure of finding someone interested in
      maintaining it in Tails (Closes: #12263).
    - Upgrade the Linux kernel to 4.9.13-1~bpo8+1 (Closes: #12122).

  * Security fixes
    - Upgrade Tor Browser to 6.5.2 based on Firefox 45.9. (Closes:
      #12444)
    - Mount a dedicated filesystem on /var/tmp, to mitigate the
      hardlinks permissions open by the user-tmp abstraction. See
      https://labs.riseup.net/code/issues/9949#note-23 for details
      (Closes: #12125).
    - Protect against CVE-2017-2636 by disabling the n-hdlc kernel
      module (Closes: #12315).
    - Ensure /etc/resolv.conf is owned by root:root in the SquashFS.
      lb_chroot_resolv will "cp -a" it from the source tree, so it
      inherits its ownership from the whoever cloned the Git
      repository. This has two problems. First, this results in unsafe
      permissions on this file (e.g. a Vagrant build results in the
      'amnesia' user having write access to it).
    - Upgrade libjasper1 to 1.900.1-debian1-2.4+deb8u3
    - Upgrade gstreamer and its plugins to 1.4.4-2+deb8u1.
    - Upgrade eject to 2.1.5+deb1+cvs20081104-13.1+deb8u1.
    - Upgrade imagemagick to 8:6.8.9.9-5+deb8u8.
    - Upgrade pidgin to 2.11.0-0+deb8u2.
    - Upgrade samba to 2:4.2.14+dfsg-0+deb8u5.


  * Minor improvements
    - Don't add the live user to the "audio" group. This should not be
      needed on a modern Linux desktop system anymore (Closes:
      #12209).
    - Install virtualbox-* 5.1.14-dfsg-3~bpo8+1 from our custom APT
      repository (Closes: #12307).
    - Install virtualbox-guest-* from sid. The version currently in
      jessie-backports is not compatible with Linux 4.9, and there's
      basically no chance that it gets updated (the maintainer asked
      for them to be *removed* from jessie-backports) (Closes:
      #12298).
    - Pull ttdnsd from our custom APT repository. It's gone from the
      TorProject one. We removed ttdnsd on feature/stretch already, so
      we'll need to pull it from our custom APT repository only for
      the next 3 months.
    - Clean up libdvd-pkg build files, again.  This cleanup operation
      was mistakenly removed in commit c4e8744 (Closes: #11273).
    - Install gnome-sound-recorder (Closes #10950). Thanks to Austin
      English <austinenglish@gmail.com> for the patch!
    - Stop restarting tor if bootstrapping stalls. It seems tor might
      have fixed the issues we used (see: #10238, #9516) to experience
      with the bootstrap process stalling and requiring a restart to
      kickstart it (Closes: #12411).
    - tor.sh: communicate via the UNIX socket instead of TCP port.
      This makes the library usable when run inside systemd units that
      have `PrivateNetwork=yes` set.
    - Get tor's bootstrap progress via GETINFO instead of log
      grep:ing.
    - Upgrade tor to 0.2.9.10-1~d80.jessie+1

  * Bugfixes
    - mirror-pool-dispatcher: bump maximum expected mirrors.json size
      to 32 KiB. This fixes an error where Tails Upgrader would
      complain with "cannot choose a download server" (Closes:
      #11735).

  * Build system
    - Retry curl and APT operations up to 20 times to make the ISO
      build more robust wrt. unreliable Internet connectivity. Thanks
      to Arnaud <arnaud@preev.io> for the patch!
    - Install ikiwiki from jessie-backports, instead of our patched
      one. Our changes were merged in 3.20161219, and jessie-backports
      now has 3.20170111~bpo8+1 (Closes: #12051).
    - Fix FTBFS when installing a .deb via config/chroot_local-packages
      by being more flexible when matching local packages in the apt
      list file (Closes: #12374). Thanks to Arnaud <arnaud@preev.io>
      for the patch!
    - auto/build: support Stretch's GnuPG v2 keyring filename.

  * Test suite
    - Try possible fix for #11508. IPv6Packet:s' source is accessed by
      `.ipv6_saddr`, not `ip_saddr` (that's for IPv4Packet). So, let's
      just try and see which one of the two each packet has, because
      one of them must be there! Also, given that UDPPacket can be
      either IPv4 or IPv6 it seems safest to try to parse each packet
      as IPv6Packet first -- that way we keep looking at transport
      layer protocols for IPv4 only, and treat everything IPv6 as the
      same, which makes sense, since we should block all IPv6, so
      everything should be treated the same at all times.
    - Changes due to #12411:
      * Raise special exception for Tor bootstrap failures.
      * Remove obsolete debug logging now that we don't log anything
        interesting for `restart-tor` any more.

 -- Tails developers <tails@boum.org>  Tue, 18 Apr 2017 17:41:46 +0200

tails (3.0~beta3) unstable; urgency=medium

  * Major new features and changes
    - Make the "Formats" settings in Tails Greeter take effect (Closes: #12079,
      new feature that was broken since it was introduced in 3.0~alpha1).
    - Upgrade to a new snapshot of the Debian and Torproject
      APT repositories (2017031702).

  * Removed features
    - Stop including I2P: we decided (#11276) to remove I2P, due to our failure
      at finding someone to maintain it in Tails (Closes: #12263).

  * Security fixes
    - Upgrade MAT to 0.6.1-4: fixes silent failure of the Nautilus
      contextual menu extension.
    - Ensure /etc/resolv.conf is owned by root:root in the SquashFS
      (Closes: #12343).
    - Protect against CVE-2017-2636 by disabling the n-hdlc kernel module
      (Closes: #12315).

  * Minor improvements
    - Reintroduce the X11 guest utilities for VirtualBox (regression
      introduced in 3.0~beta2).
    - Upgrade X.Org server and the modesetting driver (hopefully helps
      fixing #12219).
    - Automate the migration from KeePassX databases generated on Tails 2.x
      to the format required by KeePassX 2.0.x (Closes: #10956, #12369).
    - Add keyboard shortcuts in Tails Greeter (Closes: #12186, #12063).
    - Install dbus-user-session (regression introduced in 3.0~beta2).
    - Manage temporary directories in a declarative way (tmpfiles.d).
    - Replace references to the /var/run compatibility symlink
      with the canonical /run.
    - Update our Torbirdy patchset to the latest one sent upstream.
    - Install mesa-utils, so that Qt 5 can detect whether software based
      rendering is needed.
    - Have Tails Greeter honor the "debug" kernel command-line option,
      for easier debugging (Closes: #12373).
    - Refactor Tails Greeter to reduce code duplication (Closes: #12247).

  * Bugfixes
    - Fix sizing of zenity dialogs (Closes: #12313, regression introduced
      in 3.0~alpha1).
    - Fix confusing, spurious error messages in command-line applications
      wrapped with torsocks:
      · Ship a /etc/mailname file with content "localhost".
        Otherwise something (Git? libc6?) tries to resolve the "amnesia" host
        name, which fails, and a confusing error message is displayed
        (Closes: #12205, regression introduced in 3.0~alpha1).
      · Have torsocks allow UDP connections to the loopback interface,
        with AllowOutboundLocalhost 2 (Closes: #11736).

  * Test suite
    - Improve debugging info logging for PacketFu parsing issues,
      and implement a plausible fix (refs: #11508).
    - Try to make "double-click on desktop launcher" more reliable.
    - Fix selection of ISO in Tails Installer.
    - Re-enable the GnuPG tests that require a keyserver, pointing them
      to an Onion service we run on Chutney, that redirects all TCP traffic
      to a real, clearnet keyserver (Closes: #12211).
    - Implement a workaround for checking the configured keyserver in GnuPG,
      until a better fix is implemented (refs: #12371).
    - Fix the "Report an Error launcher" scenario in German.

  * Build system
    - Retry curl and APT operations up to 20 times to make the ISO build
      more robust wrt. unreliable Internet connectivity.
      Thanks to Arnaud <arnaud@preev.io> for the patch!
    - Install ikiwiki from jessie-backports, instead of our patched one
      (Closes: #12051).
    - Clean up libdvd-pkg build files, again (Closes: #11273).
    - Rakefile: fix TAILS_OFFLINE_BUILD exported variable name.
    - Adjust apt-mirror to support branches based on feature/stretch
      that don't use frozen APT snapshots.

 -- Tails developers <tails@boum.org>  Sun, 19 Mar 2017 15:10:28 +0100

tails (3.0~beta2) unstable; urgency=medium

  * All changes brought by Tails 2.11, except:
    - the test suite changes, that are not all compatible with this branch;
    - the "Tails 3.0 will require a 64-bit processor" notification:
      this advance warning is not useful on a release series
      that's 64-bit only.

  * Major new features and changes
    - Upgrade to a new snapshot of the Debian APT repositories (2017030802),
      and of the Torproject ones (2017030801).
    - Upgrade Linux to 4.9.0-2 (version 4.9.13-1).

  * Minor improvements
    - Improve GNOME Shell Window List styling. (Closes: #12233)

  * Bugfixes
    - Make it possible to start graphical applications in the Root Terminal.
      (part of #12000)

  * Test suite
    - Improve robustness when dealing with notifications. (Closes: #11464)
    - Bump timeout when waiting for 'Tor is ready' notification.
    - Fix the incremental upgrade test.
    - Drop a few obsolete test cases, update a number of images.
    - Adapt firewall leak test to new DHCP source IP address.
    - Adjust Seahorse and Enigmail tests to the keyserver that is now used.

 -- Tails developers <tails@boum.org>  Wed, 08 Mar 2017 16:29:44 +0000

tails (2.11) unstable; urgency=medium

  * Security fixes
    - Upgrade Tor Browser to 6.5.1 based on Firefox 45.8. (Closes:
      #12283)
    - Fix CVE-2017-6074 (local root privilege escalation) by disabling
      the 'dccp' module. (Closes: #12280)
    - Disable kernel modules for some uncommon network protocol. These
      are the ones recommended by CIS. (Part of: #6457)
    - Disable modules we blacklist for security reasons. Blacklisted
      (via `blacklist MODULENAME`) modules are only blocked from being
      loaded during the boot process, but are still loadable with an
      explicit `modprobe MODULENAME`, and (worse!) via kernel module
      auto-loading.
    - Upgrade linux-image-4.8.0-0.bpo.2-686-unsigned to 4.8.15-2~bpo8+2.
    - Upgrade bind9 to 1:9.9.5.dfsg-9+deb8u10.
    - Upgrade imagemagick to 8:6.8.9.9-5+deb8u7.
    - Upgrade libevent-2.0-5 to 2.0.21-stable-2+deb8u1.
    - Upgrade libgd3 to 2.1.0-5+deb8u9.
    - Upgrade libjasper1 to 1.900.1-debian1-2.4+deb8u2.
    - Upgrade liblcms2-2 to 2.6-3+deb8u1.
    - Upgrade libxpm4 to 1:3.5.12-0+deb8u1.
    - Upgrade login to 1:4.2-3+deb8u3.
    - Upgrade ntfs-3g to 1:2014.2.15AR.2-1+deb8u3.
    - Upgrade openjdk-7-jre to 7u121-2.6.8-2~deb8u1.
    - Upgrade openssl to 1.0.1t-1+deb8u6.
    - Upgrade tcpdump to 4.9.0-1~deb8u1.
    - Upgrade vim to 2:7.4.488-7+deb8u2.
    - Upgrade libreoffice to 1:4.3.3-2+deb8u6.

  * Minor improvements
    - import-translations: also import PO files for French from
      Transifex. The translation team for French switched to Transifex
      even for our custom programs:
      https://mailman.boum.org/pipermail/tails-l10n/2016-November/004312.html
    - Notify the user, if running on a 32-bit processor, that it won't
      be supported in Tails 3.0 anymore. (Closes: #12193)
    - Notify I2P users that I2P will be removed in Tails
      2.12. (Closes: #12271)

  * Bugfixes
    - Disable -proposed-updates at boot time. If a Debian point
      release happens right after a freeze but we have decided to
      enable it before the freeze to get (at least most of) it, then
      we get in the situation where -proposed-updates is enabled in
      the final release, which we don't want. We only want it enabled
      at build time. (Closes: #12169)
    - Ferm: Use the variable when referring to the Live user. The
      firewall will fail to start during early boot otherwise since
      the "amnesia" user hasn't been created yet. (Closes: #12208)
    - Tor Browser: Don't show offline warning when opening local
      documentation. (Closes: #12269)
    - tails-virt-notify-user: use the tails-documentation helper to
      improve UX when one is not connected to Tor yet, and display
      localized doc when available.
    - Fix rare issue causing automatic upgrades to not apply properly
      (Closes: #8449, and hopefully #11839 as well):
      * Allow the tails-install-iuk user to run "/usr/bin/nocache
        /bin/cp *" as root.
      * Install tails-iuk 2.8, which will use nocache for various file
        operations, and sync writes to the installation medium.
    - Install Linux 4.8.15 to prevent GNOME from freezing with Intel
      GM965/GL960 Integrated Graphics. (Closes: #12217, but fixes tons
      of other small bugs)

  * Build system
    - Add 'offline' option, making it possible to build Tails offline
      (if all needed resources are present in your cache). (Closes:
      #12272)

  * Test suite
    - Encapsulate exec_helper's class to not "pollute" the global
      namespace with all our helpers. This is an example of how we can
      work towards #9030.
    - Extend remote shell with *safe* file operations. Now we can
      read/write/append *any* characters without worrying that it will
      do crazy things by being passed through the shell, as was the
      case before.  This commit also:
      * adds some better reporting of errors happening on the server
        side by communicating back the exception thrown.
      * removes the `user` parameter from the VM.file_* methods. They
        were not used, any way, and simply do not feel like they
        fit. I think the only reason we had it initially was because
        it was implemented via the command interface, where a user
        concept makes a lot of sense.
    - debug_log() Dogtail script content on failure.
    - Add a very precise timestamp to each debug_log().
    - Make robust_notification_wait() ensure the applet is closed. In
      robust_notification_wait() when we close the notification
      applet, other windows may change position, creating a racy
      situation for any immediately following action aimed at one such
      window. (Closes: #10381)
    - Fix I2P's Pidgin test. The initial conversation (that determines
      the title of the conversation window) is now made by a different
      IRC service than before.
    - Use lossless compression for the VNC viewer with --view.
      Otherwise the VNC viewer is not a good place to extract test
      suite images from, at least with xtigervncviewer.
    - Add optional pause() notification feature to the test suite. It
      will run a user-configurable arbitrary shell command when
      pause() is called, e.g. on failure when --interactive-debugging
      is used. This is pretty useful when multitasking with long test
      suite runs, so you immediately are notified when a test fails
      (or when you reached a temporary pause() breakpoint).  (Closes:
      #12175)
    - Add the possibility to run Python code in a persistent session
      in the remote shell and use this for Dogtail to significantly
      improve its performance by saving state and reusing it between
      commands. This changes the semantics of the creation of Dogtail
      objects. Previously they just created the code that then would
      be run once an actionable method was called (.wait, .click etc),
      but now it works like in Python, that Dogtail will try to find
      the graphical element upon object creation. (Closes: #12059)
    - Test that we don't ship any -proposed-updates APT sources.
      (Closes: #12169)
    - Make force_new_tor_circuit() respect NEWNYM rate limiting.
    - Add retry magic for lost click when opening Tails' documentation
      from the desktop launcher. (Closes: #12131)

 -- Tails developers <tails@boum.org>  Mon, 06 Mar 2017 17:14:52 +0100

tails (3.0~beta1) experimental; urgency=medium

  * All changes brought by Tails 2.7.1, 2.9.1 and 2.10.

  * Major new features and changes
    - Redesigned Tails Greeter.
    - Upgrade to a new snapshot (2017013002) of the Debian and Torproject
      APT repositories.
    - Upgrade Linux to 4.9.0-1.

  * Security fixes
    - Reject packets sent on the LAN to the NetBIOS name service
      (Closes: #11944).
    - Seahorse: use the Tor OnionBalance hidden service pool,
      which provides transport encryption and authentication of the keyserver.

  * Minor improvements
    - Include adwaita-qt* and enable it by default, so that Qt applications
      integrate nicely into a GNOME environment (Closes: #11790).
    - Add support for the TREZOR hardware wallet in Electrum (Closes: #10964).
    - AppArmor: allow all programs to read /etc/tor/torsocks.conf via
      abstractions/base, to ease maintenance.
    - Don't (try to) bind the Power button to the shutdown action
      (Closes: #12004).
    - Enable natural scrolling (Closes: #11969).
    - Update uBlock Origin patterns + settings file.
    - live-persist: remove Squeeze → Wheezy migration code.
    - Update pre-existing persistent GnuPG configuration on login
      (Closes: #12201).
    - Upgrader: use the alpha channel when the next version will be an
      alpha, beta, or RC. This will allow users of 3.0~betaN to upgrade to
      the next beta or RC, without having to type any command-line
      (Closes: #12206).

  * Bugfixes
    - Fix "upgrade from ISO" when run from a 32-bit system,
      such as Tails 2.x (Closes: #11873).
    - Fix ability to read videos over HTTPS with Totem (Closes: #11963).
    - Re-introduce default directories in $HOME, which fixes
      Spice file transfers (Closes: #11968).
    - Re-enable tap-to-click (Closes: #11993).
    - Lower systemd's DefaultTimeoutStopSec, to get rid of a long delay
      before memory wiping starts. This also prevents shutdown from ever
      being blocked by any buggy service that takes a while to stop
      (Closes: #12061).
    - Drop Jessie APT sources.
    - Re-add VirtualBox DKMS modules.
    - Fix GnuPG communication with keyservers, by using the Tor OnionBalance
      hidden service pool (Closes: #12202).
    - Fix Enigmail communication with keyservers, by teaching Torbirdy
      not to break it (Closes: #11948):
      · Patch Torbirdy to allow not breaking keyserver communication when
        using GnuPG v2.1+, and to use a better default keyserver.
      · Torbirdy: enable the new behaviour made possible by the aforementioned
        patch (extensions.enigmail.already_torified).
      · Torbirdy: drop our custom keyserver configuration, since the
        aforementioned patch makes it the default.

  * Removed features
    - Don't install gnome-system-log anymore (Closes: #12133).
      It's deprecated in GNOME, and mostly useless anyway as it's not
      Journal-aware. It's replacement (gnome-logs) is not usable
      enough in the context of Tails, and most users who can read logs
      should manage to do it with journalctl, so don't install it either.
    - Drop multiarch handling: Tails 3.0 will be amd64-only (Closes: #11961).

  * Build system
    - Disable eatmydata usage and caching: in current Stretch, debootstrap fails
      if we use eatmydata + the operation mode picked by live-build when caching
      is enabled (Closes: #12052).
    - Bump disk space (and memory for in-RAM builds) requirements.
    - Follow replacement of python-reportbug with python3-reportbug.
    - Don't try to deinstall packages that are unknown on Stretch.
    - Move AppArmor aliases to a dedicated file, and include it.
      This will avoid maintaining these settings as a patch.
    - Don't attempt to remove the usr.bin.chromium-browser AppArmor profile:
      it's not shipped in Debian anymore.

  * Test suite
    - Add optional pause() notification (Closes: #12175).
    - Make the remote shell's file operations robust (Closes: #11887).
    - Update a number of test cases for Stretch, sometimes by converting
      them to Dogtail.
    - Drop usage and tests of read-only persistence.
      We won't have this option anymore, and it's not even sure we'll
      reintroduce it (Refs: #12093, Closes: #12055).
    - Adjust CONFIGURED_KEYSERVER_HOSTNAME to match current settings.
    - Test suite: clean up disks between features.

  * Adjustments for Debian 9 (Stretch) with no or very little user-visible impact
    - Adjust dpkg-divert path: it has moved.
    - Replace xfonts-wqy with fonts-wqy-microhei + fonts-wqy-zenhei.
      The former was removed from Debian testing, and the latter are recommended
      by task-chinese-s-desktop and task-chinese-t-desktop.
    - Install virtualbox* from sid.
      It was removed from testing due to https://bugs.debian.org/794466.
    - Drop deprecated settings from org/gnome/settings-daemon/plugins/power.
    - Update settings name in org/gnome/desktop/peripherals/touchpad, and drop
      deprecated ones.
    - Adjust to changed Liferea's .desktop filename.
    - Also torify Liferea when started via its (new) D-Bus service.
    - Install hunspell-pt-br instead of hunspell-pt-pt.
      Tor Browser 6.5 moved from pt-PT to pt-BR, which is fine vs
      spellcheckers in Jessie since its hunspell-pt provides both -pt and
      -br, but in Stretch they are separate packages.
    - AppArmor: adjust usr.sbin.cupsd profile so it loads successfully
      (Closes: #12116).
    - Migrate from netstat to ss.
    - Update extensions.enigmail.configuredVersion.
    - Remove the jessie-proposed-updates APT sources.

 -- Tails developers <tails@boum.org>  Wed, 01 Feb 2017 19:23:03 +0000

tails (2.10) unstable; urgency=medium

  * Major new features and changes
    - Upgrade the Linux kernel to 4.8.0-0.bpo.2 (Closes: #11886).
    - Install OnionShare from jessie-backports. Also install
      python3-stem from jessie-backports to allow the use of ephemeral
      onion services (Closes: #7870).
    - Completely rewrite tor-controlport-filter. Now we can safely
      support OnionShare, Tor Browser's per-tab circuit view and
      similar.
      * Port to python3.
      * Handle multiple sessions simultaneously.
      * Separate data (filters) from code.
      * Use python3-stem to allow our filter to be a lot more
        oblivious of the control language (Closes: #6788).
      * Allow restricting STREAM events to only those generated by the
        subscribed client application.
      * Allow rewriting commands and responses arbitrarily.
      * Make tor-controlport-filter reusable for others by e.g. making
        it possible to pass the listen port, and Tor control
        cookie/socket paths as arguments (Closes: #6742). We hear
        Whonix plan to use it! :)
    - Upgrade Tor to 0.2.9.9-1~d80.jessie+1, the new stable series
      (Closes: #12012).

  * Security fixes
    - Upgrade Tor Browser to 6.5 based on Firefox 45.7 (Closes: #12159)
    - Upgrade Icedove to 1:45.6.0-1~deb8u1+tail1s.
    - Upgrade bind9-packages to 1:9.9.5.dfsg-9+deb8u9.
    - Upgrade pcscd to 1.8.13-1+deb8u1.
    - Upgrade libgd3 to 2.1.0-5+deb8u8.
    - Upgrade libxml2 to 2.9.1+dfsg1-5+deb8u4.
    - Upgrade tor to 0.2.9.9-1~d80.jessie+1.
    - Upgrade samba-libs to 2:4.2.14+dfsg-0+deb8u2.

  * Minor improvements
    - Enable and use the Debian Jessie proposed-updates APT
      repository, anticipating on the Jessie 8.7 point-release
      (Closes: #12124).
    - Enable the per-tab circuit view in Tor Browser (Closes: #9365).
    - Change syslinux menu entries from "Live" to "Tails" (Closes:
      #11975). Also replace the confusing "failsafe" wording with
      "Troubleshooting Mode" (Closes: #11365).
    - Make OnionCircuits use the filtered control port (Closes:
      #9001).
    - Make  tor-launcher use the filtered control port.
    - Run OnionCircuits directly as the Live user, instead of a
      separate user. This will make it compatible with the Orca screen
      reader (Closes: #11197).
    - Run tor-controlport-filter on port 9051, and the unfiltered one
      on 9052. This simplifies client configurations and assumptions
      made in many applications that use Tor's ControlPort. It's the
      exception that we connect to the unfiltered version, so this
      seems like the more sane approach.
    - Remove tor-arm (Nyx) (Closes: #9811).
    - Remove AddTrust_External_Root.pem from our website CA bundle. We
      now only use Let's Encrypt (Closes: #11811).
    - Configure APT to use Debian's Onion services instead of the
      clearnet ones (Closes: #11556).
    - Replaced AdBlock Plus with uBlock Origin (Closes: #9833). This
      incidentally also makes our filter lists lighter by
      de-duplicating common patterns among the EasyList filters
      (Closes: #6908). Thanks to spriver for this first major code
      contribution!
    - Install OpenPGP Applet 1.0 (and libgtk3-simplelist-perl) from
      Jessie backports (Closes: #11899).
    - Add support for exFAT (Closes: #9659).
    - Disable unprivileged BPF. Since upgrading to kernel 4.6,
      unprivileged users can use the bpf() syscall, which is a
      security concern, even with JIT disabled. So we disable that.
      This feature wasn't available before Linux 4.6, so disabling it
      should not cause any regressions (Closes: #11827).
    - Add and enable AppArmor profiles for OnionCircuits and OnoinShare.
    - Raise the maximum number of loop devices to 32 (Closes: #12065).
    - Drop kernel.dmesg_restrict customization: it's enabled by
      default since 4.8.4-1~exp1 (Closes: #11886).
    - Upgrade Electrum to 2.7.9-1.
    - Make the Electrum proxy configuration apply after upgrading to
      2.7.9-1. These changes incidentally makes Electrum behave nicer:
      users will now not be presented the network configuration part
      of the setup wizard -- a server will be picked randomly, and
      Electrum will auto-connect. The automated test suite is adjusted
      accordingly (Closes: #12140).
    - Remove unused Browser profile seed file localstore.rdf which was
      made obsolete in Firefox 34.
    - Tor Browser: switch from pt-PT to pt-BR langpack. The upstream
      Tor Browser did this in version 6.5 (Refs: #12159).

  * Bugfixes
    - Tails Greeter:
      * use gdm-password instead of gdm-autologin, to fix switching to
        the VT where the desktop session lives on Stretch (Closes:
        #11694)
      * Fix more options scrolledwindow size in Stretch (Closes:
        #11919)
    - Tails Installer: remove unused code warning about missing
      extlinux in Tails Installer (Closes: #11196).
    - Update APT pinning to cover all binary packages built from
      src:mesa so we ensure installing mesa from jessie-backports
      (Closes: #11853).
    - Install xserver-xorg-video-amdgpu. This should help supporting
      newer AMD graphics adapters. (Closes #11850)
    - Fix firewall startup during early boot, by referring to the
      "amnesia" user via its UID (Closes: #7018).
    - Include all amd64-microcodes.
    - refresh-translations: ignore
      config/chroot_local-includes/usr/share/doc/tails/website/.
      Otherwise, if the website has been built already, PO tools
      complain that there are files with translatable strings in
      there, which are not listed in POTFILES.in.
    - Make uBlock Origin's button appear on first run. Otherwise it
      will only appear on browser runs after the first one. This bug
      also affected Adblock Plus (Closes: #12145).

  * Build system
    - Be more careful when unmounting the tmpfs used as workspace
      during builds, fixing an issue that made Jenkins' ISO builders
      prone to failures (Closes: #12009).
    - Upgrade the Vagrant basebox to 20170105. The only big change is
      that we now install the backported kernel in the builder VM, to
      make building possible on Debian Sid (Closes: #12081).
    - Ensure the VirtualBox guest DKMS modules are built for the
      kernel we want them for. In some situations, depending on the
      version of the running kernel, the modules would not be built
      for the 686 kernel, which is the one that needs the VirtualBox
      guest modules.  This commit ensures the VirtualBox guest modules
      are built and installed regardless of the how the build
      environment looks like (Closes: #12139).

  * Test suite
    - Replace the filesystem shares support with a helper for easily
      sharing files from the host to the guest using virtual disks
      (Closes: #5571).
    - Do not test sending email when testing POP3. We cannot clean
      that email up (easily) since when we use POP3 deletions won't
      affect the remote inbox, only our local one, resulting in the
      quota being reached eventually (Closes: #12006).
    - Have APT tests configure APT to use non-onion sources. Our test
      suite uses Chutney to create a virtual, private Tor network, and
      thus doesn't support connections to Onion services running in
      the real Tor network (Refs: #11556).
    - Allow connections to Tor's control port during stream isolation
      tests, but only for those applications where we expect that.
    - Fix Electrum tests after upgrading to 2.7.9-1.
    - Make encryption.feature pass for Tails 2.10~rc1.
    - Adapt tests after the Donation campaign was disabled (Refs:
      #12134).
    - Fix 'The "Tails documentation" link on the Desktop works'
      scenario. The TailsOfflineDocHomepage.png image doesn't match
      what we see any more (I have no clue why), so let's use Dogtail
      and solve this once and for all, hopefully.
    - Work around Tails freezing during memory wiping. These
      workarounds should be reverted once #11786 is fixed
      properly. (Refs: #10776, #11786)
    - Support both xtigervncviewer and xtightvncviewer for --view.
      xtightvncviewer is a transitional package in Sid, which depends
      on tigervnc-viewer (which ships xtigervncviewer), so by keeping
      the dep and supporting both binaries, --view will work on both
      Sid and Jessie (Closes: #12129).
    - Test suite: bump image after upgrading to Tor Browser 6.5 (Refs:
      #12159).
    - Add debugging info for when PacketFu misbehaves, and be more
      careful when to save pcap artifacts (Refs: #11508).

 -- Tails developers <tails@boum.org>  Mon, 23 Jan 2017 11:38:37 +0100

tails (2.9.1) unstable; urgency=medium

  * Security fixes
    - Upgrade Tor Browser to 6.0.8 based on Firefox 45.6. If you pay
      close attention you'll see that we import -build1 but there was
      a -build2. The only change is Tor Button 1.9.5.13 which makes
      some changes to the donation campaign banner in `about:tor`,
      which we safely can skip. (Closes: #12028)
    - Upgrade Icedove to 45.5.1-1~deb8u1+tails1. (Closes: #12029)
    - Upgrade APT-related packages to 1.0.9.8.4.

  * Minor improvements
    - Switch to DuckDuckGo as the default search engine in the tor
      Browser. This is what Tor Browser has, and Disconnect.me (the
      previous default) has been re-directing to DDG for some time,
      which has been confusing users. In addition, we localize the DDG
      user interface for the locales with availablelangpacks. (Closes:
      #11913)
    - Improve the display name for the Wikipedia search plugin.
    - Enable contrib and non-free for our own APT repos.
    - Upgrade Tor to 0.2.8.10. (Closes: #12015)
    - Upgrade obfs4proxy to 0.0.7-1~tpo1.

  * Bugfixes
    - AppArmor Totem profile: add permissions needed to avoid warning
      on startup. (Closes: #11984)
    - Upgrade the VirtualBox Guest additions and modules to version
      5.1.8. This should prevent Xorg from crashing unless the video
      memory for the VMs are significantly bumped. (Closes: #11965)
      Users will still have to enable I/O APIC due to a bug in Linux.
    - Drop unwanted search plugins from the Tor Browser langpacks.
      Otherwise they are only removed from English locales. Note that
      the langpacks contain copies of the English plugins, not
      localized versions, so we actually lose nothing.

  * Test suite
    - Add support for SikuliX, which recently hit Debian Unstable,
      while still supporting Sikuli for Jessie users. (Closes: #11991)
    - Fix some instances where we were trying to use the mouse outside
      of the Sikuli screen.
    - Use "TorBirdy" instead of "amnesia branding" as the "anchor"
      addon.  I.e. the addon that we use to find the other ones. The
      "amnesia branding" addon has been removed, so we must use
      something else. (Fixup: #11906)
    - Dogtailify "the support documentation page opens in Tor Browser"
      step. We previously relied on Sikuli, and the image was made
      outdated thanks to our donation campaign. No more! (Closes:
      #11911)
    - Resolve dl.amnesia.boum.org instead of picking a static address.
      Just hours after updating the dustri.org IP address, its web
      server went down => test suite failures. Let's make this test as
      robust as actually downloading the Tails ISO image -- if that
      fails, we probably have more serious problems on our hands than
      a failing test suite. (Closes: #11960)
    - Switch MAT scenario from testing PDFs to PNGs. Also add
      anti-test and test using using a tool *different* from MAT, the
      tool being tested here. (Closes: #11901)

 -- Tails Developers <tails@boum.org>  Wed, 14 Dec 2016 13:19:16 +0100

tails (2.7.1) unstable; urgency=medium

  * Security fixes
    - Upgrade Tor Browser to 6.0.7 (build3) based on Firefox 45.5.1.
    - Upgrade gstreamer0.10-based packages to 0.10.31-3+nmu4+deb8u2.
    - Upgrade imagemagick-based packages to 8:6.8.9.9-5+deb8u6.
    - Upgrade libicu52 to 52.1-8+deb8u4.
    - Upgrade vim-based packages to 2:7.4.488-7+deb8u1.

  * Minor improvements
    - Reserve 64 MiB for the kernel and 128 MiB for privileged
      processes before the memory is wiped. We hope that this might
      help (but not solve, sadly) some crashes experienced while
      wiping the memory.

  * Build system
    - Make the wiki shipped inside Tails build deterministically
      (Closes: #11966):
      * Enable ikiwiki's "deterministic" option, and require it when
        building.
      * Use our custom backport of discount (2.2.1-1~bpo8+1~0.tails1),
        to fix reproducibility issues (Debian#782315). This can be
        dropped once our ISO builders use Stretch.
      * Install ikiwiki from our builder-jessie APT suite, to make the
        pagestats plugin output deterministic.
    - refresh-translations: don't update PO files unless something
      other than POT-Creation-Date was changed. (Closes: #11967)
    - Fix Vagrant's is_release? check. Per auto/build, we consider it
      a release when we build from detached head, and HEAD is tagged.
    - Enforce `cleanall` when building a release. I.e. don't allow the
      user supplied options to override this behaviour. This is
      important since Vagrant caches wiki builds, and we do not want
      leftovers from a previous builds ending up in a release. Also,
      this is required for making Tails images build reproducibly.
    - Make the build system's `cleanall` option really clean
      everything.  At the moment it doesn't clean the cached wiki
      build (which basically was its only job).
    - import-package: support contrib and non-free sections.

  * Test suite
    - Wait a bit between opening the shutdown applet menu, and
      clicking one of its widgets. (Closes: #11616).
    - Adapt Icedove test after removing the amnesia branding add-on.
      (Closes: #11906)
    - Replace --pause-on-fail with --interactive-debugging. It does
      the same thing, but also offers an interactive Ruby shell, via
      pry, with the Cucumber world context.

 -- Tails developers <tails@boum.org>  Wed, 30 Nov 2016 17:27:37 +0100

tails (3.0~alpha1) experimental; urgency=medium

  * Major new features and changes
    - Upgrade to a snapshot of Debian 9 (Stretch) from 2016-11-15.
    - Switch userpace from 32-bit to 64-bit (Closes: #8183), and accordingly:
      · Memory erasure: drop the "one instance of sdmem per 2 GiB of RAM" tweak,
        that is not needed on x86-64.
      · Display a "sorry!" message when trying to boot on a 32-bit BIOS system
        (refs: #11638).
    - Switch GNOME Shell to its default black theme (Closes: #11789).

  * Minor improvements
    - Install the cirrus and modesetting X.Org drivers (Closes: #10962).
    - Install the 'amdgpu' driver for the AMD Radeon cards (refs: #11850).
    - Stop disabling kernel modesetting for QXL (refs: #11518).
    - Replace TopIcons with gnome-shell-extension-top-icons-plus.
      The former causes plenty of trouble and is apparently abandoned
      upstream. The latter is actively maintained upstream, and packaged
      in Debian. (refs: #10576)
    - Use torsocks to torify Git, and drop tsocks entirely. tsocks has been
      unmaintained for years in Debian, and was removed from testing
      for a while (Closes: #10955).
    - Replace Florence's "systray" icon with the Florence Indicator GNOME Shell
      extension (refs: #8312). And then, don't automatically start Florence:
      the Florence Indicator GNOME Shell extension will start it the first time
      one tries to display it. This should save a tiny bit of RAM.
    - Harden AppArmor Totem profiles.
    - Switch to the Debian-packaged aufs kernel module (Closes: #11829).
    - Configure the firewall to not allow root to connect to Tor at all,
      which is possible now that APT uses a dedicated user for network
      operations.
    - Fix firewall startup during early boot, by referring to the "amnesia"
      user via its UID (refs: #7018).
    - Install hunspell dictionaries instead of myspell ones, for a few more
      languages: Spanish, Italian, Portuguese and Russian. Only Farsi keeps
      using a myspell dictionary for now.

  * Removed features
    - Stop installing BookletImposer PDF imposition toolkit.
      It's unmaintained upstream and thus won't be part of Debian Stretch.
    - Stop installing ekeyd:  it's unmaintained, very rarely used, poorly
      designed (dedicated daemon), and security sensitive (Closes: #7687).
    - Stop shipping ttdnsd. It was only useful for developers and power-users
      who can install it themselves as needed. It's been unmaintained upstream
      for many years. It's very buggy so we had to remove it from the DNS
      resolution loop years ago. It's not in Debian. And it's one of the only
      two bits of Tails that still relied on tsocks, that is RC-buggy,
      unmaintained in Debian, and not in Stretch at the moment. So it has
      become clear that the cost of keeping ttdnsd now outweighs the benefits
      it brought (refs: #10959).

  * Build system
    - Bump disk space (and memory for in-RAM builds) requirements.
    - Support new live-config configuration directory naming, again and again.
    - Use the lowest compression level for the SquashFS when compressing it
      with gzip. This makes our development builds faster, and the resulting
      ISO image only a little bit bigger (Closes: #9788).
    - Configure initramfs compression later, to make the build faster.

  * Test suite
    - Various refactoring while we were at it.
    - Port tests to Dogtail: installation, upgrade, notification detection,
      Synaptic, Gobby, and some of Tor Browser.
    - Workaround GNOME Shell being buggy for Dogtail (refs: #11718).
    - Update a bunch of test suite images for Stretch.
    - Mark created disk as temporary when we don't need to keep it around.
    - Simplify adding NetworkManager connections, and rely more on the defaults.
      Not providing the complete configuration file makes us test something
      closer to what happens when a user adds a Wi-Fi connection themselves.
    - Adjust the minimum allowed memory pattern coverage before wiping.
    - Always sync the time from the host when restoring from a snapshot.
      Previously we wouldn't do it when the network was plugged but Tor wasn't
      running, which can cause issues if we *then* start Tor since the time
      may be off.
    - Adjust to the fact that we now support running as a 64-bit guest
      in VirtualBox, and simplify code since we now include a 64-bit userland.
    - Improve how we restart Tor/I2P after restoring from a snapshot.
    - Adjust PolicyKit tests for Stretch.
    - Work around Tails stopping on shut down due to #11730.
      This should be reverted once #11730 is fixed properly.
    - Update the screenshot scenario.
    - Fix pcap file saving on MAC spoofing failure (Closes: #11698).
    - Test that notifications are actually shown.
    - Drop obsolete workaround for Florence sometimes not being hidden
      on startup (#11398).
    - Avoid remote shell deadlock.
    - Install at-spi2-core from Debian Sid.
      With the current version in Stretch, at-spi-bus-launcher crashes on
      start, breaking parts of GNOME's accessibility, and Dogtail.
      For details, see https://bugs.debian.org/840618.
    - Check that the MAC address is spoofed for manually added persistent
      NetworkManager connections created on Jessie and Stretch (refs: #11931).
    - Use nc.traditional in tests that rely on its behaviour.
    - Adjust expected notification text to cope with #11941.

  * Adjustments for Debian 9 (Stretch) with no or very little user-visible impact
    - Adjust APT sources and pinning for Stretch.
    - Don't install gnome-media, which is not part of testing/sid anymore.
      We already install the only bits it was providing or depending on.
    - Don't install gnome-themes: it's gone in Stretch.
    - Stop installing GStreamer 0.10 explicitly: it won't be in Stretch,
      and some bits are gone already.
    - Refresh and unfuzzy patches for Stretch. Replace some of them with
      programmatic patching, as patches break the build whenever
      they become fuzzy.
    - Drop start_AppArmor_earlier.diff: on Stretch, AppArmor starts much earlier
      already.
    - Accept iceweasel-l10n-* that don't provide any search engine:
      on Stretch, at least iceweasel-l10n-ar_1%3a43.0.4-1_all.deb doesn't.
    - Stop deleting 75-persistent-net-generator.rules: obsolete in Stretch.
      It was removed in systemd (220-7).
    - Tell live-boot we're still using aufs: recent live-boot defaults
      to overlayfs, which we don't use yet.
    - Don't remove imagemagick in 11-localize_browser: cups-filters depends on it
      (Closes: #10960).
    - Explicitly install bc: needed by our 2010-pidgin live-config hook.
    - Remove gcc-4.9-base and gcc-5 via a chroot hook, taking into account
      that GCC 5 is the default on Stretch.
    - Switch to openjdk-8-jre: openjdk-7-jre is not in Stretch anymore.
    - gcalctool was renamed to gnome-calculator.
    - Don't try to delete non-existing AppArmor profile for ntpd: it was moved
      to the ntp package in Stretch.
    - Build DKMS modules with GCC 5: Stretch hasn't 4.8 anymore.
    - Don't try to reload or disable an initscript that we don't patch,
      and that doesn't exist anymore.
    - Support the case when /usr/src/libdvd-pkg does not exist.
      Apparently this can happen on Stretch.
    - Adjust to the move of /etc/gnome/defaults.list in Stretch
      (Closes: #11440).
    - Stop installing xserver-xorg-input-vmmouse. It's obsolete and conflicts
      with recent kernels: https://bugs.debian.org/831420
    - Install open-vm-tools from sid: it's been removed from testing.
    - Install the gobby package, instead of the (now gone) transitional
      gobby-0.5 one.
    - apparmor-adjust-tor-profile.diff: drop bits that are useless, and
      prevent Tor from starting, on Stretch.
    - Tor Daemon Status: declare compatibility with GNOME Shell 3.20.
    - Shutdown helper: declare compatibility with GNOME Shell 3.20.
    - Drop 43-adjust_path_to_ibus-unikey_binaries hook: it was a workaround
      for a bug (Debian#714932) that was fixed.
    - Use netcat-openbsd instead of connect-proxy for torifying SSH.
      connect-proxy seems barely maintained in Debian and was removed from
      testing due to https://bugs.debian.org/830423.
    - Don't disable gdomap service: we don't include it anymore.
      unar in Jessie depended on gnustep-base-runtime (that ships gdomap),
      but this is not the case in Stretch anymore.
    - Install system-config-printer-common instead of system-config-printer,
      and drop customization that were needed only for the latter:
      system-config-printer (1.5.7-2) extracts into a new -common package
      the bits needed by gnome-control-center (Closes: #11505).
    - Adjust haveged AppArmor profile to work with Linux 4.x on Stretch.
    - cupsd AppArmor profile: update list of backends, and add aufs-specific
      tweak that Stretch needs (refs: #11699).
    - Revert to GNOME's default font antialiasing/hinting.
      We fixed on rgba/slight when converting some manual fontconfig stuff
      to GNOME's layer on top of it, but at least from a fresh Stretch
      install (2016-08-24) we got grayscale/slight. It could be that some
      auto-detection is involved, so the values would be different depending
      on the actual hardware. Any way, let's try to decrease our delta here.
    - Adjust haveged arguments customization for Stretch (Closes: 11522).
    - Display the date in the desktop top bar, as we did in Jessie and older.
      (Closes: #11696)
    - Drop patch to keep haveged, saned, spice-vdagent and laptop-mode running
      on shutdown. These patches are no-ops on Stretch, where these services
      have native systemd unit files. It's not worth porting these patches:
      saned is socket-activated so in most cases it does not have to be shut
      down, and we expect that the other ones can be stopped pretty quickly.
      Let's bring back this kind of optimization if, and only if, we identify
      an actual problem to fix in this area :)
    - Don't delete downloaded debs after install: apt(8) >= 1.2~exp1 deletes
      them by default, which is not nice for users who use it to preseed
      their persistent APT cache. (Closes: #10958)
    - Hide "OpenJDK Java 8 Policy Tool" from the Applications menu.
    - Don't ship GCC 6: we don't ship compilers in Tails usually.
    - Don't ship gcc-5-base: on Stretch we ship gcc-6-base instead.
    - Don't start shipping libdvdcss2-dbgsym nor paxctld.
    - Adjust default web browser customization: GNOME in Debian now defaults
      to Firefox ESR (refs: #11440).
    - Install libreoffice-gtk3: on Stretch this is needed to have Gtk+ 3 widgets
      and a Gtk/GNOMEish print dialog.
    - Explicitly install gtk2-engines-pixbuf, as it's not pulled automatically
      on Stretch, and it's needed to theme GTK+ 2 applications in a nice way
      (Closes: #11715).
    - AppArmor gnome abstraction: allow reading /etc/xdg/*-mimeapps.list
      (refs: #11440).
    - Drop obsolete disabling of GNOME Keyring's GnuPG agent feature.
      That feature was removed upstream.
    - Explicitly select pinentry-gtk2 as our preferred pinentry program.
      On Stretch, gnome-keyring depends on pinentry-gnome3, and then that one
      is selected by default. It does not feel worth it to introduce a hackish
      solution such as a fake pinentry-gnome3 package, so let's ignore it and
      just make sure we are using the pinentry program we prefer
      (Closes: #11713).
    - Drop keep_memlockd_on_shutdown.diff: it's been a no-op since Tails 2.0
      (Closes: #11708).
    - Drop custom NetworkManager plugin configuration: these tweaks are not
      needed on Stretch anymore.
    - Disable new style network interface naming scheme.
      It has little value for a live system, so let's stick to what we are
      used to, and avoid having to adjust code/config/test suite
      (Closes: #11721).
    - Drop obsolete NM configuration wrt. sending hostname in DHCP requests
      (Closes: #11720).
    - Update APT pinning to cover all binary packages built from src:mesa
      (refs: #11853).
    - Don't try to install gnupg-curl: it doesn't exist anymore in Stretch.
    - Install seahorse-nautilus from sid. It's been removed from testing.
    - Drop workaround for Debian bug #645466, that was fixed in 2014
      (Closes: #11534).
    - Allow the "_apt" user to use Tor: in Stretch, APT network operations
      are performed with the "_apt" user and not root.
    - Make sure that 'localhost' points to the IPv4 loopback address.
    - Make desktop launchers executable (Closes: #11927).
    - Disable Wayland usage in GDM (Closes: #11923).
    - Fix AppArmor profile for gst-plugin-scanner (Closes: #11928).
    - Change Nautilus' default zoom level to 'small' (Closes: #11716).
      The icons in GNOME Files and on the desktop are too huge otherwise. With
      this new setting, they are similar in size to what we had in Jessie.
    - Fix broken symlink preventing Enigmail from being enabled.
    - Configure NetworkManager to not touch MAC addresses (refs: #11931).
      Its default behaviour on Debian Stretch is to reset the MAC address to the
      permanent one, and we did not make up our mind yet wrt. replacing
      our custom MAC spoofing system with NM's own one (refs: #11293).
    - Patch NetworkManager so that it does not leak the hostname in DHCP
      requests (Closes: #11720).
    - Deal with the fact that the NetworkManager dispatcher scripts are now
      sometimes called with an empty first argument (Closes: #11938).
    - Upgrade to GnuPG 2.1.15-9, and accordingly:
      · Remove the CA certificate for sks-keyservers.net, that we installed
        in the system-wide CAs directory: it is now included in the dirmngr
        package. Stop trusting it for non-GnuPG operations.
      · Make dirmngr use the sks-keyservers.net CA certificate from Debian.
      · Move keyserver proxy configuration to dirmngr.conf, and drop the
        keyserver-options that are obsolete or now the default.

 -- intrigeri <intrigeri@boum.org>  Thu, 17 Nov 2016 16:19:21 +0000

tails (2.7) unstable; urgency=medium

  * Security fixes
    - Upgrade to Linux 4.7. (Closes: #11885, #11818)
    - Upgrade to Tor 0.2.8.9. (Closes: #11832, #11891)
    - Upgrade Tor Browser to 6.0.6 based on Firefox 45.5. (Closes: #11910)
    - Upgrade Icedove to 1:45.4.0-1~deb8u1+tails1. (Closes: #11854,
      #11860)
    - Upgrade imagemagick to 8:6.8.9.9-5+deb8u5.
    - Upgrade openssl to 1.0.1t-1+deb8u5.
    - Upgrade libarchive to 3.1.2-11+deb8u3.
    - Upgrade bind9 to 1:9.9.5.dfsg-9+deb8u8.
    - Upgrade libav to 6:11.8-1~deb8u1.
    - Upgrade ghostscript to 9.06~dfsg-2+deb8u3.
    - Upgrade c-ares to 1.10.0-2+deb8u1.
    - Upgrade nspr to 2:4.12-1+debu8u1.
    - Upgrade nss to 2:3.26-1+debu8u1.
    - Upgrade tar to 1.27.1-2+deb8u1.
    - Upgrade curl to 7.38.0-4+deb8u5.
    - Upgrade libgd3 to 2.1.0-5+deb8u7.
    - Upgrade opendjk-7 to 7u111-2.6.7-2~deb8u1.
    - Upgrade mat to 0.5.2-3+deb8u1.
    - Upgrade libxslt to 1.1.28-2+deb8u2.
    - Upgrade pillow to 2.6.1-2+deb8u3.

  * Minor improvements
    - Ship Let's encrypt intermediate certificate to prepare the
      the next certificate renewal of our website. Also unify the
      way our upgrades and security checkers verify this SSL
      certificate using our dedicated perl lib code. (Closes: #11810)

  * Bugfixes
    - Fix multiarch support in Synaptic. (Closes: #11820)
    - Set default spelling language to en_US in Icedove. (Closes: #11037)

  * Build system
    - Disable debootstrap merged-usr option. (Closes: #11903)

  * Test suite
    - Add test for incremental upgrades. (Closes: #6309)
    - Add tests for Icedove. (Closes: #6304)
    - Decrease timeout to Tails Greeter to speed up testing of branches
      where it is broken. (Closes: #11449)
    - Add a ID field to the remote shell responses to filter out
      unrelated ones. (Closes: #11846)
    - Reliabily wait for the Greeter PostLogin script. (Closes: #5666)
    - Reliabily type the kernel command line in the prompt at the boot
      menu to ensure the remote shell is started. (Closes: #10777)
    - Remove DVDROM device when not used, to workaround QEMU/Libvirt
      compatibility issue. (Closes: #11874)

 -- Tails developers <tails@boum.org>  Sun, 13 Nov 2016 14:46:04 +0100

tails (2.6) unstable; urgency=medium

  * Major new features and changes
    - Install Tor 0.2.8.7. (Closes: #11351)
    - Enable kASLR in the Linux kernel. (Closes: #11281)
    - Upgrade Icedove to 1:45.2.0-1~deb8u1+tails1: (Closes: #11714)
      · Drop auto-fetched configurations using Oauth2.  They do not
        work together with Torbirdy since it disables needed
        functionality (like JavaScript and cookies) in the embedded
        browser. This should make auto-configuration work for GMail
        again, for instance.  (Closes: ##11536)
      · Pin Icedove to be installed from our APT repo. Debian's
        Icedove packages still do not have our secure Icedove
        autoconfig wizard patches applied, so installing them would be
        a serious security regression. (Closes: #11613)
      · Add missing icedove-l10n-* packages to our custom APT
        repository (Closes: #11550)
    - Upgrade to Linux 4.6: (Closes: #10298)
      · Install the 686 kernel flavour instead of the obsolete 586
        one.
      · APT, dpkg: add amd64 architecture. The amd64 kernel flavour is
        not built anymore for the i386 architecture, so we need to use
        multiarch now.
      · Build and install the out-of-tree aufs4 module. (Closes: #10298)
      · Disable kernel modesetting for QXL: it's not compatible with
        Jessie's QXL X.Org driver.

  * Security fixes
    - Hopefully fixed an issue which would sometimes make the Greeter
      ignore the "disable networking" or "bridge mode"
      options. (Closes: #11593)

  * Minor improvements
    - Install firmware-intel-sound and firmware-ti-connectivity.  This
      adds support for some sound cards and Wi-Fi adapters.  (Closes:
      #11502)
    - Install OpenPGP Applet from Debian. (Closes: #10190)
    - Port the "About Tails" dialog to python3.
    - Run our initramfs memory erasure hook earlier (Closes:
      #10733). The goal here is to:
      · save a few seconds on shutdown (it might matter especially for
        the emergency one);
      · work in a less heavily multitasking / event-driven
        environment, for more robust operation.
    - Install rngd, and make rng-tools initscript return success when
      it can't find any hardware RNG device. Most Tails systems around
      probably have no such device, and we don't want systemd to
      believe they failed to boot properly. (Closes: #5650)
    - Don't force using the vboxvideo X.Org driver. According to our
      tests, this forced setting is:
       · harmful: it breaks X startup when the vboxvideo *kernel*
         driver is loaded;
       · useless: X.Org now autodetects the vboxvideo X.Org driver and
         uses it when running in VirtualBox and the vboxvideo kernel
         is not present.
    - Port boot-profile to python3 (Closes: #10083). Thanks to
      heartsucker <heartsucker@autistici.org> for the patch!
    - Include /proc/cmdline and the content of persistent APT sources
      in WhisperBack bug reports. (Closes: #11675, #11635)
    - Disable non-free APT sources at boot time. (Closes: #10130)
    - Have a dedicated page for the homepage of Tor Browser in
      Tails. (Closes: # 11725)
    - Only build the VirtualBox kernel modules for the 32-bit kernel.
      It's both hard and useless to build it for 64-bit in the current
      state of things, as long as we're shipping a 32-bit userspace.
      Also, install virtualbox-* from jessie-backports, since the
      version in Jessie is not compatible with Linux 4.x.

  * Build system
    - Don't install+remove dpatch during the build. It's not been
      needed in this hook for ages.
    - Bump BUILD_SPACE_REQUIREMENT: at least one of us needed that to
      build feature/10298-linux-4.x-aufs with the gzipcomp option.

  * Test suite
    - Send Tails Installer's debug log to the Cucumber debug log on
      failure. This is meant to debug #10720 since I can't
      reproduce it locally.
    - Give the system under testing 2 vCPUs. (Closes: #6729)
    - Split scenarios from checks.feature. (Closes: #5707)
    - Add retry-logic to the Synaptic tests. (Closes: #10412, #10441,
      #10991)
    - Run usb_upgrade.feature earlier, when there is enough free disk
      space left. (Closes: #11582)
    - Use more recent virtual hardware in the system under test,
      i.e. USB 3.0 (nec-xhci) on a pc-i440fx-2.5 machine. Switching
      USB controllers has helped with problems we see on Jenkins when
      booting from USB (#11588). Also, there are chances that more
      recent virtual hardware sees more testing these days, so it
      sounds potentially useful to "upgrade".
    - Add support for Cucumber 2.4. (Closes: #11690)
    - Always write {pretty,debug} logs and JSON output to the artifact
      directory.
    - Disable info level logging on Chutney nodes to save disk
      space. For our network all these add up to > 1 GiB and we didn't
      take this into account when budgeting RAM to the isotesters on
      Jenkins.

 -- Tails developers <tails@boum.org>  Tue, 20 Sep 2016 04:16:33 +0200

tails (2.5) unstable; urgency=medium

  * Major new features and changes
    - Upgrade Icedove to 1:45.1.0-1~deb8u1+tails2. (Closes: #11530)
      · Fix long delay causing bad UX in the autoconfig wizard,
        when it does not manage to guess proper settings on some domains.
        (Closes: #11486)
      · Better support sending email through some ISPs, such as Riseup.
        (Closes: #10933)
      · Fix spurious error message when creating an account and providing
        its password. (Closes: #11550)

  * Security fixes
    - Upgrade Tor Browser to 6.0.3 based on Firefox 45.3. (Closes: #11611)
    - Upgrade GIMP to 2.8.14-1+deb8u1.
    - Upgrade libav to 6:11.7-1~deb8u1.
    - Upgrade expat to 2.1.0-6+deb8u3.
    - Upgrade libgd3 to 2.1.0-5+deb8u6.
    - Upgrade libmodule-build-perl to 0.421000-2+deb8u1.
    - Upgrade perl to 5.20.2-3+deb8u6.
    - Upgrade Pidgin to 2.11.0-0+deb8u1.
    - Upgrade LibreOffice to 1:4.3.3-2+deb8u5.
    - Upgrade libxslt1.1 to 1.1.28-2+deb8u1.
    - Upgrade Linux to 3.16.7-ckt25-2+deb8u3.
    - Upgrade OpenSSH to 1:6.7p1-5+deb8u3.
    - Upgrade p7zip to 9.20.1~dfsg.1-4.1+deb8u2.

  * Minor improvements
    - htpdate: replace obsolete and unreliable URIs in HTP pools, and decrease
      timeout for HTTP operations for more robust time synchronization.
      (Closes: #11577)
    - Hide settings panel for the Online Accounts component of GNOME,
      that we don't support. (Closes: #11545)
    - Vastly improve graphics performance in KVM guest with QXL driver.
      (Closes: #11500)
    - Fix graphics artifacts in Tor Browser in KVM guest with QXL driver.
      (Closes: #11489)

  * Build system
    - Wrap Pidgin in a more maintainable way. (Closes: #11567)

  * Test suite
    - Add a test scenario for the persistence "dotfiles" feature.
      (Closes: #10840)
    - Improve robustness of most APT, Git, SFTP and SSH scenarios,
      enough to enable them on Jenkins. (Closes: #10444, #10496, #10498)
    - Improve robustness of checking for persistence partition. (Closes: #11558)
    - Treat Tails booting from /dev/sda as OK, to support all cases
      including a weird one caused by hybrid ISO images. (Closes: #10504)
    - Bump a bunch of timeouts to cope with the occasional slowness on Jenkins.
    - Only query A records when exercising DNS lookups, to improve robustness.

 -- Tails developers <tails@boum.org>  Sun, 31 Jul 2016 16:50:35 +0000

tails (2.4) unstable; urgency=medium

  * Major new features and changes
    - Upgrade Tor Browser to 6.0.1 based on Firefox 45.2. (Closes:
      #11403, #11513).
    - Enable Icedove's automatic configuration wizard. We patch the
      wizard to only use secure protocols when probing, and only
      accept secure protocols, while keeping the improvements done by
      TorBirdy in its own non-automatic configuration wizard. (Closes:
      #6158, #11204)

  * Security fixes
    - Upgrade bsdtar and libarchive13 to 3.1.2-11+deb8u1.
    - Upgrade icedove to 38.8.0-1~deb8u1+tails3.
    - Upgrade imagemagick to 8:6.8.9.9-5+deb8u3.
    - Upgrade libexpat1 to 2.1.0-6+deb8u2.
    - Upgrade libgd3 to 2.1.0-5+deb8u3.
    - Upgrade gdk-pixbuf-based packages to 2.31.1-2+deb8u5.
    - Upgrade libidn11 to 1.29-1+deb8u1.
    - Upgrade libndp0 to 1.4-2+deb8u1.
    - Upgrade poppler-based packages to 0.26.5-2+deb8u1.
    - Upgrade librsvg2-2 to 2.40.5-1+deb8u2.
    - Upgrade libsmbclient to 2:4.2.10+dfsg-0+deb8u3.
    - Upgrade OpenSSL to 1.0.1k-3+deb8u5.
    - Upgrade libtasn1-6 to 4.2-3+deb8u2.
    - Upgrade libxml2 to 2.9.1+dfsg1-5+deb8u2.
    - Upgrade openjdk-7-jre to 7u101-2.6.6-1~deb8u1.

  * Bugfixes
    - Enable Packetization Layer Path MTU Discovery for IPv4. If any
      system on the path to the remote host has a MTU smaller than the
      standard Ethernet one, then Tails will receive an ICMP packet
      asking it to send smaller packets. Our firewall will drop such
      ICMP packets to the floor, and then the TCP connection won't
      work properly. This can happen to any TCP connection, but so far
      it's been reported as breaking obfs4 for actual users. Thanks to
      Yawning for the help! (Closes: #9268)
    - Make Tails Upgrader ship other locales than English. (Closes:
      #10221)
    - Make it possible to add local USB printers again. Bugfix on
      Tails 2.0. (Closes #10965).

  * Minor improvements
    - Remove custom SSH ciphers and MACs settings. (Closes: #7315)
    - Bring back "minimize" and "maximize" buttons in titlebars by
      default. (Closes: #11270)
    - Icedove improvements:
      * Stop patching in our default into Torbirdy. We've upstreamed
        some parts, and the rest we set with pref branch overrides in
        /etc/xul-ext/torbirdy.js. (Closes: #10905)
      * Use hkps keyserver in Enigmail. (Closes: #10906)
      * Default to POP if persistence is enabled, IMAP is
        not. (Closes: #10574)
      * Disable remote email account creation in Icedove. (Closes:
        #10464)
    - Firewall hardening (Closes: #11391):
      * Don't accept RELATED packets. This enables quite a lot of code
        in the kernel that we don't need. Let's reduce the attack
        surface a bit.
      * Restrict debian-tor user to NEW TCP syn packets. It doesn't
        need to do more, so let's do a little bit of security in
        depth.
      * Disable netfilter's nf_conntrack_helper.
      * Fix disabling of automatic conntrack helper assignment.
    - Kernel hardening:
      * Set various kernel boot options: slab_nomerge slub_debug=FZ
        mce=0 vsyscall=none. (Closes: #11143)
      * Remove the kernel .map files. These are only useful for kernel
        debugging and slightly make things easier for malware, perhaps
        and otherwise just occupy disk space. Also stop exposing
        kernel memory addresses through /proc etc. (Closes: #10951)
    - Drop zenity hacks to "focus" the negative answer. Jessie's
      zenity introduced the --default-cancel option, finally!
      (Closes: #11229)
    - Drop useless APT pinning for Linux.
    - Remove gnome-tweak-tool. (Closes: #11237)
    - Install python-dogtail, to enable accessibility technologies in
      our automated test suite (see below). (Part of: #10721)
    - Install libdrm and mesa from jessie-backports. (Closes: #11303)
    - Remove hledger. (Closes: #11346)
    - Don't pre-configure the #tails chan on the default OFTC account.
      (Part of: #11306)
    - Install onioncircuits from jessie-backports. (Closes: #11443)
    - Remove nmh. (Closes: #10477)
    - Drop Debian experimental APT source: we don't use it.
    - Use APT codenames (e.g. "stretch") instead of suites, to be
      compatible with our tagged APT snapshots.
    - Drop module-assistant hook and its cleanup. We've not been using
      it since 2010.
    - Remove 'Reboot' and 'Power Off' entries from Applications →
      System Tools. (Closes: #11075)
    - Pin our custom APT repo to the same level as Debian ones, and
      explicitly pin higher the packages we want to pull from our custom
      APT repo, when needed.
    - config/chroot_local-hooks/59-libdvd-pkg: verify libdvdcss
      package installation. (Closes: #11420)
    - Make Tails Upgrader use our new mirror pool design. (Closes:
      #11123)
    - Drop custom OpenSSH client ciphers and MACs settings. We did a
      pretty bad job at maintaining them compared to the Debian
      upstream. (Closes: #7315)
    - Install jessie-backports version of all binary packages built
      from src:hplip. This adds support for quite a few new
      printers.
    - Install printer-driver-postscript-hp, which adds support for
      some more printers.

  * Build system
    - Use a freezable APT repo when building Tails. This is a first
      step towards reproducible builds, and improves our QA and
      development processes by making our builds more predictable. For
      details, see: https://tails.boum.org/contribute/APT_repository/
    - There has been a massive amount of improvements to the
      Vagrant-based build system, and now it could be considered the
      de-facto build system for Tails! Improvements and fixes include:
      * Migrate Vagrant to use libvirt/KVM instead of
        Virtualbox. (Closes: #6354)
      * Make apt-get stuff non-interactive while provisioning.
        Because there is no interaction, so that will results in
        errors.
      * Bump disk space (=> RAM for RAM builds) needed to build with
        Vagrant. Since the Jessie migration it seems impossible to
        keep this low enough to fit in 8 GiB or RAM. For this reason
        we also drop the space optimization where we build inside a
        crazy aufs stack; now we just build in a tmpfs.
      * Clean up apt-cacher-ng cache on vm:provision to save disk
        space on the builder.
      * Add convenient Rake task for SSH:ing into the builder VM:
        `rake vm:ssh`.
      * Add rake task for generating a new Vagrant base box.
      * Automatically provision the VM on build to keep things up-to-date.
      * Don't enable extproxy unless explicitly given as an
        option. Previously it would automatically be enabled when
        `http_proxy` is set in the environment, unlike what is
        documented. This will hopefully lead to fewer surprises for users
        who e.g. point http_proxy to a torified polipo, or similar.
      * Re-fetch tags when running build-tails with Vagrant. That
        should fix an annoyance related to #7182 that I frequently
        encounter: when I, as the RM, rebuild the release image the
        second time from the force-updated tag, the build system would
        not have the force-updated tag. (Closes: #7182)
      * Make sure we use the intended locale in the Tails builder VM.
        Since we communicate via SSH, and e.g. Debian forward the
        locale env vars by default, we have to take some steps
        ensuring we do not do that.
    - Pull monkeysphere from stretch to avoid failing to install under
      eatmydata. Patch submitted by Cyril Brulebois <cyril@debamax.com>.

  * Test suite
    - Add wrapper around dogtail (inside Tails) for "remote" usage in
      the automated test suite. This provides a simple interface for
      generating dogtail python code, sending it to the guest, and
      executing it, and should allow us to write more robust tests
      leveraging assistive technologies. (Closes: #10721)
    - A few previously sikuli-based tests has been migrated to use
      dogtail instead, e.g. GNOME Applications menu interaction.
    - Add a test for re-configuring an existing persistent volume.
      This is a regression test for #10809. (Closes: #10834)
    - Use a simulated Tor network provided by Chutney in the automated
      test suite. The main motivation here is improved robustness --
      since the "Tor network" we now use will exit from the host
      running the automated test suite, we won't have to deal with Tor
      network blocking, or unreliable circuits. Performance should
      also be improved. (Closes: #9521)
    - Drop the usage of Tor Check in our tests. It doesn't make sense
      now when we use Chutney since that always means it will report
      that Tor is not being used.
    - Stop testing obsolete pluggable transports.
    - Completely rewrite the firewall leak detector to something more
      flexible and expressive.
    - Run tcpdump with --immediate-mode for the network sniffer. With
      this option, "packets are delivered to tcpdump as soon as they
      arrive, rather than being buffered for efficiency" which is
      required to make the sniffing work reliable the way we use it.
    - Remove most scenarios testing "tordate". It just isn't working
      well in Tails, so we shouldn't expect the tests to actually work
      all of the time. (Closes: #10440)
    - Close Pidgin before we inspect or persist its accounts.xml.
      I've seen a case when that file is _not_ saved (and thus, not
      persisted) if we shut down the system while Pidgin is still
      running. (Closes: #11413)
    - Close the GNOME Notification bar by pressing ESC, instead of
      opening the Applications menu. The Applications menu often
      covers other elements that we're looking for on the
      screen. (Closes #11401)
    - Hide Florence keyboard window when it doesn't vanish by itself
      (Closes: #11398) and wait a bit less for Florence to disappear
      (Closes: #11464).

 -- Tails developers <tails@boum.org>  Mon, 06 Jun 2016 20:10:56 +0200

tails (2.3) unstable; urgency=medium

  * Security fixes
    - Upgrade Tor Browser to 5.5.5. (Fixes: #11362)
    - Upgrade icedove to 38.7.0-1~deb8u1
    - Upgrade git to 1:2.1.4-2.1+deb8u2
    - Upgrade libgd3 to 2.1.0-5+deb8u1
    - Upgrade pidgin-otr to 4.0.1-1+deb8u1
    - Upgrade srtp to 1.4.5~20130609~dfsg-1.1+deb8u1
    - Upgrade imagemagick to 8:6.8.9.9-5+deb8u1
    - Upgrade samba to 2:4.2.10+dfsg-0+deb8u2
    - Upgrade openssh to 1:6.7p1-5+deb8u2

  * Bugfixes
    - Refresh Tor Browser's AppArmor profile patch against the one from
      torbrowser-launcher 0.2.4-1. (Fixes: #11264)
    - Pull monkeysphere from stretch to avoid failing to install under
      eatmydata. (Fixes: #11170)
    - Start gpg-agent with no-grab option due to issues with pinentry and
      GNOME's top bar. (Fixes: #11038)
    - Tails Installer: Update error message to match new name of 'Clone
      & Install'. (Fixes: #11238)
    - Onion Circuits:
      * Cope with a missing geoipdb. (Fixes: #11203)
      * Make both panes of the window scrollable. (Fixes #11192)
    - WhisperBack: Workaround socks bug. When the Tor fails to connect to
      the host, WisperBack used to display a ValueError.  This is caused by
      a socks bug that is solved in upstream's master but not in Tails.
      This commit workarounds this bug Unclear error message in WhisperBack
      when failing to connect to the server. (Fixes: #11136)

  * Minor improvements
    - Upgrade to Debian 8.4, a Debian point release with many minor upgrades
      and fixes to various packages . (Fixes: #11232)
    - Upgrade I2P to 0.9.25. (Fixes: #11363)
    - Pin pinentry-gtk2 to jessie-backports. The new version allows pasting
      passwords from the clipboard. (Fixes: #11239)
    - config/chroot_local-hooks/59-libdvd-pkg: cleanup /usr/src/libdvd-pkg.
      (Fixes: #11273)
    - Make the Tor Status "disconnected" icon more contrasted with the
      "connected" one. (Fixes: #11199)

  * Test suite
    - Add UTF-8 support to OTR Bot. (Fixes: #10866)
    - Don't explicitly depend on openjdk-7-jre or any JRE for that
      matter. Sikuli will pull in a suitable one, so depending on one
      ourselves is only risks causing trouble. (Fixes: #11335)

 -- Tails developers <tails@boum.org>  Mon, 25 Apr 2016 14:12:22 +0200

tails (2.2.1) unstable; urgency=medium

  * Security fixes
    - Upgrade Tor Browser to 5.5.4. (Closes: #11254)
    - Upgrade bind9-related packages to 1:9.9.5.dfsg-9+deb8u6
    - Upgrade libotr to 4.1.0-2+deb8u1
    - Upgrade samba-related packages to 2:4.1.17+dfsg-2+deb8u2.
    - Upgrade libgraphite2 to 1.3.6-1~deb8u1.

 -- Tails developers <tails@boum.org>  Thu, 17 Mar 2016 15:03:52 +0100

tails (2.2) unstable; urgency=medium

  * Major new features and changes
    - Replace Vidalia (which has been unmaintained for years) with:
      (Closes: #6841)
      * the Tor Status GNOME Shell extension, which adds a System Status
        icon indicating whether Tor is ready or not.
      * Onion Circuits, a simple Tor circuit monitoring tool.

  * Security fixes
    - Upgrade Tor Browser to 5.5.3 (Closes: #11189).
    - Upgrade Linux to 3.16.7-ckt20-1+deb8u4.
    - Upgrade cpio to 2.11+dfsg-4.1+deb8u1.
    - Upgrade glibc to 2.19-18+deb8u3.
    - Upgrade libav to 6:11.6-1~deb8u1.
    - Upgrade libgraphite2 to 1.3.5-1~deb8u1.
    - Upgrade libjasper1 to 1.900.1-debian1-2.4+deb8u1.
    - Upgrade libreoffice to 4.3.3-2+deb8u3.
    - Upgrade libssh2 to 1.4.3-4.1+deb8u1.
    - Upgrade openssl to 1.0.1k-3+deb8u4.
    - Upgrade perl to 5.20.2-3+deb8u4.
    - Upgrade python-imaging, python-pil to 2.6.1-2 2.6.1-2+deb8u2.

  * Bugfixes
    - Hide "Laptop Mode Tools Configuration" menu entry. We don't
      support configuring l-m-t in Tails, and it doesn't work out of
      the box. (Closes: #11074)
    - WhisperBack:
      * Actually write a string when saving bug report to
        disk. (Closes: #11133)
      * Add missing argument to OpenPGP dialog so the optional OpenPGP
        key can be added again. (Closes: #11033)

  * Minor improvements
    - Upgrade I2P to 0.9.24-1~deb8u+1.
    - Add support for viewing DRM protected DVD videos using
      libdvdcss2. Patch series submitted by Austin English
      <austinenglish@gmail.com>. (Closes: #7674)
    - Automatically save KeePassX database after every change by default.
      (Closes: #11147)
    - Implement Tor stream isolation for WhisperBack
    - Delete unused tor-tsocks-mua.conf previously used by Claws
      Mail. (Closes: #10904)
    - Add set -u to all gettext:ized shell scripts. In gettext-base <
      1.8.2, like the one we had in Wheezy, gettext.sh references the
      environment variable ZSH_VERSION, which we do not set. This has
      prevented us from doing `set -u` without various hacks. (Closes:
      #9371)
    - Also set -e in some shell scripts which lacked it for no good
      reason.
    - Make Git verify the integrity of transferred objects. (Closes:
      #11107)
    - Remove LAlt+Shift and LShift+RShift keyboard layout toggling
      shortcuts. (Closes: #10913, #11042)

  * Test suite
    - Reorder the execution of feature to decrease peak disk
      usage. (Closes: #10503)
    - Paste into the GTK file chooser, instead of typing. (Closes:
      #10775)
    - Pidgin: wait a bit for text to have stopped scrolling before we
      click on it. (Closes: #10783)
    - Fix step that runs commands in GNOME Terminal, that was broken
      on Jessie when a Terminal is running already. (Closes: #11176)
    - Let ruby-rjb guess JAVA_HOME instead fixing on one jvm
      version. (Closes: #11190)

  * Build system
    - Upgrade build system to Debian Jessie. This includes migrating to a
      new Vagrant basebox based on Debian Jessie.
    - Rakefile: print git status when there are uncommitted
      changes. Patch submitted by Austin English
      <austinenglish@gmail.com>. (Closes: #11108)
    - .gitignore: add .rake_tasks~. Patch submitted by Austin English
      <austinenglish@gmail.com>. (Closes: #11134)
    - config/amnesia: use --show-field over sed filtering. Patch
      submitted by Chris Lamb <lamby@debian.org>.
    - Umount and clean up leftover temporary directories from old
      builds. (Closes: #10772)

 -- Tails developers <tails@boum.org>  Mon, 07 Mar 2016 18:09:50 +0100

tails (2.0.1) unstable; urgency=medium

  * Major new features and changes
    - Enable the Tor Browser's font fingerprinting protection
      (Closes: #11000). We do it for all browsers (including
      the Unsafe Browser and I2P Browser mainly to avoid making our
      automated test suite overly complex. This implied to set an appropriate
      working directory when launching the Tor Browser, to accommodate for
      the assumptions it makes about this.

  * Security fixes
    - Upgrade Tor Browser to 5.5.2 (Closes: #11105).

  * Bugfixes
    - Repair 32-bit UEFI support (Closes: #11007); bugfix on 2.0.
    - Add libgnome2-bin to installed packages list to provide gnome-open,
      which fixes URL handling at least in KeePassX, Electrum and Icedove
      (Closes: #11031); bugfix on 2.0. Thanks to segfault for the patch!

  * Minor improvements
    - Refactor and de-duplicate the chrooted browsers' configuration:
      prefs.js, userChrome.css (Closes: #9896).
    - Make the -profile Tor Launcher workaround simpler (Closes: #7943).
    - Move Torbutton environment configuration to the tor-browser script,
      instead of polluting the default system environment with it.
    - Refresh patch against the Tor Browser AppArmor profile
      (Closes: #11078).
    - Propagate Tor Launcher options via the wrapper.
    - Move tor-launcher script to /usr/local/bin.
    - Move tor-launcher-standalone to /usr/local/lib.
    - Move Tor Launcher env configuration closer to the place where it is used,
      for simplicity's sake.

  * Test suite
    - Mass update browser and Tor Launcher related images due to font change,
      caused by Tor Browser 5.5's font fingerprinting protection
      (Closes: #11097). And then, use separate PrintToFile.png for the browsers,
      and Evince, since it cannot be shared anymore.
    - Adjust to the refactored chrooted browsers configuration handling.
    - Test that Tor Launcher uses the correct Tor Browser libraries.
    - Allow more slack when verifying that the date that was set.
    - Bump a bit the timeout used when waiting for the remote shell.
    - Bump timeout for the process to disappear, when closing Evince.
    - Bump timeout when saving persistence configuration.
    - Bump timeout for bootstrapping I2P.

  * Build system
    - Remove no longer relevant places.sqlite cleanup procedure.

 -- Tails developers <tails@boum.org>  Fri, 12 Feb 2016 13:00:15 +0000

tails (2.0) unstable; urgency=medium

  * Major new features and changes
    - Upgrade to Debian 8 (Jessie).
    - Migrate to GNOME Shell in Classic mode.
    - Use systemd as PID 1, and convert all custom initscripts to systemd units.
    - Remove the Windows camouflage feature: our call for help to port
      it to GNOME Shell (issued in January, 2015) was unsuccessful.
    - Remove Claws Mail: Icedove is now the default email client
      (Closes: #10167).
    - Upgrade Tor Browser to 5.5 (Closes: #10858, #10983).

  * Security fixes
    - Minimally sandbox many services with systemd's namespacing features.
    - Upgrade Linux to 3.16.7-ckt20-1+deb8u3.
    - Upgrade Git to 1:2.1.4-2.1+deb8u1.
    - Upgrade Perl to 5.20.2-3+deb8u3.
    - Upgrade bind9-related packages to 1:9.9.5.dfsg-9+deb8u5.
    - Upgrade FUSE to 2.9.3-15+deb8u2.
    - Upgrade isc-dhcp-client tot 4.3.1-6+deb8u2.
    - Upgrade libpng12-0 to 1.2.50-2+deb8u2.
    - Upgrade OpenSSH client to 1:6.7p1-5+deb8u1.

  * Bugfixes
    - Restore the logo in the "About Tails" dialog.
    - Don't tell the user that "Tor is ready" before htpdate is done
      (Closes: #7721).
    - Upgrader wrapper: make the check for free memory more accurate
      (Closes: #10540, #8263).
    - Allow the desktop user, when active, to configure printers;
      fixes regression introduced in Tails 1.1 (Closes: #8443).
    - Close Vidalia before we restart Tor. Otherwise Vidalia will be running
      and showing errors while we make sure that Tor bootstraps, which could
      take a while.
    - Allow Totem to read DVDs, by installing apparmor-profiles-extra
      from jessie-backports (Closes: #9990).
    - Make memory erasure on shutdown more robust (Closes: #9707, #10487):
      · don't forcefully overcommit memory
      · don't kill the allocating task
      · make sure the kernel doesn't starve from memory
      · make parallel sdmem handling faster and more robust
    - Don't offer the option, in Tor Browser, to open a downloaded file with
      an external application (Closes: #9285). Our AppArmor confinement was
      blocking most such actions anyway, resulting in poor UX; bugfix on 1.3.
      Accordingly, remove the now-obsolete exception we had in the Tor
      Browser AppArmor profile, that allowed executing seahorse-tool.
    - Fix performance issue in Tails Upgrader, that made it very slow to apply
      an automatic upgrade; bugfix on 1.7 (Closes: #10757).
    - Use our wrapper script to start Icedove from the GNOME menus.
    - Make it possible to localize our Icedove wrapper script.
    - List Icedove persistence option in the same position where Claws Mail
      used to be, in the persistent volume assistant (Closes: #10832).
    - Fix Electrum by installing the version from Debian Testing
      (Closes: #10754). We need version >=2.5.4-2, see #9713;
      bugfix on 2.0~beta1. And, explicitly install python-qt4 to enable
      Electrum's GUI: it's a Recommends, and we're not pulling it ourselves
      via other means anymore.
    - Restore default file associations (Closes: #10798);
      bugfix on 2.0~beta1.
    - Update 'nopersistent' boot parameter to 'nopersistence'; bugfix on 0.12
      (Closes: #10831). Thanks to live-media=removable, this had no security
      impact in practice.
    - Repair dotfiles persistence feature, by adding a symlink from
      /lib/live/mount/persistence to /live/persistence; bugfix on 2.0~beta1
      (Closes: #10784).
    - Fix ability to re-configure an existing persistent volume using
      the GUI; bugfix on 2.0~beta1 (Closes: #10809).
    - Associate armored OpenPGP public keys named *.key with Seahorse,
      to workaround https://bugs.freedesktop.org/show_bug.cgi?id=93656;
      bugfix on 1.1 (Closes: #10889).
    - Update the list of enabled GNOME Shell extensions, which might fix
      the "GNOME Shell sometimes leaves Classic mode" bug seen in 2.0~beta1:
      · Remove obsolete "Alternative Status Menu", that is not shipped
        in Debian anymore.
      · Explicitly enable the GNOME Shell extensions that build
        the Classic mode.
    - Make _get_tg_setting() compatible with set -u (Closes: #10785).
    - laptop-mode-tools: don't control autosuspend. Some USB input
      devices don't support autosuspend. This change might help fix
      #10850, but even if it doesn't, it makes sense to me that we
      don't let laptop-mode-tools fiddle with this on a Live system
      (Closes (for now): #10850).

  * Minor improvements
    - Remove obsolete code from various places.
    - Tails Greeter:
      · hide all windows while logging in
      · resize and re-position the panel when the screen size grows
      · PostLogin: log into the Journal instead of a dedicated log file
      · use localectl to set the system locale and keyboard mapping
      · delete the Live user's password if no administration password is set
        (Closes: #5589)
      · port to GDBus greeter interface, and adjust to other GDM
        and GNOME changes
    - Tails Installer:
      · port to UDisks2, and from Qt4 to GTK3
      · adapt to work on other GNU/Linux operating systems than Tails
      · clean up enough upstream code and packaging bits to make it
        deserve being uploaded to Debian
      · rename everything from liveusb-creator to tails-installer
    - Port tails-perl5lib to GTK3 and UDisks2. In passing, do some minor
      refactoring and a GUI improvement.
    - Persistent Volume Assistant:
      · port to GTK3 and UDisks2
      · handle errors when deleting persistent volume (Closes: #8435)
      · remove obsolete workarounds
    - Don't install UDisks v1.
    - Adapt custom udev and polkit rules to UDisks v2 (Closes: #9054, #9270).
    - Adjust import-translations' post-import step for Tails Installer,
      to match how its i18n system works nowadays.
    - Use socket activation for CUPS, to save some boot time.
    - Set memlockd.service's OOMScoreAdjust to -1000.
    - Don't bother creating /var/lib/live in tails-detect-virtualization.
      If it does not exist at this point, we have bigger and more
      noticeable problems.
    - Simplify the virtualization detection & reporting system, and do it
      as a non-root user with systemd-detect-virt rather than virt-what.
    - Replace rsyslog with the systemd Journal (Closes: #8320), and adjust
      WhisperBack's logs handling accordingly.
    - Drop tails-save-im-environment.
      It's not been used since we stopped automatically starting the web browser.
    - Add a hook that aborts the build if any *.orig file is found. Such files
      appear mainly when a patch of ours is fuzzy. In most cases they are no big
      deal, but in some cases they end up being taken into account
      and break things.
    - Replace the tor+http shim with apt-transport-tor (Closes: #8198).
    - Install gnome-tweak-tool.
    - Don't bother testing if we're using dependency based boot.
    - Drop workaround to start spice-vdagent in GDM (Closes: #8025).
      This has been fixed in Jessie proper.
    - Don't install ipheth-utils anymore. It seems to be obsolete
      in current desktop environments.
    - Stop installing the buggy unrar-free, superseded in Jessie (Closes: #5838)
    - Drop all custom fontconfig configuration, and configure fonts rendering
      via dconf.
    - Drop zenity patch (zenity-fix-whitespacing-box-sizes.diff),
      that was applied upstream.
    - Install libnet-dbus-perl (currently 1.1.0) from jessie-backports,
      it brings new features we need.
    - Have the security check and the upgrader wait for Tor having bootstrapped
      with systemd unit ordering.
    - Get rid of tails-security-check's wrapper.
      Its only purpose was to wait for Tor to have bootstrapped,
      which is now done via systemd.
    - Don't allow the amnesia and tails-upgrade-frontend users to run
      tor-has-bootstrapped as root with sudo. They don't need it anymore,
      thanks to using systemd for starting relevant units only once Tor
      has bootstrapped.
    - Install python-nautilus, that enables MAT's context menu item in Nautilus.
      (Closes: #9151).
    - Configure GDM with a snippet file instead of patching its
      greeter.dconf-defaults.
    - WhisperBack:
      · port to Python 3 and GObject Introspection (Closes: #7755)
      · migrate from the gnutls module to the ssl one
      · use PGP/MIME for better attachments handling
      · migrate from the gnupginterface module to the gnupg one
      · natively support SOCKS ⇒ don't wrap with torsocks anymore
        (Closes: #9412)
      · don't try to include the obsolete .xession-errors in bug reports
        (Closes: #9966)
    - chroot-browser.sh: don't use static DISPLAY.
    - Simplify debugging:
      · don't hide the emergency shutdown's stdout
      · tails-unblock-network: trace commands so that they end up in the Journal
    - Configure the console codeset at ISO build time, instead of setting it
      to a constant via the Greeter's PostLogin.default.
    - Order the AppArmor policy compiling in a way that is less of a blocker
      during boot.
    - Include the major KMS modules in the initramfs. This helps seamless
      transition to X.Org when booting, and back to text mode on shutdown,
      can help for proper graphics hardware reinitialization post-kexec,
      and should improve GNOME Shell support in some virtual machines.
    - Always show the Universal Access menu icon in the GNOME panel.
    - Drop notification for not-migrated-yet persistence configuration,
      and persistence settings disabled due to wrong access rights.
      That migration happened more two years ago.
    - Remove the restricted network detector, that has been broken for too long;
      see #10560 for next steps (Closes: #8328).
    - Remove unsupported, never completed kiosk mode support.
    - clock_gettime_monotonic: use Perl's own function to get the integer part,
      instead of forking out to sed.
    - Don't (try to) disable lvm2 initscripts anymore. Both the original reason
      and the implementation are obsolete on Jessie.
    - Lower potential for confusion (#8443), by removing system-config-printer.
      One GUI to configure printers is enough (Closes: #8505).
    - Add "set -u" to tails-unblock-network.
    - Add a systemd target whose completion indicates that Tor has bootstrapped,
      and use it everywhere sensible (Closes: #9393).
    - Disable udev's 75-persistent-net-generator.rules, to preventing races
      between MAC spoofing and interface naming.
    - Replace patch against NetworkManager.conf with drop-in files.
    - Replace resolvconf with simpler NetworkManager and dhclient configuration.
      (Closes: #7708)
    - Replace patching of the gdomap, i2p, hdparm, tor and ttdnsd initscripts
      with 'systemctl disable' (Closes: #9881).
    - Replace patches that wrapped apps with torsocks with dynamic patching with
      a hook, to ease maintenance. Also, patch D-Bus services as needed
      (Closes: #10603).
    - Notify the user if running Tails inside non-free virtualization software
      that does not try to hide its nature (Closes: #5315).
      Thanks to Austin English <austinenglish@gmail.com> for the patch.
    - Declare htpdate.service as being needed for time-sync.target, to ensure
      that "services where correct time is essential should be ordered after
      this unit".
    - Convert some of the X session startup programs to `systemd --user' units.
    - Let the Pidgin wrapper pass through additional command-line arguments
      (Closes: #10383)
    - Move out of the $PATH a bunch of programs that users should generally
      not run directly: connect-socks, end-profile, getTorBrowserUserAgent,
      generate-tor-browser-profile, kill-boot-profile, tails-spoof-mac,
      tails-set-wireless-devices-state, tails-configure-keyboard,
      do_not_ever_run_me, boot-profile, tails-unblock-network,
      tor-controlport-filter, tails-virt-notify-user, tails-htp-notify-user,
      udev-watchdog-wrapper (Closes: #10658)
    - Upgrade I2P to 0.9.23-2~deb8u+1.
    - Disable I2P's time syncing support.
    - Install Torbirdy from official Jessie backports, instead of from
      our own APT repository (Closes: #10804).
    - Make GNOME Disks' passphrase strength checking new feature work,
      by installing cracklib-runtime (Closes: #10862).
    - Add support for Japanese in Tor Browser.
    - Install xserver-xorg-video-intel from Jessie Backports (currently:
      2.99.917-2~bpo8+1). This adds support for recent chips such as
      Intel Broadwell's HD Graphics (Closes: #10841).
    - Improve a little bit post-Greeter network unblocking:
      · Sleep a bit longer between deleting the blacklist, and triggering udev;
        this might help cure #9012.
      · Increase logging, so that we get more information next time someone
        sees #9012.
      · Touch /etc/modprobe.d/ after deleting the blacklist; this might help,
        in case all this is caused by some aufs bug.
    - Enable and use the Debian jessie-proposed-updates APT repository,
      anticipating on the Jessie 8.3 point-release (Closes: #10897).
    - Upgrade most firmware packages to 20160110-1.
    - Upgrade Intel CPU microcodes to 3.20151106.1~deb8u1.
    - Disable IPv6 for the default wired connection, so that
      NetworkManager does not spam the logs with IPv6 router
      solicitation failure. Note that this does not fix the problem
      for other connections (Partially closes: #10939).

  * Test suite
    - Adapt to the new desktop environment and applications' look.
    - Adapt new changed nmcli syntax and output.
    - New NetworkManager connection files must be manually loaded in Jessie.
    - Adapt to new pkexec behavior.
    - Adapt to how we now disable networking.
    - Use sysctl instead of echo:ing into /proc/sys.
    - Use oom_score_adj instead of the older oom_adj.
    - Adapt everything depending on logs to the use of the Journal.
    - Port to UDisks v2.
    - Check that the system partition is an EFI System Partition.
    - Add ldlinux.c32 to the list of bootloader files that are expected
      to be modified when we run syslinux (Closes: #9053).
    - Use apt(8) instead of apt-get(8).
    - Don't hide the cursor after opening the GNOME apps menu.
    - Convert the remote shell to into a systemd native service and a Python 3,
      script that uses the sd_notify facility (Closes: #9057). Also, set its
      OOM score adjustment value via its unit file, and not from the test suite.
    - Adjust to match where screenshots are saved nowadays.
    - Check that all system units have started (Closes: #8262)
    - Simplify the "too small device" test.
    - Spawn `poweroff' and `halt' in the background, and don't wait for them
      to return: anything else would be racy vs. the remote shell's stopping.
    - Bump video memory allocated to the system under test, to fix out of video
      memory errors.
    - When configuring the CPU to lack PAE support, use a qemu32 CPU instead
      of a Pentium one: the latter makes GNOME Shell crash.
      See #8778 for details about how Mesa's CPU features detection has
      room for improvement.
    - Adjust free(1) output parsing for Jessie.
    - vm-execute: rename --type option to --spawn.
    - Add method to set the X.Org clipboard, and install its dependency
      (xsel) in the ISO.
    - Paste URLs in one go, to work around issue with lost key presses
      in the browser (Closes: #10467).
    - Reliably wait for Synaptic's search button to fade in.
    - Take into account that the sticky bit is not set on block devices
      on Jessie anymore.
    - Ensure that we can use a NetworkManager connection stored in persistence
      (Closes: #7966).
    - Use a stricter regexp when extracting logs for dropped packets.
    - Clone the host CPU for the test suite guests (Closes: #8778).
    - Run ping as root (aufs does not support file capabilities so we don't
      get cap_net_raw+ep, and if built on a filesystem that does support
      file capabilities, then /bin/ping is not setupd root).
    - Escape regexp special characters when constructing the firewall log
      parsing regexp, and pass -P to grep, since Ruby uses PCRE.
    - Adjust is_persistent?() helper to findmnt changes in Jessie.
    - Rework in depth how we measure pattern coverage in memory, with more
      reliable Linux OOM and VM settings, fundamental improvements
      in what exactly we measure, and custom OOM adjutments for fillram
      processes (Closes: #9705).
    - Use blkid instead of parted to determine the filesystem type.
    - Use --kiosk mode instead of --fullscreen in virt-viewer, to remove
      the tiny border of the in-viewer menu.
    - Remove now redundant desktop screenshot directory scenario.
    - Adapt GNOME notification handling for Debian Jessie (Closes: #8782)
    - Disable screen blanking in the automated test suite, which occasionally
      breaks some test cases (Closes: #10403).
    - Move upgrade scenarios to the feature dedicated to them.
    - Don't make libvirt storage volumes executable.
    - Refactor the PAUSE_ON_FAIL functionality, so that we can use `pause()`
      as a breakpoint when debugging.
    - Drop non-essential Totem test that is mostly a duplicate, and too painful
      to be worth automating on Jessie.
    - Retry Totem HTTPS test with a new Tor circuit on failure.
    - Replace iptables status regexp-based parser with a new XML-based
      status analyzer: the previous implementation could not be adjusted
      to the new ip6tables' output (Closes: #9704).
    - Don't reboot in one instance when it is not needed.
    - Optimize memory erasure anti-test: block the boot to save CPU on the host.
    - Update I2P tests for Jessie, and generally make them more robust.
    - Update Electrum tests for 2.5.4-2 (Closes: #10758).
    - Add workaround for libvirt vs. guestfs permissions issue, to allow
      running the test suite on current Debian sid.
    - Fix buggy code, that happened to work by mistake, in the Seahorse
      test cases; bugfix on 1.8.
    - Update test suite images due to CSS change on Tails' website.
    - Adapt Tor Browser tests to work with the 5.5 series.
    - Automatically test downloading files in Tor Browser.
    - Remove obsolete scenario, that tested opening a downloaded file with
      an external application, which we do not support anymore.
    - Improve robustness of the "Tails OpenPGP keys" scenario (Closes: #10378).
    - Automatically test the "Diable all networking" feature (Closes: #10430).
    - Automatically test that SSH works over LAN (Closes: #9087).
    - Bump some statuc sleeps to fix a few race conditions (Closes: #5330).
    - Automatically test that an emergency shutdown triggers on boot
      medium removal (Closes: #5472).
    - Make the AppArmor checks actually detect errors (Closes: #10926).

  * Build system
    - Bump amount of disk space needed to build Tails with Vagrant.
      The addition of the Japanese Tor Browser tarball made us reach
      the limit of the previous value.

  * Adjustments for Debian 8 (Jessie) with no or very little user-visible impact
    - Free the fixed UIDs/GIDs we need before creating the corresponding users.
    - Replace the real gnome-backgrounds with a fake, equivs generated one
      (Closes: #8055). Jessie's gnome-shell depends on gnome-backgrounds,
      which is too fat to ship considering we're not using it.
    - AppArmor: adjust CUPS profile to support our Live system environment
      (Closes: #8261):
      · Mangle lib/live/mount/overlay/... as usual for aufs.
      · Pass the the attach_disconnected flag, that's needed for compatibility
        with PrivateTmp.
    - Make sure we don't ship geoclue* (Closes: #7949).
    - Drop deprecated GDM configuration file.
    - Don't add the Live user to the deprecated 'fuse' group.
    - Drop hidepid mount option for /proc (Closes: #8256). In its current,
      simplistic form it cannot be supported by systemd.
    - Don't manually load acpi-cpufreq at boot time. It fails to load
      whenever no device it supports is present, which makes the
      systemd-modules-load.service fail. These days, the kernel
      should just automatically load such modules when they are needed.
    - Drop sysvinit-specific (sensigs.omit.d) tweaks for memlockd.
    - Disable the GDM unit file's Restart=always, that breaks our "emergency
      shutdown on boot medium removal" feature.
    - Update the implementation of the memory erasure on shutdown feature:
      · check for rebooting state using systemctl, instead of the obsolete
        $RUNLEVEL (Closes: #8306)
      · the kexec-load initscript normally silently exits unless systemd is
        currently running a reboot job. This is not the case when the emergency
        shutdown has been triggered, so we removed this check
      · migrate tails-kexec to the /lib/systemd/system-shutdown/ facility
      · don't (try to) switch to tty1 on emergency shutdown: it apparently
        requires data that we haven't locked into memory, and then it blocks
        the whole emergency shutdown process
    - Display a slightly darker version of the desktop wallpaper on the screen
      saver, instead of the default flashy "Debian 8" branding (Closes: #9038).
    - Disable software autorun from external media.
    - Disable a few unneeded D-Bus services. Some of these services are
      automatically started (via D-Bus activation) when GNOME Shell tries
      to use them. The only "use" I've seen for them, except eating
      precious RAM, is to display "No appointment today" in the calendar pop-up.
      (Closes: #9037)
    - Prevent NetworkManager services from starting at boot time
      (Closes: #8313). We start them ourselves after changing the MAC address.
    - Unfuzzy all patches (Closes: #8268) and drop a few obsolete ones.
    - Adapt IBus configuration for Jessie (Closes: #8270), i.e. merge the two
      places where we configure keyboard layout and input methods: both are now
      configured in the same place in Jessie's GNOME.
    - Migrate panel launchers to the favorite apps list (Closes: #7992).
    - Drop pre-GNOME Shell menu tweaks.
    - Hide "Log out" button in the GNOME Shell menu (Closes: #8364).
    - Add a custom shutdown-helper GNOME Shell extension (Closes: #8302, #5684
      and #5878) that removes the press-Alt-to-turn-shutdown-button-into-Suspend
      functionality from the GNOME user menu, and makes Restart and Shutdown
      immediate, without further user interaction. Accordingly remove our custom
      Shutdown Helper panel applet (#8302).
    - Drop GNOME Panel configuration, now deprecated.
    - Disable GNOME Shell's screen lock feature.
      We're not there yet (see #5684).
    - Disable GNOME Shell screen locker's user switch feature.
    - Explicitly install libany-moose-perl (Closes: #8051).
      It's needed by our OpenPGP applet. On Wheezy, this package was pulled
      by some other dependency. This is not the case anymore on Jessie.
    - Don't install notification-daemon nor gnome-mag: GNOME Shell has taken
      over this functionality (Closes: #7481).
    - Don't install ntfsprogs: superseded on Jessie.
    - Don't install barry-util: not part of Jessie.
    - Link udev-watchdog dynamically, and lock it plus its dependencies
      in memory.
    - Migrate from gdm-simple-greeter to a custom gdm-tails session
      (Closes: #7599).
    - Update Plymouth installation and configuration:
      · install the plymouth packages via chroot_local-hooks: lb 2.x's "standard"
        packages list pulls console-common in, which plymouth now conflicts with
      · don't patch the plymouth initscript anymore, that was superseded
        by native systemd unit files
      · mask the plymouth-{halt,kexec,poweroff,reboot,shutdown} services,
        to prevent them from occupying the active TTY with an (empty) splash
        screen on shutdown/reboot, that would hide the messages we want to show
        to the user via tails-kexec (Closes: #9032)
    - Migrate GNOME keyboard layout settings from libgnomekbd to input-sources
      (Closes: #7898).
    - Explicitly install syslinux-efi, that we need and is not automatically
      pulled by anything else anymore.
    - Workaround #7248 for GDM: use a solid blue background picture,
      instead of a solid color fill, in the Greeter session.
    - De-install gcc-4.8-base and gcc-4.9 at the end of the ISO build process.
    - Revert the "Wrap syndaemon to always use -t" Wheezy-specific workaround.
    - htpdate: run date(1) in a Jessie-compatible (and nicer) way.
    - Remove obsolete dconf screenshot settings and the corresponding test.
    - Drop our patched python-dbus{,-dev} package (Closes: #9177).
    - live-persist: stop overriding live-boot's functions, we now have
      a recent enough blkid.
    - Adjust sdmem initramfs bits for Jessie:
      · Directly call poweroff instead of halt -p.
      · Don't pass -n to poweroff and reboot, it's not supported anymore.
    - Wrap text in the Unsafe Browser startup warning dialog
      (Jessie's zenity does not wrap it itself).
    - Associate application/pgp-keys with Seahorse's "Import Key" application
      (Closes: #10571).
    - Install topIcons GNOME Shell extension (v28), to work around the fact
      that a few of the applets we use hijack the notification area.
    - "cd /" to fix permissions issue at tails-persistence-setup startup
      (Closes: #8097).
    - Install gstreamer1.0-libav, so that Totem can play H264-encoded videos.
    - Adjust APT sources configuration:
      · remove explicit jessie and jessie-updates sources:
        automatically added by live-build
      · add Debian testing
      · add jessie-backports
    - Firewall: white-list access to the accessibility daemon (Closes: #8075).
    - Adjust to changed desktop notification behavior and supported feature set
      (Closes: #7989):
      · pass the DBUS_SESSION_BUS_ADDRESS used by the GNOME session
        to notify-send
      · update waiting for a notification handler: gnome-panel and nm-applet
        are obsolete, GNOME Shell is now providing this facility, so instead
        wait for a process that starts once GNOME Shell is ready, namely
        ibus-daemon (Closes: #8685)
      · port tails-warn-about-disabled-persistence and tails-virt-notify-user
        to notification actions (instead of hyperlinks), and make the latter
        transient; to this end, add support to Desktop::Notify for "hints"
        and notification actions
      · tails-security-check: use a dialog box instead of desktop notifications
      · MAC spoofing failure notification: remove the link to the documentation;
        it was broken on Tails/Wheezy already, see #10559 for next steps
    - Don't explicitly install gnome-panel nor gnome-menus, so that they go away
      whenever the Greeter does not pull them in anymore.
    - Install gkbd-capplet, that provides gkbd-keyboard-display (Closes: #8363).
    - Install Tor 0.2.7 from deb.torproject.org: we don't need to rebuild it
      ourselves for seccomp support anymore.
    - Wrap Seahorse with torsocks when it is started as a D-Bus service too
      (Closes: #9792).
    - Rename the AppArmor profile for Tor, so it applies to the system-wide
      Tor service we run (Closes: #10528).
    - Essentially revert ALSA state handling to how it was pre-Jessie, so that
      mixer levels are unmuted and sanitized at boot time (Closes: #7591).
    - Pass --yes to apt-get when installing imagemagick.
    - Make removable devices, that we support installing Tails to, user writable:
      Tails Installer requires raw block device access to such devices
      (Closes: #8273). Similarly, allow the amnesia user, when active, to open
      non-system devices for writing with udisks2. This is roughly udisks2's
      equivalent of having direct write access to raw block storage devices.
      Here too, Tails Installer uses this functionality.
    - Disable networkd to prevent any risk of DNS leaks it might cause; and
      disable timesyncd, as we have our own time synchronization mechanism.
      They are not enabled by default in Jessie, but may be in Stretch,
      so let's be explicit about it.
    - Mask hwclock-save.service, to avoid sync'ing the system clock
      to the hardware clock on shutdown (Closes: #9363).
    - apparmor-adjust-cupsd-profile.diff: adjust to parse fine on Jessie
      (Closes: #9963)
    - Explicitly use tor@default.service when it's the one we mean.
    - Refactor GNOME/X env exporting to Tails' shell library, and grab
      more of useful bits of the desktop session environment.
      Then, use the result in the test suite's remote shell.
    - Stop tweaking /etc/modules. It's 2015, the kernel should load these things
      automatically (Closes: #10609).
    - Have systemd hardening let Tor modify its configuration (needed by Tor
      Launcher), and start obfs4proy (Closes: #10696, #10724).
    - Bump extensions.adblockplus.currentVersion and
      extensions.enigmail.configuredVersion to match what we currently get
      on Jessie.
    - I2P: switch from 'service' to 'systemctl' where possible.

 -- Tails developers <tails@boum.org>  Mon, 25 Jan 2016 18:06:33 +0100

tails (1.8.2) unstable; urgency=medium

  * Security fixes
    - Upgrade Tor Browser to 5.0.7.
    - Upgrade Linux to 3.16.7-ckt20-1+deb8u2.
    - Upgrade foomatic-filters to 4.0.17-1+deb7u1.
    - Upgrade git to 1:1.7.10.4-1+wheezy2.
    - Upgrade Icedove to 38.5.0-1~deb7u1.
    - Upgrade libxml2-related packages to 2.8.0+dfsg1-7+wheezy5.
    - Upgrade OpenSSL-related packages to 1.0.1e-2+deb7u19.
    - Upgrade libsmbclient to 2:3.6.6-6+deb7u6.

 -- Tails developers <tails@boum.org>  Sat, 09 Jan 2016 16:27:27 +0100

tails (1.8.1) unstable; urgency=medium

  * Security fixes
    - Upgrade Tor Browser to 5.0.6.
    - Upgrade Linux to 3.16.7-ckt20-1+deb8u1
    - Upgrade gdkpixbuf to 2.26.1-1+deb7u3
    - Upgrade bind9 tools to 1:9.8.4.dfsg.P1-6+nmu2+deb7u8

  * Bugfixes
    - Fix time synchronization in bridge mode by refreshing our patch
      against Tor's AppArmor profile.

 -- Tails developers <tails@boum.org>  Fri, 18 Dec 2015 19:05:18 +0000

tails (1.8) unstable; urgency=medium

  * Security fixes
    - Upgrade Tor to 0.2.7.6-1~d70.wheezy+1+tails1.
    - Upgrade Tor Browser to 5.0.5. (Closes: #10751)
    - Upgrade LibreOffice to 1:3.5.4+dfsg2-0+deb7u5.
    - Upgrade krb5-based packages to 1.10.1+dfsg-5+deb7u6.
    - Upgrade Linux to 3.16.7-ckt11-1+deb8u6.
    - Upgrade wpasupplicant to 1.0-3+deb7u3.
    - Upgrade libpng12-0 to 1.2.49-1+deb7u1.
    - Upgrade openjdk-7 to 7u91-2.6.3-1~deb7u1.
    - Upgrade libnspr4 to 2:4.9.2-1+deb7u3
    - Upgrade dpkg to 1.16.17.
    - Upgrade gnutls26 to 2.12.20-8+deb7u4.
    - Upgrade Icedove to 1:38.0.1-1~deb7u1.
    - Upgrade OpenSSL to 1.0.1e-2+deb7u18.

  * Bugfixes
    - Upgrade to Electrum 2.5.4-2~d70.wheezy+1+tails1. Now Electrum
      should work again. Note that the documentation has not been
      adapted to the slight changes in the Electrum account setup
      wizard yet.

  * Minor improvements
    - Upgrade I2P to 0.9.23-2~deb7u+1.
    - Rebase our patch against the Tor Browser AppArmor profile on top
      of the one shipped in torbrowser-launcher 0.2.1-2.
    - Warn if the claws-mail persistence is enabled and contains a
      Claws Mail configuration when starting icedove. (Closes: #10458)
    - Replace the Claws Mail GNOME launcher with Icedove. (Closes:
      #10739)
    - Remove the Claws Mail persistence feature from the Persistence
      Assistant. (Closes: #10742)

  * Build system
    - Simplify ISO image naming rules by using the base rule we use
      for Jenkins all the time, except when building from a tag
      (i.e. building a release).  (Closes: #10349)

  * Test suite
    - Lower the waiting time for USB installation in the test suite.
      So far we were waiting up to one hour, which is just the same as
      our Jenkins inactivity timeout, so in practice when Tails
      Installer fails and displays an error message, instead of
      reporting that the job failed (which is the point of the
      exercise) we abort the job due to this timeout which
      communicates less clearly that there's probably a bug. (Closes:
      #10718)
    - Remove the check for the sound icon in the systray in the
      Windows Camouflage tests. (Closes: #10493)
    - Retry running whois when "LIMIT EXCEEDED" is in its output for
      increased robustness. (Closes: #10523)
    - Make Seahorse tests more robust. (Closes: #9095, #10501)
    - Make the handling of Pidgin's account manager more robust.
      (Closes: #10506)

 -- Tails developers <tails@boum.org>  Mon, 14 Dec 2015 23:07:19 +0100

tails (1.7) unstable; urgency=medium

  * Major new features and changes
    - Upgrade Tor Browser to 5.0.4. (Closes: #10456)
    - Add a technology preview of the Icedove Email client (a
      rebranded version of Mozilla Thunderbird), including OpenPGP
      support via the Enigmail add-on, general security and anonymity
      improvements via the Torbirdy add-on, and complete persistence
      support (which will be enabled automatically if you already have
      Claws Mail persistence enabled). Icedove will replace Claws Mail
      as the supported email client in Tails in a future
      release. (Closes: #6151, #9498, #10285)
    - Upgrade Tor to 0.2.7.4-rc-1~d70.wheezy+1+tails1. Among the many
      improvement of this new Tor major release, the new
      KeepAliveIsolateSOCKSAuth option allows us to drop the
      bug15482.patch patch (taken from the Tor Browse bundle) that
      enabled similar (but inferior) functionality for *all*
      SocksPort:s -- now the same circuit is only kept alive for
      extended periods for the SocksPort used by the Tor
      Browser. (Closes: #10194, #10308)
    - Add an option to Tails Greeter which disables networking
      completely. This is useful when intending to use Tails for
      offline work only. (Closes: #6811)

  * Security fixes
    - Fix CVE-2015-7665, which could lead to a network interface's IP
      address being exposed through wget. (Closes: #10364)
    - Prevent a symlink attack on ~/.xsession-errors via
      tails-debugging-info which could be used by the amnesia user to
      read the contents of any file, no matter the
      permissions. (Closes: #10333)
    - Upgrade libfreetype6 to 2.4.9-1.1+deb7u2.
    - Upgrade gdk-pixbuf packages to 2.26.1-1+deb7u2.
    - Upgrade Linux to 3.16.7-ckt11-1+deb8u5.
    - Upgrade openjdk-7 packages to 7u85-2.6.1-6~deb7u1.
    - Upgrade unzip to 6.0-8+deb7u4.

  * Bugfixes
    - Add a temporary workaround for an issue in our code which checks
      whether i2p has bootstrapped, which (due to some recent change
      in either I2P or Java) could make it appear it had finished
      prematurely. (Closes: #10185)
    - Fix a logical bug in the persistence preset migration code while
      real-only persistence is enabled. (Closes: #10431)

  * Minor improvements
    - Rework the wordings of the various installation and upgrade
      options available in Tails installer in Wheezy. (Closes: #9672)
    - Restart Tor if bootstrapping stalls for too long when not using
      pluggable transports. (Closes: #9516)
    - Install firmware-amd-graphics, and firmware-misc-nonfree instead
      of firmware-ralink-nonfree, both from Debian Sid.
    - Update the Tails signing key. (Closes: #10012)
    - Update the Tails APT repo signing key. (Closes: #10419)
    - Install the nmh package. (Closes: #10457)
    - Explicitly run "sync" at the end of the Tails Upgrader's upgrade
      process, and pass the "sync" option when remounting the system
      partition as read-write. This might help with some issues we've
      seen, such as #10239, and possibly for #8449 as well.

  * Test suite
    - Add initial automated tests for Icedove. (Closes: #10332)
    - Add automated tests of the MAC spoofing feature. (Closes: #6302)
    - Drop the concept of "background snapshots" and introduce a general
      system for generating snapshots that can be shared between
      features. This removes all silly hacks we previously used to
      "skip" steps, and greatly improves performance and reliability
      of the whole test suite. (Closes: #6094, #8008)
    - Flush to the log file in debug_log() so the debugging info can
      be viewed in real time when monitoring the debug log
      file. (Closes: #10323)
    - Force UTF-8 locale in automated test suite. Ruby will default to
      the system locale, and if it is non-UTF-8, some String-methods
      will fail when operating on non-ASCII strings. (Closes: #10359)
    - Escape regexp used to match nick in CTCP replies. Our Pidgin
      nick's have a 10% chance to include a ^, which will break that
      regexp. We need to escape all characters in the nick. (Closes:
      #10219)
    - Extract TBB languages from the Tails source code. This will
      ensure that valid locales are tested. As an added bonus, the
      code is greatly simplified. (Closes: #9897)
    - Automatically test that tails-debugging-info is not susceptible
      to the type of symlink attacks fixed by #10333.
    - Save all test suite artifacts in a dedicated directory with more
      useful infromation encoded in the path. This makes it easier to
      see which artifacts belongs to which failed scenario and which
      run. (Closes: #10151)
    - Log all useful information via Cucumber's formatters instead of
      printing to stderr, which is not included when logging to file
      via `--out`. (Closes: #10342)
    - Continue running the automated test suite's vnc server even if
      the client disconnects. (Closes: #10345)
    - Add more automatic tests for I2P. (Closes: #6406)
    - Bump the Tor circuit retry count to 10. (Closes: #10375)
    - Clean up dependencies: (Closes: #10208)
      * libxslt1-dev
      * radvd
      * x11-apps

 -- Tails developers <tails@boum.org>  Tue, 03 Nov 2015 01:09:41 +0100

tails (1.6) unstable; urgency=medium

  * Security fixes
    - Upgrade Tor Browser to 5.0.3. (Closes: #10223)
    - Upgrade bind9-based packages to 1:9.8.4.dfsg.P1-6+nmu2+deb7u7.
    - Upgrade liblcms1 to 1.19.dfsg2-1.2+deb7u1.
    - Upgrade libldap-2.4-2 to 2.4.31-2+deb7u1.
    - Upgrade libslp1 to 1.2.1-9+deb7u1.
    - Upgrade ssl-cert to 1.0.32+deb7u1.

  * Bugfixes
    - Fix a corner case for the MAC spoofing panic mode. If panic mode
      failed to disable the specific device that couldn't be spoofed
      (by unloading the module) we disable networking. Previously we
      only stopped NetworkManager. The problem is that NM isn't even
      started at this time, but will specifically be started when
      we're done with MAC spoofing. Therefore, let's completely
      disable NetworkManager so it cannot possibly be
      started. (Closes: #10160)
    - Avoid use of uninitialized value in restricted-network-detector.
      If NetworkManager decides that a wireless connection has timed
      out before "supplicant connection state" has occued, our idea of
      the state is `undef`, so it cannot be used in a string
      comparison. Hence, let's initialize the state to the empty
      string instead of `undef`. Also fix the state
      recording. Apparently NetworkManager can say a few different
      things when it logs the device state transitions. (Closes:
      #7689)

  * Minor improvements
    - Remove workaround for localizing search engine plugins. The
      workaround has recently become unnecessary, possibly due to the
      changes made for the seach bar after the Tor Browser was rebased
      on Firefox 38esr. (Closes: #9146)
    - Refer to the I2P Browser in the I2P notifications. Instead of
      some obscure links that won't work in the Tor Browser, where
      users likely will try them, and which I believe will open them
      by default. (Closes: #10182)
    - Upgrade I2P to 0.9.22. Also set the I2P apparmor profile to
      enforce mode. (Closes: #9830)

  * Test suite
    - Test that udev-watchdog is monitoring the correct device when
      booted from USB. (Closes: #9890)
    - Remove unused 'gksu' step. This causes a false-positive to be
      found for #5330. (Closes: #9877)
    - Make --capture capture individual videos for failed scenarios
      only, and --capture-all to capture videos for all scenarios.
      (Closes: #10148)
    - Use the more efficient x264 encoding when capturing videos using
      the --capture* options. (Closes: #10001)
    - Make --old-iso default to --iso if omitted. Using the same ISO
      for the USB upgrade tests most often still does what we want,
      e.g. test that the current version of Tails being tested has a
      working Tails installer. Hence this seems like a reasonable
      default. (Closes: #10147)
    - Avoid nested FindFailed exceptions in waitAny()/findAny(), and
      throw a new dedicated FindAnyFailed exception if these fail
      instead. Rjb::throw doesn't block Ruby's execution until the
      Java exception has been received by Ruby, so strange things can
      happen and we must avoid it. (Closes: #9633)
    - Fix the Download Management page in our browsers. Without the
      browser.download.panel.shown pref set, the progress being made
      will not update until after the browser has been restarted.
      (Closes: #8159)
    - Add a 'pretty_debug' (with an alias: 'debug') Cucumber formatter
      that deals with debugging instead of printing it to STDERR via
      the `--debug` option (which now has been removed). This gives us
      the full flexibility of Cucumber's formatter system, e.g. one
      easy-to-read formatter can print to the terminal, while we get
      the full debug log printed to a file. (Closes: #9491)
    - Import logging module in otr-bot.py. Our otr-bot.py does not use
      logging but the jabberbot library makes logging calls, causing a
      one-off message “No handlers could be found for logger
      "jabberbot"” to be printed to the console. This commit
      effectively prevents logging/outputting anything to the terminal
      which is at a level lower than CRITICAL. (Closes: 9375)
    - Force new Tor circuit and reload web site on browser
      timeouts. (Closes: #10116)
    - Focus Pidgin's buddy list before trying to access the tools
      menu. (Closes: #10217)
    - Optimize IRC test using waitAny. If connecting to IRC fails,
      such as when OFTC is blocking Tor, waiting 60 seconds to connect
      while a a Reconnect button is visible is sub-optimal. It would
      be better to try forcing a new Tor circuit and clicking the
      reconnect button. (Closes: #9653)
    - Wait for (and focus if necessary) Pidgin's Certificate windows.
      (Closes: #10222)

 -- Tails developers <tails@boum.org>  Sun, 20 Sep 2015 17:47:26 +0000

tails (1.5.1) unstable; urgency=medium

  * Security fixes
    - Upgrade Tor Browser to 5.0.2. (Closes: #10112)
    - Upgrade gdk-pixbuf packages to 2.26.1-1+deb7u1.
    - Upgrade libnss3 to 2:3.14.5-1+deb7u5.

  * Bugfixes
    - Refresh Tor Browser AppArmor profile patch. The old one doesn't
      apply on top of testing's torbrowser-launcher anymore.

  * Build system
    - Make sure Jenkins creates new jobs to build the testing branch
      after freezes. (Closes: #9925)

 -- Tails developers <tails@boum.org>  Fri, 28 Aug 2015 01:52:14 +0200

tails (1.5) unstable; urgency=medium

  * Major new features and changes
    - Move LAN web browsing from Tor Browser to the Unsafe Browser,
      and forbid access to the LAN from the former. (Closes: #7976)
    - Install a 32-bit GRUB EFI boot loader. This at least works
      on some Intel Baytrail systems. (Closes: #8471)

  * Security fixes
    - Upgrade Tor Browser to 5.0, and integrate it:
      · Disable Tiles in all browsers' new tab page.
      · Don't use geo-specific search engine prefs in our browsers.
      · Hide Tools -> Set Up Sync, Tools -> Apps (that links to the Firefox
        Marketplace), and the "Share this page" button in the Tool bar.
      · Generate localized Wikipedia search engine plugin icons so the
        English and localized versions can be distinguished in the new
        search bar. (Closes: #9955)
    - Fix panic mode on MAC spoofing failure. (Closes: #9531)
    - Deny Tor Browser access to global tmp directories with AppArmor,
      and give it its own $TMPDIR. (Closes: #9558)
    - Tails Installer: don't use a predictable file name for the subprocess
      error log. (Closes: #9349)
    - Pidgin AppArmor profile: disable the launchpad-integration abstraction,
      which is too wide-open.
    - Use aliases so that our AppArmor policy applies to
      /lib/live/mount/overlay/ and /lib/live/mount/rootfs/*.squashfs/ as well as
      it applies to /. And accordingly:
      · Upgrade AppArmor packages to 2.9.0-3~bpo70+1.
      · Install rsyslog from wheezy-backports, since the version from Wheezy
        conflicts with AppArmor 2.9.
      · Stop installing systemd for now: the migration work is being done in
        the feature/jessie branch, and it conflicts with rsyslog from
        wheezy-backports.
      · Drop apparmor-adjust-user-tmp-abstraction.diff: obsoleted.
      · apparmor-adjust-tor-profile.diff: simplify and de-duplicate rules.
      · Take into account aufs whiteouts in the system_tor profile.
      · Adjust the Vidalia profile to take into account Live-specific paths.
    - Upgrade Linux to 3.16.7-ckt11-1+deb8u3.
    - Upgrade bind9-host, dnsutils and friends to 1:9.8.4.dfsg.P1-6+nmu2+deb7u6.
    - Upgrade cups-filters to 1.0.18-2.1+deb7u2.
    - Upgrade ghostscript to 9.05~dfsg-6.3+deb7u2.
    - Upgrade libexpat1 to 2.1.0-1+deb7u2.
    - Upgrade libicu48 to 4.8.1.1-12+deb7u3.
    - Upgrade libwmf0.2-7 to 0.2.8.4-10.3+deb7u1.
    - Upgrade openjdk-7 to 7u79-2.5.6-1~deb7u1.

  * Bugfixes
    - Upgrade Tor to 0.2.6.10-1~d70.wheezy+1+tails1.

  * Minor improvements
    - Tails Installer: let the user know when it has rejected a candidate
      destination device because it is too small. (Closes: #9130)
    - Tails Installer: prevent users from trying to "upgrade" a device
      that contains no Tails, or that was not installed with Tails Installer.
      (Closes: #5623)
    - Install libotr5 and pidgin-otr 4.x from wheezy-backports. This adds
      support for the OTRv3 protocol and for multiple concurrent connections
      to the same account. (Closes: #9513)
    - Skip warning dialog when starting Tor Browser while being offline,
      in case it is already running. Thanks to Austin English for the patch!
      (Closes: #7525)
    - Install the apparmor-profiles package (Closes: #9539), but don't ship
      a bunch of AppArmor profiles we don't use, to avoid increasing
      boot time. (Closes: #9757)
    - Ship a /etc/apparmor.d/tunables/home.d/tails snippet, instead
      of patching /etc/apparmor.d/tunables/home.
    - live-boot: don't mount tmpfs twice on /live/overlay, so that the one which
      is actually used as the read-write branch of the root filesystem's union
      mount, is visible. As a consequence:
      · One can now inspect how much space is used, at a given time, in the
        read-write branch of the root filesystem's union mount.
      · We can make sure our AppArmor policy works fine when that filesystem
        is visible, which is safer in case e.g. live-boot's behavior changes
        under our feet in the future... or in case these "hidden" files are
        actually accessible somehow already.

  * Build system
    - Add our jenkins-tools repository as a Git submodule, and replace
      check_po.sh with a symlink pointing to the same script in that submodule.
      Adjust the automated test suite accordingly. (Closes: #9567)
    - Bump amount of RAM needed for Vagrant RAM builds to 7.5 GiB. In
      particular the inclusion of the Tor Browser 5.0 series has recently
      increased the amount of space needed to build Tails. (Closes: #9901)

  * Test suite
    - Test that the Tor Browser cannot access LAN resources.
    - Test that the Unsafe Browser can access the LAN.
    - Installer: test new behavior when trying to upgrade an empty device, and
      when attempting to upgrade a non-Tails FAT partition on GPT; also, take
      into account that all unsupported upgrade scenarios now trigger
      the same behavior.
    - Request a new Tor circuit and re-run the Seahorse and GnuPG CLI tests
      on failure. (Closes: #9518, #9709)
    - run_test_suite: remove control chars from log file even when cucumber
      exits with non-zero. (Closes: #9376)
    - Add compatibility with cucumber 2.0 and Debian Stretch. (Closes: #9667)
    - Use custom exception when 'execute_successfully' fails.
    - Retry looking up whois info on transient failure. (Closes: #9668)
    - Retry wget on transient failure. (Closes: #9715)
    - Test that Tor Browser cannot access files in /tmp.
    - Allow running the test suite without ntp installed. There are other means
      to have an accurate host system clock, e.g. systemd-timesyncd and tlsdate.
      (Closes: #9651)
    - Bump timeout in the Totem feature.
    - Grep memory dump using the --text option. This is necessary with recent
      versions of grep, such as the one in current Debian sid, otherwise it
      will count only one occurrence of the pattern we're looking for.
      (Closes: #9759)
    - Include execute_successfully's error in the exception, instead
      of writing it to stdout via puts. (Closes: #9795)
    - Test that udev-watchdog is actually monitoring the correct device.
      (Closes: #5560)
    - IUK: workaround weird Archive::Tar behaviour on current sid.
    - Test the SocksPort:s given in torrc in the Unsafe Browser.
      This way we don't get any sneaky errors in case we change them and
      forget to update this test.
    - Directly verify AppArmor blocking of the Tor Browser by looking in
      the audit log: Firefox 38 does no longer provide any graphical feedback
      when the kernel blocks its access to files the user wants to access.
    - Update browser-related automated test suite images, and workaround
      weirdness introduced by the new Tor Browser fonts.
    - Test that Pidgin, Tor Browser, Totem and Evince cannot access ~/.gnupg
      via alternate, live-boot generated paths.
    - Adjust tests to cope with our new AppArmor aliases.
    - Bump memory allocated to the system under test to 2 GB. (Closes: #9883)

 -- Tails developers <tails@boum.org>  Mon, 10 Aug 2015 19:12:58 +0200

tails (1.4.1) unstable; urgency=medium

  * Security fixes
    - Upgrade Tor Browser to 4.5.3, based on Firefox 31.8.0 ESR. (Closes: #9649)
    - Upgrade Tor to 0.2.6.9-1~d70.wheezy+1+tails2, which includes a circuit
      isolation bugfix. (Closes: #9560)
    - AppArmor: deny Tor Browser access to the list of recently used files.
      (Closes: #9126)
    - Upgrade OpenSSL to 1.0.1e-2+deb7u17.
    - Upgrade Linux to 3.16.7-ckt11-1.
    - Upgrade CUPS to 1.5.3-5+deb7u6.
    - Upgrade FUSE to 2.9.0-2+deb7u2.
    - Upgrade libsqlite3-0 to 3.7.13-1+deb7u2.
    - Upgrade ntfs-3g and ntfsprogs to 1:2012.1.15AR.5-2.1+deb7u2.
    - Upgrade p7zip-full to 9.20.1~dfsg.1-4+deb7u1.

  * Bugfixes
    - Fix automatic upgrades in Windows Camouflage mode. (Closes: #9413)
    - Don't ship the snakeoil SSL key pair generated by ssl-cert in the ISO.
      (Closes: #9416)
    - Partially fix the truncated notifications issue. (#7249)

  * Minor improvements
    - Disable the hwclock.sh initscript at reboot/shutdown time.
      This is an additional safety measure to ensure that the hardware clock
      is not modified. (Closes: #9364)
    - Stop shipping /var/cache/man/*, to make ISOs and IUKs smaller.
      (Closes: #9417)
    - Update torbrowser-AppArmor-profile.patch to apply cleanly on top of the
      profile shipped with torbrowser-launcher 0.2.0-1.
    - Add the jessie/updates APT repo and set appropriate pinning.
    - Upgrade Electrum to 1.9.8-4~bpo70+1.
    - Upgrade kernel firmware packages to 0.44.

  * Build system
    - Install the Linux kernel from Debian Jessie. (Closes: #9341)
    - Remove files that are not under version control when building in Jenkins.
      (Closes: #9406)
    - Don't modify files in the source tree before having possibly merged
      the base branch into it. (Closes: #9406)
    - Make it so eatmydata is actually used during a greater part of the build
      process. This includes using eatmydata from wheezy-backports.
      (Closes: #9419, #9523)
    - release script: adjust to support current Debian sid.

  * Test suite
    - Test the system clock sanity check we do at boot. (Closes: #9377)
    - Remove the impossible "Clock way in the past" scenarios.
      Thanks to config/chroot_local-includes/lib/live/config/0001-sane-clock,
      these scenarios cannot happen, and since we test that it works they
      can be safely removed.
    - Test that the hardware clock is not modified at shutdown. (Closes: #9557)
    - Pidgin: retry looking for the roadmap URL in the topic.
    - Avoid showing Pidgin's tooltips during test, potentially confusing Sikuli.
      (Closes: #9317)
    - Test all OpenPGP keys shipped with Tails. (Closes: #9402)
    - Check that notification-daemon is running when looking for notifications
      fails. (Closes: #9332)
    - Allow using the cucumber formatters however we want. (Closes: #9424)
    - Enable Spice in the guest, and blacklist the psmouse kernel module,
      to help with lost mouse events. (Closes: #9425)
    - Automate testing Torbutton's 'New Identity' feature. (Closes: #9286)
    - Test that Seahorse is configured to use the correct keyserver.
      (Closes: #9339)
    - Always export TMPDIR back to the test suite's shell environment.
      (Closes: #9479)
    - Make OpenPGP tests more reliable:
      · Retry accessing the OpenPGP applet menus on failure. (Closes: #9355)
      · Retry accessing menus in Seahorse on failure. (Closes: #9344)
    - Focus the Pidgin conversation window before any attempt to interact
      with it. (Closes: #9317)
    - Use convertkey from the (backported to Jessie) Debian package,
      instead of our own copy of that script. (Closes: #9066)
    - Make the memory erasure tests more robust (Closes: #9329):
      · Bump /proc/sys/vm/min_free_kbytes when running fillram.
      · Actually set oom_adj for the remote shell when running fillram.
      · Try to be more sure that we OOM kill fillram.
      · Run fillram as non-root.
    - Only try to build the storage pool if TailsToasterStorage isn't found.
      (Closes: #9568)

 -- Tails developers <tails@boum.org>  Sun, 28 Jun 2015 19:46:25 +0200

tails (1.4) unstable; urgency=medium

  * Major new features
    - Upgrade Tor Browser to 4.5.1, based on Firefox 31.7.0 ESR, which
      introduces many major new features for usability, security and
      privacy. Unfortunately its per-tab circuit view did not make it
      into Tails yet since it requires exposing more Tor state to the
      user running the Tor Browser than we are currently comfortable
      with. (Closes: #9031, #9369)
    - Upgrade Tor to 0.2.6.7-1~d70.wheezy+1+tails2. Like in the Tor
      bundled with the Tor Browser, we patch it so that circuits used
      for SOCKSAuth streams have their lifetime increased indefinitely
      while in active use. This currently only affects the Tor Browser
      in Tails, and should improve the experience on certain web sites
      that otherwise would switch language or log you out every ten
      minutes or so when Tor switches circuit. (Closes: #7934)

  * Security fixes
    - tor-browser wrapper script: avoid offering avenues to arbitrary
      code execution to e.g. an exploited Pidgin. AppArmor Ux rules
      don't sanitize $PATH, which can lead to an exploited application
      (that's allowed to run this script unconfined, e.g. Pidgin)
      having this script run arbitrary code, violating that
      application's confinement. Let's prevent that by setting PATH to
      a list of directories where only root can write. (Closes: #9370)
    - Upgrade Linux to 3.16.7-ckt9-3.
    - Upgrade curl to 7.26.0-1+wheezy13.
    - Upgrade dpkg to 1.16.16.
    - Upgrade gstreamer0.10-plugins-bad to 0.10.23-7.1+deb7u2.
    - Upgrade libgd2-xpm to 2.0.36~rc1~dfsg-6.1+deb7u1.
    - Upgrade openldap to 2.4.31-2.
    - Upgrade LibreOffice to 1:3.5.4+dfsg2-0+deb7u4.
    - Upgrade libruby1.9.1 to 1.9.3.194-8.1+deb7u5.
    - Upgrade libtasn1-3 to 2.13-2+deb7u2.
    - Upgrade libx11 to 2:1.5.0-1+deb7u2.
    - Upgrade libxml-libxml-perl to 2.0001+dfsg-1+deb7u1.
    - Upgrade libxml2 to 2.8.0+dfsg1-7+wheezy4.
    - Upgrade OpenJDK to 7u79-2.5.5-1~deb7u1.
    - Upgrade ppp to 2.4.5-5.1+deb7u2.

  * Bugfixes
    - Disable security warnings when connecting to POP3 and IMAP ports.
      (Closes: #9327)
    - Make the Windows 8 browser theme compatible with the Unsafe and I2P
      browsers. (Closes: #9138)
    - Hide Torbutton's "Tor Network Settings..." context menu entry.
      (Closes: #7647)
    - Upgrade the syslinux packages to support booting Tails on
      Chromebook C720-2800. (Closes: #9044)
    - Enable localization in Tails Upgrader. (Closes: #9190)
    - Make sure the system clock isn't before the build date during
      early boot. Our live-config hook that imports our signing keys
      depend on that the system clock isn't before the date when the
      keys where created. (Closes: #9149)
    - Set GNOME's OpenPGP keys via desktop.gnome.crypto.pgp to prevent
      us from getting GNOME's default keyserver in addition to our
      own. (Closes: #9233)
    - Prevent Firefox from crashing when Orca is enabled: grant
      it access to assistive technologies in its Apparmor
      profile. (Closes: #9261)
    - Add Jessie APT source. (Closes: #9278)
    - Fix set_simple_config_key(). If the key already existed in the
      config file before the call, all other lines would be removed
      due to the sed option -n and p combo. (Closes: #9122)
    - Remove illegal instance of local outside of function definition.
      Together with `set -e` that error has prevented this script from
      restarting Vidalia, like it should. (Closes: #9328)

  * Minor improvements
    - Upgrade I2P to 0.9.19-3~deb7u+1.
    - Install Tor Browser's bundled Torbutton instead of custom .deb.
      As of Torbutton 1.9.1.0 everything we need has been upstreamed.
    - Install Tor Browser's bundled Tor Launcher instead of our
      in-tree version. With Tor 0.2.6.x our custom patches for the
      ClientTransportPlugin hacks are not needed any more. (Closes:
      #7283)
    - Don't install msmtp and mutt. (Closes: #8727)
    - Install fonts-linuxlibertine for improved Vietnamese support in
      LibreOffice. (Closes: #8996)
    - Remove obsoletete #i2p-help IRC channel from the Pidgin
      configuration (Closes: #9137)
    - Add Gedit shortcut to gpgApplet's context menu. Thanks to Ivan
      Bliminse for the patch. (Closes: #9069).
    - Install printer-driver-gutenprint to support more printer
      models. (Closes: #8994).
    - Install paperkey for off-line OpenPGP key backup. (Closes: #8957)
    - Hide the Tor logo in Tor Launcher. (Closes: #8696)
    - Remove useless log() instance in tails-unblock-network. (Closes:
      #9034)
    - Install cdrdao: this enables Brasero to burn combined data/audio
      CDs and to do byte-to-byte disc copy.
    - Hide access to the Add-ons manager in the Unsafe Browser. It's
      currently broken (#9307) but we any way do not want users to
      install add-ons in the Unsafe Browser. (Closes: #9305)
    - Disable warnings on StartTLS for POP3 and IMAP (Will-fix: #9327)
      The default value of this option activates warnings on ports
      23,109,110,143. This commit disables the warnings for POP3 and
      IMAP as these could be equally used in encrypted StartTLS
      connections. (Closes: #9327)
    - Completely rework how we localize our browser by generating our
      branding add-on, and search plugins programatically. This
      improves the localization for the ar, es, fa, ko, nl, pl, ru,
      tr, vi and zh_CN locales by localizing the Startpage and
      Disconnect.me search plugins. Following Tor Browser 4.5's recent
      switch, we now use Disconnect.me as the default search
      engine. (Closes: #9309)
    * Actively set Google as the Unsafe Browser's default search
      engine.

  * Build system
    - Encode in Git which APT suites to include when building Tails.
      (Closes: #8654)
    - Clean up the list of packages we install. (Closes: #6073)
    - Run auto/{build,clean,config} under `set -x' for improved
      debugging.
    - Zero-pad our ISO images so their size is divisible by 2048.
      The data part of an ISO image's sectors is 2048 bytes, which
      implies that ISO images should always have a size divisible
      by 2048. Some applications, e.g. VirtualBox, use this as a sanity
      check, treating ISO images for which this isn't true as garbage.
      Our isohybrid post-processing does not ensure this,
      however. Also Output ISO size before/after isohybrid'ing and
      truncate'ing it. This will help detect if/when truncate is
      needed at all, so that we can report back to syslinux
      maintainers more useful information. (Closes: #8891)
    - Vagrant: raise apt-cacher-ng's ExTreshold preference to 50. The
      goal here is to avoid Tor Browser tarballs being deleted by
      apt-cacher-ng's daily expiration cronjob: they're not listed in
      any APT repo's index file, so acng will be quite eager to clean
      them up.

  * Test suite
    - Bring dependency checks up-to-date (Closes: #8988).
    - Adapt test suite to be run on Debian Jessie, which includes
      removing various Wheezy-specific workarounds, adding a few
      specific to Jessie, migrating from ffmpeg to libav, and
      more. (Closes: #8165)
    - Test that MAT can see that a PDF is dirty (Closes: #9136).
    - Allow throwing Timeout::Error in try_for() blocks, as well as
      nested try_for() (Closes: #9189, #9290).
    - Read test suite configuration files from the features/config/local.d
      directory. (Closes: #9220)
    - Kill virt-viewer with SIGTERM, not SIGINT, to prevent hordes of
      zombie processes from appearing. (Closes: #9139)
    - Kill Xvfb with SIGTERM, not SIGKILL, on test suite exit to allow
      it to properly clean up. (Closes: #8707)
    - Split SSH & SFTP configs in the test suite. (Closes: #9257)
    - Improve how we start subprocesses in the test suite, mostly by
      bypassing the shell for greater security and robustness (Closes:
      #9253)
    - Add Electrum test feature. (Closes #8963)
    - Test that Tails Installer detects when USB devices are
      removed. (Closes: #9131)
    - Test Tails Installer with devices which are too small. (Closes:
      #9129)
    - Test that the Report an Error launcher works in German. (Closes:
      #9143)
    - Verify that no extensions are installed in the Unsafe Browser
      using about:support instead of about:addons, which is broken
      (#9307). (Closes: #9306)
    - Retry GNOME application menu actions when they glitch. The
      GNOME application menus seem to have issues with clicks or
      hovering actions not registering, and hence sometimes submenus
      are not opened when they should, and sometimes clicks on the
      final application shortcut are lost. There seems to be a
      correlation between this and CPU load on the host running the
      test suite. We workaround this by simply re-trying the last
      action when it seems to fail. (Closes: #8928)
    - Work around Seahorse GUI glitchiness (Closes: #9343):
      * When Seahorse appears to be frozen--apparently due to network
        issues--it can often be worked around by refreshing the screen
        or activating a new window.
      * Open Seahorse's preferences dialog using the mouse.
      * Access menu entries with the mouse.
    - Wait for systray icons to finish loading before interacting with
      the systray. (Closes: #9258)
    - Test suite configuration: generalize local.d support to *.d. We
      now load features/config/*.d/*.yml.
    - Use code blocks in "After Scenario" hooks. This is much simpler
      to use (and more readable!) compared to hooking functions and
      arguments like we used to do.
    - Create filesystem share sources in the temporary directory and
      make them world-readable. (Closes: #8950)

 -- Tails developers <tails@boum.org>  Mon, 11 May 2015 16:45:04 +0200

tails (1.3.2) unstable; urgency=medium

  * Security fixes
    - Upgrade Tor Browser to 4.0.6, based on Firefox 31.6.0 ESR.
    - Upgrade OpenSSL to 1.0.1e-2+deb7u16.

  * Bugfixes
    - Make Florence usable with touchpads by forcing syndaemon to
      always use the `-t` option, which only disables tapping and
      scrolling and not mouse movements (Closes: #9011).
    - Make tails-spoof-mac log the correct macchanger exit code on
      failure (Closes: #8687).
    - Tails Installer:
      · Ignore devices with less than 3.5 GB of storage since they
        do not fit a Tails installation (Closes: #6538).
      · Remove devices from the device list as they are unplugged
        (Closes: #8691).

  * Minor improvements
    - Install obfs4proxy 0.0.4-1~tpo1, which adds support for
      client-mode ScrambleSuit.
    - Don't start Vidalia if Windows Camouflage is enabled. (Closes:
      #7400)
    - I2P Browser:
      · Remove "Add-ons" from the Tools menu, and hide "Keyboard
        Shortcuts" and "Take a Tour" since they point to resources on
        the open Internet (Closes: #7970).
      · Hide TorButton button from the customize toolbar options, and
        remove configs whose only purpose was to make Torbutton "green"
        (Closes: #8893).

  * Test suite
    - New tests:
      · Test non-LAN SSH, and SFTP via GNOME's "Connect to Server"
        (Closes: #6308).
      · Verify that Tails' Tor binary has the expected Tor authorities
        hard coded (Closes: #8960).
    - Improvements:
      · Programmatically determine the supported languages when testing
        the Unsafe Browser (Closes: #8918).
      · Rename --temp-dir to --tmpdir and make it behave more like
        mktemp, and honour TMPDIR if set in the environment. (Closes:
        #8709).
    - Bugfixes:
      · Make --temp-dir (now --tmpdir) actually work.

 -- Tails developers <tails@boum.org>  Mon, 30 Mar 2015 16:54:20 +0200

tails (1.3.1) unstable; urgency=medium

  * Security fixes
    - Upgrade Tor Browser to 4.0.5, based on Firefox 31.5.3 ESR. This addresses:
      · https://www.mozilla.org/en-US/security/advisories/mfsa2015-28/
      · https://www.mozilla.org/en-US/security/advisories/mfsa2015-29/
    - Upgrade Linux to 3.16.7-ckt7-1.
    - Upgrade libxfont to 1:1.4.5-5.
    - Upgrade OpenSSL to 1.0.1e-2+deb7u15.
    - Upgrade tcpdump to 4.3.0-1+deb7u2.
    - Upgrade bsdtar to 3.0.4-3+wheezy1.
    - Upgrade CUPS to 1.5.3-5+deb7u5.
    - Upgrade file and libmagic to 5.11-2+deb7u8.
    - Upgrade GnuPG to 1.4.12-7+deb7u7.
    - Upgrade libarchive to 3.0.4-3+wheezy1.
    - Upgrade libav to 6:0.8.17-1.
    - Upgrade FreeType 2 to 2.4.9-1.1+deb7u1.
    - Upgrade libgcrypt11 1.5.0-5+deb7u3.
    - Upgrade libgnutls26 to 2.12.20-8+deb7u3.
    - Upgrade libgtk2-perl to 2:1.244-1+deb7u1.
    - Upgrade ICU to 4.8.1.1-12+deb7u2.
    - Upgrade NSS to 2:3.14.5-1+deb7u4.
    - Upgrade libssh2 to 1.4.2-1.1+deb7u1.

  * Bugfixes
    - Upgrade Tor to 0.2.5.11-1~d70.wheezy+1+tails1. Changes include:
      · Directory authority changes.
      · Fix assertion errors that may trigger under high DNS load.
      · No longer break on HUP with seccomp2 enabled.
      · and more - please consult the upstream changelog.
    - Upgrade Tor Launcher to 0.2.7.2, and update the test suite accordingly
      (Closes: #8964, #6985). Changes include:
      · Ask about bridges before proxy in wizard.
      · Hide logo if TOR_HIDE_BROWSER_LOGO set.
      · Remove firewall prompt from wizard.
      · Feedback when “Copy Tor Log” is clicked.
      · Improve behavior if tor exits.
      · Add option to hide TBB's logo
      · Change "Tor Browser Bundle" to "Tor Browser"
      · Update translations from Transifex.
    - Fix the Tor Launcher killer. (Closes: #9067)
    - Allow Seahorse to communicate with keyservers when run from Tails
      OpenPGP Applet. (Closes: #6394)
    - SSH client: don't proxy connections to 172.17.* to 172.31.*.
      (Closes: #6558)
    - Repair config/chroot_local-packages feature, that was broken in Tails 1.3
      by 19-install-tor-browser-AppArmor-profile. (Closes: #8910)
    - language_statistics.sh: count original words instead of translated words.
      Otherwise we get >100% translation if translated strings are longer than
      original strings. (Closes: #9016)

  * Minor improvements
    - Only ship the new Tails signing key, and have Tails Upgrader stop trusting
      the old one. Update the documentation and test suite accordingly.
      (Closes: #8735, #8736, #8882, #8769, #8951)
    - Polish and harden a bit the WhisperBack configuration (Closes: #8991):
      · Only allow the `amnesia' user to run tails-debugging info as root
        with no arguments.
      · Fix spelling and grammar mistakes, improve phrasing a bit.
      · Quote variables consistently.

  * Test suite
    - New tests:
      · Chatting over XMPP in Pidgin, both peer-to-peer and in a multi-user
        chatroom. (Closes: #8002)
      · Chatting with OTR enabled over XMPP in Pidgin. (Closes: #8001)
      · Check that Pidgin only responds to the expected CTCP requests.
        (Closes: #8966)
      · Fetching keys using Seahorse started via the OpenPGP Applet.
      · Sync'ing keys using Seahorse.
    - Bugfixes:
      · Fix a race condition between the remote shell's and Tails Greeter's
        startup, by making sure the remote shell is ready before we start
        GDM. (Closes: #8941)
      · Kill virt-viewer properly. (Closes: #9070)
      · Make sure the display is stopped on destroy_and_undefine().
        Where we had it earlier, it could be skipped if anything else in the
        block threw an exception.
      · Fix wrong use of "$@". (Closes: #9071)
      · Enable the pipefail option in run_test_suite.
      · Improve the GNOME screenshot test's robustness. (Closes: #8952)
    - Refactoring:
      · turn the focus_pidgin_window() helper into a more generic
        VM.focus_xorg_window() one.
      · Reorganize the Display class.
      · Use clearer method to check process status in the Display class.
    - New developer-oriented features:
      · Add a --log-to-file option to run_test_suite. (Closes: #8894)
      · Add helpers for generating random strings.
      · Make it possible to hook arbitrary calls on scenario end. This is useful
        for dynamically adding cleanup functions, instead of having
        to explicitly deal with them in some After hook.

 -- Tails developers <tails@boum.org>  Mon, 23 Mar 2015 12:34:56 +0000

tails (1.3) unstable; urgency=medium

  * Major new features
    - Produce the Tails image in hybrid mode (again) so that the same
      image can be installed both on DVD *and* "hard disks" like USB
      storage and similar. (Closes: #8510)
    - Confine the Tor Browser using AppArmor. (Closes: #5525)
    - Install the Electrum bitcoin client from wheezy-backports, and
      add a persistence preset for the Live user's bitcoin wallet. If
      electrum is started without the persistence preset enabled, a
      warning is shown. (Closes: #6739)

  * Security fixes
    - Upgrade Tor Browser to 4.0.4 (based on Firefox 31.5.0esr)
      (Closes: #8938).

  * Bugfixes
    - Have tor_bootstrap_progress echo 0 if no matching log line is
      found. (Closes: #8257)
    - Always pass arguments through wrappers (connect-socks, totem,
      wget, whois) with "$@". $* doesn't handle arguments with
      e.g. embedded spaces correctly. (Closes: #8603, #8830)
    - Upgrade Linux to 3.16.7-ckt4-3.

  * Minor improvements
    - Install a custom-built Tor package with Seccomp enabled;
      enable the Seccomp sandbox when no pluggable transport is used.
      (Closes: #8174)
    - Install obfs4proxy instead of obfsproxy, which adds support for
      the obfs4 Tor pluggable transport. (Closes: #7980)
    - Install GnuPG v2 and associated tools from wheezy-backports,
      primarily for its improved support for OpenPGP smartcards. It
      lives side-by-side with GnuPG v1, which still is the
      default. (Closes: #6241)
    - Install ibus-unikey, a Vietnamese input method for IBus. (Closes:
      #7999)
    - Install torsocks (2.x) from wheezy-backports. (Closes: #8220)
    - Install keyringer from Debian Jessie. (Closes: #7752)
    - Install pulseaudio-utils.
    - Remove all traces of Polipo: we don't use it anymore. This
      closes #5379 and #6115 because:
      * Have APT directly use the Tor SOCKS proxy. (Closes: #8194)
      * Wrap wget with torsocks. (Closes: #6623)
      * Wrap Totem to torify it with torsocks. (Closes: #8219)
      * Torify Git with tsocks, instead of setting GIT_PROXY_COMMAND.
        (Closes: #8680)
    - Use torsocks for whois and Gobby, instead of torify.
    - Upgrade I2P to 0.9.18-1~deb7u+1.
    - Refactor the Unsafe and I2P browser code into a common shell
      library. A lot of duplicated code is now shared, and the code
      has been cleaned up and made more reliable. Several
      optimizations of memory usage and startup time were also
      implemented. (Closes: #7951)
    - Invert Exit and About in gpgApplet context menu. This is a
      short-term workaround for making it harder to exit the
      application by mistake (e.g. a double right-click). (Closes:
      #7450)
    - Implement new touchpad settings. This enables tap-to-click,
      2-fingers scrolling, and disable while typing. We don't enable
      reverse scrolling nor horizontal scrolling. (Closes: #7779)
    - Include the mount(8) output and live-additional-software.conf in
      WhisperBack bug reports (Closes: #8719, #8491).
    - Reduce brightness and saturation of background color. (Closes:
      #7963)
    - Have ALSA output sound via PulseAudio by default. This gives us
      centralized sound volume controls, and... allows to easily, and
      automatically, test that audio output works from Tor Browser,
      thanks to the PulseAudio integration into the GNOME sound
      control center.
    - Import the new Tails signing key, which we will use for Tails
      1.3.1, and have Tails Upgrader trust both it and the "old"
      (current) Tails signing key. (Closes: #8732)
    - tails-security-check: error out when passed an invalid CA file.
      Unfortunately, the underlying HTTPS stack we use here fails open
      in those case, so we have to check it ourselves. Currently, we
      check that the file exists, is readable, is a plain file and is
      not empty. Also support specifying the CA file via an
      environment variable. This will ease development and bug-fixing
      quite a bit.
    - Fix racy code in Tails Installer that sometimes made the
      automated test suite stall for scenarios installing Tails
      to USB disks. (Closes: #6092)
    - Make it possible to use Tails Upgrader to upgrade a Tails
      installation that has cruft files on the system partition.
      (Closes: #7678)

  * Build system
    - Install syslinux-utils from our builder-wheezy APT repository in
      Vagrant. We need version 6.03~pre20 to make the Tails ISO image
      in hybrid mode
    - Update deb.tails.boum.org apt repo signing key. (Closes: #8747)
    - Revert "Workaround build failure in lb_source, after creating
      the ISO." This is not needed anymore given the move to the Tor
      SOCKS proxy. (Closes: #5307)
    - Remove the bootstrap stage usage option and disable all
      live-build caching in Vagrant. It introduces complexity and
      potential for strange build inconsistencies for a meager
      reduction in build time. (Closes: #8725)
    - Hardcode the mirrors used at build and boot time in auto/config.
      Our stuff will be more consistent, easier to reproduce, and our
      QA process will be more reliable if we all use the same mirrors
      at build time as the ones we configure in the ISO. E.g. we won't
      have issues such as #8715 again. (Closes: #8726)
    - Don't attempt to retrieve source packages from local-packages so
      local packages can be installed via
      config/chroot_local-packages. (Closes: #8756)
    - Use our own Tor Browser archive when building an ISO. (Closes:
      #8125)

  * Test suite
    - Use libguestfs instead of parted when creating partitions and
      filsystems, and to check that only the expected files
      persist. We also switch to qcow2 as the default disk image
      format everywhere to reduce disk usage, enable us to use
      snapshots that includes the disks (in the future), and to use
      the same steps for creating disks in all tests. (Closes: #8673)
    - Automatically test that Tails ignores persistence volumes stored
      on non-removable media, and doesn't enable swaps. (Closes:
      #7822)
    - Actually make sure that Tails can boot from live systems stored
      on a hard drive. Running the 'I start Tails from DVD ...' step
      will override the earlier 'the computer is set to boot from ide
      drive "live_hd"' step, so let's make the "from DVD" part
      optional; it will be the default any way.
    - Make it possible to use an old iso with different persistence
      presets. (Closes: #8091)
    - Hide the cursor between steps when navigating the GNOME
      applications menu. This makes it a bit more robust, again:
      sometimes the cursor is partially hiding the menu entry we're
      looking for, hence preventing Sikuli from finding it (in
      particular when it's "Accessories", since we've just clicked on
      "Applications" which is nearby). (Closes: #8875)
    - Ensure that the test will fail if "apt-get X" commands fail.
    - Test 'Tor is ready' notification in a separate scenario. (Closes:
      #8714)
    - Add automated tests for torified wget and whois. This should
      help us identify future regressions such as #8603 in their
      torifying wrappers.
    - Add automated test for opening an URL from Pidgin.
    - And add automated tests for the Tor Browser's AppArmor
      sandboxing.
    - Test that "Report an Error Launcher" opens the support
      documentation.
    - Test that the Unsafe Browser:
      * starts in various locales.
      * complains when DNS isn't configured.
      * tears down its chroot on shutdown.
      * runs as the correct user.
      * has no plugins or add-ons installed.
      * has no unexpected bookmarks.
      * has no proxy configured.
    - Bump the "I2P router console is ready" timeout in its test to
      deal with slow Internet connections.
    - Make the automatic tests of gpgApplet more robust by relying
      more on graphical elements instead of keyboard shortcuts and
      static sleep():s. (Closes: #5632)
    - Make sure that enough disk space is available when creating
      virtual storage media. (Closes: #8907)
    - Test that the Unsafe Browser doesn't generate any non-user
      initiated traffic, and in particular that it doesn't check for
      upgrades, which is a regression test for #8694. (Closes: #8702)
    - Various robustness improvements to the Synaptic tests. (Closes:
      #8742)
    - Automatically test Git. (Closes: #6307)
    - Automatically test GNOME Screenshot, which is a regression test
      for #8087. (Closes: #8688)
    - Fix a quoting issue with `tails_persistence_enabled?`. (Closes:
      #8919)
    - Introduce an improved configuration system that also can store
      local secrets, like user credentials needed for some
      tests. (Closes: #6301, #8188)
    - Actually verify that we successfully set the time in our time
      syncing tests. (Closes: #5836)
    - Automatically test Tor. This includes normal functionality and
      the use pluggable transports, that our Tor enforcement is
      effective (e.g. only the Tor network or configured bridges are
      contacted) and that our stream isolation configuration is
      working. (Closes: #5644, #6305, #7821)

 -- Tails developers <tails@boum.org>  Mon, 23 Feb 2015 17:14:00 +0100

tails (1.2.3) unstable; urgency=medium

  * Security fixes
    - Upgrade Linux to 3.16.7-ckt2-1.
    - Upgrade Tor Browser to 4.0.3 (based on Firefox 31.4.0esr)
      (Closes: #8700).
    - Fail safe by entering panic mode if macchanger exits with an
      error, since in this situation we have to treat the
      driver/device state as undefined. Also, we previously just
      exited the script in this case, not triggering the panic mode
      and potentially leaking the real MAC address (Closes: #8571).
    - Disable upgrade checking in the Unsafe Browser. Until now the
      Unsafe Browser has checked for upgrades of the Tor Browser in
      the clear (Closes: #8694).

  * Bugfixes
    - Fix startup of the Unsafe Browser in some locales (Closes: #8693).
    - Wait for notification-daemon to run before showing the MAC
      spoofing panic mode notifications. Without this, the "Network
      card disabled" notification is sometimes lost when MAC spoofing
      fails. Unfortunately this only improves the situation, but
      doesn't fix it completely (see #8685).
    - Log that we're going to stop NetworkManager before trying to do
      it in the MAC spoofing scripts. Without this we wouldn't get the
      log message in case stopping NetworkManager fails (thanks to
      `set -e`).
    - Set GNOME Screenshot preferences to save the screenshots in
      /home/amnesia (Closes: #8087).
    - Do not suspend to RAM when closing the lid on battery power
      (Closes: #8071).
    - Properly update the Tails Installer's status when plugging in a
      USB drive after it has started (Closes: #8353).
    - Make rsync compare file contents by using --checksum for more
      reliable generation of the squashfs filesystem in
      IUKs. Previously it used the default, which is checking
      timestamps and file size, but that doesn't play well with the
      Tor browser files, that have a fixed mtime, which could result
      in updated files not ending up in the IUK.

  * Minor improvements
    - Finish migrating tails-security-check's and tails-iuk's pinning
      to our website's new X.509 certificate authority (Closes: #8404).

  * Build system
    - Update to Vagrant build box tails-builder-20141201. The only
      change is the removal of a reference to an ISO image which
      doesn't exist (except on the system that generated the build
      box) which causes an error for some users (Closes: #7644).
    - Generate the list of packages used during build, after building
      with Jenkins (Closes: #8518). This allows tracking their status
      on the Debian reproducible build front:
      https://reproducible.debian.net/index_pkg_sets.html#tails

  * Automated test suite
    - Check PO files with i18nspector (Closes: #8359).
    - Fix the expected image of a check.tp.o failure. Previously we
      looked for the "Sorry. You are not using Tor." text, but it
      seems it recently changed enough for Sikuli to not find it. To
      prevent future errors of the same kind we'll look for the
      crossed-over onion icon instead (Closes: #8533).
    - Bump timeout when waiting for Tor to re-bootstrap. We have a
      dreaded issue with timeouts that are multiple of 2 minutes, and
      then Tor succeeds soon after, so in order to allow for this
      timeout to be reached twice, and then possibly succeed, let's
      use N*2 minutes + 30 seconds, with N=2.

 -- Tails developers <tails@boum.org>  Wed, 14 Jan 2015 16:12:26 +0100

tails (1.2.2) unstable; urgency=medium

  * Bugfixes
    - Create a CA bundle for Tails Upgrader at ISO build time, and
      patch Tails Upgrader to use it. Specifically this will make it
      possible to check for Tails upgrades after our website changes
      certificate around the 2014 to 2015 transition (Partially fixes
      #8404).

 -- Tails developers <tails@boum.org>  Mon, 15 Dec 2014 10:05:17 +0100

tails (1.2.1) unstable; urgency=low

  * Security fixes
    - Upgrade Linux to 3.16.0-4, i.e. 3.16.7-1.
    - Install Tor Browser 4.0.2 (based on Firefox 31.3.0esr).

  * Bugfixes
    - Install syslinux-utils, to get isohybrid back (Closes: #8155).
    - Update xserver-xorg-input-evdev to 1:2.7.0-1+tails1 which
      includes a patch that restores mouse scrolling in KVM/Spice
      (Closes: 7426).
    - Set Torbutton logging preferences to the defaults (Closes:
      #8160). With the default settings, no site-specific information is
      logged.
    - Use the correct stack of rootfs:s for the chroot browsers (Closes:
      #8152, #8158). After installing incremental upgrades Tails' root
      filesystem consists of a stack squashfs:s, not only
      filesystem.squashfs. When not stacking them correct we may end up
      using the Tor Browser (Firefox) from an older version of Tails, or
      with no Tor Browser at all, as in the upgrade from Tails 1.1.2 to
      1.2, when we migrated from Iceweasel to the Tor Browser. Based on
      a patch contributed by sanic.
    - Use the Tor Browser for MIME type that GNOME associates with
      Iceweasel (Closes: #8153). Open URLs from Claws Mail, KeePassX
      etc. should be possible again.
    - Update patch to include all Intel CPU microcodes (Closes: #8189).
    - AppArmor: allow Pidgin to run Tor Browser unconfined, with
      scrubbed environment (Closes: #8186). Links opened in Pidgin are
      now handled by the Tor Browser.
    - Install all localized Iceweasel search plugins (Closes: #8139).
    - When generating the boot profile, ignore directories in
      process_IN_ACCESS as well (Closes: #7925). This allows ut to
      update the squashfs-ordering again in Tails 1.2.1.
    - gpgApplet: Don't pass already encoded data to GTK2 (Closes:
      #7968). It's now possible to clearsign text including non-ASCII
      characters.
    - Do not run the PulseAudio initscript, neither at startup nor
      shutdown (Closes: #8082).

  * Minor improvements
    - Upgrade I2P to 0.9.17-1~deb7u+1.
    - Make GnuPG configuration closer to the best practices one
      (Closes: #7512).
    - Have GnuPG directly use the Tor SOCKS port (Closes: #7416).
    - Remove TrueCrypt support and documentat how to open TrueCrypt
      volumes using cryptsetup (Closes: #5373).
    - Install hopenpgp-tools from Debian Jessie.

  * Build system
    - Add gettext >= 0.18.3 as a Tails build dependency. We need it for
      xgettext JavaScript support in feature/jessie.

  * Automated test suite
    - Don't click to open a sub-menu in the GNOME applications menu
      (Closes: #8140).
    - When testing the Windows camouflage, look for individual systray
      applets, to avoid relying on their ordering (Closes: #8059).
    - Focus the Pidgin Buddy List before looking for something
      happening in it (Closes: #8161).
    - Remove workaround for showing the TBB's menu bar (Closes #8028).

 -- Tails developers <tails@boum.org>  Tue, 02 Dec 2014 11:34:03 +0100

tails (1.2) unstable; urgency=medium

  * Major new features
    - Migrate from Iceweasel to the Tor Browser from the Tor Browser
      Bundle 4.0 (based on Firefox 31.2.0esr). This fixes the POODLE
      vulnerability.
      The installation in Tails is made global (multi-profile), uses
      the system-wide Tor instance, disables the Tor Browser updater,
      and keeps the desired deviations previously present in Iceweasel,
      e.g. we install the AdBlock Plus add-on, but not Tor Launcher (since
      we run it as a standalone XUL application), among other things.
    - Install AppArmor's userspace tools and apparmor-profiles-extra
      from Wheezy Backports, and enable the AppArmor Linux Security
      Module. This adds Mandatory Access Control for several critical
      applications in Tails, including Tor, Vidalia, Pidgin, Evince
      and Totem.
    - Isolate I2P traffic from the Tor Browser by adding a dedicated
      I2P Browser. It is set up similarly to the Unsafe Browser,
      but further disables features that are irrelevant for I2P, like
      search plugins and the AdBlock Plus addon, while keeping Tor Browser
      security features like the NoScript and Torbutton addons.
    - Upgrade Tor to 0.2.5.8-rc-1~d70.wheezy+1.

  * Security fixes
    - Disable TCP timestamps (Closes: #6579).

  * Bugfixes
    - Remove expired Pidgin certificates (Closes: #7730).
    - Use sudo instead of gksudo for running tails-upgrade-frontend to
      make stderr more easily accessible (Closes: #7431).
    - Run tails-persistence-setup with sudo instead of gksudo to make
      stderr more easily accessible, and allow the desktop user to
      pass the --verbose parameter (Closes: #7623).
    - Disable CUPS in the Unsafe Browser. This will prevent the
      browser from hanging for several minutes when accidentally
      pressing CTRL+P or trying to go to File -> Print (Closes: #7771).

  * Minor improvements
    - Install Linux 3.16-3 (version 3.16.5-1) from Debian
      unstable (Closes: #7886, #8100).
    - Transition away from TrueCrypt: install cryptsetup and friends
      from wheezy-backports (Closes: #5932), and make it clear that
      TrueCrypt will be removed in Tails 1.2.1 (Closes: #7739).
    - Install Monkeysign dependencies for qrcodes scanning.
    - Upgrade syslinux to 3:6.03~pre20+dfsg-2~bpo70+1, and install
      the new syslinux-efi package.
    - Upgrade I2P to 0.9.15-1~deb7u+1
    - Enable Wheezy proposed-updates APT repository and setup APT
      pinnings to install packages from it.
    - Enable Tor's syscall sandbox. This feature (new in 0.2.5.x)
      should make Tor a bit harder to exploit. It is only be enabled
      when when no special Tor configuration is requested in Tails
      Greeter due to incompatibility with pluggable transports.
    - Start I2P automatically when the network connects via a
      NetworkManager hook, and "i2p" is present on the kernel command
      line. The router console is no longer opened automatically, but
      can be accessed through the I2P Browser (Closes: #7732).
    - Simplify the IPv6 ferm rules (Closes: #7668).
    - Include persistence.conf in WhisperBack reports (Closes: #7461)
    - Pin packages from testing to 500, so that they can be upgraded.
    - Don't set Torbutton environment vars globally (Closes: #5648).
    - Enable VirtualBox guest additions by default (Closes: #5730). In
      particular this enables VirtualBox's display management service.
    - In the Unsafe Browser, hide option for "Tor Browser Health
      report", and the "Get Addons" section in the Addon manager
      (Closes: #7952).
    - Show Pidgin's formatting toolbar (Closes: #7356). Having the
      formatting toolbar displayed in Pidgin makes the OTR status more
      explicit by displaying it with words.

  * Automated test suite
    - Add --pause-on-fail to ease VM state debugging when tests
      misbehave.
    - Add execute_successfully() and assert_vmcommand_success() for
      added robustness when executing some command in the testing VM.
    - Use Test::Unit::Assertions instead of our home-made assert().
    - Add test for persistent browser bookmarks.
    - Add basic tests for Pidgin, Totem and Evince, including their
      AppArmor enforcement.
    - Factorize some common step pattern into single steps.
    - Factorize running a command in GNOME Terminal.
    - Add common steps to copy a file and test for its existence.
    - Add a wait_and_double_click Sikuli helper method.
    - Add a VM.file_content method, to avoid repeating ourselves, and
      use it whenever easily doable.
    - Drop test that diffs syslinux' exithelp.cfg: we don't ship this
      file anymore.
    - In the Unsafe Browser tests, rely on subtle timing less (Closes:
      #8009).
    - Use the same logic to determine when Tor is working in the test
      suite as in Tails itself. The idea is to avoid spamming the Tor
      control port during bootstrap, since we've seen problems with
      that already.

 -- Tails developers <tails@boum.org>  Wed, 15 Oct 2014 18:34:50 +0200

tails (1.1.2) unstable; urgency=medium

  * Security fixes
    - Upgrade the web browser to 24.8.0esr-0+tails3~bpo70+1
      (fixes Mozilla#1064636).
    - Install Linux 3.16-1 from sid (Closes: #7886).
    - Upgrade file to 5.11-2+deb7u5 (fixes CVE-2014-0207,
      CVE-2014-0237, CVE-2014-0238, CVE-2014-3478, CVE-2014-3479,
      CVE-2014-3480, CVE-2014-3487, CVE-2014-3538 and CVE-2014-3587).
    - Upgrade curl to 7.26.0-1+wheezy10 (fixes CVE-2014-3613 and
      CVE-2014-3620).
    - Upgrade bind9-based packages to 1:9.8.4.dfsg.P1-6+nmu2+deb7u2
      (fixes CVE-2014-0591).
    - Upgrade gnupg to 1.4.12-7+deb7u6 (fixes CVE-2014-5270).
    - Upgrade apt to 0.9.7.9+deb7u5 (fixes CVE-2014-0487,
      CVE-2014-0488, CVE-2014-0489, CVE-2014-0490, and
      CVE-2014-6273.).
    - Upgrade dbus to 1.6.8-1+deb7u4 (fixes CVE-2014-3635,
      CVE-2014-3636, CVE-2014-3637, CVE-2014-3638 and CVE-2014-3639).
    - Upgrade libav-based pacakges to 6:0.8.16-1 (fixes
      CVE-2013-7020).
    - Upgrade bash to 4.2+dfsg-0.1+deb7u1 (fixes CVE-2014-6271).

 -- Tails developers <tails@boum.org>  Tue, 23 Sep 2014 23:01:40 -0700

tails (1.1.1) unstable; urgency=medium

  * Security fixes
    - Upgrade the web browser to 24.8.0esr-0+tails1~bpo70+1
      (Firefox 24.8.0esr + Iceweasel patches + Torbrowser patches).
      Also import the Tor Browser profile at commit
      271b64b889e5c549196c3ee91c888de88148560f from
      ttp/tor-browser-24.8.0esr-3.x-1.
    - Upgrade Tor to 0.2.4.23-2~d70.wheezy+1 (fixes CVE-2014-5117).
    - Upgrade I2P to 0.9.14.1-1~deb7u+1.
    - Upgrade Linux to 3.14.15-2 (fixes CVE-2014-3534, CVE-2014-4667
      and CVE-2014-4943).
    - Upgrade CUPS-based packages to 1.5.3-5+deb7u4 (fixes
      CVE-2014-3537, CVE-2014-5029, CVE-2014-5030 and CVE-2014-5031).
    - Upgrade libnss3 to 2:3.14.5-1+deb7u1 (fixes CVE-2013-1741,
      CVE-2013-5606, CVE-2014-1491 and CVE-2014-1492).
    - Upgrade openssl to 1.0.1e-2+deb7u12 (fixes CVE-2014-3505,
      CVE-2014-3506, CVE-2014-3507, CVE-2014-3508, CVE-2014-3509,
      CVE-2014-3510, CVE-2014-3511, CVE-2014-3512 and CVE-2014-5139).
    - Upgrade krb5-based packages to 1.10.1+dfsg-5+deb7u2 (fixes
      CVE-2014-4341, CVE-2014-4342, CVE-2014-4343, CVE-2014-4344 and
      CVE-2014-4345).
    - Upgrade libav-based packages to 6:0.8.15-1 (fixes CVE-2011-3934,
      CVE-2011-3935, CVE-2011-3946, CVE-2013-0848, CVE-2013-0851,
      CVE-2013-0852, CVE-2013-0860, CVE-2013-0868, CVE-2013-3672,
      CVE-2013-3674 and CVE-2014-2263.
    - Upgrade libgpgme11 to 1.2.0-1.4+deb7u1 (fixes CVE-2014-5117).
    - Upgrade python-imaging to 1.1.7-4+deb7u1 (fixes CVE-2014-3589).
    - Prevent dhclient from sending the hostname over the network
      (Closes: #7688).
    - Override the hostname provided by the DHCP server (Closes: #7769).
    - Add an I2P boot parameter. Without adding "i2p" to the kernel
      command line, I2P will not be accessible for the Live user.
    - Stricter I2P firewall rules:
      * deny I2P from accessing the LAN
      * deny I2P from accessing the loopback device, except for select
        whitelisted services
      * allow I2P access to the Internet
      The ACCEPT rules will only be enabled when the string 'i2p' is
      passed at the boot prompt. The rules which DENY or REJECT
      access for the 'i2psvc' user will always be applied.
    - Disable I2P plugins, since it doesn't make much sense without
      persistence, and should eliminate some attack vectors.
    - Disable I2P's BOB port. No maintained I2P application uses it.

  * Bugfixes
    - Fix condition clause in tails-security-check (Closes: #7657).
    - Don't ship OpenJDK 6: I2P prefers v7, and we don't need both.
    - Prevent Tails Installer from updating the system partition
      properties on MBR partitions (Closes: #7716).

  * Minor improvements
    - Upgrade to Torbutton 1.6.12.1.
    - Install gnome-user-guide (Closes: #7618).
    - Install cups-pk-helper (Closes: #7636).
    - Update the SquashFS sort file.
    - Compress the SquashFS more aggressively (Closes: #7706).
    - I2P: Keep POP3 email on server. The default in the I2P webmail
      app was to keep mail on the server, but that setting was changed
      recently. This configuration setting (susimail.config) will only
      be copied over in I2P 0.9.14 and newer.
    - Add a Close button to the Tails Installer launcher window.

  * Build system
    - Migrate Vagrant basebox to Debian Wheezy (Closes #7133, #6736).
    - Consistently use the same Debian mirror.
    - Disable runtime APT proxy configuration when using APT in
      binary_local-hooks (Closes: #7691).

  * Automated test suite
    - Automatically test hostname leaks (Closes: #7712).
    - Move autotest live-config hook to be run last. This way we'll
      notice if some earlier live-config hook cancels all hooks by
      running the automated test suite since the remote shell won't be
      running in that case.
    - Test that the I2P boot parameter does what it's supposed to do
      (Closes: #7760).
    - Start applications by using the GNOME Applications menu instead
      of the GNOME Run Dialog (Closes: #5550, #7060).

 -- Tails developers <tails@boum.org>  Sun, 31 Aug 2014 20:49:28 +0000

tails (1.1) unstable; urgency=medium

  * Rebase on Debian Wheezy
    - Upgrade literally thousands of packages.
    - Migrate to GNOME3 fallback mode.
    - Install LibreOffice instead of OpenOffice.
    - Remove custom LSB logging: Wheezy has fancy colored init
      logging.

  * Major new features
    - UEFI boot support.
    - Replace the Windows XP camouflage with an experimental Windows 8
      camouflage.
    - Install Linux 3.14.12-1 from Debian unstable.
    - Bring back VirtualBox guest modules, installed from Wheezy
      backports. Full functionality is only available when using the
      32-bit kernel.

  * Security fixes
    - Fix write access to boot medium via udisks (#6172).
    - Don't allow the desktop user to pass arguments to
      tails-upgrade-frontend (Closes: #7410).
    - Make persistent file permissions safer (Closes #7443):
      * Make the content of /etc/skel non-world-readable. Otherwise,
        such files may be copied to /home/amnesia, and in turn to the
        persistent volume, with unsafe permissions. That's no big deal
        in /home/amnesia (that is itself not world-readable), *but*
        the root of the persistent volume has to be world-readable.
      * Have activate_custom_mounts create new directories with safe
        permissions.
      * Set strict permissions on /home/amnesia (Closes: #7463).
      * Fix permissions on persistent directories that were created
        with unsafe permissions (Closes: #7458).
      * Fix files ownership while copying persistence (Closes: #7216).
        The previous instructions to copy the persistent data were
        creating personal files that belong to root. I don't think
        there is a way of preserving the original ownership using
        Nautilus (unless doing a "move" instead of a "copy" but that's
        not what we are trying to do here).
    - Disable FoxyProxy's proxy:// protocol handler (Closes: #7479).
      FoxyProxy adds the proxy:// protocol handler, which can be used
      to configure the proxy via an URI. A malicious web page can
      include (or a malicious exit node can inject) some JavaScript
      code to visit such an URI and disable or otherwise change
      Iceweasel's proxy settings. While using this to disable
      proxying will be dealt with safely by our firewall, this could
      be used to defeat stream isolation, although the user must be
      tricked into accepting the new proxy settings.
    - Upgrade the web browser to 24.7.0esr-0+tails1~bpo70+1
      (Firefox 24.7.0esr + Iceweasel patches + Torbrowser patches).
    - Upgrade to Linux 3.14.12-1 (fixes CVE-2014-4699).
    - Upgrade libav-based packages to 0.8.13-1 (fixes CVE-2014-4609).
    - Upgrade to libxml2 2.8.0+dfsg1-7+wheezy1 (fixes CVE-2014-0191).
    - Upgrade to dbus 1.6.8-1+deb7u3 (fixes CVE-2014-3477,
      CVE-2014-3532 and CVE-2014-3533).

  * Bugfixes
    - Disable GNOME keyring's GnuPG functionality. (Closes: #7330) In
      feature/regular-gnupg-agent, we installed the regular GnuPG
      agent so that it is used instead of GNOME keyring's one. This is
      not enough on Wheezy, so let's disable the starting of the "gpg"
      component of GNOME keyring.
    - Make sure /etc/default/locale exists, with a sensible default
      value (Closes: #7333). Before Tails Greeter's PostLogin script
      are run, /etc/default/locale does not exist on Wheezy. Our
      tails-kexec initscript (and quite a few other scripts we run)
      depends on this file to exist. So, let's make sure it exists,
      with a sensible default value.
    - Create the tails-persistence-setup user with the same UID/GID it
      had on Tails/Squeeze. (Closes: #7343) Else, our various checks
      for safe access rights on persistence.conf fail.
    - Revert back to browsing the offline documentation using Iceweasel
      instead of Yelp (Closes: #7390, #7285).
    - Make the new NetworkManager configuration directory persistent,
      when the old one was, but disable the old one (Closes: #7338).
    - Before running tails-upgrade-frontend, chdir to a world-readable
      place (Closes: #7641). In particular, Archive::Tar::Wrapper,
      when called by tails-install-iuk, wants to chdir back to the
      original cwd after it has chdir'd elsewhere to do its job.

  * Minor improvements
    - Install seahorse-nautilus, replacing seahorse-plugins (Closes #5516).
    - Install hledger (custom backport, for now): our accountants need this.
    - Install stable Scribus instead of scribus-ng.
    - Install the printer driver for Epson Inkjet that use ESC/P-R.
    - Install the BookletImposer PDF imposition toolkit. It's tiny,
      and really helpful e.g. when producing booklets.
    - Install gtkhash and nautilus-gtkhash (Closes #6763).
    - Import new version of Tor Launcher:
      · Now based on upstream Tor Launcher 0.2.5.4.
      · Tor bug #11772: Proxy Type menu not set correctly
      · Tor bug #11699: Change &amp;#160 to &#160; in network-settings.dtd
      · Correctly handle startup paths that contain dot.
    - Upgrade to Torbutton 1.6.9.0.
    - Avoid shipping python2.6 in addition to python2.7.
    - Don't install Gobby 0.4 anymore. Gobby 0.5 has been available in
      Debian since Squeeze, now is a good time to drop the obsolete
      0.4 implementation.
    - Require a bit less free memory before checking for upgrades with
      Tails Upgrader. The general goal is to avoid displaying "Not
      enough memory available to check for upgrades" too often due to
      over-cautious memory requirements checked in the wrapper.
    - Make Tails Greeter's help window resolution-aware. Previously it
      used a static 800x600 which was problematic on lower resolutions,
      and sub-optimal on higher resolutions. Now it adapts itself
      according to the screen resolution.
    - Whisperback now sanitizes attached logs better with respect to
      DMI data, IPv6 addresses, and serial numbers (Closes #6797,
      #6798, #6804).
    - Integrate the new logo in Tails Installer (Closes #7095)
    - Also install linux-base and linux-compiler-gcc-4.8-x86 from
      sid. This way, we can get rid of our linux-compiler-gcc-4.8-x86
      3.12, and it makes things a bit more consistent.
    - Include the syslinux binary, and its MBR, in the ISO filesystem.
      This in turn allows Tails Installer to use this binary and MBR,
      which is critical for avoiding problems (such as #7345) on
      "Upgrade from ISO".
    - Include syslinux.exe for win32 in utils/win32/ on the ISO
      filesystem (Closes: #7425).
    - Tails Installer:
      * Add consistent margins in GUI.
      * Always reset the target drive's MBR, without asking for
        confirmation, after installing or upgrading.
      * Install the bootloader using the syslinux binary found on the
        target device, once the Live OS has been extracted/copied
        there.
    - Enable double-clicking to pick entries in the language or
      keyboard layout lists in Tails Greeter.
    - Install backport of shared-mime-info 1.3 (Closes: #7079).
    - Make sanity-check prompts closable in Tails Persistence Setup
      (Closes: #7119).
    - Fix quick search in Tails Greeter's Other languages window
      (Closes: #5387).
    - Install systemd. It is not enabled by default, but having it
      around will help doing the migration work.
    - Enable AppArmor on the kernel command-line. This is a no-op
      without the userspace tools and with no profile shipped, but it
      will make it easier to fix this part of the situation.

  * Build system
    - Bump Vagrant builder's memory for RAM builds. Wheezy requires
      more space to build, and the resulting image is larger.
    - Fix Vagrant compatibility issue. Some classes' methods/fields
      have been renamed between Vagrant versions, so we need a simple
      compatibility layer to support all versions. Without this, it's
      not possible to issue e.g. a `build` command to an already
      running (i.e. `vm:up`:ed) Vagrant instance.
    - Move cpu and mem checks to the `build` task. Previously, when
      they were checked in `vm:up` *only* when issued while the VM
      already is up, so these checks weren't run if one issues a
      `build` when the VM is off. Now we'll fail earlier with a more
      informative error message, and it looks like a more logical home
      for them too.
    - Fix buggy memory checks for RAM building. We have to take into
      account which state the Vagrant VM is in for determining *where*
      we check if enough memory is available for a RAM build. If it's
      off, we check the host; if it's on we check the VM. Previously
      we always checked the host, which doesn't make sense when the VM
      is already started.

  * Automated test suite
    - Bump the tester VM's RAM by 256 MiB. There is not enough free
      RAM to run Tails Upgrader with just 1 GiB of RAM after the
      migration to Wheezy.
    - Always adjust OOM and memory overcommit settings. The kernel
      freezes seem to also happen for the amd64 kernel when filling
      the memory.
    - Add option to make Sikuli rety on FindFailed. This makes it
      possible to update manu images for Sikuli in just *one* test
      suite run, by continuously updating outdated pictures as we go.
    - Actually run "Upgrade from ISO" from a USB drive running the old
      version. That's what users do, and is buggy.
    - Automatically test persistent directories permissions (Closes: #7560).
    - Use read-write persistence when testing upgraded USB
      installations.  Otherwise e.g. the permission fixes won't get
      applied, and the subsequent steps testing the permissions will
      fail.
    - Actually check that the ISO's Tails is installed. The step
      "Tails is installed on USB drive $TARGET" only checks that the
      *running* Tails is installed on $TARGET, which obviously fails
      when doing an upgrade from ISO running an old Tails. That it
      worked for the same scenario running the current Tails is just
      coincidental.
    - Use OpenJDK 7 to run our test suite (Closes #7175).
    - Use qemu-system-x86_64 directly, instead of kvm, for running the
      automated test suite (Closes: #7605).

 -- Tails developers <tails@boum.org>  Sun, 20 Jul 2014 23:16:13 +0200

tails (1.0.1) unstable; urgency=medium

  * Security fixes
    - Upgrade the web browser to 24.6.0esr-0+tails1~bpo60+1
      (Firefox 24.6.0esr + Iceweasel patches + Torbrowser patches).
      Also import the Tor Browser profile at commit
      90ba8fbaf6f23494f1a0e38d63153b3b7e65d3d3 from
      ttp/tor-browser-24.6.0esr-3.x-1.
    - Install Linux 3.14 from Debian unstable (fixes CVE-2014-3153 and
      others).
    - Install openssl from Squeeze LTS (fixes CVE-2014-0076,
      CVE-2014-0195, CVE-2014-0221, CVE-2014-3470 and CVE-2014-0224).
    - Install GnuTLS from Squeeze LTS (fixes CVE-2014-3466.).

  * Minor improvements
    - Add Squeeze LTS APT sources. It has been given a low pinning
      priority so explicit pinning must be used to actually install
      anything from it.
    - Upgrade Tor to 0.2.4.22-1~d60.squeeze+1.
    - Upgrade I2P to 0.9.13-1~deb6u+1.

 -- Tails developers <tails@boum.org>  Sun, 08 Jun 2014 19:14:00 +0200

tails (1.0) unstable; urgency=medium

  * Security fixes
    - Upgrade the web browser to 24.5.0esr-0+tails1~bpo60+1
      (Firefox 24.5.0esr + Iceweasel patches + Torbrowser patches).
    - Upgrade Tor to 0.2.4.21-1+tails1~d60.squeeze+1:
      * Based on 0.2.4.21-1~d60.squeeze+1.
      * Backport the fix for Tor bug #11464. It adds client-side blacklists for
        all Tor directory authority keys that was vulnerable to Heartbleed.
        This protects clients in case attackers were able to compromise a
        majority of the authority signing and identity keys.

   * Bugfixes
    - Disable inbound I2P connections. Tails already restricts incoming
      connections, but this change tells I2P about it.
    - Fix link to the system requirements documentation page in the Tails
      Upgrader error shown when too little RAM is available.

  * Minor improvements
    - Upgrade I2P to 0.9.12-2~deb6u+1.
    - Import TorBrowser profile. This was forgotten in Tails 0.23 and even
      though we didn't explicitly set those preferences in that release
      they defaulted to the same values. This future-proofs us in case the
      defaults would ever change.
    - Import new custom version of tor-launcher:
      * Based on upstream Tor Launcher 0.2.5.3.
      * Improve how Tor Launcher handles incomplete translation.
        (Tor bug #11483; more future-proof fix for Tails bug #6885)
      * Remove the bridge settings prompt. (Tor bug #11482; closes Tails
        bug #6934,)
      * Always show bridge help button. (Tor bug #11484)
    - Integrate the new Tails logo into various places:
      * The website
      * The boot splash
      * The "About Tails" dialog

  * Build system
    - Use the stable APT suite when building from the stable Git branch
      (Closes: #7022).

  * Test suite
    - Add test for the #7022 fix.

 -- Tails developers <tails@boum.org>  Sun, 27 Apr 2014 19:34:01 +0200

tails (0.23) unstable; urgency=medium

  * Security fixes
    - Upgrade the web browser to 24.4.0esr-0+tails1~bpo60+1
      (Firefox 24.4.0esr + Iceweasel patches + Torbrowser patches).

  * Major new features
    - Spoof the network interfaces' MAC address by default (Closes: #5421),
      as designed on https://tails.boum.org/contribute/design/MAC_address/.
    - Rework the way to configure how Tor connects to the network
      (bridges, proxy, fascist firewall): add an option to Tails Greeter,
      start Tor Launcher when needed (Closes: #5920, #5343).

  * Bugfixes
    - Additional software: do not crash when persistence is disabled
      (Closes: #6440).
    - Upgrade Pidgin to 2.10.9, that fixes some regressions introduced
      in the 2.10.8 security update (Closes: #6661).
    - Wait for Tor to have fully bootstrapped, plus a bit more time,
      before checking for upgrades (Closes: #6728) and unfixed known
      security issues.
    - Disable the Intel Management Engine Interface driver (Closes: #6460).
      We don't need it in Tails, it might be dangerous, and it causes bugs
      on various hardware such as systems that reboot when asked to shut down
    - Add a launcher for the Tails documentation. This makes it available
      in Windows Camouflage mode (Closes: #5374, #6767).
    - Remove the obsolete wikileaks.de account from Pidgin (Closes: #6807).

  * Minor improvements
    - Upgrade Tor to 0.2.4.21-1~d60.squeeze+1.
    - Upgrade obfsproxy to 0.2.6-2~~squeeze+1.
    - Upgrade I2P to 0.9.11-1deb6u1.
    - Install 64-bit kernel instead of the 686-pae one (Closes: #5456).
      This is a necessary first step towards UEFI boot support.
    - Install Monkeysign (in a not-so-functional shape yet).
    - Disable the autologin text consoles (Closes: #5588). This was one of
      the blockers before a screen saver can be installed
      in a meaningful way (#5684).
    - Don't localize the text consoles anymore: it is broken on Wheezy,
      the intended users can as well use loadkeys, and we now do not have
      to trust setupcon to be safe for being run as root by the desktop user.
    - Make it possible to manually start IBus.
    - Reintroduce the possibility to switch identities in the Tor Browser,
      using a filtering proxy in front of the Tor ControlPort to avoid giving
      full control over Tor to the desktop user (Closes: #6383).
    - Incremental upgrades improvements:
      · Drop the Tails Upgrader launcher, to limit users' confusion
        (Closes: #6513).
      · Lock down sudo credentials a bit.
      · Hide debugging information (Closes: #6505).
      · Include ~/.xsession-errors in WhisperBack bug reports.
        This captures the Tails Upgrader errors and debugging information.
      · Report more precisely why an incremental upgrade cannot be done
        (Closes: #6575).
      · Various user interface and phrasing improvements.
    - Don't install the Cookie Monster browser extension (Closes: #6790).
    - Add a browser bookmark pointing to Tor's Stack Exchange (Closes: #6632).
    - Remove the preconfigured #tor channel from the Pidgin: apparently,
      too many Tails users go ask Tails questions there, without making
      it clear that they are running Tails, hence creating a user-support
      nightmare (Closes: #6679).
    - Use (most of) Tor Browser's mozconfig (Closes: #6474).
    - Rebase the browser on top of iceweasel 24.3.0esr-1, to get
      the certificate authorities added by Debian back (Closes: #6704).
    - Give access to the relevant documentation pages from Tails Greeter.
    - Hide Tails Greeter's password mismatch warning when entry is changed.
    - Persistent Volume Assistant:
      · Take into account our installer is now called Tails Installer.
      · Optimize window height (Closes: #5458).
      · Display device paths in a more user-friendly way (Closes: #5311).

  * Build system
    - Ease updating POT and PO files at release time, and importing translations
      from Transifex (Closes: #6288, #6207).
    - Drop custom poedit backport, install it from squeeze-backports-sloppy.
    - Make ISO and IUK smaller (Closes: #6390, #6425):
      · Exclude more files from being included in the ISO.
      · Remove *.pyc later so that they are not recreated.
      · Truncate log files later so that they are not filled again.
      · At ISO build time, set mtime to the epoch for large files whose content
        generally does not change between releases. This forces rsync
        to compare the actual content of these files, when preparing an IUK,
        instead of blindly adding it to the IUK merely because the mtime
        has changed, while the content is the same.
    - Make local hooks logging consistent.

  * Test suite
    - Migrate from JRuby to native Ruby + rjb.
    - The test suite can now be run on Debian Wheezy + backports.
    - Fix buggy "persistence is not enabled" step (Closes: #5465).
    - Use IPv6 private address as of RFC 4193 for the test suite's virtual
      network. Otherwise dnsmasq from Wheezy complains, as it is not capable
      of handling public IPv6 addresses.
    - Delete volumes after each scenario unless tagged @keep_volumes.
    - Add an anti-test to make sure the memory erasure test works fine.
    - A *lot* of bugfixes, simplifications and robustness improvements.

 -- Tails developers <tails@boum.org>  Tue, 18 Mar 2014 00:58:50 +0100

tails (0.22.1) unstable; urgency=medium

  * Security fixes
    - Upgrade the web browser to 24.3.0esr-0+tails1~bpo60+2
      (Firefox 24.3.0esr + Iceweasel patches + Torbrowser patches).
    - Upgrade NSS to 3.14.5-1~bpo60+1.
    - Upgrade Pidgin to 2.10.8.
    - Workaround browser size fingerprinting issue by using small icons
      in the web browser's navigation toolbar (Closes: #6377).
      We're actually hit by Tor#9268, and this is the best workaround gk
      and I were able to find when discussing this on Tor#10095.

  * Major new features
    - Check for upgrades availability using Tails Upgrader, and propose
      to apply an incremental upgrade whenever possible (Closes: #6014).
      · Run tails-update-frontend at session login time.
      · Have tails-security-check only report unfixed security issues.
      · Greatly improve the Tails Upgrader UI and strings phrasing.
      · Enable startup notification for Tails Upgrader.
    - Install Linux 3.12 (3.12.6-2) from Debian testing. Unfortunately,
      this breaks the memory wipe feature on some hardware (#6460), but
      it fixes quite a few security issues, and improves hardware support.
    - Update the build system to be compatible with Vagrant 1.2 and 1.3,
      in addition to the already supported versions (Closes: #6221).
      Thanks to David Isaac Wolinsky <isaac.wolinsky@gmail.com>.

  * Bugfixes
    - Do not start IBus for languages that don't need it. This fixes
      the keybindings problems introduced in 0.22 (Closes: #6478).
      Thanks to WinterFairy.
    - Disable network.proxy.socks_remote_dns in the Unsafe Browser.
      Bugfix against 0.22 (Closes: #6479).
    - Fetch Tor Browser User-Agent from its own prefs, rather than from
      the obsolete Torbutton ones. Bugfix against 0.22 (Closes: #6477).
    - Upgrade Vagrant basebox to include up-to-date Debian archive keys
      (Closes: #6515, #6527).
    - Do not use a non-working proxy for downloading the Vagrant basebox
      (Closes: #6514).
    - Use IE's icon in Windows camouflage mode.
      Bugfix against 0.22 (Closes: #6536).
    - Support "upgrading" a partial Tails installation (Closes: #6438)
      and fix missing confirmation dialog in Tails Installer (Closes: #6437).
      Thanks to Andres Gomez Ramirez <andres.gomez@cern.ch>.
    - Fix browser homepage in Spanish locales (Closes: #6612).

  * Minor improvements
    - Tor 0.2.4 is stable! Adapt APT sources accordingly.
    - Update Tor Browser to 24.2.0esr-1+tails1, that uses its own NSS
      library instead of the system one.
    - Update Torbutton to 1.6.5.3.
    - Do not start Tor Browser automatically, but notify when Tor is ready.
      Warn the user when they attempt to start Tor Browser before Tor is ready.
    - Import Tor Browser profile at
      3ed5d9511e783deb86835803a6f40e7d5a182a12 from ttp/tor-browser-24.2.0esr-1.
    - Use http.debian.net for Vagrant builds, instead of the mostly broken
      (and soon obsolete) cdn.debian.net.
    - Phrasing and UI improvements in tails-upgrade-frontend.
    - Style and robustness improvements in tails-security-check.
    - Make room for upcoming UEFI support in Tails Installer.

 -- Tails developers <tails@boum.org>  Wed, 29 Jan 2014 15:08:13 +0100

tails (0.22) unstable; urgency=medium

  [Tails developers]
  * Security fixes
    - Upgrade to Iceweasel 24.2.0esr that fixes a few serious security issues.
    - Stop migrating persistence configuration and access rights. Instead,
      disable all persistence configuration files if the mountpoint has wrong
      access rights (Closes: #6413).
    - Upgrade to NSS 3.15.3 that fixes a few serious security issues affecting
      the browser, such as CVE-2013-1741, CVE-2013-5605 and CVE-2013-5606.

  * Major improvements
    - Switch to Iceweasel 24 (Closes: #6370).
      · Resync' (most) Iceweasel prefs with TBB 3.0-beta-1 and get rid
        of many obsolete or default settings.
      · Disable WebRTC (Closes: #6468).
      · Import TorBrowser profile at commit
        51bf06502c46ee6c1f587459e8370aef11a3422d from the tor-browser-24.2.0esr-1
        branch at https://git.torproject.org/tor-browser.git.
    - Switch to Torbutton 1.6.5 (Closes: #6371).
      · Prevent Torbutton from asking users to "upgrade TBB".
      · Use the same Tor SOCKS port as the TBB (9151) for our web browser.
        This should be enough to avoid being affected by Tor#8511.
      · Disable Torbutton 1.6's check for Tor.
        Unfortunately, the new check.torproject.org breaks the remote Tor
        check. We cannot use the local Tor check with the control port. So,
        the shortest and sanest path to fixing the check issue, because the
        remote Tor check is broken" seems to simply disable this check.
        Patch submitted upstream as Tor#10216.
    - Prepare incremental upgrades to be the next default way to upgrade Tails,
      on point-releases at least.

  * Bugfixes
    - Deny X authentication only after Vidalia exits (Closes: #6389).
    - Disable DPMS screen blanking (Closes: #5617).
    - Fix checking of the persistent volume's ACL.
    - Sanitize more IP and MAC addresses in bug reports (Closes: #6391).
    - Do not fail USB upgrade when the "tmp" directory exists on the
      destination device.
    - Tails Installer: list devices with isohybrid Tails installed
      (Closes: #6462).

  * Minor improvements
    - Create a configuration file for additional software if needed
      (Closes: #6436).
    - Translations all over the place.
    - Enable favicons in Iceweasel.
    - Do not propose to make permanent NoScript exceptions.
      In Tails, every such thing is temporary, so better only display the menu
      entry that's about temporarily allowing something.
    - Clearer warning when deleting persistent volume (thanks to Andres Gomez
      Ramirez <andres.gomez@cern.ch> for the patch).
    - Make wording in Tails Installer more consistent.

  [ WinterFairy ]
  * Use IBus instead of SCIM (Closes: #5624, #6206).
    It makes it possible to input passwords in pinentry for at least Japanese,
    Chinese and Korean languages.
  * Add an import-translation script.
    This automates the importation process of completed translations
    from Transifex.
  * Always list optimal keyboard layout in the greeter (Closes: #5741).
  * Fix on-the-fly translation of the greeter in various languages
    (Closes: #5469).

  [ Kytv]
  * Update I2P to 0.9.8.1 (Closes: #6080, #5889).
  * Improve I2P configuration:
    - Disable IPv6 support in a nicer way.
    - Disable i2cp (allows java clients to communicate from outside the JVM). If
      this is unset an exception for port 7654 would need to be added to ferm.
    - Disable "in-network" updates (this is also done in the regular I2P
      packages).
    - Disable the outproxies. Access to the Internet is already routed through
      Tor so these are unnecessary. If end-users have a good reason to go
      through one of the I2P outproxies they can turn them back on.
  * Add a couple of default I2P IRC channels to Pidgin.
  * Allow access to the local 'eepsite' through FoxyProxy.
  * Add firewall exceptions for the standard I2P ports.

 -- Tails developers <tails@boum.org>  Sat, 30 Nov 2013 16:47:18 +0100

tails (0.21) unstable; urgency=low

  * Security fixes
    - Don't grant access to the Tor control port for the desktop user
      (amnesia). Else, an attacker able to run arbitrary code as this user
      could obtain the public IP with a get_info command.
      · Vidalia is now run as a dedicated user.
      · Remove the amnesia user from the debian-tor group.
      · Remove the Vidalia launcher in the Applications menu.
        The Vidalia instance it starts is useless, since it can't connect
        to the Tor control port.
    - Don't allow the desktop user to directly change persistence settings.
      Else, an attacker able to run arbitrary code as this user could
      leverage this feature to gain persistent root access, as long as
      persistence is enabled.
      · Fully rework the persistent filesystem and files ownership
        and permissions.
      · Run the Persistent Volume Assistant as a dedicated user, that is
        granted the relevant udisks and filesystem -level credentials.
      · At persistence activation time, don't trust existing persistence
        configuration files, migrate to the new ownership and permissions,
        migrate every known-safe existing settings and backup what's left.
        Warn the user when not all persistence settings could be migrated.
      · Persistent Volume Assistant uses the new ownership and permissions
        scheme when initializing a new persistent volume, and refuses to
        read persistence.conf if it, or the parent directory, hasn't the
        expected permissions.
      · Make boot medium 'system internal' for udisks with bilibop.
        Once Tails is based on Wheezy, this will further complete the
        protection (see #6172 for details).
    - Update Iceweasel to 17.0.10esr-0+tails2~bpo60+1.
    - Update Torbutton to 1.5.2-2, including a patch cherry-picked from
      upstream to make window resizing closer to what the design says.

  * Major new features
    - Add a persistence preset for printing settings (Closes: #5686).
      Reload CUPS configuration after persistence activation.
    - Support SD card connected through a SDIO host adapter (Closes: #6324).
      · Rebrand Tails USB installer to Tails installer.
      · Display devices brand, model and size in the Installer
        (Closes: #6292).
      · Ask for confirmation before installing Tails onto a device
        (Closes: #6293).
      · Add support for SDIO and MMC block devices to the Tails Installer
        (Closes: #5744) and the Persistent Volume Assistant (Closes: #6325).
      · Arm the udev watchdog when booted from SD (plugged in SDIO) too
        (Closes: #6327).

  * Minor improvements
    - Provide a consistent path to the persistent volume mountpoint
      (Closes: #5854).
    - Add a KeePassX launcher to the top GNOME panel (Closes: #6290).
    - Rework bug reporting workflow: point the desktop launcher to
      the troubleshooting page.
    - Make /home world-readable at build time, regardless of the Git
      working copy permissions. This makes the build process more robust
      against strict umasks.
    - Add signing capabilities to the tails-build script (Closes: #6267).
      This is in turn used to sign ISO images built by our Jenkins setup
      (Closes: #6193).
    - Simplify the ikiwiki setup and make more pages translatable.
    - Exclude the version string in GnuPG's ASCII armored output.
    - Prefer stronger ciphers (AES256,AES192,AES,CAST5) when encrypting
      data with GnuPG.
    - Use the same custom Startpage search URL than the TBB.
      This apparently disables the new broken "family" filter.
    - Update AdBlock Plus patterns.
    - Install Linux from Debian testing.
      (That is, the same version that was shipped in 0.20.1.)

  * Test suite
    - Look for "/tmp/.X11-unix/X${1#:}" too when detecting displays in use.
    - Adapt tests to match the Control Port access security fix:
      · Take into account that the amnesia user isn't part of the debian-tor
        group anymore.
      · Run as root the checks to see if a process is running: this
        is required to see other users' processes.

 -- Tails developers <tails@boum.org>  Sat, 26 Oct 2013 23:42:46 +0200

tails (0.20.1) unstable; urgency=low

  * Major new features
  - Install Tor 0.2.4.17-rc-1~d60.squeeze+1 from the Tor project's repository.
  - Install Iceweasel 17.0.9esr with Torbrowser patches.
  - Install Linux kernel 3.10-3 (version 3.10.11-1) from sid.

  * Bugfixes
  - Remount persistence devices read-only at shutdown/reboot time
    (Closes: #6228).
  - Greeter: display a warning icon on admin password mismatch and on
    persistence unlocking failure. Thanks to Andres Gomez Ramirez
    <andres.gomez@cern.ch> for the fix!
  - Don't torsocksify Pidgin.
    Instead we disable Pidgin's GNOME integration to get the "Global proxy
    configuration", which we set to use Tor. This fixes the I2P IRC account.
  - Additional software: fix typo in notification.
  - Allow installing "Priority: standard" packages that we do not install
    by default: remove them late in the build process instead of assigning
    them a -1 APT pinning level.

  * Minor improvements
  - Update AdBlock Plus patterns.
  - Use more unique ISO file name when building from Jenkins.
  - Additional software: point to the system log on upgrade failure.
  - Set SOCKS5_USER and SOCKS5_PASSWORD in the connect-socks wrapper (used
    by Git). Else, Tor 0.2.4's IsolateSOCKSAuth and connect-proxy
    sometimes play together in some way that makes connect-proxy ask for
    a password to connect to the SocksPort. SOCKS5_USER and
    SOCKS5_PASSWORD are passed through unchanged if they were manually set
    by the user already.
  - Use our custom connect-socks wrapper for SSH. Else, Tor 0.2.4's
    IsolateSOCKSAuth and connect-proxy sometimes play together in some way
    that makes connect-proxy ask for a password to connect to the
    SocksPort. Note that connect-socks uses the default SocksPort too, so
    no change here wrt. our connection isolation design.

  * Localization
  - Import new translations from Transifex.

  * Test suite
  - Fix old ISO checking for consistent error reporting.
  - Remove custom persistence test from manual test suite.
    It was removed for the GUI in t-p-s 0.33.

 -- Tails developers <tails@boum.org>  Sun, 15 Sep 2013 15:49:36 +0200

tails (0.20) unstable; urgency=low

  * Major new features
  - Install Linux kernel 3.10.3-1 from Debian unstable.
  - Iceweasel 17.0.8esr + Torbrowser patches.

  * Bugfixes
  - Prevent Iceweasel from displaying a warning when leaving HTTPS web sites.
  - Make Iceweasel use the correct, localized search engine.
  - Fix Git access to https:// repositories.

  * Minor improvements
  - Install Dasher, a predictive text entry tool.
  - Add a wrapper around TrueCrypt which displays a warning about it soon
    being deprecated in Tails.
  - Remove Pidgin libraries for all protocols but IRC and Jabber/XMPP.
    Many of the other protocols Pidgin support are broken in Tails and
    haven't got any security auditting.
  - Disable the pre-defined Pidgin accounts so they do not auto-connect
    on Pidgin start.
  - Include information about Alsa in WhisperBack reports.
  - Explicitly restrict access to ptrace. While this setting was enabled
    by default in Debian's Linux 3.9.6-1, it will later disabled in 3.9.7-1.
    It's unclear what will happen next, so let's explicitly enable it ourselves.
  - Do not display dialog when a message is sent in Claws Mail.
  - Sync iceweasel preferences with the Torbrowser's.

  * Localization
  - Many translation updates all over the place.
  - Merge all Tails-related POT files into one, and make use of intltoolize
    for better integration with Transifex.

 -- Tails developers <tails@boum.org>  Tue, 30 Jul 2013 14:19:57 +0200

tails (0.19) unstable; urgency=low

  * Major new features
  - Install Linux kernel 3.9.5-1 from Debian unstable.
    Features of particular interest for Tails are the Yama LSM
    (ptrace scope restrictions) and improved hardware support.
    As a corollary, install initramfs-tools from there too.
  - Iceweasel 17.0.7esr + Torbrowser patches.
  - Unblock Bluetooth, Wi-Fi, WWAN and WiMAX; block every other type of
    wireless device. Next steps are described on the
    todo/protect_against_external_bus_memory_forensics ticket.

  * Bugfixes
  - Fix write access to boot medium at the block device level,
    by installing bilibop-udev. Thanks to quidame for his support.
  - tails-greeter l10n-related fixes, thanks to winterfairy:
    · Fix so translations is applied on password mismatch messages.
    · Separate forward and login buttons and make them translatable.
  - Fix link to documentation when no sudo password is set.
  - gpgApplet: partial fix for clipboard emptying after a wrong passphrase
    was entered.
  - Workaround aufs bug in Unsafe Browser script.

  * Minor improvements
  - Drop GNOME proxy settings: we did not find any use of it we were keen
    to support, other than two programs (Seahorse, Pidgin) that are now run
    with torsocks.
  - Format newly created persistent volumes as ext4.
  - GnuPG: don't connect to the keyserver specified by the key owner.
    This feature opens the door to a variety of subtle attacks.
  - GnuPG: locate keys only from local keyrings.
    This is probably the default, but better safe than sorry.
  - Install virt-what from Wheezy.
    The version from Squeeze does not detect at least Parallels for Mac v.8.
  - Upgrade live-boot and live-config to the 3.0.x final version from Wheezy.
    · Remove /live and /lib/live/image compatibility symlinks.
    · Add /live/overlay -> /lib/live/mount/overlay symlink.
      The live-boot changes (commit d2b2a461) brought to fix Debian bug
      #696495 revert some of our previous changes (commit 77dab1cb), and as
      a result, at the time live-persist runs, no tmpfs is mounted on
      /live/overlay, which breaks the aufs mount. So, let's just ensure
      /live/overlay points to a tmpfs.
    · Really disable policykit and sudo live-config hooks.
      ... by making it believe they've already been run.
      This workarounds new live-config's default behavior.

  * Localization
  - Many translation updates all over the place.

  * Test suite
  - Re-enable previously disabled boot device permissions test.

 -- Tails developers <tails@boum.org>  Wed, 26 Jun 2013 12:36:20 +0200

tails (0.18) unstable; urgency=low

  * New features
  - Support obfs3 bridges.
  - Automatically install a custom list of additional packages chosen by
    the user at the beginning of every working session, and upgrade them
    once a network connection is established (technology preview).

  * Iceweasel
  - Upgrade to Iceweasel 17.0.6esr-0+tails1~bpo60+1.
  - Update Torbrowser patches to current maint-2.4 branch (567682b).
  - Isolate DOM storage to first party URI, and enable DOM storage:
    don't set dom.storage.enabled anymore, and set Torbutton's
    disable_domstorage to false.
  - Isolate the image cache per url bar domain.
  - Torbutton 1.5.2, and various prefs hacks to fix breakage:
    · Add .saved version of the Torbutton preferences the TBB also sets.
    · Set TOR_SOCKS_HOST and TOR_SOCKS_PORT.
    · Move some prefs (network.proxy.*, extensions.autoDisableScopes,
      extensions.foxyproxy.last-version) to user.js.
      Else, with Torbutton 1.5.x, these ones are not taken into account.
    · Set network.proxy.socks_version.
      Else we get the meaningless user_pref("network.proxy.socks_version", 9063);
      in prefs.js after the initial startup.
    · Set extensions.foxyproxy.socks_remote_dns to true.
      Else, it overrides the various ways we set network.proxy.socks_remote_dns,
      which in turn makes Torbutton think it should start in non-Tor mode.
    · Also pass the TOR_SOCKS_* environment variables to iceweasel when
      generating the profile: Torbutton behaves differently depending on
      these variables, so we don't want the initial profile generation to be
      done without them. In practice, this has no implication that we could
      see right now, but better safe than sorry.
    · Import all version overrides from the TBB prefs.
      Else, the User-Agent sent in the HTTP headers is fine, but real
      values leak with JavaScript, as demonstrated by ip-check's "Browser
      type" test.
    · Move a bunch of settings to user_pref(), that are not applied otherwise.
      For some, this fixes a regression in 0.18~rc1.
      For other, the  bug was already present in Tails 0.17.2.
  - HTTPS Everywhere 3.2.
  - Update prefs to match the TBB's, fix bugs, and take advantage of the latest
    Torbrowser patches:
    · Increase pipeline randomization.
    · Fix @font-face handling of local() fonts.
      Also disable fallback font rendering.
    · Explicitly disable SPDY v2 and v3.
    · Update http pipelining prefs.
  - Make prefs organization closer to the TBB's:
    · Remove Torbutton prefs that we set at their default value.
    · Import Torbutton preferences from the TBB.
    · Organize iceweasel config files in sections the same way as the TBB.
  - Cleanup prefs:
    · Don't set extensions.torbutton.clear_cookies nor
      extensions.torbutton.saved.share_proxy_settings:
      we don't care about toggling anymore.
    · Don't set extensions.torbutton.saved.download_retention nor
      extensions.torbutton.saved.search_suggest:
      these settings are not used in Torbutton anymore.
  - Update unsafe browser prefs mangling accordingly.
  - Move network.protocol-handler.warn-external.* to user_pref().
    Else they're not applied.
    These prefs are actually ignored by Firefox these days -- the TBB
    design doc reads "They are set still anyway out of respect for the
    dead". Let's go on doing the same.
  - Update extensions.adblockplus.currentVersion.
  - Fetch xul-ext-https-everywhere (3.2-2) and xul-ext-noscript (2.6.6.1-1)
    from Debian unstable. They were uploaded there, and accordingly removed
    from experimental.

  * Bugfixes
  - Linux 3.2.41-2+deb7u2.
  - Fixed swapped filenames of tails-{reboot,shutdown}.desktop.
    Thanks to Mikko Harhanen for the patch.
  - Only add ClientTransportPlugin to torrc when bridge mode is enabled.
    This should bring back support for proxies of type other than obfsproxy.

  * Minor improvements
  - Set kernel.dmesg_restrict=1, and make /proc/<pid>/ invisible
    and restricted for other users. It makes it slightly harder for an attacker
    to gather information that may allow them to escalate privileges.
  - Install gnome-screenshot.
  - Don't disable IPv6 on all network interfaces anymore.
    It turns out the IPv6 leaks we wanted to fix actually don't exist.
  - Add a "About Tails" launcher in the System menu.
  - Install GNOME accessibility themes.
  - Use 'Getting started...' as the homepage for Tails documentation button.
  - Stop relying on the obsolete /live/image compatibility symlink.
  - Disable audio preview in Nautilus.
  - Wheezy was released => Squeeze is now oldstable.
  - Pick Tor from deb.torproject.org regardless of the release name they
    advertise. At some point we needed it, their APT repository still thought
    that stable == Squeeze.
  - Add Wheezy APT sources.
  - Install Linux and related packages from Wheezy.
    Debian sid just got Linux 3.8, and we don't want to switch to a new kernel
    yet.
  - Fetch laptop-mode-tools from Wheezy.
    Wheezy has the version we've been installing in 0.18~rc1,
    while a newer one was uploaded to sid in the meantime.
  - Fetch a few packages from Wheezy instead of unstable.
    Namely: spice-vdagent, libregexp-common-perl, macchanger, service-wrapper,
    libservice-wrapper-java and libservice-wrapper-jni.
    Wheezy has the versions we've been installing for a while, so let's
    avoid having unstable push a newer one to us uselessly at some point.
    Note that at the time of this writing, the versions in sid and in Wheezy
    are the same, so this commit is effectively a no-op as of today: it is
    merely a safeguard for the future.

  * Localization
  - Many translation updates all over the place.

  * Build process
  - Make Vagrant's build-tails script support Jenkins too.

  * Test suite
  - Fix Unsafe Browser test broken by hidepid.

 -- Tails developers <tails@boum.org>  Mon, 13 May 2013 22:17:38 +0200

tails (0.17.2) unstable; urgency=low

  * Iceweasel
  - Upgrade to Iceweasel 17.0.5esr-0+tails2~bpo60+1.
  - Stop displaying obsolete context menu entries ("Open Tor URL" and friends).

  * Hardware support
  - Update Linux to 3.2.41-2

  * Bugfixes
  - Use more reliable OpenPGP keyservers:
    · use the hkps pool in GnuPG (and import their SSL CA)
    · use hkp://pool.sks-keyservers.net in Seahorse (as it does not support
      hkps yet)
  - Keep udisks users (GNOME Disk Utility, tails-persistence-setup, etc.)
    from resetting the system partition's attributes when manipulating the
    partition table. To this end, backport the relevant bugfix from Wheezy
    into parted 2.3-5+tails1. This allowed to remove the sgdisk-based
    workaround in tais-persistence-setup, and to stop installing
    python-parted. All this is a first needed step to fix
    todo/make_system_disk_read-only in a future release.

  * Minor improvements
  - Disable NoScript's HTML5 media click-to-play for better user experience.

  * Localization
  - Tails USB installer: update translations for French, German, Spanish,
    Finnish, Greek, Italian, Latvian, Dutch, Polish and Chinese.
  - Tails Greeter: update translations for Farsi, Chinese, French;
    new translations: Finnish, Norwegian Bokmål, Galician.
  - tails-persistence-setup: update Farsi and Chinese translations;
    import new translations for Finnish and Swedish.
  - WhisperBack: update translations for Arabic, French, German, Greek,
    Spanish, Korean, Polish, Russian. New translations: Finnish, Chinese.

  * Build process
  - Add automated testing framework (Sikuli, Cucumber, libvirt -based)
    with a bunch of tests.

 -- Tails developers <amnesia@boum.org>  Sun, 07 Apr 2013 12:17:26 +0200

tails (0.17.1) unstable; urgency=low

  * Iceweasel
  - Upgrade to Iceweasel 17.0.4esr-0+tails1~bpo60+1.

  * Hardware support
  - Update Linux to 3.2.39-2.
    It includes the drm and agp subsystems from Linux 3.4.29.
  - Don't install xserver-xorg-video-rendition backport.
    xserver-xorg-video-rendition has been removed from squeeze-backports
    due to an upstream tarball mismatch discover when merging backports
    into the main Debian archive, and xserver-xorg-video-all still depends
    on it, so we explicitly install all drivers from -all but -rendition
    as a (hopefully temporary) workaround.

  * Minor improvements
  - Remove Indymedia IRC account, until we ship a version of Pidgin
    with SASL support, that is when Tails is based on Wheezy.

  * Build system
  - Don't ship the wiki's todo and bugs on ISO images.

 -- Tails developers <amnesia@boum.org>  Thu, 21 Mar 2013 18:54:11 +0100

tails (0.17) unstable; urgency=low

  * New features
  - Install the KeePassX password manager, with a configuration and
    documentation that makes it easy to persist the password database.

  * Iceweasel
  - Upgrade to Iceweasel 17.0.3esr-1+tails1~bpo60+1.
  - Install xul-ext-adblock-plus from squeeze-backports.
  - Do not allow listing all available fonts.
    Set browser.display.max_font_attempts and browser.display.max_font_count
    to enable the Torbrowser Limit-the-number-of-fonts-per-document patch.
  - Set default spellchecker dictionary to English (USA),
    and localize it according to locale with our custom branding extension.
  - Disable the add-ons automatic update feature.
  - Make the generated profile world-readable.
  - Remove NoScript click-to-play confirmation.
  - Sync some prefs set by Torbutton, to be ready when it stops setting these.
  - Disable navigation timing.
  - Disable SPDY. It stores state and may have keepalive issues.
  - More aggressive iceweasel HTTP pipelining settings.
  - Enable WebGL (as click-to-play only).
  - Disable network.http.connection-retry-timeout.
  - Disable full path information for plugins.
  - Remove NoScript blocks of WebFonts.
  - Disable DOM storage in Torbutton.
    Since we don't apply the 0026-Isolate-DOM-storage-to-first-party-URI.patch
    Torbrowser patch yet, and still disable DOM storage, we need to tell
    Torbutton not to use it.
  - Synchronize iceweasel's general.useragent.override with TBB based on FF17.
    The User-Agent settings are not kept up-to-date anymore in Torbutton, so
    we have to keep in sync manually with TBB's settings.
  - Remove obsolete APT pining for Torbutton.
    It's not maintained in Debian anymore, so we now fetch it from our own
    APT repository.
  - Fetch FoxyProxy from Debian experimental and libnspr4-0d from
    squeeze-backports, for compatibility with Iceweasel 17.
  - Rebase bookmarks file on top of the default iceweasel 17 one.
  - Explicitly disable AdBlock Plus "correct typos" feature.
    This feature connects to http://urlfixer.org/.
    It is disabled by default in 2.2-1, but let's be careful.

  * Minor improvements
  - Upgrade to live-boot 3.0~b11-1 and live-config 3.0.12-1.
    Accordingly update the 9980-permissions hook, live-persist,
    unsafe-browser and boot-profile.
    Add compatibility symlinks from /live to /lib/live, and from /live/image
    to /lib/live/mount/medium, to ease the transition.
  - Check for errors when sourcing live-boot files, e.g. to detect when
    they have been renamed upstream.
  - Don't add "quiet" to the kernel command-line ourselves.
    Else, it appears twice as live-build's lb_binary_syslinux adds it too.
    Historically, we've been adding it ourselves on top of that because
    lb_binary_yaboot does not add it, but since we gave up the PowerPC support
    attempt, we're now only interested in syslinux, so let's make it easier
    for the general case, e.g. when one wants to remove the "quiet" parameter
    as suggested by our "Tails does not start" debugging documentation.
  - Upgrade I2P to 0.9.4.

  * Bugfixes
  - Many bugfixes brought by the Debian Squeeze 6.0.7 point-release.
  - Use the regular GnuPG agent + pinentry-gtk2 instead of Seahorse
    as a GnuPG agent. This fixes usage of OpenPGP in Claws Mail,
    and brings support for OpenPGP smartcards.
  - Enable I2P hidden mode.
    Else, killing I2P ungracefully is bad for the I2P network.
  - live-persist: move error() function before the first potential usecase.
  - Add missing executable bit on restart-tor and restart-vidalia.
  - Add shutdown and reboot launchers to the menu.
    This workarounds the lack of a shutdown helper applet in camouflage mode.
  - Remove Pidgin's MXit and Sametime support.
    ... at least until CVE-2013-0273, CVE-2013-0272 and CVE-2013-0271 are
    fixed in Debian stable. While we're at it, don't force file removal in
    these "set -e" build scripts: fail hard, instead of silently ignoring
    the fact that files may have moved or disappeared.

  * Hardware support
  - Install recent Intel and AMD microcode from squeeze-backports,
    explicitly excluding the iucode-tool package that's not a good idea
    for Live systems.
  - Install firmware loader for Qualcomm Gobi USB chipsets.
    This is needed to have various mobile broadband chipsets work.
  - Upgrade barry to 0.18.3-5~bpo60+1.
    This much improved new version supports more hardware & ISP,
    and does not display dozens of spurious error messages at boot time.

  * Build system
  - Remove APT local cache (/Var/cache/apt/{,src}pkgcache.bin).

 -- Tails developers <amnesia@boum.org>  Sat, 23 Feb 2013 10:37:57 +0100

tails (0.16) unstable; urgency=low

  * Minor improvements
  - Replace the too-easy-to-misclick shutdown button with a better
    "Shutdown Helper" Gnome applet.
  - Display ~/Persistent in GNOME Places and GtkFileChooser if it is mounted.
  - Set Unsafe Browser's window title to "Unsafe Browser".
  - Install ekeyd to support the EntropyKey.
  - Install font for Sinhala.
  - Update Poedit to 1.5.4.
  - Kill Vidalia when restarting Tor.
    Doing this as early as possible exposes Vidalia's "broken onion" icon
    to users less.
  - Hide the persistence setup launchers in kiosk mode.
  - Add a shell library for Tor functions.
    These are shared among multiple of our scripts.
  - Install dictionaries for supported languages.
    Install hunspell dictionaries when possible,
    fall back on myspell ones else.

  * Bugfixes
  - Disable IPv6 on all network interfaces.
    This is a workaround for the IPv6 link-local multicast leak that was recently
    discovered. Tails has no local service that listens on IPv6, so there should be
    no regression, hopefully, unless one wants to play with OnionCat and VoIP,
    but those of us should know how to workaround this anyway.
  - live-persist: Fix variable mismatch, fixing probe white-list.
    Tails may previously have been able to list GPT partitions labelled
    "TailsData" on hard drives (!) as valid persistence volumes...
  - live-persist: Fix --media option when no devices are attached.
    Earlier, if it was set to e.g. 'removable-usb' and no USB storage was
    connected, $whitelistdev would be empty, which is interpreted like
    all devices are ok by the rest of the code.
  - Fix SCIM in the autostarted web browser: save IM environment variables
    to a file during Desktop session startup, and export them into the
    autostarted browser's environment.
  - Talk of DVD, not of CD, in the shutdown messages.
  - Make tordate work in bridge mode with an incorrect clock.
    When using a bridge Tor reports TLS cert lifetime errors (e.g. when
    the system clock is way off) with severity "info", but when no bridge
    is used the severity is "warn". tordate/20-time.sh depends on grepping
    these error messages, so we termporarily increase Tor's logging
    severity when using bridge mode. If we don't do this tordate will
    sleep forever, leaving Tor in a non-working state.
    · White-list root to use Tor's ControlPort.
    · Add logging for is_clock_way_off().
    · Remove Tor's log before time syncing.
      We depend on grepping stuff from the Tor log (especially for
      tordate/20-time.sh), so deleting it seems like a Good Thing(TM).
    · Stop Tor before messing with its log or data dir.
  - live-persist: limit searched devices the same way as live-boot.
    If no --media argument is specified, use live-boot's
    "(live-media|bootfrom)=removable(|-usb)" argument to limit devices
    searched for a persistent volume.
  - tails-greeter: do not pass media=removable to live-persist.
    Now that we have autodetection with kernel command-line,
    it should not be needed anymore.
  - Start memlockd after configuring it,
    instead of starting it before and restarting it after.
    This avoids running memlockd twice, and prevents other possibly
    surprising race-conditions.
    As a consequence, also have tails-sdmem-on-media-removal start after the
    memlockd service *and* tails-reconfigure-memlockd: to start the watchdog,
    we need memlockd to be properly configured *and* running.

  * iceweasel
  - Set iceweasel homepage to the news section on the Tails website.
    ... using the localized one when possible.
  - Hide the iceweasel add-on bar by default.
    Now that we don't want to ship the Monkeysphere addon anymore,
    that was the only one displayed in there, we can as well hide the whole bar.
  - Don't hide the AdBlock-Plus button in the add-on bar anymore. Now that
    we hide the whole addon bar, we can get rid of this old
    UX improvement.
  - Do not install a placeholder (fake) FireGPG iceweasel extension anymore.
    It was shipped from 0.10 (early 2012) to 0.15 (late November),
    so the migration period should be over now.
  - Don't install xul-ext-monkeysphere anymore.
    The implication of the current keyserver policy are not well
    understood, Monkeysphere is little used in Tails, and we're not sure
    anymore it would be our first bet for the web browser profile with no
    CA. Let's keep the various configuration bits (e.g. FoxyProxy,
    patching MSVA), though, so that advanced users who are used to have
    Monkeysphere in Tails just have to install the package.

  * Build system
  - Install the "standard" task with tasksel for better consistency in the
    Tails ISO images built in various environments.
  - Install p7zip-full. It's a dep by file-roller, but we explicily use it
    elsewhere, and it's better to be safe than sorry.
  - Remove pinning of libvpx0 to sid.
    This package is part of Squeeze, and not from testing/sid.
    We have been shipping the version from Squeeze for a while.
  - Remove config/chroot_local-packages/ from .gitignore.
    The documented way for "external" contributors to add custom packages
    is to put them in chroot_local-packages, and once we pull we import
    any such package into our APT repo and rewrite the
    history appropriately.
    Also, the ability to add packages in there and not see them in "git
    status" makes it very easy to build tainted ISO images with
    non-standard packages, which makes some of us fear can lead to hard to
    debug situations.
  - Make it clearer what can and cannot be done in terms of local packages.

 -- Tails developers <amnesia@boum.org>  Thu, 10 Jan 2013 12:47:42 +0100

tails (0.15) unstable; urgency=low

  * Major new features
  - Persistence for browser bookmarks.
  - Support for obfsproxy bridges.

  * Minor improvements
  - Add the Hangul (Korean) Input Method Engine for SCIM.
  - Add vendor-specific dpkg origin information. This makes dpkg-vendor
    return correct information.
  - Install pcscd and libccid from squeeze-backports. This is needed to
    support, to some extent, some OpenPGP SmartCard readers.
  - Install HPIJS PPD files and the IJS driver (hpijs).
    This adds support for some printers, such as Xerox DocumentCenter400.
  - Optimize fonts display for LCD.
  - Update TrueCrypt to version 7.1a.

  * Bugfixes
  - Do not use pdnsd anymore. It has been orphaned in Debian, has quite
    some bugs in there, and apparently Tor's DNSPort's own caching is
    be good enough.
  - Remove useless iceweasel cookies exceptions. They are useless as
    per-session cookies are allowed.
  - Do not run setupcon on X. This call is only needed on the Linux
    console, no need to annoy the user with a weird "Press enter to
    activate this console" when the open a root shell in a GNOME
    Terminal.
  - Allow the tails-iuk-get-target-file user to connect to the SOCKSPort
    dedicated for Tails-specific software.
  - Fix gpgApplet menu display in Windows camouflage mode.
  - Fix Tor reaching an inactive state if it's restarted in "bridge mode",
    e.g. during the time sync' process.

  * Iceweasel
  - Update iceweasel to 10.0.11esr-1+tails1.
  - User profile is now generated at build time in order to support persistent
    bookmarks.
  - Update HTTPS Everywhere to version 3.0.4.
  - Update NoScript to version 2.6.
  - Fix bookmark to I2P router console.
  - Re-enable Monkeysphere extension to connect to the validation agent.

  * Localization
  - The Tails USB installer, tails-persistence-setup and tails-greeter
    are now translated into Bulgarian.
  - Update Chinese translation for tails-greeter.
  - Update Euskadi translation for WhisperBack.

  * Build system
  - Custom packages are now retrieved from Tails APT repository instead
    of bloating the Git repository.
  - Allow '~' in wiki filenames. This makes it possible to ship
    update-description files for release candidates.
  - Document how to create incremental update kit.
  - Handle release candidates when generating custom APT sources.
  - Remove pinning for xul-ext-adblock-plus.
    It is obsolete since we've added this package to our APT repository.

 -- Tails developers <amnesia@boum.org>  Sun, 25 Nov 2012 12:59:17 +0100

tails (0.14) unstable; urgency=low

  * Major new features
  - Enable Tor stream isolation; several new SocksPorts with
    appropriate Isolate* options have been added for different use
    cases (i.e. applications). All application's have been
    reconfigured to use these new SocksPorts, which should increase
    anonymity by making it more difficulte to correlate traffic from
    different applications or "online identities".
  - The web browser now has the anonymity enhancing patches from the
    TorBrowser applied.
  - gpgApplet can now handle public-key cryptography.
  - Install an additional, PAE-enabled kernel with NX-bit
    support. This kernel is auto-selected when the hardware supports
    it and will:
    * provide executable space protection, preventing certain types of
      buffer overflows from being exploitable.
    * enable more than 4 GiB of system memory.
    * make all processors/cores available, including their
      power-saving functionality.
  - Add a persistence preset for NetworkManager connections.

  * Minor improvements
  - On kexec reboot, make the boot quiet only if debug=wipemem was not
    enabled.
  - Update torproject.org's APT repo key.
  - Update the embedded Tails signing key.
  - Use symlinks instead of duplicating localized searchplugins.
  - Rewrite Tails firewall using ferm. Tails firewall was written in
    very unsophisticated iptables-save/restore format. As more feature
    creeped in, it started to be quite unreadable.
  - Optimize VirtualBox modules build at runtime to avoid installing the
    userspace utils N times.
  - Drop most of Vidalia's configuration. Our custom lines just caused
    trouble (with multiple SocksPorts) and the default works well.
  - Blacklist PC speaker module. On some computers, having the pcspkr
    module loaded means loud beeps at bootup, shutdown and when using
    the console. As it draws useless attention to Tails users, it is
    better to prevent Linux from loading it by default.
  - Remove all addons from the Unsafe Browser. No addons are essential
    for the Unsafe Browser's intent. If anything they will modify the
    network fingerprint compared to a normal Iceweasel install, which
    is undesirable.
  - Prevent some unwanted packages to be installed at all, rather than
    uninstalling them later. This should speed up the build a bit.
  - Add a symlink from /etc/live/config to /etc/live/config.d. This
    makes the system compatible with live-config 3.0.4-1, without
    breaking backward compatibility with various parts of the system
    that use the old path.
  - Do not run unecessary scripts during shutdown sequence, to make
    shutdown faster.
  - Make live-persist deal with persistent ~/.gconf subdirs so that
    any options saved therein actually get persistent.
  - Prevent memlockd unload on shutdown, to make sure that all
    necessary tools for memory wiping are available when the new
    kernel has kexec'd.
  - Patch initscripts headers instead of fiddling with update-rc.d. We
    now let insserv figure out the correct ordering for the services
    during startup and shutdown, i.e. use dependency-based boot
    sequencing.
  - Remove the last absolute path in our isolinux config, which makes
    it easier to migrate from isolinux to syslinux (just rename the
    directory), and hence might make it easier for 3rd party USB
    installers (like the Universal USB Installer) to support Tails.

  * Bugfixes
  - Include `seq` in the ramdisk environment: it is used to wipe more
    memory. This fixes the long-standing bug about Tails not cleaning
    all memory on shutdown.
  - Fix Yelp crashing on internal links
  - Allow amnesia user to use Tor's TransPort. This firewall exception
    is necessary for applications that doesn't have in-built SOCKS
    support and cannot use torsocks. One such example is Claws Mail,
    which uses tsocks since torsocks makes it leak the hostname. This
    exception, together with Tor's automatic .onion mapping makes
    Claws Mail able to use hidden service mail providers again.
  - Force threads locking support in Python DBus binding. Without this
    liveusb-creator doesn't work with a PAE-enabled kernel.
  - Fix localized search plugins for 'es' and 'pt'
  - Fix live-boot's readahead, which caused an unnecessary pause
    during boot.
  - Factorize GCC wanted / available version numbers in VirtualBox
    modules building hook. This, incidentally, fixes a bug caused by
    duplication and not updating all instances.
  - Fix tordate vs. Tor 0.2.3.x. Since 0.2.3.x Tor doesn't download a
    consensus for clocks that are more than 30 days in the past or 2
    days in the future (see commits f4c1fa2 and 87622e4 in Tor's git
    repo). For such clock skews we set the time to the Tor authority's
    cert's valid-after date to ensure that a consensus can be
    downloaded.

  * Tor
  - Update to version 0.2.3.24-rc-1~~squeeze+1, a new major
    version. It's not a stable release, but we have been assured by
    the Tor developers that this is the right move.
  - Stop setting custom value for the Tor LongLivedPorts
    setting. Gobby's port was upstreamed in Tor 0.2.3.x.

  * Iceweasel
  - Update to 10.0.10esr-1+tails1, which has all the anonymity enhancing
    patches from the TorBrowser applied.
  - Install iceweasel from our own repo, http://deb.tails.boum.org.
  - Fix Iceweasel's file associations. No more should you be suggested
    to open a PDF in the GIMP.

  * htpdate
  - Use curl instead of wget, and add a --proxy option passed through
    to curl.
  - Remove the --fullrequest option, we don't need it anymore.
  - Remove --dns-timeout option, we don't need it anymore.
  - Change --proxy handling to support Debian Squeeze's curl.
  - Clarify what happens if --proxy is not used.
  - Compute the median of the diffs more correctly.

  * Hardware support
  - Update Linux to 3.2.32-1.

  * Software
  - Update vidalia to 0.2.20-1+tails1.
  - Update bundled WhisperBack package to 1.6.2:
    * Raise the socket library timeout to 120 seconds
    * Use smtplib's timeout parameter
    * Fix error output when calling send a 2nd time
  - Update liveusb-creator to 3.11.6-3.
  - Update i2p to 0.9.2.
  - Update tails-persistence-setup to 0.20-1, which should make it
    possible to install Tails on large (>= 32 GiB) USB drives.
  - Install console-setup and keyboard-configuration from unstable
    (required by new initramfs-tools).
  - Update tails-greeter to 0.7.3:
    * Import pt_BR translation.
    * Let langpanel usable during option selection stage
    * Print less debugging messages by default
    (below are changes in tails-greeter 0.7.2:)
    * Use correct test operators.
    * Generate language codes of available locales at package build
      time.
    * Read list of language codes from where we have saved it at
      package build time.
    * Drop tails-lang-helper, not used anymore.
    * Do not compile locales at login time anymore. Tails now ships
      locales-all.
  - Import live-config{,-sysvinit} 3.0.8-1. live-config >= 3.0.9-1
    has basically nothing useful for us, and it migrates to new paths
    brought by live-boot 3.0~b7, which we're not ready for yet (see:
    todo/newer_live-boot).

  * Localization
  - Fix Tails specific Iceweasel localization for pt-BR
  - Add Japanese input system: scim-anthy.
  - whisperback is now also translated into German, Hebrew, Hungarian,
    Italian and Korean.
  - tails-persistence-setup is now also translated into Arabic.
  - tails-greeter is now also translated into Arabic, Hebrew, Basque,
    Hungarian, Italian and Chinese.

  * Build system
  - Catch more errors in during build time:
    - Ensure that all local hooks start with 'set -e'.
    - Fail hard if adduser fails in local hooks.
    - Fail hard if 'rm' fails in local hooks.
  - vagrant: Ensure we have the set of Perl packages needed by our
    Ikiwiki
  - vagrant: Configure live-build to ship with ftp.us.debian.org.
    Using cdn.debian.net leads to bad interactions with Tor.
  - vagrant: Don't use gzip compression when building from a tag, i.e.
    a release.
  - vagrant: Optionally use bootstrap stage cache for faster builds
    via the 'cache' build option.
  - vagrant: Make sure release builds are clean, i.e. they don't use
    any potentially dangerous build options.
  - vagrant: Disable live-build package caching. This build system is
    meant to use an external caching proxy, so live-build's cache just
    wastes RAM (for in-memory builds) or disk space.
  - vagrant: use aufs magic instead of copying source into tmpfs.
    This reduces the amount of RAM required for building Tails in.
  - vagrant: Allow in-memory builds when a VM with enough memory is
    already started.

 -- Tails developers <amnesia@boum.org>  Sat, 10 Nov 2012 12:34:56 +0000

tails (0.13) unstable; urgency=low

  * Major new features
  - Use white-list/principle of least privelege approach for local services.
    Only users that need a certain local (i.e. hosted on loopback) service
    (according to our use cases) are granted access to it by our firewall;
    all other users are denied access.
  - Ship a first version of the incremental update system. Updates are not
    currently triggered automatically, but this will allow tests to be done
    on larger scales.

  * Minor improvements
  - Enable four workspaces in the Windows XP camouflage. This allows
    users to quickly switch to a more innocent looking workspace in case
    they are working on sensitive data and attract unwanted attention.
    The workspace switcher applet isn't there, though, since there's no
    such thing in Windows XP, so switching is only possible via keyboard
    shortcuts.
  - Ship with precompiled locales instead of generating them upon login.
  - Add support for wireless regulation.
  - Use color for Git output, not intended for machine consumption,
    written to the terminal.
  - Have ttdnsd use OpenDNS. Using Google's DNS servers was very
    glitchy, and rarely succeeded when it should. It can probably be
    attributed to Google's DNS, which is known to take issue with Tor
    exits.
  - Upgrade WhisperBack to 1.6, with many UI improvements and new translations.
  - Include GDM logs and dmidecode informations in the reports.
  - Allow to modify language and layout in the "Advanced options" screen
    of the greeter.
  - GnuPG: bump cert-digest-algo to SHA512.
  - Update torproject.org's APT repo key.

  * Bugfixes
  - Make Claws Mail save local/POP emails in its dot-directory. The
    default is to save them at ~/Mail, which isn't included in our
    current Claws Mail persistence preset.
  - Fix the System Monitor applet.
  - Remove broken ttdnsd from the default DNS resolution loop.
  - Hide the 'TailsData' partition in desktop applications.
  - Ship unrar-free again, so that the GNOME archive manager knows about
    it.
  - Ship with an empty whitelist for Noscript.
  - Disable FoxyProxy's advertisement on proxy error page.
  - Fix slow browsing experience for offline documentation.
  - Raise the socket timeout to 120 seconds in WhisperBack.
  - Enable the ikiwiki trail plugin for the locally built wiki too.

  * Iceweasel
  - Upgrade iceweasel to 10.0.6esr-1 (Extended Support Release) and install it
    and its dependencies from squeeze-backports.

  * Hardware support
  - Upgrade Linux to 3.2.23-1.

  * Software
  - Update tor to version 0.2.2.39.
  - Update Iceweasel to version 10.0.7esr-2.
  - Update i2p to version 0.9.1.

  * Build system
  - vagrant: Install Ikiwiki from Debian unstable. The 'mirrorlist'
    patches have finally been merged in upstream Ikiwiki. So instead of
    building Ikiwiki by hand, we can now install the package directly
    from Debian unstable.
  - Do not build the ikiwiki forum on the bundled static website copy.

 -- Tails developers <amnesia@boum.org>  Mon, 17 Sep 2012 15:19:25 +0200

tails (0.12.1) unstable; urgency=low

  This is a brown paper bag release to fix two major problems introduced in
  Tails 0.12.

  * Iceweasel
  - Upgrade Torbutton to 1.4.6.
  - Upgrade AdBlock Plus to 2.1.
  - Update AdBlock Plus patterns.

  * Hardware support
  - Upgrade Linux to 3.2.21-3 (linux-image-3.2.0-3-486).

  * Software
  - Install MAT from Debian backports, drop custom package.
  - Install python-pdfrw to re-add PDF support to the MAT.
  - Upgrade tails-greeter to 0.7.1, which fixes the race condition that
    broke administration password and locale settings on some systems.

  * Boot
  - Remove the Tails specific plymouth theme. The theme interfers heavily with
    the boot process on some hardware.

 -- Tails developers <amnesia@boum.org>  Mon, 17 Sep 2012 13:06:03 +0200

tails (0.12) unstable; urgency=low

  * Major new features
  - Add the Unsafe Web Browser, which has direct access to the Internet and
    can be used to login to captive portals.
  - The (previously experimental, now deemed stable) Windows camouflage can now
    be enabled via a check box in Tails greeter.

  * Tor
  - Upgrade to 0.2.2.37-1~~squeeze+1.

  * Iceweasel
  - Upgrade iceweasel to 10.0.5esr-1 (Extended Support Release) and install it
    and its dependencies from squeeze-backports.
  - Add a bookmark for the offline Tails documentation.
  - Update AdBlock patterns.

  * Persistence
  - Allow using larger USB drives by increasing the mkfs timeout to 10 minutes.
  - Tell the user what's going on when the Tails boot device cannot be found.

  * Hardware support
  - Upgrade Linux to 3.2.20-1 (linux-image-3.2.0-2-amd64).

  * Software
  - Install rfkill.
  - Install torsocks. Note that this makes `torify' use `torsocks' instead of
    `tsocks'. The `tsocks' binary is dropped to avoid problems, but remaining
    files (the library) are kept since ttdnsd depends on them.
  - Fetch live-config-sysvinit from sid so that it matches live-config version.
  - Update virtualbox backports to 4.1.10-dfsg-1~bpo60+1.
  - Install pciutils (needed by virtualbox-guest-utils).
  - Install mousetweaks. This is needed to use the mouse accessibility settings
    in System -> Preferences -> Mouse -> Accessibility.
  - Install the "hardlink" files deduplicator.
  - Do not install cryptkeeper anymore. See todo/remove_cryptkeeper for reason.
    Users of cryptkeeper are encouraged to install cryptkeeper via `apt-get
    update; apt-get install --yes cryptkeeper`, open their volume and move
    their to Tails' built-in persistence instead, as a one-time migration.
  - Upgrade I2P to version 0.9.
  - Don't install GParted. GNOME Disk Utility has been on par with GParted
    since Squeeze was released.
  - Upgrade live-boot to 3.0~a27-1+tails2~1.gbp319fe6.
  - Upgrade live-config to 3.0~a39-1 and install it from Debian experimental.
  - Upgrade tails-greeter to 0.7.
  - Upgrade tails-persistence-setup to 0.17-1.
  - Install libyaml-libyaml-perl.
  - Upgrade MAT, the metadata anonymisation toolkit, 0.3.2-1~bpo60+1.
  - Fetch python-pdfrw from backports, drop custom package.

  * Internationalization
  - The Tails website and documentation now has a (partial) Portuguese
    translation.

  * Build system
  - Tails can now be built without using a HTTP proxy.
  - Tails can now easily be built by using Vagrant. See the updated
    contribute/build page for instructions.

  * Boot
  - Remove obsolete noswap boot parameter. live-boot now handles swap on an
    opt-in basis.
  - The squashfs.sort files generated with boot-profile should now be ok which
    makes the generate images boot noticeably faster on optical media. See
    bugs/weird_squashfs.sort_entries for more information.
  - Set Tails specific syslinux and plymouth themes.
  - Add NVidia KMS video drivers to the initrd in order to show our shiny new
    plymouth theme on more systems.

 -- Tails developers <amnesia@boum.org>  Mon, 11 Jun 2012 13:37:00 +0200

tails (0.11) unstable; urgency=low

  * Major new features
  - Do not grant the desktop user root credentials by default.
  - A graphical boot menu (tails-greeter 0.6.3) allows choosing among
    many languages, and setting an optional sudoer password.
  - Support opt-in targeted persistence
    · tails-persistence-setup 0.14-1
    · live-boot 3.0~a25-1+tails1~5.gbp48d06c
    · live-config 3.0~a35-1
  - USB installer: liveusb-creator 3.11.6-1

  * iceweasel
  - Install iceweasel 10.0.4esr-1 (Extended Support Release).
    Let's stop tracking a too fast moving target.
    Debian Wheezy will ship ESR versions.
  - Install needed dependencies from squeeze-backports.
  - Search plugins:
    · Remove bing.
      bing appeared due to our upgrading iceweasel.
      Removing it makes things consistent with the way they have been
      until now, that is: let's keep only the general search engines
      we've been asked to add, plus Google, and a few specialized ones.
    · Replace Debian-provided DuckDuckGo search plugin with the "HTML SSL"
      one, version 20110219. This is the non-JavaScript, SSL, POST flavour.
    · Add ixquick.com.
    · Install localized search engines in the correct place.
      No need to copy them around at boot time anymore.
    · Remove Scroogle. RIP.
  - Enable TLS false start, like the TBB does since December.
  - Adblock Plus: don't count and save filter hits, supress first run dialog.
  - Install neither the GreaseMonkey add-on, nor any GreaseMonkey script.
    YouTube's HTML5 opt-in program is over.
    HTML5 video support is now autodetected and used.

  * Vidalia
  - Upgrade to 0.2.17-1+tails1: drop Do-not-warn-about-Tor-version.patch,
    applied upstream.
  - Set SkipVersionCheck=true.
    Thanks to chiiph for implementing this upstream (needs Vidalia 0.2.16+).

  * Internationalization
  - Install all available iceweasel l10n packages.
  - Remove syslinux language choosing menu.
    tails-greeter allows choosing a non-English language.
  - Add fonts for Hebrew, Thai, Khmer, Lao and Korean languages.
  - Add bidi support.
  - Setup text console at profile time.
    Context: Tails runs with text console autologin on.
    These consoles now wait, using a "Press enter to activate this console"
    message, for the user. When they press enter in there, they should have chosen
    their preferred keyboard layout in tails-greeter by now. Then, we run setupcon.
    As a result, the resulting shell is properly localized, and setupcon
    sets the correct keyboard layout, both according to the preferences expressed by
    the user in tails-greeter.
  - Don't use localepurge, don't remove any Scribus translations anymore,
    don't localize environment at live-config time:
    tails-greeter allows us to support many, many more languages.

  * Hardware support
  - Linux 3.2.15-1 (linux-image-3.2.0-2-amd64).
  - Fix low sound level on MacBook5,2.
  - Disable laptop-mode-tools automatic modules. This modules set often
    needs some amount of hardware-specific tweaking to work properly.
    This makes them rather not well suited for a Live system.

  * Software
  - Install GNOME keyring.
    This is needed so that NetworkManager remembers the WEP/WPA secrets
    for the time of a Tails session. Initialize GNOME keyring at user
    creation time.
  - Install usbutils to have the lsusb command.
  - Install the Traverso multitrack audio recorder and editor.

  * Miscellaneous
  - GNOME Terminal: keep 8192 scrollback lines instead of the smallish
    default.
  - Replaced tails-wifi initscript with laptop-mode-tools matching feature.
  - Disable gdomap service.
  - Fetch klibc-utils and libklibc from sid.
    The last initramfs-tools depends on these.
  - Set root password to "root" if debug=root is passed on the
    kernel cmdline. Allow setting root password on kernel cmdline via
    rootpw=. Looks like we implemented this feature twice.
  - Append a space on the kernel command line. This eases manually adding
    more options.
  - Rename sudoers.d snippets to match naming scheme.
    Sudo credentials that shall be unconditionally granted to the Tails
    default user are named zzz_*, to make sure they are applied.
  - WhisperBack: also include /var/log/live-persist and
    /var/lib/gdm3/tails.persistence.
  - Add a wrapper to torify whois.
  - Rework the VirtualBox guest modules building hook to support
    multiple kernels.
  - Consistently wait for nm-applet when waiting for user session to come up.
    Waiting for gnome-panel or notification-daemon worked worse.
  - Don't start the NetworkManager system service via init.
    Some Tails NM hooks need the user to be logged in to run properly.
    That's why tails-greeter starts NetworkManager at PostLogin time.
  - Also lock /bin/echo into memory. For some reason, kexec-load needs it.
  - Pidgin: don't use the OFTC hidden service anymore.
    It proved to be quite unreliable, being sometimes down for days.
  - Do not display storage volumes on Desktop, by disabling
    /apps/nautilus/desktop/volumes_visible GConf entry. Enabling that
    GConf setting avoids displaying the bind-mounted persistent
    directories on the Desktop, and reduces user confusion. It also is
    a first step towards a bigger UI change: GNOME3 does not manage the
    Desktop anymore, so volume icons and other Desktop icons are meant to
    disappear anyway. It implies we'll have to move all Desktop icons
    elsewhere. Let's start this move now: this will smooth the UI change
    Wheezy will carry for our users, by applying some of it progressively.

  * Build system
  - Don't build hybrid ISO images anymore. They boot less reliably on
    a variety of hardware, and are made less useful by us shipping
    a USB installer from now on.
  - Append .conf to live-config configuration filenames:
    live-config >3.0~a36-1 only takes into account files named *.conf
    in there. Accordingly update scripts that source these files.
  - Remove long-obsolete home-refresh script and its configuration.

  * Virtualization support
  - Support Spice and QXL: install the Spice agent from Debian sid,
    install xserver-xorg-video-qxl from squeeze-backports.

 -- Tails developers <amnesia@boum.org>  Tue, 17 Apr 2012 14:54:00 +0200

tails (0.10.2) unstable; urgency=low

  * Iceweasel
  - Update to 10.0.2-1.
  - Disable HTTPS-Everywhere's SSL Observatory (plus first-run pop-up).
  - Revert "FoxyProxy: don't enclose regexps between ^ and $."
    Currently "http://www.i2p2.de" (and everything similar) is captured by
    the I2P filter, which is incorrect. It seems isMultiLine="false" does
    *not* make RE into ^RE$ any longer.
  - Remove file:// from NoScript's exception lists.
    This will fix the JavaScript toggles in the local copy of the documentation.
  - Update AdBlock patterns.

  * Software
  - Upgrade I2P to 0.8.13.
  - Install libvpx0 from sid.
  - Fetch klibc-utils and libklibc from sid.
    The last initramfs-tools depends on these.

  * Hardware support
  - Upgrade Linux kernel to 3.2.7-1.
  - Install firmware-libertas.
    This adds support for wireless network cards with Marvell Libertas
    8xxx chips supported by the libertas_cs, libertas_sdio, libertas_spi,
    libertas_tf_usb, mwl8k and usb8xxx drivers.

  * Miscellaneous
  - Revert "Set time to middle of [valid-after, fresh-until] from consensus."
    This reverts commit 18d23a500b9412b4b0fbe4e38a9398eb1a3eadef.
    With this vmid clocks that are E minutes back in time may cause issues
    (temporary Tor outages) after consensus updates that happen at the
    (60-E):th minute or later during any hour. Full analysis:
    https://mailman.boum.org/pipermail/tails-dev/2012-January/000873.html
  - Add the default user to the vboxsf group.
    This will allow the user to get full access to automounted VirtualBox
    shared folders as they are mounted with guid vboxsf and rwx group
    permissions.

 -- Tails developers <amnesia@boum.org>  Thu, 01 Mar 2012 20:26:21 +0100

tails (0.10.1) unstable; urgency=low

  * Iceweasel
  - Make Startpage the default web search engine. Scroogle does not look
    reliable enough these days.

  * Software
  - Upgrade WhisperBack to 1.5.1 (update link to bug reporting documentation).
  - Update MAT to 0.2.2-2~bpo60+1 (fixes a critical bug in the GUI).

  * Hardware support
  - Upgrade Linux kernel to 3.2.1-2

  * Time synchronization
    Serious rework that should fix most, if not all, of the infamous
    time-sync' related bugs some Tails users have experienced recently.
    - Make htpdate more resilient by using three server pools, and
      allowing some failure ratio.
    - Set time from Tor's unverified-consensus if needed.
    - Set time to middle of [valid-after, fresh-until] from consensus.
    - Many robustness, performance and fingerprinting-resistance improvements.
    - Display time-sync' notification much earlier.

  * Miscellaneous
  - Fix access to "dumb" git:// protocol by using a connect-socks wrapper
    as GIT_PROXY_COMMAND.
  - SSH client: fix access to SSH servers on the Internet by correcting
    Host / ProxyCommand usage.
  - Pidgin: use OFTC hidden service to workaround Tor blocking.
  - Claws Mail: disable draft autosaving.
    When composing PGP encrypted email, drafts are saved back to
    the server in plaintext. This includes both autosaved and manually
    saved drafts.
  - tails-security-check-wrapper: avoid eating all memory when offline.

 -- Tails developers <amnesia@boum.org>  Sat, 28 Jan 2012 10:00:31 +0100

tails (0.10) unstable; urgency=low

  * Tor: upgrade to 0.2.2.35-1.

  * Iceweasel
  - Install Iceweasel 9.0 from the Debian Mozilla team's APT repository.
  - Update Torbutton to 1.4.5.1-1.
  - Support viewing any YouTube video that is available in HTML5 format:
    install xul-ext-greasemonkey and the "Permanently Enable HTML5 on
    YouTube" GreaseMonkey script.
  - Stop using Polipo in Iceweasel. Its SOCKS support was fixed.
  - Install from Debian sid the iceweasel extensions we ship,
    for compatibility with FF9.
  - Use Scroogle (any languages) instead of Scroogle (English only) when
    booted in English. Many users choose English because their own
    language is not supported yet; let's not hide them search results in
    their own language.
  - Install Iceweasel language packs from Debian unstable:
    unfortunately they are not shipped on the mozilla.debian.net repository.
  - Install the NoScript Firefox extension; configure it the same way as
    the TBB does.
  - Disable third-party cookies.
    They can be used to track users, which is bad. Besides, this is what
    TBB has been doing for years.
  - FoxyProxy: allow direct connections to RFC1918 IPs.

  * Do not transparent proxy outgoing Internet connections through Tor.
  - Torify the SSH client using connect-proxy to all IPs but RFC1918 ones.
  - Torify APT using Polipo HTTP.
  - Torify wget in wgetrc.
  - Torify gobby clients using torsocks. It does not support proxies yet.
  - Torify tails-security-check using LWP::UserAgent's SOCKS proxy support.
  - Fix enabling of GNOME's HTTP proxy.

  * Software
  - Upgrade Vidalia to 0.2.15-1+tails1.
    · New upstream release.
    · Do not warn about Tor version.
  - Upgrade MAT to 0.2.2-1~bpo60+1.
  - Upgrade VirtualBox guest software to 4.1.6-dfsg-2~bpo60+1,
    built against the ABI of X.Org backports.
  - Upgrade I2P to 0.8.11 using KillYourTV's Squeeze packages;
    additionally, fix its start script that was broken by the tordate merge.
  - Install unar (The Unarchiver) instead of the non-free unrar.
  - Install Nautilus Wipe instead of custom Nautilus scripts.

  * Hardware support
  - Upgrade Linux kernel to 3.1.6-1.
  - Upgrade to X.Org from squeeze-backports.
  - Install more, and more recent b43 firmwares.
  - Upgrade barry to 0.15-1.2~bpo60+1.

  * Internationalization
  - Add basic language support for Russian, Farsi and Vietnamese.
  - Install some Indic fonts.
  - Install some Russian fonts.
  - Add Alt+Shift shortcut to switch keyboard layout.

  * Miscellaneous
  - Support booting in "Windows XP -like camouflage mode":
    · Install homebrewn local .debs for a Windows XP look-alike Gnome theme.
    · Add the "Windows XP Bliss" desktop wallpaper.
    · Added a script that's sets up Gnome to look like Microsoft Windows XP.
    · Add Windows XP "camouflage" icons for some programs.
    · Make Iceweasel use the IE icon when Windows XP camouflage is enabled.
    · Add special launcher icons for the Windows XP theme so that they're
      not too big.
  - Decrease Florence focus zoom to 1.2.
  - Do not fetch APT translation files. Running apt-get update is heavy enough.
  - Add MSN support thanks to msn-pecan.
  - Add custom SSH client configuration:
    · Prefer strong ciphers and MACs.
    · Enable maximum compression level.
     · Explicitly disable X11 forwarding.
    · Connect as root by default, to prevent fingerprinting when username
      was not specified.
  - Replace flawed FireGPG with a home-made GnuPG encryption applet;
    install a feature-stripped FireGPG that redirects users to
    the documentation, and don't run Seahorse applet anymore.
  - Enable Seahorse's GnuPG agent.
  - Blank screen when lid is closed, rather than shutting down the system.
    The shutdown "feature" has caused data losses for too many people, it seems.
    There are many other ways a Tails system can be shut down in a hurry
    these days.
  - Import Tails signing key into the keyring.
  - Fix bug in the Pidgin nick generation that resulted in the nick
    "XXX_NICK_XXX" once out of twenty.
  - Pre-configure the #tor IRC discussion channel in Pidgin.
  - Fix "technology preview" of bridge support: it was broken by tordate merge.
  - Install dependencies of our USB installer to ease its development.
  - Make vidalia NM hook sleep only if Vidalia is already running.
  - Reintroduce the htpdate notification, telling users when it's safe
    to use Tor Hidden Services.
  - htpdate: omit -f argument to not download full pages.
  - htpdate: write success file even when not within {min,max}adjust.
    Otherwise htpdate will not "succeed" when the time diff is 0 (i.e.
    the clock was already correct) so the success file cannot be used
    as an indicator that the system time now is correct, which arguably
    is its most important purpose.

  * Build system
  - Name built images according to git tag.

 -- Tails developers <tails@boum.org>  Wed, 04 Jan 2012 09:56:38 +0100

tails (0.9) unstable; urgency=low

  * Tor
  - Upgrade to 0.2.2.34 (fixes CVE-2011-2768, CVE-2011-2769).

  * Iceweasel
  - Upgrade to 3.5.16-11 (fixes CVE-2011-3647, CVE-2011-3648, CVE-2011-3650).
  - Upgrade FireGPG to 0.8-1+tails2: notify users that the FireGPG Text
    Editor is the only safe place for performing cryptographic operations,
    and make it impossible to do otherwise. Other ways open up several
    severe attacks through JavaScript (e.g. leaking plaintext when
    decrypting, signing messages written by the attacker).
  - Install Cookie Monster extension instead of CS Lite.
  - Always ask where to save files.
  - Upgrade Torbutton to 1.4.4.1-1, which includes support for the in-browser
    "New identity" feature.

  * Software
  - Install MAT, the metadata anonymisation toolkit.
  - Upgrade TrueCrypt to 7.1.
  - Upgrade WhisperBack to 1.5~rc1 (leads the user by the hand if an error
    occurs while sending the bugreport, proposes to save it after 2 faild
    attempts, numerous bugfixes).
  - Linux: upgrade to linux-image-3.0.0-2-486 (version 3.0.0-6); fixes
    a great number of bugs and security issues.

  * Miscellaneous
  - Fully rework date and time setting system.
  - Remove the htp user firewall exception.
  - Saner keyboard layouts for Arabic and Russian.
  - Use Plymouth text-only splash screen at boot time.
  - Color the init scripts output.
  - Suppress Tor's warning about applications doing their own DNS lookups.
    This is totally safe due to our Tor enforcement.
  - Disable hdparm boot-time service.
    We only want hdparm so that laptop-mode-tools can use it.
  - Run Claws Mail using torify.
    It's not as good as if Claws Mail supported SOCKS proxies itself,
    but still better than relying on the transparent netfilter torification.
  - Install HPLIP and hpcups for better printing support.

  * Erase memory at shutdown
  - Run many sdmem instances at once.
    In hope of erasing more memory until we come up with a proper fix for
    [[bugs/sdmem_does_not_clear_all_memory]].
  - Kill gdm3 instead of using its initscript on brutal shutdown.
  - Use absolute path to eject for more robust memory wipe on boot medium removal.

  * Space savings
  - Exclude kernel and initramfs from being put into the SquashFS.
    Those files are already shipped where they are needed, that is in the ISO
    filesystem. Adapt kexec and memlockd bits.
  - Do not ship the GNOME icon theme cache.
  - Do not ship .pyc files.
  - Do not ship NEWS.Debian.gz files.

  * Build system
  - Re-implement hook that modifies syslinux config to make future
    development easier.

 -- Tails developers <amnesia@boum.org>  Tue, 01 Nov 2011 13:26:38 +0100

tails (0.8.1) unstable; urgency=low

  * Iceweasel
    - Update to 3.5.16-10 (fixes DSA-2313-1).
    - FireGPG: force crypto action results to appear in a new window, otherwise
      JavaScript can steal decrypted plaintext. Advice: always use FireGPG's
      text editor when writing text you want to encrypt. If you write it in a
      textbox the plaintext can be stolen through JavaScript before it is
      encrypted in the same way.
    - Update HTTPS Everywhere extension to 1.0.3-1.
    - Stop using the small version of the Tor check page. The small version
      incorrectly tells Tails users to upgrade their Torbrowser, which has
      confused some users.

  * Software
    - Update Linux to 3.0.0-2 (fixes DSA-2310-1, CVE-2011-2905, CVE-2011-2909,
      CVE-2011-2723, CVE-2011-2699, CVE-2011-1162, CVE-2011-1161).
    - Update usb-modeswitch to 1.1.9-2~bpo60+1 and usb-modeswitch-data to
      20110805-1~bpo60+1 from Debian backports. This adds support for a few
      devices such as Pantech UMW190 CDMA modem.
    - Install libregexp-common-perl 2011041701-3 from Debian unstable. This
      fixes the bug: [[bugs/msva_does_not_use_configured_keyserver]].
    - Install hdparm so the hard drives can be spinned down in order to save
      battery power.
    - Install barry-util for better BlackBerry integration.
    - Debian security upgrades: OpenOffice.org (DSA-2315-1), openjdk-6
      (DSA-2311-1), policykit-1 (DSA-2319-1)

   * Protecting against memory recovery
    - Set more appropriate Linux VM config before wiping memory. These
      parameters should make the wipe process more robust and efficient.

 -- Tails developers <amnesia@boum.org>  Sun, 16 Oct 2011 11:31:18 +0200

tails (0.8) unstable; urgency=low

  * Rebase on the Debian Squeeze 6.0.2.1 point-release.

  * Tor
    - Update to 0.2.2.33-1.
    - Disabled ControlPort in favour of ControlSocket.
    - Add port 6523 (Gobby) to Tor's LongLivedPorts list.

  * I2P
    - Update to 0.8.8.
    - Start script now depends on HTP since I2P breaks if the clock jumps or is
      too skewed during bootstrap.

  * Iceweasel
    - Update to 3.5.16-9 (fixes CVE-2011-2374, CVE-2011-2376, CVE-2011-2365,
      CVE-2011-2373, CVE-2011-2371, CVE-2011-0083, CVE-2011-2363, CVE-2011-0085,
      CVE-2011-2362, CVE-2011-2982, CVE-2011-2981, CVE-2011-2378, CVE-2011-2984,
      CVE-2011-2983).
    - Enable HTTP pipelining (like TBB).
    - Update HTTPS Everywhere extension to 1.0.1-1 from Debian unstable.
    - Suppress FoxyProxy update prompts.
    - Prevent FoxyProxy from "phoning home" after a detected upgrade.
    - Fixed a bunch of buggy regular expressions in FoxyProxy's configuration.
      See [[bugs/exploitable_typo_in_url_regex?]] for details. Note that none of
      these issues are critical due to the transparent proxy.
    - Add DuckDuckGo SSL search engine.

  * Torbutton
    - Update to torbutton 1.4.3-1 from Debian unstable.
    - Don't show Torbutton status in the status bar as it's now displayed in the
      toolbar instead.

  * Pidgin
    - More random looking nicks in pidgin.
    - Add IRC account on chat.wikileaks.de:9999.

  * HTP
    - Upgrade htpdate script (taken from Git 7797fe9) that allows setting wget's
      --dns-timeout option.

  * Software
    - Update Linux to 3.0.0-1. -686 is now deprecated in favour of -486 and
      -686-pae; the world is not ready for -pae yet, so we now ship -486.
    - Update OpenSSL to 0.9.8o-4squeeze2 (fixes CVE-2011-1945 (revoke
      compromised DigiNotar certificates), CVE-2011-1945).
    - Update Vidalia to 0.2.14-1+tails1 custom package.
    - Install accessibility tools:
      - gnome-mag: screen magnifier
      - gnome-orca: text-to-speech
    - Replace the onBoard virtual keyboard with Florence.
    - Install the PiTIVi non-linear audio/video editor.
    - Install ttdnsd.
    - Install tor-arm.
    - Install lzma.

  * Arbitrary DNS queries
    - Tor can not handle all types of DNS queries, so if the Tor resolver fails
      we fallback to ttdnsd. This is now possible with Tor 0.2.2.x, since we
      fixed Tor bug #3369.

  * Hardware support
    - Install ipheth-utils for iPhone tethering.
    - Install xserver-xorg-input-vmmouse (for mouse integration with the host OS
      in VMWare and KVM).
    - Install virtualbox-ose 4.x guest packages from Debian backports.

  * Miscellaneous
    - Switch gpg to use keys.indymedia.org's hidden service, without SSL.
      The keys.indymedia.org SSL certificate is now self-signed. The hidden
      service gives a good enough way to authenticate the server and encrypts
      the connection, and just removes the certificates management issue.
    - The squashfs is now compressed using XZ which reduces the image size quite
      drastically.
    - Remove Windows autorun.bat and autorun.inf. These files did open a static
      copy of our website, which is not accessible any longer.

  * Build system
    - Use the Git branch instead of the Debian version into the built image's
      filename.
    - Allow replacing efficient XZ compression with quicker gzip.
    - Build and install documentation into the chroot (-> filesystem.squashfs).
      Rationale: our static website cannot be copied to a FAT32 filesystem due
      to filenames being too long. This means the documentation cannot be
      browsed offline from outside Tails. However, our installer creates GPT
      hidden partitions, so the doc would not be browseable from outside Tails
      anyway. The only usecase we really break by doing so is browsing the
      documentation while running a non-Tails system, from a Tails CD.

 -- Tails developers <amnesia@boum.org>  Thu, 09 Sep 2011 11:31:18 +0200

tails (0.7.2) unstable; urgency=high

  * Iceweasel
  - Disable Torbutton's external application launch warning.
    ... which advises using Tails. Tails *is* running Tails.
  - FoxyProxy: install from Debian instead of the older one we previously
    shipped.

  * Software
  - haveged: install an official Debian backport instead of a custom backport.
  - unrar: install the version from Debian's non-free repository.
    Users report unrar-free does not work well enough.

 -- Tails developers <amnesia@boum.org>  Sun, 12 Jun 2011 15:34:56 +0200

tails (0.7.1) unstable; urgency=high

  * Vidalia: new 0.2.12-2+tails1 custom package.

  * Iceweasel
  - Don't show Foxyproxy's status / icon in FF statusbar to prevent users
    from accidentaly / unconsciously put their anonymity at risk.
  - "amnesia branding" extension: bump Iceweasel compatibility to 4.0 to ease
    development of future releases.

  * Software
  - Upgrade Linux kernel to Debian's 2.6.32-33: fixes tons of bugs,
    including the infamous missing mouse cursor one. Oh, and it closes
    a few security holes at well.
  - Install unrar-free.
  - Do not install pppoeconf (superseeded by NetworkManager).
  - Upgrade macchanger to Debian testing package to ease development of
    future Tails releases.
  - Debian security upgrades: x11-xserver-utils (DSA-2213-1), isc-dhcp
    (DSA-2216-1), libmodplug (DSA-2226-1), openjdk-6 (DSA-2224-1).

  * Protecting against memory recovery
  - Add Italian translation for tails-kexec. Thanks to Marco A. Calamari.
  - Make it clear what it may mean if the system does not power off
    automatically.
  - Use kexec's --reset-vga option that might fix display corruption issues
    on some hardware.

  * WhisperBack (encrypted bug reporting software)
  - Upgrade WhisperBack to 1.4.1:
    localizes the documentation wiki's URL,
    uses WebKit to display the bug reporting help page,
    now is usable on really small screens.
  - Extract wiki's supported languages at build time, save this
    information to /etc/amnesia/environment, source this file into the
    Live user's environment so that WhisperBack 1.4+ can make good use
    of it.

  * Miscellaneous
  - Fix boot in Chinese.
  - Install mobile-broadband-provider-info for better 3G support.
  - Add back GNOME system icons to menus.
  - tails-security-check: avoid generating double-slashes in the Atom
    feeds URL.
  - Remove "vga=788" boot parameter which breaks the boot on some hardware.
  - Remove now useless "splash" boot parameter.
  - Fix a bunch of i386-isms.
  - Pass the noswap option to the kernel. This does not change actual Tails
    behaviour but prevents users from unnecessarily worrying because of 
    the "Activating swap" boot message.
  - Make use of check.torproject.org's Arabic version.

  * Build system
  - Enable squeeze-backports. It is now ready and will be used soon.
  - Install eatmydata in the chroot.
  - Convert ikiwiki setup files to YAML.

 -- Tails developers <amnesia@boum.org>  Fri, 29 Apr 2011 17:14:53 +0200

tails (0.7) unstable; urgency=low

  * Hardware support
  - Install foomatic-filters-ppds to support more printers.
  - Give the default user the right to manage printers.

  * Software
  - Deinstall unwanted packages newly pulled by recent live-build.
  
 -- Tails developers <amnesia@boum.org>  Wed, 06 Apr 2011 22:58:51 +0200

tails (0.7~rc2) unstable; urgency=low

  ** SNAPSHOT build @824f39248a08f9e190146980fb1eb0e55d483d71 **

  * Rebase on Debian Squeeze 6.0.1 point-release.
  
  * Vidalia: new 0.2.10-3+tails5 custom package..

  * Hardware support
  - Install usb-modeswitch and modemmanager to support mobile broadband
    devices such as 3G USB dongles. Thanks to Marco A. Calamari for the
    suggestion.

  * Misc
  - Website relocated to https://tails.boum.org/ => adapt various places.
  - Configure keyboard layout accordingly to the chosen language for
    Italian and Portuguese.

 -- Tails developers <amnesia@boum.org>  Fri, 25 Mar 2011 15:44:25 +0100

tails (0.7~rc1) UNRELEASED; urgency=low

  ** SNAPSHOT build @98987f111fc097a699b526eeaef46bc75be5290a **

  * Rebase on Debian Squeeze.

  * T(A)ILS has been renamed to Tails.
  
  * Protecting against memory recovery
    New, safer way to wipe memory on shutdown which is now also used when
    the boot media is physically removed.

  * Tor
  - Update to 0.2.1.30-1.

  * Iceweasel
  - Add HTTPS Everywhere 0.9.4 extension.
  - Better preserve Anonymity Set: spoof US English Browser and timezone
    the same way as the Tor Browser Bundle, disable favicons and picture
    iconification.
  - Install AdBlock Plus extension from Debian.
  - Add Tor-related bookmarks.
  - Support FTP, thanks to FoxyProxy.
  - Update AdBlock patterns.
  - Disable geolocation and the offline cache.

  * Software
  - Update Vidalia to 0.2.10-3+tails4.
  - Install gnome-disk-utility (Palimpsest) and Seahorse plugins.
  - Add opt-in i2p support with Iceweasel integration through FoxyProxy.
  - onBoard: fix "really quits when clicking the close window icon" bug.
  - Optionally install TrueCrypt at boot time.
  - Install laptop-mode-tools for better use of battery-powered hardware.
  - Replace xsane with simple-scan which is part of GNOME and way easier
    to use.
  - Upgrade WhisperBack to 1.3.1 (bugfixes, French translation).
  - Install scribus-ng instead of scribus. It is far less buggy in Squeeze.
  
  * Firewall
  - Drop incoming packets by default.
  - Forbid queries to DNS resolvers on the LAN.
  - Set output policy to drop (defense-in-depth).

  * Hardware support
  - Install Atheros and Broadcom wireless firmwares.
  - Install libsane-hpaio and sane-utils, respectively needed for
    multi-function peripherals and some SCSI scanners.

  * live-boot 2.0.15-1+tails1.35f1a14
  - Cherry-pick our fromiso= bugfixes from upstream 3.x branch.

  * Miscellaneous
  - Many tiny user interface improvements.
  - More robust HTP time synchronization wrt. network failures.
    Also, display the logs when the clock synchronization fails.
  - Disable GNOME automatic media mounting and opening to protect against
    a class of attacks that was recently put under the spotlights.
    Also, this feature was breaking the "no trace is left on local
    storage devices unless explicitly asked" part of Tails specification.
  - Make configuration more similar to the Tor Browser Bundle's one.
  - GnuPG: default to stronger digest algorithms.
  - Many more or less proper hacks to get the built image size under 700MB.
  - Compress the initramfs using LZMA for faster boot.

  * Build system
  - Run lb build inside eatmydata fsync-less environment to greatly improve
    build time.

 -- Tails developers <amnesia@boum.org>  Fri, 11 Mar 2011 15:52:19 +0100

tails (0.6.2) unstable; urgency=high

  * Tor: upgrade to 0.2.1.29 (fixes CVE-2011-0427).
  * Software
  - Upgrade Linux kernel, dpkg, libc6, NSS, OpenSSL, libxml2 (fixes various
    security issues).
  - Upgrade Claws Mail to 3.7.6 (new backport).
  - Install Liferea, tcpdump and tcpflow.
  * Seahorse: use hkp:// transport as it does not support hkps://.
  * FireGPG: use hkps:// to connect to the configured keyserver.
  * Build system: take note of the Debian Live tools versions being used
    to make next point-release process faster.
  * APT: don't ship package indices.

 -- T(A)ILS developers <amnesia@boum.org>  Wed, 19 Jan 2011 16:59:43 +0100

tails (0.6.1) unstable; urgency=low

  * Tor: upgrade to 0.1.28 (fixes CVE-2010-1676)
  * Software: upgrade NSS, Xulrunner, glibc (fixes various security issues)
  * FireGPG: use the same keyserver as the one configured in gpg.conf.
  * Seahorse: use same keyserver as in gpg.conf.
  * HTP: display the logs when the clock synchronization fails.
  * Update HTP configuration: www.google.com now redirects to
    encrypted.google.com.
  * Use the light version of the "Are you using Tor?" webpage.
  * Update AdBlock patterns.

 -- T(A)ILS developers <amnesia@boum.org>  Fri, 24 Dec 2010 13:28:29 +0100

tails (0.6) unstable; urgency=low

  * Releasing 0.6.

  * New OpenPGP signing-only key. Details are on the website:
    https://amnesia.boum.org/GnuPG_key/

  * Iceweasel
  - Fixed torbutton has migrated to testing, remove custom package.

  * HTP
  - Query ssl.scroogle.org instead of lists.debian.org.
  - Don't run when the interface that has gone up is the loopback one.

  * Nautilus scripts
  - Add shortcut to securely erase free space in a partition.
  - The nautilus-wipe shortcut user interface is now translatable.

  * Misc
  - Really fix virtualization warning display.
  - More accurate APT pinning.
  - Disable Debian sid APT source again since a fixed live-config has
    migrated to Squeeze since then.

  * live-boot: upgrade to 2.0.8-1+tails1.13926a
  - Sometimes fixes the smem at shutdown bug.
  - Now possible to create a second partition on the USB stick T(A)ILS is
    running from.

  * Hardware support
  - Support RT2860 wireless chipsets by installing firmware-ralink from
    Debian Backports.
  - Install firmware-linux-nonfree from backports.
  - Fix b43 wireless chipsets by having b43-fwcutter extract firmwares at
    build time.

  * Build system
  - Install live-build and live-helper from Squeeze.
  - Update SquashFS sort file.

 -- T(A)ILS developers <amnesia@boum.org>  Wed, 20 Oct 2010 19:53:17 +0200

tails (0.6~rc3) UNRELEASED; urgency=low

  ** SNAPSHOT build @a3ebb6c775d83d1a1448bc917a9f0995df93e44d **

  * Iceweasel
  - Autostart Iceweasel with the GNOME session. This workarounds the
    "Iceweasel first page is not loaded" bug.
  
  * HTP
  - Upgrade htpdate script (taken from Git 7797fe9).

  * Misc
  - Disable ssh-agent auto-starting with X session: gnome-keyring is
    more user-friendly.
  - Fix virtualization warning display.
  - Boot profile hook: write desktop file to /etc/skel.

  * Build system
  - Convert build system to live-build 2.0.1.
  - APT: fetch live-build and live-helper from Debian Live snapshots.
  - Remove dependency on live-build functions in chroot_local-hooks.
    This makes the build environment more robust and less dependent on
    live-build internals.
  - Remove hand-made rcS.d/S41tails-wifi: a hook now does this.
  - Measure time used by the lh build command.
  - Fix boot profile hook.
  - Boot profiling: wait a bit more: the current list does not include
    /usr/sbin/tor.

 -- T(A)ILS developers <amnesia@boum.org>  Sat, 02 Oct 2010 23:06:46 +0200

tails (0.6~rc2) UNRELEASED; urgency=low

  ** SNAPSHOT build @c0ca0760ff577a1e797cdddf0e95c5d62a986ec8 **

  * Iceweasel
  - Refreshed AdBlock patterns (20100926).
  - Set network.dns.disableIPv6 to true (untested yet)
  - Torbutton: install patched 1.2.5-1+tails1 to fix the User-Agent bug,
    disable extensions.torbutton.spoof_english again.

  * Software
  - WhisperBack: upgrade to 1.3~beta3 (main change:  let the user provide
    optional email address and OpenPGP key).
  - Remove mc.
  - Update haveged backport to 0.9-3~amnesia+lenny1.
  - Update live-boot custom packages (2.0.6-1+tails1.6797e8): fixes bugs
    in persistency and smem-on-shutdown.
  - Update custom htpdate script. Taken from commit d778a6094cb3 in our
    custom Git repository:  fixes setting of date/time.

  * Build system
  - Bugfix: failed builds are now (hopefully) detected.
  - Fix permissions on files in /etc/apt/ that are preserved in the image.
  - Install version 2.0~a21-1 of live-build and live-helper in the image.
    We are too late in the release process to upgrade to current Squeeze
    version (2.0~a29-1).

  * Misc
  - Pidgin/OTR: disable the automatic OTR initiation and OTR requirement.

 -- T(A)ILS developers <amnesia@boum.org>  Wed, 29 Sep 2010 19:23:17 +0200

tails (0.6~1.gbpef2878) UNRELEASED; urgency=low

  ** SNAPSHOT build @ef28782a0bf58004397b5fd303f938cc7d11ddaa **

  * Hardware support
  - Use a 2.6.32 kernel: linux-image-2.6.32-bpo.5-686 (2.6.32-23~bpo50+1)
    from backports.org. This should support far more hardware and
    especially a lot of wireless adapters.
  - Add firmware for RTL8192 wireless adapters.
  - Enable power management on all wireless interfaces on boot.

  * Software
  - Install inkscape.
  - Install poedit.
  - Install gfshare and ssss: two complementary implementations
    of Shamir's Secret Sharing.
  - Install tor-geoipdb.
  - Remove dialog, mc and xterm.

  * Iceweasel
  - Set extensions.torbutton.spoof_english to its default true value
    in order to workaround a security issue:
    https://amnesia.boum.org/security/Iceweasel_exposes_a_rare_User-Agent/

  * Monkeysphere
  - Install the Iceweasel extension.
  - Use a hkps:// keyserver.

  * GnuPG
  - Install gnupg from backports.org so that hkps:// is supported.
  - Use a hkps:// keyserver.
  - Proxy traffic via polipo.
  - Prefer up-to-date digests and ciphers.

  * Vidalia: rebased our custom package against 0.2.10.

  * Build system
  - Built images are now named like this:
    tails-i386-lenny-0.5-20100925.iso
  - Use live-helper support for isohybrid options instead of doing the
    conversion ourselves. The default binary image type we build is now
    iso-hybrid.
  - Remove .deb built by m-a after they have been installed.
  - Setup custom GConf settings at build time rather than at boot time.
  - Move $HOME files to /etc/skel and let adduser deal with permissions.
  - Convert to live-boot / live-config / live-build 2.x branches.
  - Replaced our custom live-initramfs with a custom live-boot package;
    included version is 2.0.5-1+tails2.6797e8 from our Git repository:
    git clone git://git.immerda.ch/tails_live-boot.git
  - Install live-config* from the live-snapshots Lenny repository.
    Rationale: live-config binary packages differ depending on the target
    distribution, so that using Squeeze's live-config does not produce
    fully-working Lenny images.
  - Rename custom scripts, packages lists and syslinux menu entries from
    the amnesia-* namespace to the tails-* one.

  * HTP
  - Use (authenticated) HTP instead of NTP.
  - The htpdate script that is used comes from commit 43f5f83c0 in our
    custom repository:  git://git.immerda.ch/tails_htp.git
  - Start Tor and Vidalia only once HTP is done.

  * Misc
  - Fix IPv6 firewall restore file. It was previously not used at all.
  - Use ftp.us.debian.org instead of the buggy GeoIP-powered
    cdn.debian.net.
  - Gedit: don't autocreate backup copies.
  - Build images with syslinux>=4.01 that has better isohybrid support.
  - amnesia-security-check: got rid of the dependency on File::Slurp.
  - Take into account the migration of backports.org to backports.debian.org.
  - Make GnuPG key import errors fatal on boot.
  - Warn the user when T(A)ILS is running inside a virtual machine.
  - DNS cache: forget automapped .onion:s on Tor restart.

  * Documentation: imported Incognito's walkthrough, converted to
    Markdown, started the needed adaptation work.

 -- T(A)ILS developers <amnesia@boum.org>  Sun, 26 Sep 2010 11:06:50 +0200

tails (0.5) unstable; urgency=low

  * The project has merged efforts with Incognito.
    It is now to be called "The (Amnesic) Incognito Live System".
    In short: T(A)ILS.

  * Community
  - Created the amnesia-news mailing-list.
  - Added a forum to the website.
  - Created a chatroom on IRC: #tails on irc.oftc.net

  * Fixed bugs
  - Workaround nasty NetworkManager vs. Tor bug that often
    prevented the system to connect to the Tor network: restart Tor and Vidalia
    when a network interface goes up.
  - onBoard now autodetects the keyboard layout... at least once some
    keys have been pressed.
  - New windows don't open in background anymore, thanks to
    a patched Metacity.
  - Memory wiping at shutdown is now lightning fast, and does not prevent
    the computer to halt anymore.
  - GNOME panel icons are right-aligned again.
  - Fixed permissions on APT config files.
  - Repaired mouse integration when running inside VirtualBox.

  * Iceweasel
  - Torbutton: redirect to Scroogle when presented a Google captcha.
  - Revamped bookmarks
      . moved T(A)ILS own website to the personal toolbar
      . moved webmail links (that are expected to be more than 3 soon)
        to a dedicated folder.
  - Don't show AdBlock Plus icon in the toolbar.
  - Adblock Plus: updated patterns, configured to only update subscriptions
    once a year. Which means never, hopefully, as users do update their
    Live system on a regular basis, don't they?

  * Vidalia: rebased our custom package against 0.2.8.
  
  * Claws Mail
  - Install Claws Mail from backports.org to use the X.509 CA
    certificates provided by Debian.
  - Enable PGP modules with basic configuration:
      . Automatically check signatures.
      . Use gpg-agent to manage passwords.
      . Display warning on start-up if GnuPG doesn't work.
  - Set the IO timeout to 120s (i.e. the double of the default 60s).
  
  * Pidgin
  - Automatically connect to irc.oftc.net with a randomized nickname,
    so as not to advertize the use of T(A)ILS; this nickname is made of:
     . a random firstname picked from the 2000 most registered by the U.S.
       social security administration in the 70s;
     . two random digits.
    Good old irc.indymedia.org is still configured - with same nickname -
    but is not enabled by default anymore.
  - Disabled MSN support, that is far too often affected by security flaws.

  * Build $HOME programmatically
  - Migrated all GConf settings, including the GNOME panel configuration,
    to XML files that are loaded at boot time.
  - Configure iceweasel profile skeleton in /etc/iceweasel.
    A brand new profile is setup from this skeleton once iceweasel is
    started after boot.
      . build sqlite files at build time from plain SQL.
      . FireGPG: hard-code current firegpg version at build time to prevent
        the extension to think it was just updated.
      . stop shipping binary NSS files. These were here only to
        install CaCert's certificate, that is actually shipped by Debian's
        patched libnss.
  
  * Build system
  - Updated Debian Live snapshots APT repository URL.
  - Purge all devel packages at the end of the chroot configuration.
  - Make sure the hook that fixes permissions runs last.
  - Remove unwanted Iceweasel search plugins at build time.
  
  * Misc
  - Added a progress bar for boot time file readahead.
  - Readahead more (~37MB) stuff in foreground at boot time.
  - Make the APT pinning persist in the Live image.
  - localepurge: keep locales for all supported languages,
    don't bother when installing new packages.
  - Removed syslinux help menu: these help pages are either buggy or
    not understandable by non-geeks.
  - Fixed Windows autorun.
  - Disable a few live-initramfs scripts to improve boot time.
  - Firewall: forbid any IPv6 communication with the outside.
  - Virtualization support: install open-vm-tools.
  - WhisperBack: updated to 1.2.1, add a random bug ID to the sent
    mail subject.
  - Prompt for CD removal on shutdown, not for USB device.

  * live-initramfs: new package built from our Git (e2890a04ff) repository.
  - Merged upstream changes up to 1.177.2-1.
  - New noprompt=usb feature.
  - Fix buggy memory wiping and shutdown.
  - Really reboot when asked, rather than shutting down the system.

  * onBoard
  - Upgraded to a new custom, patched package (0.93.0-0ubuntu4~amnesia1).
  - Added an entry in the Applications menu.
  
  * Software
  - Install vim-nox with basic configuration
  - Install pwgen
  - Install monkeysphere and msva-perl
  - Replaced randomsound with haveged as an additional source of entropy.

  * Hardware support
  - Build ralink rt2570 wifi modules.
  - Build rt2860 wifi modules from Squeeze. This supports the RT2860
    wireless adapter, found particularly in the ASUS EeePC model 901
    and above.
  - Build broadcom-sta-source wifi modules.
  - Bugfix: cpufreq modules were not properly added to /etc/modules.
  - Use 800x600 mode on boot rather than 1024x768 for compatibility
    with smaller displays.

 -- amnesia <amnesia@boum.org>  Fri, 30 Apr 2010 16:14:13 +0200

amnesia (0.4.2) unstable; urgency=low

  New release, mainly aimed at fixing live-initramfs security issue
  (Debian bug #568750), with an additional set of small enhancements as
  a bonus.

  * live-initramfs: new custom package built from our own live-initramfs
    Git repository (commit 8b96e5a6cf8abc)
  - based on new 1.173.1-1 upstream release
  - fixed live-media=removable behaviour so that filesystem images found
    on non-removable storage are really never used (Debian bug #568750)

  * Vidalia: bring back our UI customizations (0.2.7-1~lenny+amnesia1)

  * APT: consistently use the GeoIP-powered cdn.debian.net

  * Software: make room so that {alpha, future} Squeeze images fit on
    700MB CD-ROM
  - only install OpenOffice.org's calc, draw, impress, math and writer
    components
  - removed OpenOffice.org's English hyphenation and thesaurus
  - removed hunspell, wonder why it was ever added

  * Boot
  - explicitly disable persistence, better safe than sorry
  - removed compulsory 15s timeout, live-initramfs knows how to wait for
    the Live media to be ready

  * Build system: don't cache rootfs anymore

 -- amnesia <amnesia@boum.org>  Sun, 07 Feb 2010 18:28:16 +0100

amnesia (0.4.1) unstable; urgency=low

  * Brown paper bag bugfix release: have amnesia-security-check use
    entries publication time, rather than update time... else tagging
    a security issue as fixed, after releasing a new version, make this
    issue be announced to every user of this new, fixed version.

 -- amnesia <amnesia@boum.org>  Sat, 06 Feb 2010 03:58:41 +0100

amnesia (0.4) unstable; urgency=low

  * We now only build and ship "Hybrid" ISO images, which can be either
    burnt on CD-ROM or dd'd to a USB stick or hard disk.

  * l10n: we now build and ship multilingual images; initially supported
    (or rather wanna-be-supported) languages are: ar, zh, de, en, fr, it,
    pt, es
  - install Iceweasel's and OpenOffice.org's l10n packages for every
    supported language
  - stop installing localized help for OpenOffice.org, we can't afford it
    for enough languages
  - when possible, Iceweasel's homepage and default search engine are localized
  - added Iceweasel's "any language" Scroogle SSL search engine
  - when the documentation icon is clicked, display the local wiki in
    currently used language, if available
  - the Nautilus wipe script is now translatable
  - added gnome-keyboard-applet to the Gnome panel

  * software
  - replaced Icedove with claws mail, in a bit rough way; see
    https://amnesia.boum.org/todo/replace_icedove_with_claws/ for best
    practices and configuration advices
  - virtual keyboard: install onBoard instead of kvkbd
  - Tor controller: install Vidalia instead of TorK
  - install only chosen parts of Gnome, rather than gnome-desktop-environment
  - do not install xdialog, which is unused and not in Squeeze
  - stop installing grub as it breaks Squeeze builds (see Debian bug #467620)
  - install live-helper from snapshots repository into the Live image

  * Iceweasel
  - do not install the NoScript extension anymore: it is not strictly
    necessary but bloodily annoying

  * Provide WhisperBack 1.2 for anonymous, GnuPG-encrypted bug reporting.
  - added dependency on python-gnutls
  - install the SMTP hidden relay's certificate

  * amnesia-security-check: new program that tells users that the amnesia
    version they are running is affected by security flaws, and which ones
    they are; this program is run at Gnome session startup, after sleeping
    2 minutes to let Tor a chance to initialize.
    Technical details:
  - Perl
  - uses the Desktop Notifications framework
  - fetches the security atom feed from the wiki
  - verifies the server certificate against its known CA
  - tries fetching the localized feed; if it fails, fetch the default
    (English) feed

  * live-initramfs: new custom package built from our own live-initramfs
    Git repository (commit 40e957c4b89099e06421)
  - at shutdown time, ask the user to unplug the CD / USB stick, then run
    smem, wait for it to finish, then attempt to immediately halt

  * build system
  - bumped dependency on live-helper to >= 2.0a6 and adapted our config
  - generate hybrid ISO images by default, when installed syslinux is
    recent enough
  - stop trying to support building several images in a row, it is still
    broken and less needed now that we ship hybrid ISO images
  - scripts/config: specify distribution when initializing defaults
  - updated Debian Live APT repository's signing key

  * PowerPC
  - disable virtualbox packages installing and module building on !i386
    && !amd64, as PowerPC is not a supported guest architecture
  - built and imported tor_0.2.1.20-1~~lenny+1_powerpc.deb

  * Squeeze
  - rough beginnings of a scratch Squeeze branch, currently unsupported
  - install gobby-infinote

  * misc
  - updated GnuPG key with up-to-date signatures
  - more improvements on boot time from CD
  - enhanced the wipe in Nautilus UI (now asks for confirmation and
    reports success or failure)
  - removed the "restart Tor" launcher from the Gnome panel

 -- amnesia <amnesia@boum.org>  Fri, 05 Feb 2010 22:28:04 +0100

amnesia (0.3) unstable; urgency=low

  * software: removed openvpn, added
  - Audacity
  - cups
  - Git
  - Gobby
  - GParted
  - lvm2 (with disabled initscript as it slows-down too much the boot in certain
    circumstances)
  - NetworkManager 0.7 (from backports.org) to support non-DHCP networking
  - ntfsprogs
  - randomsound to enhance the kernel's random pool
  * Tor
  - install the latest stable release from deb.torproject.org
  - ifupdown script now uses SIGHUP signal rather than a whole tor
    restart, so that in the middle of it vidalia won't start it's own
    tor
  - configure Gnome proxy to use Tor
  * iceweasel
  - adblockplus: upgraded to 1.0.2
  - adblockplus: subscribe to US and DE EasyList extensions, updated patterns
  - firegpg is now installed from Debian Squeeze rather than manually; current
    version is then 0.7.10
  - firegpg: use better keyserver ... namely pool.sks-keyservers.net
  - added bookmark to Amnesia's own website
  - use a custom "amnesiabranding" extension to localize the default search
    engine and homepage depending on the current locale
  - updated noscript whitelist
  - disable overriden homepage redirect on iceweasel upgrade
  * pidgin
  - nicer default configuration with verified irc.indymedia.org's SSL cert
  - do not parse incoming messages for formatting
  - hide formatting toolbar
  * hardware compatibility
  - b43-fwcutter
  - beginning of support for the ppc architecture
  - load acpi-cpufreq, cpufreq_ondemand and cpufreq_powersave kernel
    modules
  * live-initramfs: custom, updated package based on upstream's 1.157.4-1, built
    from commit b0a4265f9f30bad945da of amnesia's custom live-initramfs Git
    repository
  - securely erases RAM on shutdown using smem
  - fixes the noprompt bug when running from USB
  - disables local swap partitions usage, wrongly enabled by upstream
  * fully support for running as a guest system in VirtualBox
  - install guest utils and X11 drivers
  - build virtualbox-ose kernel modules at image build time
  * documentation
  - new (translatable) wiki, using ikiwiki, with integrated bugs and todo
    tracking system a static version of the wiki is included in generated
    images and linked from the Desktop
  * build system
  - adapt for live-helper 2.0, and depend on it
  - get amnesia version from debian/changelog
  - include the full version in ISO volume name
  - save .list, .packages and .buildlog
  - scripts/clean: cleanup any created dir in binary_local-includes
  - updated Debian Live snapshot packages repository URL and signing key
  - remove duplicated apt/preferences file, the live-helper bug has been
    fixed
  * l10n: beginning of support for --language=en
  * misc
  - improved boot time on CD by ordering files in the squashfs in the order they
    are used during boot
  - added a amnesia-version script to built images, that outputs the current
    image's version
  - added a amnesia-debug script that prepares a tarball with information that
    could be useful for developpers
  - updated Amnesia GnuPG key to a new 4096R one
  - set time with NTP when a network interface is brought up
  - import amnesia's GnuPG pubkey into the live session user's keyring
  - do not ask DHCP for a specific hostname
  - install localepurge, only keep en, fr, de and es locales, which reduces the
    generated images' size by 100MB
  - added a hook to replace /sbin/swapon with a script that only runs
    /bin/true
  - moved networking hooks responsibility from ifupdown to NetworkManager

 -- amnesia <amnesia@boum.org>  Thu, 26 Nov 2009 11:17:08 +0100

amnesia (0.2) unstable; urgency=low

  * imported /home/amnesia, then:
  - more user-friendly shell, umask 077
  - updated panel, added launcher to restart Tor
  - mv $HOME/bin/* /usr/local/bin/
  - removed metacity sessions
  - removed gstreamer's registry, better keep this dynamically updated
  - rm .qt/qt_plugins_3.3rc, better keep this dynamically updated
  - removed .gnome/gnome-vfs/.trash_entry_cache
  - removed kconf_update log
  - removed and excluded Epiphany configuration (not installed)
  - cleanup .kde
  * iceweasel
  - enable caching in RAM
  - explicitly disable ssl v2, and enable ssl v3 + tls
  - removed prefs for the non-installed webdeveloper
  - removed the SSL Blacklist extension (not so useful, licensing issues)
  - deep profile directory cleanup
  - extensions cleanup: prefer Debian-packaged ones, cleanly reinstalled
    AddBlock Plus and CS Lite to allow upgrading them
  - updated pluginreg.dat and localstore.rdf
  - moved some settings to user.js
  - made cookie/JavaScript whitelists more consistent
  - force httpS on whitelisted sites
  - NoScript: marked google and gmail as untrusted
  - some user interface tweaks, mainly for NoScript
  - FireGPG: disable the buggy auto-detection feature, the link to firegpg's
    homepage in generated pgp messages and the GMail interface (which won't
    work without JavaScript anyway)
  - updated blocklist.xml
  - removed and excluded a bunch of files in the profile directory
  * icedove: clean the profile directory up just like we did for iceweasel
  * software: install msmtp and mutt
  * home-refresh
  - use rsync rather than tar
  * documentation
  - various fixes
  - reviewed pidgin-otr security (see TODO)
  * build system
  - stop calling home-refresh in lh_build
  - include home-refresh in generated images
  - gitignore update
  - fix permissions on local includes at build time
  - updated scripts/{build,clean} wrt. new $HOME handling
  - scripts/{build,config}: stop guessing BASEDIR, we must be run from
    the root of the source directory anyway
  - stop storing /etc/amnesia/version in Git, delete it at clean time
  * release
  - converted Changelog to the Debian format and location, updated
    build scripts accordingly
  - added a README symlink at the root of the source directory
  - basic debian/ directory (not working for building packages yet,
    but at least we can now use git-dch)
  - added debian/gbp.conf with our custom options for git-dch
  - config/amnesia: introduce new $AMNESIA_DEV_* variables to be used
    by developpers' scripts
  - added ./release script: a wrapper around git-dch, git-commit and git-tag

 -- amnesia <amnesia@boum.org>  Tue, 23 Jun 2009 14:42:03 +0200

amnesia (0.1) UNRELEASED; urgency=low

  * Forked Privatix 9.03.15, by Markus Mandalka:
  http://mandalka.name/privatix/index.html.en
  Everything has since been rewritten or so heavily changed that nothing
  remains from the original code... apart of a bunch of Gnome settings.
  * hardware support:
  - install a bunch of non-free wifi firmwares
  - install xsane and add the live user to the scanner group
  - install aircrack-ng
  - install xserver-xorg-video-geode on i386 (eCafe support)
  - install xserver-xorg-video-all
  - install firmware-linux from backports.org
  - install system-config-printer
  - added instructions in README.eCAFE to support the Hercules eCAFE EC-800
    netbook
  * APT:
  - configure pinning to support installing chosen packages from
    squeeze; the APT source for testing is hardcoded in chroot_sources/,
    since there is no way to use $LH_CHROOT_MIRROR in chroot_local-hooks
  - give backports.org priority 200, so that we track upgrades of packages
    installed from there
  * release: include the Changelog and TODO in the generated images,
  in the   /usr/share/doc/amnesia/ directory
  * software: install gnomebaker when building Gnome-based live OS, to
  easily clone myself when running from CD
  * build system
  - build i386 images when the build host is amd64
  - added a version file: /etc/amnesia/version
  - use snapshot live-* packages inside the images
  - setup timezone depending on the chosen build locale
  - rely on standard live-initramfs adduser to do our user setup
    (including sudo vs. Gnome/KDE, etc.)
  - stop "supporting" KDE
  - allow building several images at once
  - migrated most of lh_config invocations to scripts/config
  - append "noprompt" so that halting/rebooting work with splashy
  - moved our own variables to config/amnesia, using the namespace
    $AMNESIA_*
  * iceweasel
  - default search engine is now Scroogle SSL, configured to search pages
    in French language; the English one is also installed
  - never ask to save passwords or forms content
  - configured the torbutton extension to use polipo
  - installed the CACert root certificate
  - installed the SSL Blacklist extension and the blacklist data
  - installed the FireGPG extension
  - installed the CS Lite extension
  - installed the NoScript extension
  - NoScript, CS Lite: replaced the default whitelists with a list of
    trusted, non-commercial Internet Service Providers
  - configure extensions (add to prefs.js):
    user_pref("extensions.torbutton.startup", true);
    user_pref("extensions.torbutton.startup_state", 1);
    user_pref("extensions.torbutton.tor_enabled", true);
    user_pref("noscript.notify.hide", true);
    user_pref("capability.policy.maonoscript.sites", "about:
      about:blank about:certerror about:config about:credits
      about:neterror about:plugins about:privatebrowsing
      about:sessionrestore chrome: resource:");
    user_pref("extensions.firegpg.no_updates", true);
  - install the NoScript plugin from Debian squeeze
  - delete urlclassifier3.sqlite on $HOME refresh: as we disabled
    "safebrowsing", this huge file is of no use
  - torbutton: install newer version from Squeeze
  * linux: removed non-686 kernel flavours when building i386 images
  * compatibility: append "live-media=removable live-media-timeout=15", to
    prevent blindly booting another debian-live installed on the hard disk
  * software: added
  - gnome-app-install
  - iwconfig
  - cryptkeeper: Gnome system tray applet to encrypt files with EncFS
  - kvkbd: virtual keyboard (installed from backports.org)
  - sshfs (and added live user to the fuse group)
  - less, secure-delete, wipe, seahorse, sshfs, ntfs-3g
  - scribus
  * Tor
  - enable the transparent proxy, the DNS resolver, and the control port
  - save authentication cookie to /tmp/control_auth_cookie, so that the
    live user can use Tork and co.
  - autostart Tork with Gnome
  - Tork: installed, disabled most notifications and startup tips
  - added a restart tor hook to if-up.d (used by Network Manager as well),
    so that Tor does work immediately even if the network cable was
    plugged late in/after the boot process
  * $HOME
  - added a nautilus-script to wipe files and directories
  - bash with working completion for the live user
  * polipo: install and configure this HTTP proxy to forward requests
  through Tor
  * DNS: install and configure pdnsd to forward any DNS request through
  the Tor resolver
  * firewall: force every outgoing TCP connection through the Tor
  transparent proxy, discard any outgoing UDP connection
  * misc
  - set syslinux timeout to 4 seconds
  - use splashy for more user-friendly boot/halt sequences

 -- amnesia <amnesia@boum.org>  Sat, 20 Jun 2009 21:09:15 +0200<|MERGE_RESOLUTION|>--- conflicted
+++ resolved
@@ -1,18 +1,9 @@
-<<<<<<< HEAD
 tails (4.11) UNRELEASED; urgency=medium
 
   * Dummy entry for next release.
 
  -- Tails developers <tails@boum.org>  Fri, 27 Mar 2020 18:59:04 +0100
 
-tails (4.9) UNRELEASED; urgency=medium
-
-  * Dummy entry for next release.
-
- -- anonym <anonym@riseup.net>  Wed, 01 Jul 2020 11:05:21 +0200
-
-=======
->>>>>>> 1df2cbd2
 tails (4.8) unstable; urgency=medium
 
   * Major changes
