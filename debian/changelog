--- conflicted
+++ resolved
@@ -1,4 +1,3 @@
-<<<<<<< HEAD
 tails (2.0~beta1) UNRELEASED; urgency=medium
 
   * Major new features and changes
@@ -381,7 +380,7 @@
       Launcher), and start obfs4proy (Closes: #10696, #10724).
 
  -- Tails developers <tails@boum.org>  Thu, 19 Nov 2015 16:01:19 +0000
-=======
+
 tails (1.8.1) unstable; urgency=medium
 
   * Security fixes
@@ -395,7 +394,6 @@
       against Tor's AppArmor profile.
 
  -- Tails developers <tails@boum.org>  Fri, 18 Dec 2015 19:05:18 +0000
->>>>>>> d4a1ce7f
 
 tails (1.8) unstable; urgency=medium
 
