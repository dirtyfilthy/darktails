--- conflicted
+++ resolved
@@ -1,16 +1,14 @@
-<<<<<<< HEAD
 tails (3.0) UNRELEASED; urgency=medium
 
   * Dummy entry.
 
  -- Tails developers <tails@boum.org>  Fri, 07 Apr 2017 16:11:09 +0200
-=======
+
 tails (2.12.1) UNRELEASED; urgency=medium
 
   * Dummy entry.
 
  -- Tails developers <tails@boum.org>  Wed, 19 Apr 2017 19:18:06 +0200
->>>>>>> d3944e3e
 
 tails (2.12) unstable; urgency=medium
 
