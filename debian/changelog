--- conflicted
+++ resolved
@@ -1,14 +1,10 @@
-<<<<<<< HEAD
 tails (3.9) UNRELEASED; urgency=medium
 
   * Dummy entry for next release.
 
  -- Tails developers <tails@boum.org>  Sat, 09 Jun 2018 15:22:28 +0000
 
-tails (3.7.1) UNRELEASED; urgency=medium
-=======
 tails (3.7.1) unstable; urgency=medium
->>>>>>> 0314a6c4
 
   * Security fixes
     - Upgrade Tor Browser to 7.5.5 (MFSA 2018-14; closes: #15643).
