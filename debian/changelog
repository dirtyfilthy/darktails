<<<<<<< HEAD
tails (1.7) UNRELEASED; urgency=medium

  * Dummy entry for next major release.

 -- intrigeri <intrigeri@debian.org>  Sat, 08 Aug 2015 13:35:23 +0200
=======
tails (1.6) UNRELEASED; urgency=medium

  * Dummy entry for next minor release.

 -- Tails developers <tails@boum.org>  Tue, 11 Aug 2015 19:30:00 +0200
>>>>>>> 77369839

tails (1.5) unstable; urgency=medium

  * Major new features and changes
    - Move LAN web browsing from Tor Browser to the Unsafe Browser,
      and forbid access to the LAN from the former. (Closes: #7976)
    - Install a 32-bit GRUB EFI boot loader. This at least works
      on some Intel Baytrail systems. (Closes: #8471)

  * Security fixes
    - Upgrade Tor Browser to 5.0, and integrate it:
      · Disable Tiles in all browsers' new tab page.
      · Don't use geo-specific search engine prefs in our browsers.
      · Hide Tools -> Set Up Sync, Tools -> Apps (that links to the Firefox
        Marketplace), and the "Share this page" button in the Tool bar.
      · Generate localized Wikipedia search engine plugin icons so the
        English and localized versions can be distinguished in the new
        search bar. (Closes: #9955)
    - Fix panic mode on MAC spoofing failure. (Closes: #9531)
    - Deny Tor Browser access to global tmp directories with AppArmor,
      and give it its own $TMPDIR. (Closes: #9558)
    - Tails Installer: don't use a predictable file name for the subprocess
      error log. (Closes: #9349)
    - Pidgin AppArmor profile: disable the launchpad-integration abstraction,
      which is too wide-open.
    - Use aliases so that our AppArmor policy applies to
      /lib/live/mount/overlay/ and /lib/live/mount/rootfs/*.squashfs/ as well as
      it applies to /. And accordingly:
      · Upgrade AppArmor packages to 2.9.0-3~bpo70+1.
      · Install rsyslog from wheezy-backports, since the version from Wheezy
        conflicts with AppArmor 2.9.
      · Stop installing systemd for now: the migration work is being done in
        the feature/jessie branch, and it conflicts with rsyslog from
        wheezy-backports.
      · Drop apparmor-adjust-user-tmp-abstraction.diff: obsoleted.
      · apparmor-adjust-tor-profile.diff: simplify and de-duplicate rules.
      · Take into account aufs whiteouts in the system_tor profile.
      · Adjust the Vidalia profile to take into account Live-specific paths.
    - Upgrade Linux to 3.16.7-ckt11-1+deb8u3.
    - Upgrade bind9-host, dnsutils and friends to 1:9.8.4.dfsg.P1-6+nmu2+deb7u6.
    - Upgrade cups-filters to 1.0.18-2.1+deb7u2.
    - Upgrade ghostscript to 9.05~dfsg-6.3+deb7u2.
    - Upgrade libexpat1 to 2.1.0-1+deb7u2.
    - Upgrade libicu48 to 4.8.1.1-12+deb7u3.
    - Upgrade libwmf0.2-7 to 0.2.8.4-10.3+deb7u1.
    - Upgrade openjdk-7 to 7u79-2.5.6-1~deb7u1.

  * Bugfixes
    - Upgrade Tor to 0.2.6.10-1~d70.wheezy+1+tails1.

  * Minor improvements
    - Tails Installer: let the user know when it has rejected a candidate
      destination device because it is too small. (Closes: #9130)
    - Tails Installer: prevent users from trying to "upgrade" a device
      that contains no Tails, or that was not installed with Tails Installer.
      (Closes: #5623)
    - Install libotr5 and pidgin-otr 4.x from wheezy-backports. This adds
      support for the OTRv3 protocol and for multiple concurrent connections
      to the same account. (Closes: #9513)
    - Skip warning dialog when starting Tor Browser while being offline,
      in case it is already running. Thanks to Austin English for the patch!
      (Closes: #7525)
    - Install the apparmor-profiles package (Closes: #9539), but don't ship
      a bunch of AppArmor profiles we don't use, to avoid increasing
      boot time. (Closes: #9757)
    - Ship a /etc/apparmor.d/tunables/home.d/tails snippet, instead
      of patching /etc/apparmor.d/tunables/home.
    - live-boot: don't mount tmpfs twice on /live/overlay, so that the one which
      is actually used as the read-write branch of the root filesystem's union
      mount, is visible. As a consequence:
      · One can now inspect how much space is used, at a given time, in the
        read-write branch of the root filesystem's union mount.
      · We can make sure our AppArmor policy works fine when that filesystem
        is visible, which is safer in case e.g. live-boot's behavior changes
        under our feet in the future... or in case these "hidden" files are
        actually accessible somehow already.

  * Build system
    - Add our jenkins-tools repository as a Git submodule, and replace
      check_po.sh with a symlink pointing to the same script in that submodule.
      Adjust the automated test suite accordingly. (Closes: #9567)
    - Bump amount of RAM needed for Vagrant RAM builds to 7.5 GiB. In
      particular the inclusion of the Tor Browser 5.0 series has recently
      increased the amount of space needed to build Tails. (Closes: #9901)

  * Test suite
    - Test that the Tor Browser cannot access LAN resources.
    - Test that the Unsafe Browser can access the LAN.
    - Installer: test new behavior when trying to upgrade an empty device, and
      when attempting to upgrade a non-Tails FAT partition on GPT; also, take
      into account that all unsupported upgrade scenarios now trigger
      the same behavior.
    - Request a new Tor circuit and re-run the Seahorse and GnuPG CLI tests
      on failure. (Closes: #9518, #9709)
    - run_test_suite: remove control chars from log file even when cucumber
      exits with non-zero. (Closes: #9376)
    - Add compatibility with cucumber 2.0 and Debian Stretch. (Closes: #9667)
    - Use custom exception when 'execute_successfully' fails.
    - Retry looking up whois info on transient failure. (Closes: #9668)
    - Retry wget on transient failure. (Closes: #9715)
    - Test that Tor Browser cannot access files in /tmp.
    - Allow running the test suite without ntp installed. There are other means
      to have an accurate host system clock, e.g. systemd-timesyncd and tlsdate.
      (Closes: #9651)
    - Bump timeout in the Totem feature.
    - Grep memory dump using the --text option. This is necessary with recent
      versions of grep, such as the one in current Debian sid, otherwise it
      will count only one occurrence of the pattern we're looking for.
      (Closes: #9759)
    - Include execute_successfully's error in the exception, instead
      of writing it to stdout via puts. (Closes: #9795)
    - Test that udev-watchdog is actually monitoring the correct device.
      (Closes: #5560)
    - IUK: workaround weird Archive::Tar behaviour on current sid.
    - Test the SocksPort:s given in torrc in the Unsafe Browser.
      This way we don't get any sneaky errors in case we change them and
      forget to update this test.
    - Directly verify AppArmor blocking of the Tor Browser by looking in
      the audit log: Firefox 38 does no longer provide any graphical feedback
      when the kernel blocks its access to files the user wants to access.
    - Update browser-related automated test suite images, and workaround
      weirdness introduced by the new Tor Browser fonts.
    - Test that Pidgin, Tor Browser, Totem and Evince cannot access ~/.gnupg
      via alternate, live-boot generated paths.
    - Adjust tests to cope with our new AppArmor aliases.
    - Bump memory allocated to the system under test to 2 GB. (Closes: #9883)

 -- Tails developers <tails@boum.org>  Mon, 10 Aug 2015 19:12:58 +0200

tails (1.4.1) unstable; urgency=medium

  * Security fixes
    - Upgrade Tor Browser to 4.5.3, based on Firefox 31.8.0 ESR. (Closes: #9649)
    - Upgrade Tor to 0.2.6.9-1~d70.wheezy+1+tails2, which includes a circuit
      isolation bugfix. (Closes: #9560)
    - AppArmor: deny Tor Browser access to the list of recently used files.
      (Closes: #9126)
    - Upgrade OpenSSL to 1.0.1e-2+deb7u17.
    - Upgrade Linux to 3.16.7-ckt11-1.
    - Upgrade CUPS to 1.5.3-5+deb7u6.
    - Upgrade FUSE to 2.9.0-2+deb7u2.
    - Upgrade libsqlite3-0 to 3.7.13-1+deb7u2.
    - Upgrade ntfs-3g and ntfsprogs to 1:2012.1.15AR.5-2.1+deb7u2.
    - Upgrade p7zip-full to 9.20.1~dfsg.1-4+deb7u1.

  * Bugfixes
    - Fix automatic upgrades in Windows Camouflage mode. (Closes: #9413)
    - Don't ship the snakeoil SSL key pair generated by ssl-cert in the ISO.
      (Closes: #9416)
    - Partially fix the truncated notifications issue. (#7249)

  * Minor improvements
    - Disable the hwclock.sh initscript at reboot/shutdown time.
      This is an additional safety measure to ensure that the hardware clock
      is not modified. (Closes: #9364)
    - Stop shipping /var/cache/man/*, to make ISOs and IUKs smaller.
      (Closes: #9417)
    - Update torbrowser-AppArmor-profile.patch to apply cleanly on top of the
      profile shipped with torbrowser-launcher 0.2.0-1.
    - Add the jessie/updates APT repo and set appropriate pinning.
    - Upgrade Electrum to 1.9.8-4~bpo70+1.
    - Upgrade kernel firmware packages to 0.44.

  * Build system
    - Install the Linux kernel from Debian Jessie. (Closes: #9341)
    - Remove files that are not under version control when building in Jenkins.
      (Closes: #9406)
    - Don't modify files in the source tree before having possibly merged
      the base branch into it. (Closes: #9406)
    - Make it so eatmydata is actually used during a greater part of the build
      process. This includes using eatmydata from wheezy-backports.
      (Closes: #9419, #9523)
    - release script: adjust to support current Debian sid.

  * Test suite
    - Test the system clock sanity check we do at boot. (Closes: #9377)
    - Remove the impossible "Clock way in the past" scenarios.
      Thanks to config/chroot_local-includes/lib/live/config/0001-sane-clock,
      these scenarios cannot happen, and since we test that it works they
      can be safely removed.
    - Test that the hardware clock is not modified at shutdown. (Closes: #9557)
    - Pidgin: retry looking for the roadmap URL in the topic.
    - Avoid showing Pidgin's tooltips during test, potentially confusing Sikuli.
      (Closes: #9317)
    - Test all OpenPGP keys shipped with Tails. (Closes: #9402)
    - Check that notification-daemon is running when looking for notifications
      fails. (Closes: #9332)
    - Allow using the cucumber formatters however we want. (Closes: #9424)
    - Enable Spice in the guest, and blacklist the psmouse kernel module,
      to help with lost mouse events. (Closes: #9425)
    - Automate testing Torbutton's 'New Identity' feature. (Closes: #9286)
    - Test that Seahorse is configured to use the correct keyserver.
      (Closes: #9339)
    - Always export TMPDIR back to the test suite's shell environment.
      (Closes: #9479)
    - Make OpenPGP tests more reliable:
      · Retry accessing the OpenPGP applet menus on failure. (Closes: #9355)
      · Retry accessing menus in Seahorse on failure. (Closes: #9344)
    - Focus the Pidgin conversation window before any attempt to interact
      with it. (Closes: #9317)
    - Use convertkey from the (backported to Jessie) Debian package,
      instead of our own copy of that script. (Closes: #9066)
    - Make the memory erasure tests more robust (Closes: #9329):
      · Bump /proc/sys/vm/min_free_kbytes when running fillram.
      · Actually set oom_adj for the remote shell when running fillram.
      · Try to be more sure that we OOM kill fillram.
      · Run fillram as non-root.
    - Only try to build the storage pool if TailsToasterStorage isn't found.
      (Closes: #9568)

 -- Tails developers <tails@boum.org>  Sun, 28 Jun 2015 19:46:25 +0200

tails (1.4) unstable; urgency=medium

  * Major new features
    - Upgrade Tor Browser to 4.5.1, based on Firefox 31.7.0 ESR, which
      introduces many major new features for usability, security and
      privacy. Unfortunately its per-tab circuit view did not make it
      into Tails yet since it requires exposing more Tor state to the
      user running the Tor Browser than we are currently comfortable
      with. (Closes: #9031, #9369)
    - Upgrade Tor to 0.2.6.7-1~d70.wheezy+1+tails2. Like in the Tor
      bundled with the Tor Browser, we patch it so that circuits used
      for SOCKSAuth streams have their lifetime increased indefinitely
      while in active use. This currently only affects the Tor Browser
      in Tails, and should improve the experience on certain web sites
      that otherwise would switch language or log you out every ten
      minutes or so when Tor switches circuit. (Closes: #7934)

  * Security fixes
    - tor-browser wrapper script: avoid offering avenues to arbitrary
      code execution to e.g. an exploited Pidgin. AppArmor Ux rules
      don't sanitize $PATH, which can lead to an exploited application
      (that's allowed to run this script unconfined, e.g. Pidgin)
      having this script run arbitrary code, violating that
      application's confinement. Let's prevent that by setting PATH to
      a list of directories where only root can write. (Closes: #9370)
    - Upgrade Linux to 3.16.7-ckt9-3.
    - Upgrade curl to 7.26.0-1+wheezy13.
    - Upgrade dpkg to 1.16.16.
    - Upgrade gstreamer0.10-plugins-bad to 0.10.23-7.1+deb7u2.
    - Upgrade libgd2-xpm to 2.0.36~rc1~dfsg-6.1+deb7u1.
    - Upgrade openldap to 2.4.31-2.
    - Upgrade LibreOffice to 1:3.5.4+dfsg2-0+deb7u4.
    - Upgrade libruby1.9.1 to 1.9.3.194-8.1+deb7u5.
    - Upgrade libtasn1-3 to 2.13-2+deb7u2.
    - Upgrade libx11 to 2:1.5.0-1+deb7u2.
    - Upgrade libxml-libxml-perl to 2.0001+dfsg-1+deb7u1.
    - Upgrade libxml2 to 2.8.0+dfsg1-7+wheezy4.
    - Upgrade OpenJDK to 7u79-2.5.5-1~deb7u1.
    - Upgrade ppp to 2.4.5-5.1+deb7u2.

  * Bugfixes
    - Disable security warnings when connecting to POP3 and IMAP ports.
      (Closes: #9327)
    - Make the Windows 8 browser theme compatible with the Unsafe and I2P
      browsers. (Closes: #9138)
    - Hide Torbutton's "Tor Network Settings..." context menu entry.
      (Closes: #7647)
    - Upgrade the syslinux packages to support booting Tails on
      Chromebook C720-2800. (Closes: #9044)
    - Enable localization in Tails Upgrader. (Closes: #9190)
    - Make sure the system clock isn't before the build date during
      early boot. Our live-config hook that imports our signing keys
      depend on that the system clock isn't before the date when the
      keys where created. (Closes: #9149)
    - Set GNOME's OpenPGP keys via desktop.gnome.crypto.pgp to prevent
      us from getting GNOME's default keyserver in addition to our
      own. (Closes: #9233)
    - Prevent Firefox from crashing when Orca is enabled: grant
      it access to assistive technologies in its Apparmor
      profile. (Closes: #9261)
    - Add Jessie APT source. (Closes: #9278)
    - Fix set_simple_config_key(). If the key already existed in the
      config file before the call, all other lines would be removed
      due to the sed option -n and p combo. (Closes: #9122)
    - Remove illegal instance of local outside of function definition.
      Together with `set -e` that error has prevented this script from
      restarting Vidalia, like it should. (Closes: #9328)

  * Minor improvements
    - Upgrade I2P to 0.9.19-3~deb7u+1.
    - Install Tor Browser's bundled Torbutton instead of custom .deb.
      As of Torbutton 1.9.1.0 everything we need has been upstreamed.
    - Install Tor Browser's bundled Tor Launcher instead of our
      in-tree version. With Tor 0.2.6.x our custom patches for the
      ClientTransportPlugin hacks are not needed any more. (Closes:
      #7283)
    - Don't install msmtp and mutt. (Closes: #8727)
    - Install fonts-linuxlibertine for improved Vietnamese support in
      LibreOffice. (Closes: #8996)
    - Remove obsoletete #i2p-help IRC channel from the Pidgin
      configuration (Closes: #9137)
    - Add Gedit shortcut to gpgApplet's context menu. Thanks to Ivan
      Bliminse for the patch. (Closes: #9069).
    - Install printer-driver-gutenprint to support more printer
      models. (Closes: #8994).
    - Install paperkey for off-line OpenPGP key backup. (Closes: #8957)
    - Hide the Tor logo in Tor Launcher. (Closes: #8696)
    - Remove useless log() instance in tails-unblock-network. (Closes:
      #9034)
    - Install cdrdao: this enables Brasero to burn combined data/audio
      CDs and to do byte-to-byte disc copy.
    - Hide access to the Add-ons manager in the Unsafe Browser. It's
      currently broken (#9307) but we any way do not want users to
      install add-ons in the Unsafe Browser. (Closes: #9305)
    - Disable warnings on StartTLS for POP3 and IMAP (Will-fix: #9327)
      The default value of this option activates warnings on ports
      23,109,110,143. This commit disables the warnings for POP3 and
      IMAP as these could be equally used in encrypted StartTLS
      connections. (Closes: #9327)
    - Completely rework how we localize our browser by generating our
      branding add-on, and search plugins programatically. This
      improves the localization for the ar, es, fa, ko, nl, pl, ru,
      tr, vi and zh_CN locales by localizing the Startpage and
      Disconnect.me search plugins. Following Tor Browser 4.5's recent
      switch, we now use Disconnect.me as the default search
      engine. (Closes: #9309)
    * Actively set Google as the Unsafe Browser's default search
      engine.

  * Build system
    - Encode in Git which APT suites to include when building Tails.
      (Closes: #8654)
    - Clean up the list of packages we install. (Closes: #6073)
    - Run auto/{build,clean,config} under `set -x' for improved
      debugging.
    - Zero-pad our ISO images so their size is divisible by 2048.
      The data part of an ISO image's sectors is 2048 bytes, which
      implies that ISO images should always have a size divisible
      by 2048. Some applications, e.g. VirtualBox, use this as a sanity
      check, treating ISO images for which this isn't true as garbage.
      Our isohybrid post-processing does not ensure this,
      however. Also Output ISO size before/after isohybrid'ing and
      truncate'ing it. This will help detect if/when truncate is
      needed at all, so that we can report back to syslinux
      maintainers more useful information. (Closes: #8891)
    - Vagrant: raise apt-cacher-ng's ExTreshold preference to 50. The
      goal here is to avoid Tor Browser tarballs being deleted by
      apt-cacher-ng's daily expiration cronjob: they're not listed in
      any APT repo's index file, so acng will be quite eager to clean
      them up.

  * Test suite
    - Bring dependency checks up-to-date (Closes: #8988).
    - Adapt test suite to be run on Debian Jessie, which includes
      removing various Wheezy-specific workarounds, adding a few
      specific to Jessie, migrating from ffmpeg to libav, and
      more. (Closes: #8165)
    - Test that MAT can see that a PDF is dirty (Closes: #9136).
    - Allow throwing Timeout::Error in try_for() blocks, as well as
      nested try_for() (Closes: #9189, #9290).
    - Read test suite configuration files from the features/config/local.d
      directory. (Closes: #9220)
    - Kill virt-viewer with SIGTERM, not SIGINT, to prevent hordes of
      zombie processes from appearing. (Closes: #9139)
    - Kill Xvfb with SIGTERM, not SIGKILL, on test suite exit to allow
      it to properly clean up. (Closes: #8707)
    - Split SSH & SFTP configs in the test suite. (Closes: #9257)
    - Improve how we start subprocesses in the test suite, mostly by
      bypassing the shell for greater security and robustness (Closes:
      #9253)
    - Add Electrum test feature. (Closes #8963)
    - Test that Tails Installer detects when USB devices are
      removed. (Closes: #9131)
    - Test Tails Installer with devices which are too small. (Closes:
      #9129)
    - Test that the Report an Error launcher works in German. (Closes:
      #9143)
    - Verify that no extensions are installed in the Unsafe Browser
      using about:support instead of about:addons, which is broken
      (#9307). (Closes: #9306)
    - Retry GNOME application menu actions when they glitch. The
      GNOME application menus seem to have issues with clicks or
      hovering actions not registering, and hence sometimes submenus
      are not opened when they should, and sometimes clicks on the
      final application shortcut are lost. There seems to be a
      correlation between this and CPU load on the host running the
      test suite. We workaround this by simply re-trying the last
      action when it seems to fail. (Closes: #8928)
    - Work around Seahorse GUI glitchiness (Closes: #9343):
      * When Seahorse appears to be frozen--apparently due to network
        issues--it can often be worked around by refreshing the screen
        or activating a new window.
      * Open Seahorse's preferences dialog using the mouse.
      * Access menu entries with the mouse.
    - Wait for systray icons to finish loading before interacting with
      the systray. (Closes: #9258)
    - Test suite configuration: generalize local.d support to *.d. We
      now load features/config/*.d/*.yml.
    - Use code blocks in "After Scenario" hooks. This is much simpler
      to use (and more readable!) compared to hooking functions and
      arguments like we used to do.
    - Create filesystem share sources in the temporary directory and
      make them world-readable. (Closes: #8950)

 -- Tails developers <tails@boum.org>  Mon, 11 May 2015 16:45:04 +0200

tails (1.3.2) unstable; urgency=medium

  * Security fixes
    - Upgrade Tor Browser to 4.0.6, based on Firefox 31.6.0 ESR.
    - Upgrade OpenSSL to 1.0.1e-2+deb7u16.

  * Bugfixes
    - Make Florence usable with touchpads by forcing syndaemon to
      always use the `-t` option, which only disables tapping and
      scrolling and not mouse movements (Closes: #9011).
    - Make tails-spoof-mac log the correct macchanger exit code on
      failure (Closes: #8687).
    - Tails Installer:
      · Ignore devices with less than 3.5 GB of storage since they
        do not fit a Tails installation (Closes: #6538).
      · Remove devices from the device list as they are unplugged
        (Closes: #8691).

  * Minor improvements
    - Install obfs4proxy 0.0.4-1~tpo1, which adds support for
      client-mode ScrambleSuit.
    - Don't start Vidalia if Windows Camouflage is enabled. (Closes:
      #7400)
    - I2P Browser:
      · Remove "Add-ons" from the Tools menu, and hide "Keyboard
        Shortcuts" and "Take a Tour" since they point to resources on
        the open Internet (Closes: #7970).
      · Hide TorButton button from the customize toolbar options, and
        remove configs whose only purpose was to make Torbutton "green"
        (Closes: #8893).

  * Test suite
    - New tests:
      · Test non-LAN SSH, and SFTP via GNOME's "Connect to Server"
        (Closes: #6308).
      · Verify that Tails' Tor binary has the expected Tor authorities
        hard coded (Closes: #8960).
    - Improvements:
      · Programmatically determine the supported languages when testing
        the Unsafe Browser (Closes: #8918).
      · Rename --temp-dir to --tmpdir and make it behave more like
        mktemp, and honour TMPDIR if set in the environment. (Closes:
        #8709).
    - Bugfixes:
      · Make --temp-dir (now --tmpdir) actually work.

 -- Tails developers <tails@boum.org>  Mon, 30 Mar 2015 16:54:20 +0200

tails (1.3.1) unstable; urgency=medium

  * Security fixes
    - Upgrade Tor Browser to 4.0.5, based on Firefox 31.5.3 ESR. This addresses:
      · https://www.mozilla.org/en-US/security/advisories/mfsa2015-28/
      · https://www.mozilla.org/en-US/security/advisories/mfsa2015-29/
    - Upgrade Linux to 3.16.7-ckt7-1.
    - Upgrade libxfont to 1:1.4.5-5.
    - Upgrade OpenSSL to 1.0.1e-2+deb7u15.
    - Upgrade tcpdump to 4.3.0-1+deb7u2.
    - Upgrade bsdtar to 3.0.4-3+wheezy1.
    - Upgrade CUPS to 1.5.3-5+deb7u5.
    - Upgrade file and libmagic to 5.11-2+deb7u8.
    - Upgrade GnuPG to 1.4.12-7+deb7u7.
    - Upgrade libarchive to 3.0.4-3+wheezy1.
    - Upgrade libav to 6:0.8.17-1.
    - Upgrade FreeType 2 to 2.4.9-1.1+deb7u1.
    - Upgrade libgcrypt11 1.5.0-5+deb7u3.
    - Upgrade libgnutls26 to 2.12.20-8+deb7u3.
    - Upgrade libgtk2-perl to 2:1.244-1+deb7u1.
    - Upgrade ICU to 4.8.1.1-12+deb7u2.
    - Upgrade NSS to 2:3.14.5-1+deb7u4.
    - Upgrade libssh2 to 1.4.2-1.1+deb7u1.

  * Bugfixes
    - Upgrade Tor to 0.2.5.11-1~d70.wheezy+1+tails1. Changes include:
      · Directory authority changes.
      · Fix assertion errors that may trigger under high DNS load.
      · No longer break on HUP with seccomp2 enabled.
      · and more - please consult the upstream changelog.
    - Upgrade Tor Launcher to 0.2.7.2, and update the test suite accordingly
      (Closes: #8964, #6985). Changes include:
      · Ask about bridges before proxy in wizard.
      · Hide logo if TOR_HIDE_BROWSER_LOGO set.
      · Remove firewall prompt from wizard.
      · Feedback when “Copy Tor Log” is clicked.
      · Improve behavior if tor exits.
      · Add option to hide TBB's logo
      · Change "Tor Browser Bundle" to "Tor Browser"
      · Update translations from Transifex.
    - Fix the Tor Launcher killer. (Closes: #9067)
    - Allow Seahorse to communicate with keyservers when run from Tails
      OpenPGP Applet. (Closes: #6394)
    - SSH client: don't proxy connections to 172.17.* to 172.31.*.
      (Closes: #6558)
    - Repair config/chroot_local-packages feature, that was broken in Tails 1.3
      by 19-install-tor-browser-AppArmor-profile. (Closes: #8910)
    - language_statistics.sh: count original words instead of translated words.
      Otherwise we get >100% translation if translated strings are longer than
      original strings. (Closes: #9016)

  * Minor improvements
    - Only ship the new Tails signing key, and have Tails Upgrader stop trusting
      the old one. Update the documentation and test suite accordingly.
      (Closes: #8735, #8736, #8882, #8769, #8951)
    - Polish and harden a bit the WhisperBack configuration (Closes: #8991):
      · Only allow the `amnesia' user to run tails-debugging info as root
        with no arguments.
      · Fix spelling and grammar mistakes, improve phrasing a bit.
      · Quote variables consistently.

  * Test suite
    - New tests:
      · Chatting over XMPP in Pidgin, both peer-to-peer and in a multi-user
        chatroom. (Closes: #8002)
      · Chatting with OTR enabled over XMPP in Pidgin. (Closes: #8001)
      · Check that Pidgin only responds to the expected CTCP requests.
        (Closes: #8966)
      · Fetching keys using Seahorse started via the OpenPGP Applet.
      · Sync'ing keys using Seahorse.
    - Bugfixes:
      · Fix a race condition between the remote shell's and Tails Greeter's
        startup, by making sure the remote shell is ready before we start
        GDM. (Closes: #8941)
      · Kill virt-viewer properly. (Closes: #9070)
      · Make sure the display is stopped on destroy_and_undefine().
        Where we had it earlier, it could be skipped if anything else in the
        block threw an exception.
      · Fix wrong use of "$@". (Closes: #9071)
      · Enable the pipefail option in run_test_suite.
      · Improve the GNOME screenshot test's robustness. (Closes: #8952)
    - Refactoring:
      · turn the focus_pidgin_window() helper into a more generic
        VM.focus_xorg_window() one.
      · Reorganize the Display class.
      · Use clearer method to check process status in the Display class.
    - New developer-oriented features:
      · Add a --log-to-file option to run_test_suite. (Closes: #8894)
      · Add helpers for generating random strings.
      · Make it possible to hook arbitrary calls on scenario end. This is useful
        for dynamically adding cleanup functions, instead of having
        to explicitly deal with them in some After hook.

 -- Tails developers <tails@boum.org>  Mon, 23 Mar 2015 12:34:56 +0000

tails (1.3) unstable; urgency=medium

  * Major new features
    - Produce the Tails image in hybrid mode (again) so that the same
      image can be installed both on DVD *and* "hard disks" like USB
      storage and similar. (Closes: #8510)
    - Confine the Tor Browser using AppArmor. (Closes: #5525)
    - Install the Electrum bitcoin client from wheezy-backports, and
      add a persistence preset for the Live user's bitcoin wallet. If
      electrum is started without the persistence preset enabled, a
      warning is shown. (Closes: #6739)

  * Security fixes
    - Upgrade Tor Browser to 4.0.4 (based on Firefox 31.5.0esr)
      (Closes: #8938).

  * Bugfixes
    - Have tor_bootstrap_progress echo 0 if no matching log line is
      found. (Closes: #8257)
    - Always pass arguments through wrappers (connect-socks, totem,
      wget, whois) with "$@". $* doesn't handle arguments with
      e.g. embedded spaces correctly. (Closes: #8603, #8830)
    - Upgrade Linux to 3.16.7-ckt4-3.

  * Minor improvements
    - Install a custom-built Tor package with Seccomp enabled;
      enable the Seccomp sandbox when no pluggable transport is used.
      (Closes: #8174)
    - Install obfs4proxy instead of obfsproxy, which adds support for
      the obfs4 Tor pluggable transport. (Closes: #7980)
    - Install GnuPG v2 and associated tools from wheezy-backports,
      primarily for its improved support for OpenPGP smartcards. It
      lives side-by-side with GnuPG v1, which still is the
      default. (Closes: #6241)
    - Install ibus-unikey, a Vietnamese input method for IBus. (Closes:
      #7999)
    - Install torsocks (2.x) from wheezy-backports. (Closes: #8220)
    - Install keyringer from Debian Jessie. (Closes: #7752)
    - Install pulseaudio-utils.
    - Remove all traces of Polipo: we don't use it anymore. This
      closes #5379 and #6115 because:
      * Have APT directly use the Tor SOCKS proxy. (Closes: #8194)
      * Wrap wget with torsocks. (Closes: #6623)
      * Wrap Totem to torify it with torsocks. (Closes: #8219)
      * Torify Git with tsocks, instead of setting GIT_PROXY_COMMAND.
        (Closes: #8680)
    - Use torsocks for whois and Gobby, instead of torify.
    - Upgrade I2P to 0.9.18-1~deb7u+1.
    - Refactor the Unsafe and I2P browser code into a common shell
      library. A lot of duplicated code is now shared, and the code
      has been cleaned up and made more reliable. Several
      optimizations of memory usage and startup time were also
      implemented. (Closes: #7951)
    - Invert Exit and About in gpgApplet context menu. This is a
      short-term workaround for making it harder to exit the
      application by mistake (e.g. a double right-click). (Closes:
      #7450)
    - Implement new touchpad settings. This enables tap-to-click,
      2-fingers scrolling, and disable while typing. We don't enable
      reverse scrolling nor horizontal scrolling. (Closes: #7779)
    - Include the mount(8) output and live-additional-software.conf in
      WhisperBack bug reports (Closes: #8719, #8491).
    - Reduce brightness and saturation of background color. (Closes:
      #7963)
    - Have ALSA output sound via PulseAudio by default. This gives us
      centralized sound volume controls, and... allows to easily, and
      automatically, test that audio output works from Tor Browser,
      thanks to the PulseAudio integration into the GNOME sound
      control center.
    - Import the new Tails signing key, which we will use for Tails
      1.3.1, and have Tails Upgrader trust both it and the "old"
      (current) Tails signing key. (Closes: #8732)
    - tails-security-check: error out when passed an invalid CA file.
      Unfortunately, the underlying HTTPS stack we use here fails open
      in those case, so we have to check it ourselves. Currently, we
      check that the file exists, is readable, is a plain file and is
      not empty. Also support specifying the CA file via an
      environment variable. This will ease development and bug-fixing
      quite a bit.
    - Fix racy code in Tails Installer that sometimes made the
      automated test suite stall for scenarios installing Tails
      to USB disks. (Closes: #6092)
    - Make it possible to use Tails Upgrader to upgrade a Tails
      installation that has cruft files on the system partition.
      (Closes: #7678)

  * Build system
    - Install syslinux-utils from our builder-wheezy APT repository in
      Vagrant. We need version 6.03~pre20 to make the Tails ISO image
      in hybrid mode
    - Update deb.tails.boum.org apt repo signing key. (Closes: #8747)
    - Revert "Workaround build failure in lb_source, after creating
      the ISO." This is not needed anymore given the move to the Tor
      SOCKS proxy. (Closes: #5307)
    - Remove the bootstrap stage usage option and disable all
      live-build caching in Vagrant. It introduces complexity and
      potential for strange build inconsistencies for a meager
      reduction in build time. (Closes: #8725)
    - Hardcode the mirrors used at build and boot time in auto/config.
      Our stuff will be more consistent, easier to reproduce, and our
      QA process will be more reliable if we all use the same mirrors
      at build time as the ones we configure in the ISO. E.g. we won't
      have issues such as #8715 again. (Closes: #8726)
    - Don't attempt to retrieve source packages from local-packages so
      local packages can be installed via
      config/chroot_local-packages. (Closes: #8756)
    - Use our own Tor Browser archive when building an ISO. (Closes:
      #8125)

  * Test suite
    - Use libguestfs instead of parted when creating partitions and
      filsystems, and to check that only the expected files
      persist. We also switch to qcow2 as the default disk image
      format everywhere to reduce disk usage, enable us to use
      snapshots that includes the disks (in the future), and to use
      the same steps for creating disks in all tests. (Closes: #8673)
    - Automatically test that Tails ignores persistence volumes stored
      on non-removable media, and doesn't enable swaps. (Closes:
      #7822)
    - Actually make sure that Tails can boot from live systems stored
      on a hard drive. Running the 'I start Tails from DVD ...' step
      will override the earlier 'the computer is set to boot from ide
      drive "live_hd"' step, so let's make the "from DVD" part
      optional; it will be the default any way.
    - Make it possible to use an old iso with different persistence
      presets. (Closes: #8091)
    - Hide the cursor between steps when navigating the GNOME
      applications menu. This makes it a bit more robust, again:
      sometimes the cursor is partially hiding the menu entry we're
      looking for, hence preventing Sikuli from finding it (in
      particular when it's "Accessories", since we've just clicked on
      "Applications" which is nearby). (Closes: #8875)
    - Ensure that the test will fail if "apt-get X" commands fail.
    - Test 'Tor is ready' notification in a separate scenario. (Closes:
      #8714)
    - Add automated tests for torified wget and whois. This should
      help us identify future regressions such as #8603 in their
      torifying wrappers.
    - Add automated test for opening an URL from Pidgin.
    - And add automated tests for the Tor Browser's AppArmor
      sandboxing.
    - Test that "Report an Error Launcher" opens the support
      documentation.
    - Test that the Unsafe Browser:
      * starts in various locales.
      * complains when DNS isn't configured.
      * tears down its chroot on shutdown.
      * runs as the correct user.
      * has no plugins or add-ons installed.
      * has no unexpected bookmarks.
      * has no proxy configured.
    - Bump the "I2P router console is ready" timeout in its test to
      deal with slow Internet connections.
    - Make the automatic tests of gpgApplet more robust by relying
      more on graphical elements instead of keyboard shortcuts and
      static sleep():s. (Closes: #5632)
    - Make sure that enough disk space is available when creating
      virtual storage media. (Closes: #8907)
    - Test that the Unsafe Browser doesn't generate any non-user
      initiated traffic, and in particular that it doesn't check for
      upgrades, which is a regression test for #8694. (Closes: #8702)
    - Various robustness improvements to the Synaptic tests. (Closes:
      #8742)
    - Automatically test Git. (Closes: #6307)
    - Automatically test GNOME Screenshot, which is a regression test
      for #8087. (Closes: #8688)
    - Fix a quoting issue with `tails_persistence_enabled?`. (Closes:
      #8919)
    - Introduce an improved configuration system that also can store
      local secrets, like user credentials needed for some
      tests. (Closes: #6301, #8188)
    - Actually verify that we successfully set the time in our time
      syncing tests. (Closes: #5836)
    - Automatically test Tor. This includes normal functionality and
      the use pluggable transports, that our Tor enforcement is
      effective (e.g. only the Tor network or configured bridges are
      contacted) and that our stream isolation configuration is
      working. (Closes: #5644, #6305, #7821)

 -- Tails developers <tails@boum.org>  Mon, 23 Feb 2015 17:14:00 +0100

tails (1.2.3) unstable; urgency=medium

  * Security fixes
    - Upgrade Linux to 3.16.7-ckt2-1.
    - Upgrade Tor Browser to 4.0.3 (based on Firefox 31.4.0esr)
      (Closes: #8700).
    - Fail safe by entering panic mode if macchanger exits with an
      error, since in this situation we have to treat the
      driver/device state as undefined. Also, we previously just
      exited the script in this case, not triggering the panic mode
      and potentially leaking the real MAC address (Closes: #8571).
    - Disable upgrade checking in the Unsafe Browser. Until now the
      Unsafe Browser has checked for upgrades of the Tor Browser in
      the clear (Closes: #8694).

  * Bugfixes
    - Fix startup of the Unsafe Browser in some locales (Closes: #8693).
    - Wait for notification-daemon to run before showing the MAC
      spoofing panic mode notifications. Without this, the "Network
      card disabled" notification is sometimes lost when MAC spoofing
      fails. Unfortunately this only improves the situation, but
      doesn't fix it completely (see #8685).
    - Log that we're going to stop NetworkManager before trying to do
      it in the MAC spoofing scripts. Without this we wouldn't get the
      log message in case stopping NetworkManager fails (thanks to
      `set -e`).
    - Set GNOME Screenshot preferences to save the screenshots in
      /home/amnesia (Closes: #8087).
    - Do not suspend to RAM when closing the lid on battery power
      (Closes: #8071).
    - Properly update the Tails Installer's status when plugging in a
      USB drive after it has started (Closes: #8353).
    - Make rsync compare file contents by using --checksum for more
      reliable generation of the squashfs filesystem in
      IUKs. Previously it used the default, which is checking
      timestamps and file size, but that doesn't play well with the
      Tor browser files, that have a fixed mtime, which could result
      in updated files not ending up in the IUK.

  * Minor improvements
    - Finish migrating tails-security-check's and tails-iuk's pinning
      to our website's new X.509 certificate authority (Closes: #8404).

  * Build system
    - Update to Vagrant build box tails-builder-20141201. The only
      change is the removal of a reference to an ISO image which
      doesn't exist (except on the system that generated the build
      box) which causes an error for some users (Closes: #7644).
    - Generate the list of packages used during build, after building
      with Jenkins (Closes: #8518). This allows tracking their status
      on the Debian reproducible build front:
      https://reproducible.debian.net/index_pkg_sets.html#tails

  * Automated test suite
    - Check PO files with i18nspector (Closes: #8359).
    - Fix the expected image of a check.tp.o failure. Previously we
      looked for the "Sorry. You are not using Tor." text, but it
      seems it recently changed enough for Sikuli to not find it. To
      prevent future errors of the same kind we'll look for the
      crossed-over onion icon instead (Closes: #8533).
    - Bump timeout when waiting for Tor to re-bootstrap. We have a
      dreaded issue with timeouts that are multiple of 2 minutes, and
      then Tor succeeds soon after, so in order to allow for this
      timeout to be reached twice, and then possibly succeed, let's
      use N*2 minutes + 30 seconds, with N=2.

 -- Tails developers <tails@boum.org>  Wed, 14 Jan 2015 16:12:26 +0100

tails (1.2.2) unstable; urgency=medium

  * Bugfixes
    - Create a CA bundle for Tails Upgrader at ISO build time, and
      patch Tails Upgrader to use it. Specifically this will make it
      possible to check for Tails upgrades after our website changes
      certificate around the 2014 to 2015 transition (Partially fixes
      #8404).

 -- Tails developers <tails@boum.org>  Mon, 15 Dec 2014 10:05:17 +0100

tails (1.2.1) unstable; urgency=low

  * Security fixes
    - Upgrade Linux to 3.16.0-4, i.e. 3.16.7-1.
    - Install Tor Browser 4.0.2 (based on Firefox 31.3.0esr).

  * Bugfixes
    - Install syslinux-utils, to get isohybrid back (Closes: #8155).
    - Update xserver-xorg-input-evdev to 1:2.7.0-1+tails1 which
      includes a patch that restores mouse scrolling in KVM/Spice
      (Closes: 7426).
    - Set Torbutton logging preferences to the defaults (Closes:
      #8160). With the default settings, no site-specific information is
      logged.
    - Use the correct stack of rootfs:s for the chroot browsers (Closes:
      #8152, #8158). After installing incremental upgrades Tails' root
      filesystem consists of a stack squashfs:s, not only
      filesystem.squashfs. When not stacking them correct we may end up
      using the Tor Browser (Firefox) from an older version of Tails, or
      with no Tor Browser at all, as in the upgrade from Tails 1.1.2 to
      1.2, when we migrated from Iceweasel to the Tor Browser. Based on
      a patch contributed by sanic.
    - Use the Tor Browser for MIME type that GNOME associates with
      Iceweasel (Closes: #8153). Open URLs from Claws Mail, KeePassX
      etc. should be possible again.
    - Update patch to include all Intel CPU microcodes (Closes: #8189).
    - AppArmor: allow Pidgin to run Tor Browser unconfined, with
      scrubbed environment (Closes: #8186). Links opened in Pidgin are
      now handled by the Tor Browser.
    - Install all localized Iceweasel search plugins (Closes: #8139).
    - When generating the boot profile, ignore directories in
      process_IN_ACCESS as well (Closes: #7925). This allows ut to
      update the squashfs-ordering again in Tails 1.2.1.
    - gpgApplet: Don't pass already encoded data to GTK2 (Closes:
      #7968). It's now possible to clearsign text including non-ASCII
      characters.
    - Do not run the PulseAudio initscript, neither at startup nor
      shutdown (Closes: #8082).

  * Minor improvements
    - Upgrade I2P to 0.9.17-1~deb7u+1.
    - Make GnuPG configuration closer to the best practices one
      (Closes: #7512).
    - Have GnuPG directly use the Tor SOCKS port (Closes: #7416).
    - Remove TrueCrypt support and documentat how to open TrueCrypt
      volumes using cryptsetup (Closes: #5373).
    - Install hopenpgp-tools from Debian Jessie.

  * Build system
    - Add gettext >= 0.18.3 as a Tails build dependency. We need it for
      xgettext JavaScript support in feature/jessie.

  * Automated test suite
    - Don't click to open a sub-menu in the GNOME applications menu
      (Closes: #8140).
    - When testing the Windows camouflage, look for individual systray
      applets, to avoid relying on their ordering (Closes: #8059).
    - Focus the Pidgin Buddy List before looking for something
      happening in it (Closes: #8161).
    - Remove workaround for showing the TBB's menu bar (Closes #8028).

 -- Tails developers <tails@boum.org>  Tue, 02 Dec 2014 11:34:03 +0100

tails (1.2) unstable; urgency=medium

  * Major new features
    - Migrate from Iceweasel to the Tor Browser from the Tor Browser
      Bundle 4.0 (based on Firefox 31.2.0esr). This fixes the POODLE
      vulnerability.
      The installation in Tails is made global (multi-profile), uses
      the system-wide Tor instance, disables the Tor Browser updater,
      and keeps the desired deviations previously present in Iceweasel,
      e.g. we install the AdBlock Plus add-on, but not Tor Launcher (since
      we run it as a standalone XUL application), among other things.
    - Install AppArmor's userspace tools and apparmor-profiles-extra
      from Wheezy Backports, and enable the AppArmor Linux Security
      Module. This adds Mandatory Access Control for several critical
      applications in Tails, including Tor, Vidalia, Pidgin, Evince
      and Totem.
    - Isolate I2P traffic from the Tor Browser by adding a dedicated
      I2P Browser. It is set up similarly to the Unsafe Browser,
      but further disables features that are irrelevant for I2P, like
      search plugins and the AdBlock Plus addon, while keeping Tor Browser
      security features like the NoScript and Torbutton addons.
    - Upgrade Tor to 0.2.5.8-rc-1~d70.wheezy+1.

  * Security fixes
    - Disable TCP timestamps (Closes: #6579).

  * Bugfixes
    - Remove expired Pidgin certificates (Closes: #7730).
    - Use sudo instead of gksudo for running tails-upgrade-frontend to
      make stderr more easily accessible (Closes: #7431).
    - Run tails-persistence-setup with sudo instead of gksudo to make
      stderr more easily accessible, and allow the desktop user to
      pass the --verbose parameter (Closes: #7623).
    - Disable CUPS in the Unsafe Browser. This will prevent the
      browser from hanging for several minutes when accidentally
      pressing CTRL+P or trying to go to File -> Print (Closes: #7771).

  * Minor improvements
    - Install Linux 3.16-3 (version 3.16.5-1) from Debian
      unstable (Closes: #7886, #8100).
    - Transition away from TrueCrypt: install cryptsetup and friends
      from wheezy-backports (Closes: #5932), and make it clear that
      TrueCrypt will be removed in Tails 1.2.1 (Closes: #7739).
    - Install Monkeysign dependencies for qrcodes scanning.
    - Upgrade syslinux to 3:6.03~pre20+dfsg-2~bpo70+1, and install
      the new syslinux-efi package.
    - Upgrade I2P to 0.9.15-1~deb7u+1
    - Enable Wheezy proposed-updates APT repository and setup APT
      pinnings to install packages from it.
    - Enable Tor's syscall sandbox. This feature (new in 0.2.5.x)
      should make Tor a bit harder to exploit. It is only be enabled
      when when no special Tor configuration is requested in Tails
      Greeter due to incompatibility with pluggable transports.
    - Start I2P automatically when the network connects via a
      NetworkManager hook, and "i2p" is present on the kernel command
      line. The router console is no longer opened automatically, but
      can be accessed through the I2P Browser (Closes: #7732).
    - Simplify the IPv6 ferm rules (Closes: #7668).
    - Include persistence.conf in WhisperBack reports (Closes: #7461)
    - Pin packages from testing to 500, so that they can be upgraded.
    - Don't set Torbutton environment vars globally (Closes: #5648).
    - Enable VirtualBox guest additions by default (Closes: #5730). In
      particular this enables VirtualBox's display management service.
    - In the Unsafe Browser, hide option for "Tor Browser Health
      report", and the "Get Addons" section in the Addon manager
      (Closes: #7952).
    - Show Pidgin's formatting toolbar (Closes: #7356). Having the
      formatting toolbar displayed in Pidgin makes the OTR status more
      explicit by displaying it with words.

  * Automated test suite
    - Add --pause-on-fail to ease VM state debugging when tests
      misbehave.
    - Add execute_successfully() and assert_vmcommand_success() for
      added robustness when executing some command in the testing VM.
    - Use Test::Unit::Assertions instead of our home-made assert().
    - Add test for persistent browser bookmarks.
    - Add basic tests for Pidgin, Totem and Evince, including their
      AppArmor enforcement.
    - Factorize some common step pattern into single steps.
    - Factorize running a command in GNOME Terminal.
    - Add common steps to copy a file and test for its existence.
    - Add a wait_and_double_click Sikuli helper method.
    - Add a VM.file_content method, to avoid repeating ourselves, and
      use it whenever easily doable.
    - Drop test that diffs syslinux' exithelp.cfg: we don't ship this
      file anymore.
    - In the Unsafe Browser tests, rely on subtle timing less (Closes:
      #8009).
    - Use the same logic to determine when Tor is working in the test
      suite as in Tails itself. The idea is to avoid spamming the Tor
      control port during bootstrap, since we've seen problems with
      that already.

 -- Tails developers <tails@boum.org>  Wed, 15 Oct 2014 18:34:50 +0200

tails (1.1.2) unstable; urgency=medium

  * Security fixes
    - Upgrade the web browser to 24.8.0esr-0+tails3~bpo70+1
      (fixes Mozilla#1064636).
    - Install Linux 3.16-1 from sid (Closes: #7886).
    - Upgrade file to 5.11-2+deb7u5 (fixes CVE-2014-0207,
      CVE-2014-0237, CVE-2014-0238, CVE-2014-3478, CVE-2014-3479,
      CVE-2014-3480, CVE-2014-3487, CVE-2014-3538 and CVE-2014-3587).
    - Upgrade curl to 7.26.0-1+wheezy10 (fixes CVE-2014-3613 and
      CVE-2014-3620).
    - Upgrade bind9-based packages to 1:9.8.4.dfsg.P1-6+nmu2+deb7u2
      (fixes CVE-2014-0591).
    - Upgrade gnupg to 1.4.12-7+deb7u6 (fixes CVE-2014-5270).
    - Upgrade apt to 0.9.7.9+deb7u5 (fixes CVE-2014-0487,
      CVE-2014-0488, CVE-2014-0489, CVE-2014-0490, and
      CVE-2014-6273.).
    - Upgrade dbus to 1.6.8-1+deb7u4 (fixes CVE-2014-3635,
      CVE-2014-3636, CVE-2014-3637, CVE-2014-3638 and CVE-2014-3639).
    - Upgrade libav-based pacakges to 6:0.8.16-1 (fixes
      CVE-2013-7020).
    - Upgrade bash to 4.2+dfsg-0.1+deb7u1 (fixes CVE-2014-6271).

 -- Tails developers <tails@boum.org>  Tue, 23 Sep 2014 23:01:40 -0700

tails (1.1.1) unstable; urgency=medium

  * Security fixes
    - Upgrade the web browser to 24.8.0esr-0+tails1~bpo70+1
      (Firefox 24.8.0esr + Iceweasel patches + Torbrowser patches).
      Also import the Tor Browser profile at commit
      271b64b889e5c549196c3ee91c888de88148560f from
      ttp/tor-browser-24.8.0esr-3.x-1.
    - Upgrade Tor to 0.2.4.23-2~d70.wheezy+1 (fixes CVE-2014-5117).
    - Upgrade I2P to 0.9.14.1-1~deb7u+1.
    - Upgrade Linux to 3.14.15-2 (fixes CVE-2014-3534, CVE-2014-4667
      and CVE-2014-4943).
    - Upgrade CUPS-based packages to 1.5.3-5+deb7u4 (fixes
      CVE-2014-3537, CVE-2014-5029, CVE-2014-5030 and CVE-2014-5031).
    - Upgrade libnss3 to 2:3.14.5-1+deb7u1 (fixes CVE-2013-1741,
      CVE-2013-5606, CVE-2014-1491 and CVE-2014-1492).
    - Upgrade openssl to 1.0.1e-2+deb7u12 (fixes CVE-2014-3505,
      CVE-2014-3506, CVE-2014-3507, CVE-2014-3508, CVE-2014-3509,
      CVE-2014-3510, CVE-2014-3511, CVE-2014-3512 and CVE-2014-5139).
    - Upgrade krb5-based packages to 1.10.1+dfsg-5+deb7u2 (fixes
      CVE-2014-4341, CVE-2014-4342, CVE-2014-4343, CVE-2014-4344 and
      CVE-2014-4345).
    - Upgrade libav-based packages to 6:0.8.15-1 (fixes CVE-2011-3934,
      CVE-2011-3935, CVE-2011-3946, CVE-2013-0848, CVE-2013-0851,
      CVE-2013-0852, CVE-2013-0860, CVE-2013-0868, CVE-2013-3672,
      CVE-2013-3674 and CVE-2014-2263.
    - Upgrade libgpgme11 to 1.2.0-1.4+deb7u1 (fixes CVE-2014-5117).
    - Upgrade python-imaging to 1.1.7-4+deb7u1 (fixes CVE-2014-3589).
    - Prevent dhclient from sending the hostname over the network
      (Closes: #7688).
    - Override the hostname provided by the DHCP server (Closes: #7769).
    - Add an I2P boot parameter. Without adding "i2p" to the kernel
      command line, I2P will not be accessible for the Live user.
    - Stricter I2P firewall rules:
      * deny I2P from accessing the LAN
      * deny I2P from accessing the loopback device, except for select
        whitelisted services
      * allow I2P access to the Internet
      The ACCEPT rules will only be enabled when the string 'i2p' is
      passed at the boot prompt. The rules which DENY or REJECT
      access for the 'i2psvc' user will always be applied.
    - Disable I2P plugins, since it doesn't make much sense without
      persistence, and should eliminate some attack vectors.
    - Disable I2P's BOB port. No maintained I2P application uses it.

  * Bugfixes
    - Fix condition clause in tails-security-check (Closes: #7657).
    - Don't ship OpenJDK 6: I2P prefers v7, and we don't need both.
    - Prevent Tails Installer from updating the system partition
      properties on MBR partitions (Closes: #7716).

  * Minor improvements
    - Upgrade to Torbutton 1.6.12.1.
    - Install gnome-user-guide (Closes: #7618).
    - Install cups-pk-helper (Closes: #7636).
    - Update the SquashFS sort file.
    - Compress the SquashFS more aggressively (Closes: #7706).
    - I2P: Keep POP3 email on server. The default in the I2P webmail
      app was to keep mail on the server, but that setting was changed
      recently. This configuration setting (susimail.config) will only
      be copied over in I2P 0.9.14 and newer.
    - Add a Close button to the Tails Installer launcher window.

  * Build system
    - Migrate Vagrant basebox to Debian Wheezy (Closes #7133, #6736).
    - Consistently use the same Debian mirror.
    - Disable runtime APT proxy configuration when using APT in
      binary_local-hooks (Closes: #7691).

  * Automated test suite
    - Automatically test hostname leaks (Closes: #7712).
    - Move autotest live-config hook to be run last. This way we'll
      notice if some earlier live-config hook cancels all hooks by
      running the automated test suite since the remote shell won't be
      running in that case.
    - Test that the I2P boot parameter does what it's supposed to do
      (Closes: #7760).
    - Start applications by using the GNOME Applications menu instead
      of the GNOME Run Dialog (Closes: #5550, #7060).

 -- Tails developers <tails@boum.org>  Sun, 31 Aug 2014 20:49:28 +0000

tails (1.1) unstable; urgency=medium

  * Rebase on Debian Wheezy
    - Upgrade literally thousands of packages.
    - Migrate to GNOME3 fallback mode.
    - Install LibreOffice instead of OpenOffice.
    - Remove custom LSB logging: Wheezy has fancy colored init
      logging.

  * Major new features
    - UEFI boot support.
    - Replace the Windows XP camouflage with an experimental Windows 8
      camouflage.
    - Install Linux 3.14.12-1 from Debian unstable.
    - Bring back VirtualBox guest modules, installed from Wheezy
      backports. Full functionality is only available when using the
      32-bit kernel.

  * Security fixes
    - Fix write access to boot medium via udisks (#6172).
    - Don't allow the desktop user to pass arguments to
      tails-upgrade-frontend (Closes: #7410).
    - Make persistent file permissions safer (Closes #7443):
      * Make the content of /etc/skel non-world-readable. Otherwise,
        such files may be copied to /home/amnesia, and in turn to the
        persistent volume, with unsafe permissions. That's no big deal
        in /home/amnesia (that is itself not world-readable), *but*
        the root of the persistent volume has to be world-readable.
      * Have activate_custom_mounts create new directories with safe
        permissions.
      * Set strict permissions on /home/amnesia (Closes: #7463).
      * Fix permissions on persistent directories that were created
        with unsafe permissions (Closes: #7458).
      * Fix files ownership while copying persistence (Closes: #7216).
        The previous instructions to copy the persistent data were
        creating personal files that belong to root. I don't think
        there is a way of preserving the original ownership using
        Nautilus (unless doing a "move" instead of a "copy" but that's
        not what we are trying to do here).
    - Disable FoxyProxy's proxy:// protocol handler (Closes: #7479).
      FoxyProxy adds the proxy:// protocol handler, which can be used
      to configure the proxy via an URI. A malicious web page can
      include (or a malicious exit node can inject) some JavaScript
      code to visit such an URI and disable or otherwise change
      Iceweasel's proxy settings. While using this to disable
      proxying will be dealt with safely by our firewall, this could
      be used to defeat stream isolation, although the user must be
      tricked into accepting the new proxy settings.
    - Upgrade the web browser to 24.7.0esr-0+tails1~bpo70+1
      (Firefox 24.7.0esr + Iceweasel patches + Torbrowser patches).
    - Upgrade to Linux 3.14.12-1 (fixes CVE-2014-4699).
    - Upgrade libav-based packages to 0.8.13-1 (fixes CVE-2014-4609).
    - Upgrade to libxml2 2.8.0+dfsg1-7+wheezy1 (fixes CVE-2014-0191).
    - Upgrade to dbus 1.6.8-1+deb7u3 (fixes CVE-2014-3477,
      CVE-2014-3532 and CVE-2014-3533).

  * Bugfixes
    - Disable GNOME keyring's GnuPG functionality. (Closes: #7330) In
      feature/regular-gnupg-agent, we installed the regular GnuPG
      agent so that it is used instead of GNOME keyring's one. This is
      not enough on Wheezy, so let's disable the starting of the "gpg"
      component of GNOME keyring.
    - Make sure /etc/default/locale exists, with a sensible default
      value (Closes: #7333). Before Tails Greeter's PostLogin script
      are run, /etc/default/locale does not exist on Wheezy. Our
      tails-kexec initscript (and quite a few other scripts we run)
      depends on this file to exist. So, let's make sure it exists,
      with a sensible default value.
    - Create the tails-persistence-setup user with the same UID/GID it
      had on Tails/Squeeze. (Closes: #7343) Else, our various checks
      for safe access rights on persistence.conf fail.
    - Revert back to browsing the offline documentation using Iceweasel
      instead of Yelp (Closes: #7390, #7285).
    - Make the new NetworkManager configuration directory persistent,
      when the old one was, but disable the old one (Closes: #7338).
    - Before running tails-upgrade-frontend, chdir to a world-readable
      place (Closes: #7641). In particular, Archive::Tar::Wrapper,
      when called by tails-install-iuk, wants to chdir back to the
      original cwd after it has chdir'd elsewhere to do its job.

  * Minor improvements
    - Install seahorse-nautilus, replacing seahorse-plugins (Closes #5516).
    - Install hledger (custom backport, for now): our accountants need this.
    - Install stable Scribus instead of scribus-ng.
    - Install the printer driver for Epson Inkjet that use ESC/P-R.
    - Install the BookletImposer PDF imposition toolkit. It's tiny,
      and really helpful e.g. when producing booklets.
    - Install gtkhash and nautilus-gtkhash (Closes #6763).
    - Import new version of Tor Launcher:
      · Now based on upstream Tor Launcher 0.2.5.4.
      · Tor bug #11772: Proxy Type menu not set correctly
      · Tor bug #11699: Change &amp;#160 to &#160; in network-settings.dtd
      · Correctly handle startup paths that contain dot.
    - Upgrade to Torbutton 1.6.9.0.
    - Avoid shipping python2.6 in addition to python2.7.
    - Don't install Gobby 0.4 anymore. Gobby 0.5 has been available in
      Debian since Squeeze, now is a good time to drop the obsolete
      0.4 implementation.
    - Require a bit less free memory before checking for upgrades with
      Tails Upgrader. The general goal is to avoid displaying "Not
      enough memory available to check for upgrades" too often due to
      over-cautious memory requirements checked in the wrapper.
    - Make Tails Greeter's help window resolution-aware. Previously it
      used a static 800x600 which was problematic on lower resolutions,
      and sub-optimal on higher resolutions. Now it adapts itself
      according to the screen resolution.
    - Whisperback now sanitizes attached logs better with respect to
      DMI data, IPv6 addresses, and serial numbers (Closes #6797,
      #6798, #6804).
    - Integrate the new logo in Tails Installer (Closes #7095)
    - Also install linux-base and linux-compiler-gcc-4.8-x86 from
      sid. This way, we can get rid of our linux-compiler-gcc-4.8-x86
      3.12, and it makes things a bit more consistent.
    - Include the syslinux binary, and its MBR, in the ISO filesystem.
      This in turn allows Tails Installer to use this binary and MBR,
      which is critical for avoiding problems (such as #7345) on
      "Upgrade from ISO".
    - Include syslinux.exe for win32 in utils/win32/ on the ISO
      filesystem (Closes: #7425).
    - Tails Installer:
      * Add consistent margins in GUI.
      * Always reset the target drive's MBR, without asking for
        confirmation, after installing or upgrading.
      * Install the bootloader using the syslinux binary found on the
        target device, once the Live OS has been extracted/copied
        there.
    - Enable double-clicking to pick entries in the language or
      keyboard layout lists in Tails Greeter.
    - Install backport of shared-mime-info 1.3 (Closes: #7079).
    - Make sanity-check prompts closable in Tails Persistence Setup
      (Closes: #7119).
    - Fix quick search in Tails Greeter's Other languages window
      (Closes: #5387).
    - Install systemd. It is not enabled by default, but having it
      around will help doing the migration work.
    - Enable AppArmor on the kernel command-line. This is a no-op
      without the userspace tools and with no profile shipped, but it
      will make it easier to fix this part of the situation.

  * Build system
    - Bump Vagrant builder's memory for RAM builds. Wheezy requires
      more space to build, and the resulting image is larger.
    - Fix Vagrant compatibility issue. Some classes' methods/fields
      have been renamed between Vagrant versions, so we need a simple
      compatibility layer to support all versions. Without this, it's
      not possible to issue e.g. a `build` command to an already
      running (i.e. `vm:up`:ed) Vagrant instance.
    - Move cpu and mem checks to the `build` task. Previously, when
      they were checked in `vm:up` *only* when issued while the VM
      already is up, so these checks weren't run if one issues a
      `build` when the VM is off. Now we'll fail earlier with a more
      informative error message, and it looks like a more logical home
      for them too.
    - Fix buggy memory checks for RAM building. We have to take into
      account which state the Vagrant VM is in for determining *where*
      we check if enough memory is available for a RAM build. If it's
      off, we check the host; if it's on we check the VM. Previously
      we always checked the host, which doesn't make sense when the VM
      is already started.

  * Automated test suite
    - Bump the tester VM's RAM by 256 MiB. There is not enough free
      RAM to run Tails Upgrader with just 1 GiB of RAM after the
      migration to Wheezy.
    - Always adjust OOM and memory overcommit settings. The kernel
      freezes seem to also happen for the amd64 kernel when filling
      the memory.
    - Add option to make Sikuli rety on FindFailed. This makes it
      possible to update manu images for Sikuli in just *one* test
      suite run, by continuously updating outdated pictures as we go.
    - Actually run "Upgrade from ISO" from a USB drive running the old
      version. That's what users do, and is buggy.
    - Automatically test persistent directories permissions (Closes: #7560).
    - Use read-write persistence when testing upgraded USB
      installations.  Otherwise e.g. the permission fixes won't get
      applied, and the subsequent steps testing the permissions will
      fail.
    - Actually check that the ISO's Tails is installed. The step
      "Tails is installed on USB drive $TARGET" only checks that the
      *running* Tails is installed on $TARGET, which obviously fails
      when doing an upgrade from ISO running an old Tails. That it
      worked for the same scenario running the current Tails is just
      coincidental.
    - Use OpenJDK 7 to run our test suite (Closes #7175).
    - Use qemu-system-x86_64 directly, instead of kvm, for running the
      automated test suite (Closes: #7605).

 -- Tails developers <tails@boum.org>  Sun, 20 Jul 2014 23:16:13 +0200

tails (1.0.1) unstable; urgency=medium

  * Security fixes
    - Upgrade the web browser to 24.6.0esr-0+tails1~bpo60+1
      (Firefox 24.6.0esr + Iceweasel patches + Torbrowser patches).
      Also import the Tor Browser profile at commit
      90ba8fbaf6f23494f1a0e38d63153b3b7e65d3d3 from
      ttp/tor-browser-24.6.0esr-3.x-1.
    - Install Linux 3.14 from Debian unstable (fixes CVE-2014-3153 and
      others).
    - Install openssl from Squeeze LTS (fixes CVE-2014-0076,
      CVE-2014-0195, CVE-2014-0221, CVE-2014-3470 and CVE-2014-0224).
    - Install GnuTLS from Squeeze LTS (fixes CVE-2014-3466.).

  * Minor improvements
    - Add Squeeze LTS APT sources. It has been given a low pinning
      priority so explicit pinning must be used to actually install
      anything from it.
    - Upgrade Tor to 0.2.4.22-1~d60.squeeze+1.
    - Upgrade I2P to 0.9.13-1~deb6u+1.

 -- Tails developers <tails@boum.org>  Sun, 08 Jun 2014 19:14:00 +0200

tails (1.0) unstable; urgency=medium

  * Security fixes
    - Upgrade the web browser to 24.5.0esr-0+tails1~bpo60+1
      (Firefox 24.5.0esr + Iceweasel patches + Torbrowser patches).
    - Upgrade Tor to 0.2.4.21-1+tails1~d60.squeeze+1:
      * Based on 0.2.4.21-1~d60.squeeze+1.
      * Backport the fix for Tor bug #11464. It adds client-side blacklists for
        all Tor directory authority keys that was vulnerable to Heartbleed.
        This protects clients in case attackers were able to compromise a
        majority of the authority signing and identity keys.

   * Bugfixes
    - Disable inbound I2P connections. Tails already restricts incoming
      connections, but this change tells I2P about it.
    - Fix link to the system requirements documentation page in the Tails
      Upgrader error shown when too little RAM is available.

  * Minor improvements
    - Upgrade I2P to 0.9.12-2~deb6u+1.
    - Import TorBrowser profile. This was forgotten in Tails 0.23 and even
      though we didn't explicitly set those preferences in that release
      they defaulted to the same values. This future-proofs us in case the
      defaults would ever change.
    - Import new custom version of tor-launcher:
      * Based on upstream Tor Launcher 0.2.5.3.
      * Improve how Tor Launcher handles incomplete translation.
        (Tor bug #11483; more future-proof fix for Tails bug #6885)
      * Remove the bridge settings prompt. (Tor bug #11482; closes Tails
        bug #6934,)
      * Always show bridge help button. (Tor bug #11484)
    - Integrate the new Tails logo into various places:
      * The website
      * The boot splash
      * The "About Tails" dialog

  * Build system
    - Use the stable APT suite when building from the stable Git branch
      (Closes: #7022).

  * Test suite
    - Add test for the #7022 fix.

 -- Tails developers <tails@boum.org>  Sun, 27 Apr 2014 19:34:01 +0200

tails (0.23) unstable; urgency=medium

  * Security fixes
    - Upgrade the web browser to 24.4.0esr-0+tails1~bpo60+1
      (Firefox 24.4.0esr + Iceweasel patches + Torbrowser patches).

  * Major new features
    - Spoof the network interfaces' MAC address by default (Closes: #5421),
      as designed on https://tails.boum.org/contribute/design/MAC_address/.
    - Rework the way to configure how Tor connects to the network
      (bridges, proxy, fascist firewall): add an option to Tails Greeter,
      start Tor Launcher when needed (Closes: #5920, #5343).

  * Bugfixes
    - Additional software: do not crash when persistence is disabled
      (Closes: #6440).
    - Upgrade Pidgin to 2.10.9, that fixes some regressions introduced
      in the 2.10.8 security update (Closes: #6661).
    - Wait for Tor to have fully bootstrapped, plus a bit more time,
      before checking for upgrades (Closes: #6728) and unfixed known
      security issues.
    - Disable the Intel Management Engine Interface driver (Closes: #6460).
      We don't need it in Tails, it might be dangerous, and it causes bugs
      on various hardware such as systems that reboot when asked to shut down
    - Add a launcher for the Tails documentation. This makes it available
      in Windows Camouflage mode (Closes: #5374, #6767).
    - Remove the obsolete wikileaks.de account from Pidgin (Closes: #6807).

  * Minor improvements
    - Upgrade Tor to 0.2.4.21-1~d60.squeeze+1.
    - Upgrade obfsproxy to 0.2.6-2~~squeeze+1.
    - Upgrade I2P to 0.9.11-1deb6u1.
    - Install 64-bit kernel instead of the 686-pae one (Closes: #5456).
      This is a necessary first step towards UEFI boot support.
    - Install Monkeysign (in a not-so-functional shape yet).
    - Disable the autologin text consoles (Closes: #5588). This was one of
      the blockers before a screen saver can be installed
      in a meaningful way (#5684).
    - Don't localize the text consoles anymore: it is broken on Wheezy,
      the intended users can as well use loadkeys, and we now do not have
      to trust setupcon to be safe for being run as root by the desktop user.
    - Make it possible to manually start IBus.
    - Reintroduce the possibility to switch identities in the Tor Browser,
      using a filtering proxy in front of the Tor ControlPort to avoid giving
      full control over Tor to the desktop user (Closes: #6383).
    - Incremental upgrades improvements:
      · Drop the Tails Upgrader launcher, to limit users' confusion
        (Closes: #6513).
      · Lock down sudo credentials a bit.
      · Hide debugging information (Closes: #6505).
      · Include ~/.xsession-errors in WhisperBack bug reports.
        This captures the Tails Upgrader errors and debugging information.
      · Report more precisely why an incremental upgrade cannot be done
        (Closes: #6575).
      · Various user interface and phrasing improvements.
    - Don't install the Cookie Monster browser extension (Closes: #6790).
    - Add a browser bookmark pointing to Tor's Stack Exchange (Closes: #6632).
    - Remove the preconfigured #tor channel from the Pidgin: apparently,
      too many Tails users go ask Tails questions there, without making
      it clear that they are running Tails, hence creating a user-support
      nightmare (Closes: #6679).
    - Use (most of) Tor Browser's mozconfig (Closes: #6474).
    - Rebase the browser on top of iceweasel 24.3.0esr-1, to get
      the certificate authorities added by Debian back (Closes: #6704).
    - Give access to the relevant documentation pages from Tails Greeter.
    - Hide Tails Greeter's password mismatch warning when entry is changed.
    - Persistent Volume Assistant:
      · Take into account our installer is now called Tails Installer.
      · Optimize window height (Closes: #5458).
      · Display device paths in a more user-friendly way (Closes: #5311).

  * Build system
    - Ease updating POT and PO files at release time, and importing translations
      from Transifex (Closes: #6288, #6207).
    - Drop custom poedit backport, install it from squeeze-backports-sloppy.
    - Make ISO and IUK smaller (Closes: #6390, #6425):
      · Exclude more files from being included in the ISO.
      · Remove *.pyc later so that they are not recreated.
      · Truncate log files later so that they are not filled again.
      · At ISO build time, set mtime to the epoch for large files whose content
        generally does not change between releases. This forces rsync
        to compare the actual content of these files, when preparing an IUK,
        instead of blindly adding it to the IUK merely because the mtime
        has changed, while the content is the same.
    - Make local hooks logging consistent.

  * Test suite
    - Migrate from JRuby to native Ruby + rjb.
    - The test suite can now be run on Debian Wheezy + backports.
    - Fix buggy "persistence is not enabled" step (Closes: #5465).
    - Use IPv6 private address as of RFC 4193 for the test suite's virtual
      network. Otherwise dnsmasq from Wheezy complains, as it is not capable
      of handling public IPv6 addresses.
    - Delete volumes after each scenario unless tagged @keep_volumes.
    - Add an anti-test to make sure the memory erasure test works fine.
    - A *lot* of bugfixes, simplifications and robustness improvements.

 -- Tails developers <tails@boum.org>  Tue, 18 Mar 2014 00:58:50 +0100

tails (0.22.1) unstable; urgency=medium

  * Security fixes
    - Upgrade the web browser to 24.3.0esr-0+tails1~bpo60+2
      (Firefox 24.3.0esr + Iceweasel patches + Torbrowser patches).
    - Upgrade NSS to 3.14.5-1~bpo60+1.
    - Upgrade Pidgin to 2.10.8.
    - Workaround browser size fingerprinting issue by using small icons
      in the web browser's navigation toolbar (Closes: #6377).
      We're actually hit by Tor#9268, and this is the best workaround gk
      and I were able to find when discussing this on Tor#10095.

  * Major new features
    - Check for upgrades availability using Tails Upgrader, and propose
      to apply an incremental upgrade whenever possible (Closes: #6014).
      · Run tails-update-frontend at session login time.
      · Have tails-security-check only report unfixed security issues.
      · Greatly improve the Tails Upgrader UI and strings phrasing.
      · Enable startup notification for Tails Upgrader.
    - Install Linux 3.12 (3.12.6-2) from Debian testing. Unfortunately,
      this breaks the memory wipe feature on some hardware (#6460), but
      it fixes quite a few security issues, and improves hardware support.
    - Update the build system to be compatible with Vagrant 1.2 and 1.3,
      in addition to the already supported versions (Closes: #6221).
      Thanks to David Isaac Wolinsky <isaac.wolinsky@gmail.com>.

  * Bugfixes
    - Do not start IBus for languages that don't need it. This fixes
      the keybindings problems introduced in 0.22 (Closes: #6478).
      Thanks to WinterFairy.
    - Disable network.proxy.socks_remote_dns in the Unsafe Browser.
      Bugfix against 0.22 (Closes: #6479).
    - Fetch Tor Browser User-Agent from its own prefs, rather than from
      the obsolete Torbutton ones. Bugfix against 0.22 (Closes: #6477).
    - Upgrade Vagrant basebox to include up-to-date Debian archive keys
      (Closes: #6515, #6527).
    - Do not use a non-working proxy for downloading the Vagrant basebox
      (Closes: #6514).
    - Use IE's icon in Windows camouflage mode.
      Bugfix against 0.22 (Closes: #6536).
    - Support "upgrading" a partial Tails installation (Closes: #6438)
      and fix missing confirmation dialog in Tails Installer (Closes: #6437).
      Thanks to Andres Gomez Ramirez <andres.gomez@cern.ch>.
    - Fix browser homepage in Spanish locales (Closes: #6612).

  * Minor improvements
    - Tor 0.2.4 is stable! Adapt APT sources accordingly.
    - Update Tor Browser to 24.2.0esr-1+tails1, that uses its own NSS
      library instead of the system one.
    - Update Torbutton to 1.6.5.3.
    - Do not start Tor Browser automatically, but notify when Tor is ready.
      Warn the user when they attempt to start Tor Browser before Tor is ready.
    - Import Tor Browser profile at
      3ed5d9511e783deb86835803a6f40e7d5a182a12 from ttp/tor-browser-24.2.0esr-1.
    - Use http.debian.net for Vagrant builds, instead of the mostly broken
      (and soon obsolete) cdn.debian.net.
    - Phrasing and UI improvements in tails-upgrade-frontend.
    - Style and robustness improvements in tails-security-check.
    - Make room for upcoming UEFI support in Tails Installer.

 -- Tails developers <tails@boum.org>  Wed, 29 Jan 2014 15:08:13 +0100

tails (0.22) unstable; urgency=medium

  [Tails developers]
  * Security fixes
    - Upgrade to Iceweasel 24.2.0esr that fixes a few serious security issues.
    - Stop migrating persistence configuration and access rights. Instead,
      disable all persistence configuration files if the mountpoint has wrong
      access rights (Closes: #6413).
    - Upgrade to NSS 3.15.3 that fixes a few serious security issues affecting
      the browser, such as CVE-2013-1741, CVE-2013-5605 and CVE-2013-5606.

  * Major improvements
    - Switch to Iceweasel 24 (Closes: #6370).
      · Resync' (most) Iceweasel prefs with TBB 3.0-beta-1 and get rid
        of many obsolete or default settings.
      · Disable WebRTC (Closes: #6468).
      · Import TorBrowser profile at commit
        51bf06502c46ee6c1f587459e8370aef11a3422d from the tor-browser-24.2.0esr-1
        branch at https://git.torproject.org/tor-browser.git.
    - Switch to Torbutton 1.6.5 (Closes: #6371).
      · Prevent Torbutton from asking users to "upgrade TBB".
      · Use the same Tor SOCKS port as the TBB (9151) for our web browser.
        This should be enough to avoid being affected by Tor#8511.
      · Disable Torbutton 1.6's check for Tor.
        Unfortunately, the new check.torproject.org breaks the remote Tor
        check. We cannot use the local Tor check with the control port. So,
        the shortest and sanest path to fixing the check issue, because the
        remote Tor check is broken" seems to simply disable this check.
        Patch submitted upstream as Tor#10216.
    - Prepare incremental upgrades to be the next default way to upgrade Tails,
      on point-releases at least.

  * Bugfixes
    - Deny X authentication only after Vidalia exits (Closes: #6389).
    - Disable DPMS screen blanking (Closes: #5617).
    - Fix checking of the persistent volume's ACL.
    - Sanitize more IP and MAC addresses in bug reports (Closes: #6391).
    - Do not fail USB upgrade when the "tmp" directory exists on the
      destination device.
    - Tails Installer: list devices with isohybrid Tails installed
      (Closes: #6462).

  * Minor improvements
    - Create a configuration file for additional software if needed
      (Closes: #6436).
    - Translations all over the place.
    - Enable favicons in Iceweasel.
    - Do not propose to make permanent NoScript exceptions.
      In Tails, every such thing is temporary, so better only display the menu
      entry that's about temporarily allowing something.
    - Clearer warning when deleting persistent volume (thanks to Andres Gomez
      Ramirez <andres.gomez@cern.ch> for the patch).
    - Make wording in Tails Installer more consistent.

  [ WinterFairy ]
  * Use IBus instead of SCIM (Closes: #5624, #6206).
    It makes it possible to input passwords in pinentry for at least Japanese,
    Chinese and Korean languages.
  * Add an import-translation script.
    This automates the importation process of completed translations
    from Transifex.
  * Always list optimal keyboard layout in the greeter (Closes: #5741).
  * Fix on-the-fly translation of the greeter in various languages
    (Closes: #5469).

  [ Kytv]
  * Update I2P to 0.9.8.1 (Closes: #6080, #5889).
  * Improve I2P configuration:
    - Disable IPv6 support in a nicer way.
    - Disable i2cp (allows java clients to communicate from outside the JVM). If
      this is unset an exception for port 7654 would need to be added to ferm.
    - Disable "in-network" updates (this is also done in the regular I2P
      packages).
    - Disable the outproxies. Access to the Internet is already routed through
      Tor so these are unnecessary. If end-users have a good reason to go
      through one of the I2P outproxies they can turn them back on.
  * Add a couple of default I2P IRC channels to Pidgin.
  * Allow access to the local 'eepsite' through FoxyProxy.
  * Add firewall exceptions for the standard I2P ports.

 -- Tails developers <tails@boum.org>  Sat, 30 Nov 2013 16:47:18 +0100

tails (0.21) unstable; urgency=low

  * Security fixes
    - Don't grant access to the Tor control port for the desktop user
      (amnesia). Else, an attacker able to run arbitrary code as this user
      could obtain the public IP with a get_info command.
      · Vidalia is now run as a dedicated user.
      · Remove the amnesia user from the debian-tor group.
      · Remove the Vidalia launcher in the Applications menu.
        The Vidalia instance it starts is useless, since it can't connect
        to the Tor control port.
    - Don't allow the desktop user to directly change persistence settings.
      Else, an attacker able to run arbitrary code as this user could
      leverage this feature to gain persistent root access, as long as
      persistence is enabled.
      · Fully rework the persistent filesystem and files ownership
        and permissions.
      · Run the Persistent Volume Assistant as a dedicated user, that is
        granted the relevant udisks and filesystem -level credentials.
      · At persistence activation time, don't trust existing persistence
        configuration files, migrate to the new ownership and permissions,
        migrate every known-safe existing settings and backup what's left.
        Warn the user when not all persistence settings could be migrated.
      · Persistent Volume Assistant uses the new ownership and permissions
        scheme when initializing a new persistent volume, and refuses to
        read persistence.conf if it, or the parent directory, hasn't the
        expected permissions.
      · Make boot medium 'system internal' for udisks with bilibop.
        Once Tails is based on Wheezy, this will further complete the
        protection (see #6172 for details).
    - Update Iceweasel to 17.0.10esr-0+tails2~bpo60+1.
    - Update Torbutton to 1.5.2-2, including a patch cherry-picked from
      upstream to make window resizing closer to what the design says.

  * Major new features
    - Add a persistence preset for printing settings (Closes: #5686).
      Reload CUPS configuration after persistence activation.
    - Support SD card connected through a SDIO host adapter (Closes: #6324).
      · Rebrand Tails USB installer to Tails installer.
      · Display devices brand, model and size in the Installer
        (Closes: #6292).
      · Ask for confirmation before installing Tails onto a device
        (Closes: #6293).
      · Add support for SDIO and MMC block devices to the Tails Installer
        (Closes: #5744) and the Persistent Volume Assistant (Closes: #6325).
      · Arm the udev watchdog when booted from SD (plugged in SDIO) too
        (Closes: #6327).

  * Minor improvements
    - Provide a consistent path to the persistent volume mountpoint
      (Closes: #5854).
    - Add a KeePassX launcher to the top GNOME panel (Closes: #6290).
    - Rework bug reporting workflow: point the desktop launcher to
      the troubleshooting page.
    - Make /home world-readable at build time, regardless of the Git
      working copy permissions. This makes the build process more robust
      against strict umasks.
    - Add signing capabilities to the tails-build script (Closes: #6267).
      This is in turn used to sign ISO images built by our Jenkins setup
      (Closes: #6193).
    - Simplify the ikiwiki setup and make more pages translatable.
    - Exclude the version string in GnuPG's ASCII armored output.
    - Prefer stronger ciphers (AES256,AES192,AES,CAST5) when encrypting
      data with GnuPG.
    - Use the same custom Startpage search URL than the TBB.
      This apparently disables the new broken "family" filter.
    - Update AdBlock Plus patterns.
    - Install Linux from Debian testing.
      (That is, the same version that was shipped in 0.20.1.)

  * Test suite
    - Look for "/tmp/.X11-unix/X${1#:}" too when detecting displays in use.
    - Adapt tests to match the Control Port access security fix:
      · Take into account that the amnesia user isn't part of the debian-tor
        group anymore.
      · Run as root the checks to see if a process is running: this
        is required to see other users' processes.

 -- Tails developers <tails@boum.org>  Sat, 26 Oct 2013 23:42:46 +0200

tails (0.20.1) unstable; urgency=low

  * Major new features
  - Install Tor 0.2.4.17-rc-1~d60.squeeze+1 from the Tor project's repository.
  - Install Iceweasel 17.0.9esr with Torbrowser patches.
  - Install Linux kernel 3.10-3 (version 3.10.11-1) from sid.

  * Bugfixes
  - Remount persistence devices read-only at shutdown/reboot time
    (Closes: #6228).
  - Greeter: display a warning icon on admin password mismatch and on
    persistence unlocking failure. Thanks to Andres Gomez Ramirez
    <andres.gomez@cern.ch> for the fix!
  - Don't torsocksify Pidgin.
    Instead we disable Pidgin's GNOME integration to get the "Global proxy
    configuration", which we set to use Tor. This fixes the I2P IRC account.
  - Additional software: fix typo in notification.
  - Allow installing "Priority: standard" packages that we do not install
    by default: remove them late in the build process instead of assigning
    them a -1 APT pinning level.

  * Minor improvements
  - Update AdBlock Plus patterns.
  - Use more unique ISO file name when building from Jenkins.
  - Additional software: point to the system log on upgrade failure.
  - Set SOCKS5_USER and SOCKS5_PASSWORD in the connect-socks wrapper (used
    by Git). Else, Tor 0.2.4's IsolateSOCKSAuth and connect-proxy
    sometimes play together in some way that makes connect-proxy ask for
    a password to connect to the SocksPort. SOCKS5_USER and
    SOCKS5_PASSWORD are passed through unchanged if they were manually set
    by the user already.
  - Use our custom connect-socks wrapper for SSH. Else, Tor 0.2.4's
    IsolateSOCKSAuth and connect-proxy sometimes play together in some way
    that makes connect-proxy ask for a password to connect to the
    SocksPort. Note that connect-socks uses the default SocksPort too, so
    no change here wrt. our connection isolation design.

  * Localization
  - Import new translations from Transifex.

  * Test suite
  - Fix old ISO checking for consistent error reporting.
  - Remove custom persistence test from manual test suite.
    It was removed for the GUI in t-p-s 0.33.

 -- Tails developers <tails@boum.org>  Sun, 15 Sep 2013 15:49:36 +0200

tails (0.20) unstable; urgency=low

  * Major new features
  - Install Linux kernel 3.10.3-1 from Debian unstable.
  - Iceweasel 17.0.8esr + Torbrowser patches.

  * Bugfixes
  - Prevent Iceweasel from displaying a warning when leaving HTTPS web sites.
  - Make Iceweasel use the correct, localized search engine.
  - Fix Git access to https:// repositories.

  * Minor improvements
  - Install Dasher, a predictive text entry tool.
  - Add a wrapper around TrueCrypt which displays a warning about it soon
    being deprecated in Tails.
  - Remove Pidgin libraries for all protocols but IRC and Jabber/XMPP.
    Many of the other protocols Pidgin support are broken in Tails and
    haven't got any security auditting.
  - Disable the pre-defined Pidgin accounts so they do not auto-connect
    on Pidgin start.
  - Include information about Alsa in WhisperBack reports.
  - Explicitly restrict access to ptrace. While this setting was enabled
    by default in Debian's Linux 3.9.6-1, it will later disabled in 3.9.7-1.
    It's unclear what will happen next, so let's explicitly enable it ourselves.
  - Do not display dialog when a message is sent in Claws Mail.
  - Sync iceweasel preferences with the Torbrowser's.

  * Localization
  - Many translation updates all over the place.
  - Merge all Tails-related POT files into one, and make use of intltoolize
    for better integration with Transifex.

 -- Tails developers <tails@boum.org>  Tue, 30 Jul 2013 14:19:57 +0200

tails (0.19) unstable; urgency=low

  * Major new features
  - Install Linux kernel 3.9.5-1 from Debian unstable.
    Features of particular interest for Tails are the Yama LSM
    (ptrace scope restrictions) and improved hardware support.
    As a corollary, install initramfs-tools from there too.
  - Iceweasel 17.0.7esr + Torbrowser patches.
  - Unblock Bluetooth, Wi-Fi, WWAN and WiMAX; block every other type of
    wireless device. Next steps are described on the
    todo/protect_against_external_bus_memory_forensics ticket.

  * Bugfixes
  - Fix write access to boot medium at the block device level,
    by installing bilibop-udev. Thanks to quidame for his support.
  - tails-greeter l10n-related fixes, thanks to winterfairy:
    · Fix so translations is applied on password mismatch messages.
    · Separate forward and login buttons and make them translatable.
  - Fix link to documentation when no sudo password is set.
  - gpgApplet: partial fix for clipboard emptying after a wrong passphrase
    was entered.
  - Workaround aufs bug in Unsafe Browser script.

  * Minor improvements
  - Drop GNOME proxy settings: we did not find any use of it we were keen
    to support, other than two programs (Seahorse, Pidgin) that are now run
    with torsocks.
  - Format newly created persistent volumes as ext4.
  - GnuPG: don't connect to the keyserver specified by the key owner.
    This feature opens the door to a variety of subtle attacks.
  - GnuPG: locate keys only from local keyrings.
    This is probably the default, but better safe than sorry.
  - Install virt-what from Wheezy.
    The version from Squeeze does not detect at least Parallels for Mac v.8.
  - Upgrade live-boot and live-config to the 3.0.x final version from Wheezy.
    · Remove /live and /lib/live/image compatibility symlinks.
    · Add /live/overlay -> /lib/live/mount/overlay symlink.
      The live-boot changes (commit d2b2a461) brought to fix Debian bug
      #696495 revert some of our previous changes (commit 77dab1cb), and as
      a result, at the time live-persist runs, no tmpfs is mounted on
      /live/overlay, which breaks the aufs mount. So, let's just ensure
      /live/overlay points to a tmpfs.
    · Really disable policykit and sudo live-config hooks.
      ... by making it believe they've already been run.
      This workarounds new live-config's default behavior.

  * Localization
  - Many translation updates all over the place.

  * Test suite
  - Re-enable previously disabled boot device permissions test.

 -- Tails developers <tails@boum.org>  Wed, 26 Jun 2013 12:36:20 +0200

tails (0.18) unstable; urgency=low

  * New features
  - Support obfs3 bridges.
  - Automatically install a custom list of additional packages chosen by
    the user at the beginning of every working session, and upgrade them
    once a network connection is established (technology preview).

  * Iceweasel
  - Upgrade to Iceweasel 17.0.6esr-0+tails1~bpo60+1.
  - Update Torbrowser patches to current maint-2.4 branch (567682b).
  - Isolate DOM storage to first party URI, and enable DOM storage:
    don't set dom.storage.enabled anymore, and set Torbutton's
    disable_domstorage to false.
  - Isolate the image cache per url bar domain.
  - Torbutton 1.5.2, and various prefs hacks to fix breakage:
    · Add .saved version of the Torbutton preferences the TBB also sets.
    · Set TOR_SOCKS_HOST and TOR_SOCKS_PORT.
    · Move some prefs (network.proxy.*, extensions.autoDisableScopes,
      extensions.foxyproxy.last-version) to user.js.
      Else, with Torbutton 1.5.x, these ones are not taken into account.
    · Set network.proxy.socks_version.
      Else we get the meaningless user_pref("network.proxy.socks_version", 9063);
      in prefs.js after the initial startup.
    · Set extensions.foxyproxy.socks_remote_dns to true.
      Else, it overrides the various ways we set network.proxy.socks_remote_dns,
      which in turn makes Torbutton think it should start in non-Tor mode.
    · Also pass the TOR_SOCKS_* environment variables to iceweasel when
      generating the profile: Torbutton behaves differently depending on
      these variables, so we don't want the initial profile generation to be
      done without them. In practice, this has no implication that we could
      see right now, but better safe than sorry.
    · Import all version overrides from the TBB prefs.
      Else, the User-Agent sent in the HTTP headers is fine, but real
      values leak with JavaScript, as demonstrated by ip-check's "Browser
      type" test.
    · Move a bunch of settings to user_pref(), that are not applied otherwise.
      For some, this fixes a regression in 0.18~rc1.
      For other, the  bug was already present in Tails 0.17.2.
  - HTTPS Everywhere 3.2.
  - Update prefs to match the TBB's, fix bugs, and take advantage of the latest
    Torbrowser patches:
    · Increase pipeline randomization.
    · Fix @font-face handling of local() fonts.
      Also disable fallback font rendering.
    · Explicitly disable SPDY v2 and v3.
    · Update http pipelining prefs.
  - Make prefs organization closer to the TBB's:
    · Remove Torbutton prefs that we set at their default value.
    · Import Torbutton preferences from the TBB.
    · Organize iceweasel config files in sections the same way as the TBB.
  - Cleanup prefs:
    · Don't set extensions.torbutton.clear_cookies nor
      extensions.torbutton.saved.share_proxy_settings:
      we don't care about toggling anymore.
    · Don't set extensions.torbutton.saved.download_retention nor
      extensions.torbutton.saved.search_suggest:
      these settings are not used in Torbutton anymore.
  - Update unsafe browser prefs mangling accordingly.
  - Move network.protocol-handler.warn-external.* to user_pref().
    Else they're not applied.
    These prefs are actually ignored by Firefox these days -- the TBB
    design doc reads "They are set still anyway out of respect for the
    dead". Let's go on doing the same.
  - Update extensions.adblockplus.currentVersion.
  - Fetch xul-ext-https-everywhere (3.2-2) and xul-ext-noscript (2.6.6.1-1)
    from Debian unstable. They were uploaded there, and accordingly removed
    from experimental.

  * Bugfixes
  - Linux 3.2.41-2+deb7u2.
  - Fixed swapped filenames of tails-{reboot,shutdown}.desktop.
    Thanks to Mikko Harhanen for the patch.
  - Only add ClientTransportPlugin to torrc when bridge mode is enabled.
    This should bring back support for proxies of type other than obfsproxy.

  * Minor improvements
  - Set kernel.dmesg_restrict=1, and make /proc/<pid>/ invisible
    and restricted for other users. It makes it slightly harder for an attacker
    to gather information that may allow them to escalate privileges.
  - Install gnome-screenshot.
  - Don't disable IPv6 on all network interfaces anymore.
    It turns out the IPv6 leaks we wanted to fix actually don't exist.
  - Add a "About Tails" launcher in the System menu.
  - Install GNOME accessibility themes.
  - Use 'Getting started...' as the homepage for Tails documentation button.
  - Stop relying on the obsolete /live/image compatibility symlink.
  - Disable audio preview in Nautilus.
  - Wheezy was released => Squeeze is now oldstable.
  - Pick Tor from deb.torproject.org regardless of the release name they
    advertise. At some point we needed it, their APT repository still thought
    that stable == Squeeze.
  - Add Wheezy APT sources.
  - Install Linux and related packages from Wheezy.
    Debian sid just got Linux 3.8, and we don't want to switch to a new kernel
    yet.
  - Fetch laptop-mode-tools from Wheezy.
    Wheezy has the version we've been installing in 0.18~rc1,
    while a newer one was uploaded to sid in the meantime.
  - Fetch a few packages from Wheezy instead of unstable.
    Namely: spice-vdagent, libregexp-common-perl, macchanger, service-wrapper,
    libservice-wrapper-java and libservice-wrapper-jni.
    Wheezy has the versions we've been installing for a while, so let's
    avoid having unstable push a newer one to us uselessly at some point.
    Note that at the time of this writing, the versions in sid and in Wheezy
    are the same, so this commit is effectively a no-op as of today: it is
    merely a safeguard for the future.

  * Localization
  - Many translation updates all over the place.

  * Build process
  - Make Vagrant's build-tails script support Jenkins too.

  * Test suite
  - Fix Unsafe Browser test broken by hidepid.

 -- Tails developers <tails@boum.org>  Mon, 13 May 2013 22:17:38 +0200

tails (0.17.2) unstable; urgency=low

  * Iceweasel
  - Upgrade to Iceweasel 17.0.5esr-0+tails2~bpo60+1.
  - Stop displaying obsolete context menu entries ("Open Tor URL" and friends).

  * Hardware support
  - Update Linux to 3.2.41-2

  * Bugfixes
  - Use more reliable OpenPGP keyservers:
    · use the hkps pool in GnuPG (and import their SSL CA)
    · use hkp://pool.sks-keyservers.net in Seahorse (as it does not support
      hkps yet)
  - Keep udisks users (GNOME Disk Utility, tails-persistence-setup, etc.)
    from resetting the system partition's attributes when manipulating the
    partition table. To this end, backport the relevant bugfix from Wheezy
    into parted 2.3-5+tails1. This allowed to remove the sgdisk-based
    workaround in tais-persistence-setup, and to stop installing
    python-parted. All this is a first needed step to fix
    todo/make_system_disk_read-only in a future release.

  * Minor improvements
  - Disable NoScript's HTML5 media click-to-play for better user experience.

  * Localization
  - Tails USB installer: update translations for French, German, Spanish,
    Finnish, Greek, Italian, Latvian, Dutch, Polish and Chinese.
  - Tails Greeter: update translations for Farsi, Chinese, French;
    new translations: Finnish, Norwegian Bokmål, Galician.
  - tails-persistence-setup: update Farsi and Chinese translations;
    import new translations for Finnish and Swedish.
  - WhisperBack: update translations for Arabic, French, German, Greek,
    Spanish, Korean, Polish, Russian. New translations: Finnish, Chinese.

  * Build process
  - Add automated testing framework (Sikuli, Cucumber, libvirt -based)
    with a bunch of tests.

 -- Tails developers <amnesia@boum.org>  Sun, 07 Apr 2013 12:17:26 +0200

tails (0.17.1) unstable; urgency=low

  * Iceweasel
  - Upgrade to Iceweasel 17.0.4esr-0+tails1~bpo60+1.

  * Hardware support
  - Update Linux to 3.2.39-2.
    It includes the drm and agp subsystems from Linux 3.4.29.
  - Don't install xserver-xorg-video-rendition backport.
    xserver-xorg-video-rendition has been removed from squeeze-backports
    due to an upstream tarball mismatch discover when merging backports
    into the main Debian archive, and xserver-xorg-video-all still depends
    on it, so we explicitly install all drivers from -all but -rendition
    as a (hopefully temporary) workaround.

  * Minor improvements
  - Remove Indymedia IRC account, until we ship a version of Pidgin
    with SASL support, that is when Tails is based on Wheezy.

  * Build system
  - Don't ship the wiki's todo and bugs on ISO images.

 -- Tails developers <amnesia@boum.org>  Thu, 21 Mar 2013 18:54:11 +0100

tails (0.17) unstable; urgency=low

  * New features
  - Install the KeePassX password manager, with a configuration and
    documentation that makes it easy to persist the password database.

  * Iceweasel
  - Upgrade to Iceweasel 17.0.3esr-1+tails1~bpo60+1.
  - Install xul-ext-adblock-plus from squeeze-backports.
  - Do not allow listing all available fonts.
    Set browser.display.max_font_attempts and browser.display.max_font_count
    to enable the Torbrowser Limit-the-number-of-fonts-per-document patch.
  - Set default spellchecker dictionary to English (USA),
    and localize it according to locale with our custom branding extension.
  - Disable the add-ons automatic update feature.
  - Make the generated profile world-readable.
  - Remove NoScript click-to-play confirmation.
  - Sync some prefs set by Torbutton, to be ready when it stops setting these.
  - Disable navigation timing.
  - Disable SPDY. It stores state and may have keepalive issues.
  - More aggressive iceweasel HTTP pipelining settings.
  - Enable WebGL (as click-to-play only).
  - Disable network.http.connection-retry-timeout.
  - Disable full path information for plugins.
  - Remove NoScript blocks of WebFonts.
  - Disable DOM storage in Torbutton.
    Since we don't apply the 0026-Isolate-DOM-storage-to-first-party-URI.patch
    Torbrowser patch yet, and still disable DOM storage, we need to tell
    Torbutton not to use it.
  - Synchronize iceweasel's general.useragent.override with TBB based on FF17.
    The User-Agent settings are not kept up-to-date anymore in Torbutton, so
    we have to keep in sync manually with TBB's settings.
  - Remove obsolete APT pining for Torbutton.
    It's not maintained in Debian anymore, so we now fetch it from our own
    APT repository.
  - Fetch FoxyProxy from Debian experimental and libnspr4-0d from
    squeeze-backports, for compatibility with Iceweasel 17.
  - Rebase bookmarks file on top of the default iceweasel 17 one.
  - Explicitly disable AdBlock Plus "correct typos" feature.
    This feature connects to http://urlfixer.org/.
    It is disabled by default in 2.2-1, but let's be careful.

  * Minor improvements
  - Upgrade to live-boot 3.0~b11-1 and live-config 3.0.12-1.
    Accordingly update the 9980-permissions hook, live-persist,
    unsafe-browser and boot-profile.
    Add compatibility symlinks from /live to /lib/live, and from /live/image
    to /lib/live/mount/medium, to ease the transition.
  - Check for errors when sourcing live-boot files, e.g. to detect when
    they have been renamed upstream.
  - Don't add "quiet" to the kernel command-line ourselves.
    Else, it appears twice as live-build's lb_binary_syslinux adds it too.
    Historically, we've been adding it ourselves on top of that because
    lb_binary_yaboot does not add it, but since we gave up the PowerPC support
    attempt, we're now only interested in syslinux, so let's make it easier
    for the general case, e.g. when one wants to remove the "quiet" parameter
    as suggested by our "Tails does not start" debugging documentation.
  - Upgrade I2P to 0.9.4.

  * Bugfixes
  - Many bugfixes brought by the Debian Squeeze 6.0.7 point-release.
  - Use the regular GnuPG agent + pinentry-gtk2 instead of Seahorse
    as a GnuPG agent. This fixes usage of OpenPGP in Claws Mail,
    and brings support for OpenPGP smartcards.
  - Enable I2P hidden mode.
    Else, killing I2P ungracefully is bad for the I2P network.
  - live-persist: move error() function before the first potential usecase.
  - Add missing executable bit on restart-tor and restart-vidalia.
  - Add shutdown and reboot launchers to the menu.
    This workarounds the lack of a shutdown helper applet in camouflage mode.
  - Remove Pidgin's MXit and Sametime support.
    ... at least until CVE-2013-0273, CVE-2013-0272 and CVE-2013-0271 are
    fixed in Debian stable. While we're at it, don't force file removal in
    these "set -e" build scripts: fail hard, instead of silently ignoring
    the fact that files may have moved or disappeared.

  * Hardware support
  - Install recent Intel and AMD microcode from squeeze-backports,
    explicitly excluding the iucode-tool package that's not a good idea
    for Live systems.
  - Install firmware loader for Qualcomm Gobi USB chipsets.
    This is needed to have various mobile broadband chipsets work.
  - Upgrade barry to 0.18.3-5~bpo60+1.
    This much improved new version supports more hardware & ISP,
    and does not display dozens of spurious error messages at boot time.

  * Build system
  - Remove APT local cache (/Var/cache/apt/{,src}pkgcache.bin).

 -- Tails developers <amnesia@boum.org>  Sat, 23 Feb 2013 10:37:57 +0100

tails (0.16) unstable; urgency=low

  * Minor improvements
  - Replace the too-easy-to-misclick shutdown button with a better
    "Shutdown Helper" Gnome applet.
  - Display ~/Persistent in GNOME Places and GtkFileChooser if it is mounted.
  - Set Unsafe Browser's window title to "Unsafe Browser".
  - Install ekeyd to support the EntropyKey.
  - Install font for Sinhala.
  - Update Poedit to 1.5.4.
  - Kill Vidalia when restarting Tor.
    Doing this as early as possible exposes Vidalia's "broken onion" icon
    to users less.
  - Hide the persistence setup launchers in kiosk mode.
  - Add a shell library for Tor functions.
    These are shared among multiple of our scripts.
  - Install dictionaries for supported languages.
    Install hunspell dictionaries when possible,
    fall back on myspell ones else.

  * Bugfixes
  - Disable IPv6 on all network interfaces.
    This is a workaround for the IPv6 link-local multicast leak that was recently
    discovered. Tails has no local service that listens on IPv6, so there should be
    no regression, hopefully, unless one wants to play with OnionCat and VoIP,
    but those of us should know how to workaround this anyway.
  - live-persist: Fix variable mismatch, fixing probe white-list.
    Tails may previously have been able to list GPT partitions labelled
    "TailsData" on hard drives (!) as valid persistence volumes...
  - live-persist: Fix --media option when no devices are attached.
    Earlier, if it was set to e.g. 'removable-usb' and no USB storage was
    connected, $whitelistdev would be empty, which is interpreted like
    all devices are ok by the rest of the code.
  - Fix SCIM in the autostarted web browser: save IM environment variables
    to a file during Desktop session startup, and export them into the
    autostarted browser's environment.
  - Talk of DVD, not of CD, in the shutdown messages.
  - Make tordate work in bridge mode with an incorrect clock.
    When using a bridge Tor reports TLS cert lifetime errors (e.g. when
    the system clock is way off) with severity "info", but when no bridge
    is used the severity is "warn". tordate/20-time.sh depends on grepping
    these error messages, so we termporarily increase Tor's logging
    severity when using bridge mode. If we don't do this tordate will
    sleep forever, leaving Tor in a non-working state.
    · White-list root to use Tor's ControlPort.
    · Add logging for is_clock_way_off().
    · Remove Tor's log before time syncing.
      We depend on grepping stuff from the Tor log (especially for
      tordate/20-time.sh), so deleting it seems like a Good Thing(TM).
    · Stop Tor before messing with its log or data dir.
  - live-persist: limit searched devices the same way as live-boot.
    If no --media argument is specified, use live-boot's
    "(live-media|bootfrom)=removable(|-usb)" argument to limit devices
    searched for a persistent volume.
  - tails-greeter: do not pass media=removable to live-persist.
    Now that we have autodetection with kernel command-line,
    it should not be needed anymore.
  - Start memlockd after configuring it,
    instead of starting it before and restarting it after.
    This avoids running memlockd twice, and prevents other possibly
    surprising race-conditions.
    As a consequence, also have tails-sdmem-on-media-removal start after the
    memlockd service *and* tails-reconfigure-memlockd: to start the watchdog,
    we need memlockd to be properly configured *and* running.

  * iceweasel
  - Set iceweasel homepage to the news section on the Tails website.
    ... using the localized one when possible.
  - Hide the iceweasel add-on bar by default.
    Now that we don't want to ship the Monkeysphere addon anymore,
    that was the only one displayed in there, we can as well hide the whole bar.
  - Don't hide the AdBlock-Plus button in the add-on bar anymore. Now that
    we hide the whole addon bar, we can get rid of this old
    UX improvement.
  - Do not install a placeholder (fake) FireGPG iceweasel extension anymore.
    It was shipped from 0.10 (early 2012) to 0.15 (late November),
    so the migration period should be over now.
  - Don't install xul-ext-monkeysphere anymore.
    The implication of the current keyserver policy are not well
    understood, Monkeysphere is little used in Tails, and we're not sure
    anymore it would be our first bet for the web browser profile with no
    CA. Let's keep the various configuration bits (e.g. FoxyProxy,
    patching MSVA), though, so that advanced users who are used to have
    Monkeysphere in Tails just have to install the package.

  * Build system
  - Install the "standard" task with tasksel for better consistency in the
    Tails ISO images built in various environments.
  - Install p7zip-full. It's a dep by file-roller, but we explicily use it
    elsewhere, and it's better to be safe than sorry.
  - Remove pinning of libvpx0 to sid.
    This package is part of Squeeze, and not from testing/sid.
    We have been shipping the version from Squeeze for a while.
  - Remove config/chroot_local-packages/ from .gitignore.
    The documented way for "external" contributors to add custom packages
    is to put them in chroot_local-packages, and once we pull we import
    any such package into our APT repo and rewrite the
    history appropriately.
    Also, the ability to add packages in there and not see them in "git
    status" makes it very easy to build tainted ISO images with
    non-standard packages, which makes some of us fear can lead to hard to
    debug situations.
  - Make it clearer what can and cannot be done in terms of local packages.

 -- Tails developers <amnesia@boum.org>  Thu, 10 Jan 2013 12:47:42 +0100

tails (0.15) unstable; urgency=low

  * Major new features
  - Persistence for browser bookmarks.
  - Support for obfsproxy bridges.

  * Minor improvements
  - Add the Hangul (Korean) Input Method Engine for SCIM.
  - Add vendor-specific dpkg origin information. This makes dpkg-vendor
    return correct information.
  - Install pcscd and libccid from squeeze-backports. This is needed to
    support, to some extent, some OpenPGP SmartCard readers.
  - Install HPIJS PPD files and the IJS driver (hpijs).
    This adds support for some printers, such as Xerox DocumentCenter400.
  - Optimize fonts display for LCD.
  - Update TrueCrypt to version 7.1a.

  * Bugfixes
  - Do not use pdnsd anymore. It has been orphaned in Debian, has quite
    some bugs in there, and apparently Tor's DNSPort's own caching is
    be good enough.
  - Remove useless iceweasel cookies exceptions. They are useless as
    per-session cookies are allowed.
  - Do not run setupcon on X. This call is only needed on the Linux
    console, no need to annoy the user with a weird "Press enter to
    activate this console" when the open a root shell in a GNOME
    Terminal.
  - Allow the tails-iuk-get-target-file user to connect to the SOCKSPort
    dedicated for Tails-specific software.
  - Fix gpgApplet menu display in Windows camouflage mode.
  - Fix Tor reaching an inactive state if it's restarted in "bridge mode",
    e.g. during the time sync' process.

  * Iceweasel
  - Update iceweasel to 10.0.11esr-1+tails1.
  - User profile is now generated at build time in order to support persistent
    bookmarks.
  - Update HTTPS Everywhere to version 3.0.4.
  - Update NoScript to version 2.6.
  - Fix bookmark to I2P router console.
  - Re-enable Monkeysphere extension to connect to the validation agent.

  * Localization
  - The Tails USB installer, tails-persistence-setup and tails-greeter
    are now translated into Bulgarian.
  - Update Chinese translation for tails-greeter.
  - Update Euskadi translation for WhisperBack.

  * Build system
  - Custom packages are now retrieved from Tails APT repository instead
    of bloating the Git repository.
  - Allow '~' in wiki filenames. This makes it possible to ship
    update-description files for release candidates.
  - Document how to create incremental update kit.
  - Handle release candidates when generating custom APT sources.
  - Remove pinning for xul-ext-adblock-plus.
    It is obsolete since we've added this package to our APT repository.

 -- Tails developers <amnesia@boum.org>  Sun, 25 Nov 2012 12:59:17 +0100

tails (0.14) unstable; urgency=low

  * Major new features
  - Enable Tor stream isolation; several new SocksPorts with
    appropriate Isolate* options have been added for different use
    cases (i.e. applications). All application's have been
    reconfigured to use these new SocksPorts, which should increase
    anonymity by making it more difficulte to correlate traffic from
    different applications or "online identities".
  - The web browser now has the anonymity enhancing patches from the
    TorBrowser applied.
  - gpgApplet can now handle public-key cryptography.
  - Install an additional, PAE-enabled kernel with NX-bit
    support. This kernel is auto-selected when the hardware supports
    it and will:
    * provide executable space protection, preventing certain types of
      buffer overflows from being exploitable.
    * enable more than 4 GiB of system memory.
    * make all processors/cores available, including their
      power-saving functionality.
  - Add a persistence preset for NetworkManager connections.

  * Minor improvements
  - On kexec reboot, make the boot quiet only if debug=wipemem was not
    enabled.
  - Update torproject.org's APT repo key.
  - Update the embedded Tails signing key.
  - Use symlinks instead of duplicating localized searchplugins.
  - Rewrite Tails firewall using ferm. Tails firewall was written in
    very unsophisticated iptables-save/restore format. As more feature
    creeped in, it started to be quite unreadable.
  - Optimize VirtualBox modules build at runtime to avoid installing the
    userspace utils N times.
  - Drop most of Vidalia's configuration. Our custom lines just caused
    trouble (with multiple SocksPorts) and the default works well.
  - Blacklist PC speaker module. On some computers, having the pcspkr
    module loaded means loud beeps at bootup, shutdown and when using
    the console. As it draws useless attention to Tails users, it is
    better to prevent Linux from loading it by default.
  - Remove all addons from the Unsafe Browser. No addons are essential
    for the Unsafe Browser's intent. If anything they will modify the
    network fingerprint compared to a normal Iceweasel install, which
    is undesirable.
  - Prevent some unwanted packages to be installed at all, rather than
    uninstalling them later. This should speed up the build a bit.
  - Add a symlink from /etc/live/config to /etc/live/config.d. This
    makes the system compatible with live-config 3.0.4-1, without
    breaking backward compatibility with various parts of the system
    that use the old path.
  - Do not run unecessary scripts during shutdown sequence, to make
    shutdown faster.
  - Make live-persist deal with persistent ~/.gconf subdirs so that
    any options saved therein actually get persistent.
  - Prevent memlockd unload on shutdown, to make sure that all
    necessary tools for memory wiping are available when the new
    kernel has kexec'd.
  - Patch initscripts headers instead of fiddling with update-rc.d. We
    now let insserv figure out the correct ordering for the services
    during startup and shutdown, i.e. use dependency-based boot
    sequencing.
  - Remove the last absolute path in our isolinux config, which makes
    it easier to migrate from isolinux to syslinux (just rename the
    directory), and hence might make it easier for 3rd party USB
    installers (like the Universal USB Installer) to support Tails.

  * Bugfixes
  - Include `seq` in the ramdisk environment: it is used to wipe more
    memory. This fixes the long-standing bug about Tails not cleaning
    all memory on shutdown.
  - Fix Yelp crashing on internal links
  - Allow amnesia user to use Tor's TransPort. This firewall exception
    is necessary for applications that doesn't have in-built SOCKS
    support and cannot use torsocks. One such example is Claws Mail,
    which uses tsocks since torsocks makes it leak the hostname. This
    exception, together with Tor's automatic .onion mapping makes
    Claws Mail able to use hidden service mail providers again.
  - Force threads locking support in Python DBus binding. Without this
    liveusb-creator doesn't work with a PAE-enabled kernel.
  - Fix localized search plugins for 'es' and 'pt'
  - Fix live-boot's readahead, which caused an unnecessary pause
    during boot.
  - Factorize GCC wanted / available version numbers in VirtualBox
    modules building hook. This, incidentally, fixes a bug caused by
    duplication and not updating all instances.
  - Fix tordate vs. Tor 0.2.3.x. Since 0.2.3.x Tor doesn't download a
    consensus for clocks that are more than 30 days in the past or 2
    days in the future (see commits f4c1fa2 and 87622e4 in Tor's git
    repo). For such clock skews we set the time to the Tor authority's
    cert's valid-after date to ensure that a consensus can be
    downloaded.

  * Tor
  - Update to version 0.2.3.24-rc-1~~squeeze+1, a new major
    version. It's not a stable release, but we have been assured by
    the Tor developers that this is the right move.
  - Stop setting custom value for the Tor LongLivedPorts
    setting. Gobby's port was upstreamed in Tor 0.2.3.x.

  * Iceweasel
  - Update to 10.0.10esr-1+tails1, which has all the anonymity enhancing
    patches from the TorBrowser applied.
  - Install iceweasel from our own repo, http://deb.tails.boum.org.
  - Fix Iceweasel's file associations. No more should you be suggested
    to open a PDF in the GIMP.

  * htpdate
  - Use curl instead of wget, and add a --proxy option passed through
    to curl.
  - Remove the --fullrequest option, we don't need it anymore.
  - Remove --dns-timeout option, we don't need it anymore.
  - Change --proxy handling to support Debian Squeeze's curl.
  - Clarify what happens if --proxy is not used.
  - Compute the median of the diffs more correctly.

  * Hardware support
  - Update Linux to 3.2.32-1.

  * Software
  - Update vidalia to 0.2.20-1+tails1.
  - Update bundled WhisperBack package to 1.6.2:
    * Raise the socket library timeout to 120 seconds
    * Use smtplib's timeout parameter
    * Fix error output when calling send a 2nd time
  - Update liveusb-creator to 3.11.6-3.
  - Update i2p to 0.9.2.
  - Update tails-persistence-setup to 0.20-1, which should make it
    possible to install Tails on large (>= 32 GiB) USB drives.
  - Install console-setup and keyboard-configuration from unstable
    (required by new initramfs-tools).
  - Update tails-greeter to 0.7.3:
    * Import pt_BR translation.
    * Let langpanel usable during option selection stage
    * Print less debugging messages by default
    (below are changes in tails-greeter 0.7.2:)
    * Use correct test operators.
    * Generate language codes of available locales at package build
      time.
    * Read list of language codes from where we have saved it at
      package build time.
    * Drop tails-lang-helper, not used anymore.
    * Do not compile locales at login time anymore. Tails now ships
      locales-all.
  - Import live-config{,-sysvinit} 3.0.8-1. live-config >= 3.0.9-1
    has basically nothing useful for us, and it migrates to new paths
    brought by live-boot 3.0~b7, which we're not ready for yet (see:
    todo/newer_live-boot).

  * Localization
  - Fix Tails specific Iceweasel localization for pt-BR
  - Add Japanese input system: scim-anthy.
  - whisperback is now also translated into German, Hebrew, Hungarian,
    Italian and Korean.
  - tails-persistence-setup is now also translated into Arabic.
  - tails-greeter is now also translated into Arabic, Hebrew, Basque,
    Hungarian, Italian and Chinese.

  * Build system
  - Catch more errors in during build time:
    - Ensure that all local hooks start with 'set -e'.
    - Fail hard if adduser fails in local hooks.
    - Fail hard if 'rm' fails in local hooks.
  - vagrant: Ensure we have the set of Perl packages needed by our
    Ikiwiki
  - vagrant: Configure live-build to ship with ftp.us.debian.org.
    Using cdn.debian.net leads to bad interactions with Tor.
  - vagrant: Don't use gzip compression when building from a tag, i.e.
    a release.
  - vagrant: Optionally use bootstrap stage cache for faster builds
    via the 'cache' build option.
  - vagrant: Make sure release builds are clean, i.e. they don't use
    any potentially dangerous build options.
  - vagrant: Disable live-build package caching. This build system is
    meant to use an external caching proxy, so live-build's cache just
    wastes RAM (for in-memory builds) or disk space.
  - vagrant: use aufs magic instead of copying source into tmpfs.
    This reduces the amount of RAM required for building Tails in.
  - vagrant: Allow in-memory builds when a VM with enough memory is
    already started.

 -- Tails developers <amnesia@boum.org>  Sat, 10 Nov 2012 12:34:56 +0000

tails (0.13) unstable; urgency=low

  * Major new features
  - Use white-list/principle of least privelege approach for local services.
    Only users that need a certain local (i.e. hosted on loopback) service
    (according to our use cases) are granted access to it by our firewall;
    all other users are denied access.
  - Ship a first version of the incremental update system. Updates are not
    currently triggered automatically, but this will allow tests to be done
    on larger scales.

  * Minor improvements
  - Enable four workspaces in the Windows XP camouflage. This allows
    users to quickly switch to a more innocent looking workspace in case
    they are working on sensitive data and attract unwanted attention.
    The workspace switcher applet isn't there, though, since there's no
    such thing in Windows XP, so switching is only possible via keyboard
    shortcuts.
  - Ship with precompiled locales instead of generating them upon login.
  - Add support for wireless regulation.
  - Use color for Git output, not intended for machine consumption,
    written to the terminal.
  - Have ttdnsd use OpenDNS. Using Google's DNS servers was very
    glitchy, and rarely succeeded when it should. It can probably be
    attributed to Google's DNS, which is known to take issue with Tor
    exits.
  - Upgrade WhisperBack to 1.6, with many UI improvements and new translations.
  - Include GDM logs and dmidecode informations in the reports.
  - Allow to modify language and layout in the "Advanced options" screen
    of the greeter.
  - GnuPG: bump cert-digest-algo to SHA512.
  - Update torproject.org's APT repo key.

  * Bugfixes
  - Make Claws Mail save local/POP emails in its dot-directory. The
    default is to save them at ~/Mail, which isn't included in our
    current Claws Mail persistence preset.
  - Fix the System Monitor applet.
  - Remove broken ttdnsd from the default DNS resolution loop.
  - Hide the 'TailsData' partition in desktop applications.
  - Ship unrar-free again, so that the GNOME archive manager knows about
    it.
  - Ship with an empty whitelist for Noscript.
  - Disable FoxyProxy's advertisement on proxy error page.
  - Fix slow browsing experience for offline documentation.
  - Raise the socket timeout to 120 seconds in WhisperBack.
  - Enable the ikiwiki trail plugin for the locally built wiki too.

  * Iceweasel
  - Upgrade iceweasel to 10.0.6esr-1 (Extended Support Release) and install it
    and its dependencies from squeeze-backports.

  * Hardware support
  - Upgrade Linux to 3.2.23-1.

  * Software
  - Update tor to version 0.2.2.39.
  - Update Iceweasel to version 10.0.7esr-2.
  - Update i2p to version 0.9.1.

  * Build system
  - vagrant: Install Ikiwiki from Debian unstable. The 'mirrorlist'
    patches have finally been merged in upstream Ikiwiki. So instead of
    building Ikiwiki by hand, we can now install the package directly
    from Debian unstable.
  - Do not build the ikiwiki forum on the bundled static website copy.

 -- Tails developers <amnesia@boum.org>  Mon, 17 Sep 2012 15:19:25 +0200

tails (0.12.1) unstable; urgency=low

  This is a brown paper bag release to fix two major problems introduced in
  Tails 0.12.

  * Iceweasel
  - Upgrade Torbutton to 1.4.6.
  - Upgrade AdBlock Plus to 2.1.
  - Update AdBlock Plus patterns.

  * Hardware support
  - Upgrade Linux to 3.2.21-3 (linux-image-3.2.0-3-486).

  * Software
  - Install MAT from Debian backports, drop custom package.
  - Install python-pdfrw to re-add PDF support to the MAT.
  - Upgrade tails-greeter to 0.7.1, which fixes the race condition that
    broke administration password and locale settings on some systems.

  * Boot
  - Remove the Tails specific plymouth theme. The theme interfers heavily with
    the boot process on some hardware.

 -- Tails developers <amnesia@boum.org>  Mon, 17 Sep 2012 13:06:03 +0200

tails (0.12) unstable; urgency=low

  * Major new features
  - Add the Unsafe Web Browser, which has direct access to the Internet and
    can be used to login to captive portals.
  - The (previously experimental, now deemed stable) Windows camouflage can now
    be enabled via a check box in Tails greeter.

  * Tor
  - Upgrade to 0.2.2.37-1~~squeeze+1.

  * Iceweasel
  - Upgrade iceweasel to 10.0.5esr-1 (Extended Support Release) and install it
    and its dependencies from squeeze-backports.
  - Add a bookmark for the offline Tails documentation.
  - Update AdBlock patterns.

  * Persistence
  - Allow using larger USB drives by increasing the mkfs timeout to 10 minutes.
  - Tell the user what's going on when the Tails boot device cannot be found.

  * Hardware support
  - Upgrade Linux to 3.2.20-1 (linux-image-3.2.0-2-amd64).

  * Software
  - Install rfkill.
  - Install torsocks. Note that this makes `torify' use `torsocks' instead of
    `tsocks'. The `tsocks' binary is dropped to avoid problems, but remaining
    files (the library) are kept since ttdnsd depends on them.
  - Fetch live-config-sysvinit from sid so that it matches live-config version.
  - Update virtualbox backports to 4.1.10-dfsg-1~bpo60+1.
  - Install pciutils (needed by virtualbox-guest-utils).
  - Install mousetweaks. This is needed to use the mouse accessibility settings
    in System -> Preferences -> Mouse -> Accessibility.
  - Install the "hardlink" files deduplicator.
  - Do not install cryptkeeper anymore. See todo/remove_cryptkeeper for reason.
    Users of cryptkeeper are encouraged to install cryptkeeper via `apt-get
    update; apt-get install --yes cryptkeeper`, open their volume and move
    their to Tails' built-in persistence instead, as a one-time migration.
  - Upgrade I2P to version 0.9.
  - Don't install GParted. GNOME Disk Utility has been on par with GParted
    since Squeeze was released.
  - Upgrade live-boot to 3.0~a27-1+tails2~1.gbp319fe6.
  - Upgrade live-config to 3.0~a39-1 and install it from Debian experimental.
  - Upgrade tails-greeter to 0.7.
  - Upgrade tails-persistence-setup to 0.17-1.
  - Install libyaml-libyaml-perl.
  - Upgrade MAT, the metadata anonymisation toolkit, 0.3.2-1~bpo60+1.
  - Fetch python-pdfrw from backports, drop custom package.

  * Internationalization
  - The Tails website and documentation now has a (partial) Portuguese
    translation.

  * Build system
  - Tails can now be built without using a HTTP proxy.
  - Tails can now easily be built by using Vagrant. See the updated
    contribute/build page for instructions.

  * Boot
  - Remove obsolete noswap boot parameter. live-boot now handles swap on an
    opt-in basis.
  - The squashfs.sort files generated with boot-profile should now be ok which
    makes the generate images boot noticeably faster on optical media. See
    bugs/weird_squashfs.sort_entries for more information.
  - Set Tails specific syslinux and plymouth themes.
  - Add NVidia KMS video drivers to the initrd in order to show our shiny new
    plymouth theme on more systems.

 -- Tails developers <amnesia@boum.org>  Mon, 11 Jun 2012 13:37:00 +0200

tails (0.11) unstable; urgency=low

  * Major new features
  - Do not grant the desktop user root credentials by default.
  - A graphical boot menu (tails-greeter 0.6.3) allows choosing among
    many languages, and setting an optional sudoer password.
  - Support opt-in targeted persistence
    · tails-persistence-setup 0.14-1
    · live-boot 3.0~a25-1+tails1~5.gbp48d06c
    · live-config 3.0~a35-1
  - USB installer: liveusb-creator 3.11.6-1

  * iceweasel
  - Install iceweasel 10.0.4esr-1 (Extended Support Release).
    Let's stop tracking a too fast moving target.
    Debian Wheezy will ship ESR versions.
  - Install needed dependencies from squeeze-backports.
  - Search plugins:
    · Remove bing.
      bing appeared due to our upgrading iceweasel.
      Removing it makes things consistent with the way they have been
      until now, that is: let's keep only the general search engines
      we've been asked to add, plus Google, and a few specialized ones.
    · Replace Debian-provided DuckDuckGo search plugin with the "HTML SSL"
      one, version 20110219. This is the non-JavaScript, SSL, POST flavour.
    · Add ixquick.com.
    · Install localized search engines in the correct place.
      No need to copy them around at boot time anymore.
    · Remove Scroogle. RIP.
  - Enable TLS false start, like the TBB does since December.
  - Adblock Plus: don't count and save filter hits, supress first run dialog.
  - Install neither the GreaseMonkey add-on, nor any GreaseMonkey script.
    YouTube's HTML5 opt-in program is over.
    HTML5 video support is now autodetected and used.

  * Vidalia
  - Upgrade to 0.2.17-1+tails1: drop Do-not-warn-about-Tor-version.patch,
    applied upstream.
  - Set SkipVersionCheck=true.
    Thanks to chiiph for implementing this upstream (needs Vidalia 0.2.16+).

  * Internationalization
  - Install all available iceweasel l10n packages.
  - Remove syslinux language choosing menu.
    tails-greeter allows choosing a non-English language.
  - Add fonts for Hebrew, Thai, Khmer, Lao and Korean languages.
  - Add bidi support.
  - Setup text console at profile time.
    Context: Tails runs with text console autologin on.
    These consoles now wait, using a "Press enter to activate this console"
    message, for the user. When they press enter in there, they should have chosen
    their preferred keyboard layout in tails-greeter by now. Then, we run setupcon.
    As a result, the resulting shell is properly localized, and setupcon
    sets the correct keyboard layout, both according to the preferences expressed by
    the user in tails-greeter.
  - Don't use localepurge, don't remove any Scribus translations anymore,
    don't localize environment at live-config time:
    tails-greeter allows us to support many, many more languages.

  * Hardware support
  - Linux 3.2.15-1 (linux-image-3.2.0-2-amd64).
  - Fix low sound level on MacBook5,2.
  - Disable laptop-mode-tools automatic modules. This modules set often
    needs some amount of hardware-specific tweaking to work properly.
    This makes them rather not well suited for a Live system.

  * Software
  - Install GNOME keyring.
    This is needed so that NetworkManager remembers the WEP/WPA secrets
    for the time of a Tails session. Initialize GNOME keyring at user
    creation time.
  - Install usbutils to have the lsusb command.
  - Install the Traverso multitrack audio recorder and editor.

  * Miscellaneous
  - GNOME Terminal: keep 8192 scrollback lines instead of the smallish
    default.
  - Replaced tails-wifi initscript with laptop-mode-tools matching feature.
  - Disable gdomap service.
  - Fetch klibc-utils and libklibc from sid.
    The last initramfs-tools depends on these.
  - Set root password to "root" if debug=root is passed on the
    kernel cmdline. Allow setting root password on kernel cmdline via
    rootpw=. Looks like we implemented this feature twice.
  - Append a space on the kernel command line. This eases manually adding
    more options.
  - Rename sudoers.d snippets to match naming scheme.
    Sudo credentials that shall be unconditionally granted to the Tails
    default user are named zzz_*, to make sure they are applied.
  - WhisperBack: also include /var/log/live-persist and
    /var/lib/gdm3/tails.persistence.
  - Add a wrapper to torify whois.
  - Rework the VirtualBox guest modules building hook to support
    multiple kernels.
  - Consistently wait for nm-applet when waiting for user session to come up.
    Waiting for gnome-panel or notification-daemon worked worse.
  - Don't start the NetworkManager system service via init.
    Some Tails NM hooks need the user to be logged in to run properly.
    That's why tails-greeter starts NetworkManager at PostLogin time.
  - Also lock /bin/echo into memory. For some reason, kexec-load needs it.
  - Pidgin: don't use the OFTC hidden service anymore.
    It proved to be quite unreliable, being sometimes down for days.
  - Do not display storage volumes on Desktop, by disabling
    /apps/nautilus/desktop/volumes_visible GConf entry. Enabling that
    GConf setting avoids displaying the bind-mounted persistent
    directories on the Desktop, and reduces user confusion. It also is
    a first step towards a bigger UI change: GNOME3 does not manage the
    Desktop anymore, so volume icons and other Desktop icons are meant to
    disappear anyway. It implies we'll have to move all Desktop icons
    elsewhere. Let's start this move now: this will smooth the UI change
    Wheezy will carry for our users, by applying some of it progressively.

  * Build system
  - Don't build hybrid ISO images anymore. They boot less reliably on
    a variety of hardware, and are made less useful by us shipping
    a USB installer from now on.
  - Append .conf to live-config configuration filenames:
    live-config >3.0~a36-1 only takes into account files named *.conf
    in there. Accordingly update scripts that source these files.
  - Remove long-obsolete home-refresh script and its configuration.

  * Virtualization support
  - Support Spice and QXL: install the Spice agent from Debian sid,
    install xserver-xorg-video-qxl from squeeze-backports.

 -- Tails developers <amnesia@boum.org>  Tue, 17 Apr 2012 14:54:00 +0200

tails (0.10.2) unstable; urgency=low

  * Iceweasel
  - Update to 10.0.2-1.
  - Disable HTTPS-Everywhere's SSL Observatory (plus first-run pop-up).
  - Revert "FoxyProxy: don't enclose regexps between ^ and $."
    Currently "http://www.i2p2.de" (and everything similar) is captured by
    the I2P filter, which is incorrect. It seems isMultiLine="false" does
    *not* make RE into ^RE$ any longer.
  - Remove file:// from NoScript's exception lists.
    This will fix the JavaScript toggles in the local copy of the documentation.
  - Update AdBlock patterns.

  * Software
  - Upgrade I2P to 0.8.13.
  - Install libvpx0 from sid.
  - Fetch klibc-utils and libklibc from sid.
    The last initramfs-tools depends on these.

  * Hardware support
  - Upgrade Linux kernel to 3.2.7-1.
  - Install firmware-libertas.
    This adds support for wireless network cards with Marvell Libertas
    8xxx chips supported by the libertas_cs, libertas_sdio, libertas_spi,
    libertas_tf_usb, mwl8k and usb8xxx drivers.

  * Miscellaneous
  - Revert "Set time to middle of [valid-after, fresh-until] from consensus."
    This reverts commit 18d23a500b9412b4b0fbe4e38a9398eb1a3eadef.
    With this vmid clocks that are E minutes back in time may cause issues
    (temporary Tor outages) after consensus updates that happen at the
    (60-E):th minute or later during any hour. Full analysis:
    https://mailman.boum.org/pipermail/tails-dev/2012-January/000873.html
  - Add the default user to the vboxsf group.
    This will allow the user to get full access to automounted VirtualBox
    shared folders as they are mounted with guid vboxsf and rwx group
    permissions.

 -- Tails developers <amnesia@boum.org>  Thu, 01 Mar 2012 20:26:21 +0100

tails (0.10.1) unstable; urgency=low

  * Iceweasel
  - Make Startpage the default web search engine. Scroogle does not look
    reliable enough these days.

  * Software
  - Upgrade WhisperBack to 1.5.1 (update link to bug reporting documentation).
  - Update MAT to 0.2.2-2~bpo60+1 (fixes a critical bug in the GUI).

  * Hardware support
  - Upgrade Linux kernel to 3.2.1-2

  * Time synchronization
    Serious rework that should fix most, if not all, of the infamous
    time-sync' related bugs some Tails users have experienced recently.
    - Make htpdate more resilient by using three server pools, and
      allowing some failure ratio.
    - Set time from Tor's unverified-consensus if needed.
    - Set time to middle of [valid-after, fresh-until] from consensus.
    - Many robustness, performance and fingerprinting-resistance improvements.
    - Display time-sync' notification much earlier.

  * Miscellaneous
  - Fix access to "dumb" git:// protocol by using a connect-socks wrapper
    as GIT_PROXY_COMMAND.
  - SSH client: fix access to SSH servers on the Internet by correcting
    Host / ProxyCommand usage.
  - Pidgin: use OFTC hidden service to workaround Tor blocking.
  - Claws Mail: disable draft autosaving.
    When composing PGP encrypted email, drafts are saved back to
    the server in plaintext. This includes both autosaved and manually
    saved drafts.
  - tails-security-check-wrapper: avoid eating all memory when offline.

 -- Tails developers <amnesia@boum.org>  Sat, 28 Jan 2012 10:00:31 +0100

tails (0.10) unstable; urgency=low

  * Tor: upgrade to 0.2.2.35-1.

  * Iceweasel
  - Install Iceweasel 9.0 from the Debian Mozilla team's APT repository.
  - Update Torbutton to 1.4.5.1-1.
  - Support viewing any YouTube video that is available in HTML5 format:
    install xul-ext-greasemonkey and the "Permanently Enable HTML5 on
    YouTube" GreaseMonkey script.
  - Stop using Polipo in Iceweasel. Its SOCKS support was fixed.
  - Install from Debian sid the iceweasel extensions we ship,
    for compatibility with FF9.
  - Use Scroogle (any languages) instead of Scroogle (English only) when
    booted in English. Many users choose English because their own
    language is not supported yet; let's not hide them search results in
    their own language.
  - Install Iceweasel language packs from Debian unstable:
    unfortunately they are not shipped on the mozilla.debian.net repository.
  - Install the NoScript Firefox extension; configure it the same way as
    the TBB does.
  - Disable third-party cookies.
    They can be used to track users, which is bad. Besides, this is what
    TBB has been doing for years.
  - FoxyProxy: allow direct connections to RFC1918 IPs.

  * Do not transparent proxy outgoing Internet connections through Tor.
  - Torify the SSH client using connect-proxy to all IPs but RFC1918 ones.
  - Torify APT using Polipo HTTP.
  - Torify wget in wgetrc.
  - Torify gobby clients using torsocks. It does not support proxies yet.
  - Torify tails-security-check using LWP::UserAgent's SOCKS proxy support.
  - Fix enabling of GNOME's HTTP proxy.

  * Software
  - Upgrade Vidalia to 0.2.15-1+tails1.
    · New upstream release.
    · Do not warn about Tor version.
  - Upgrade MAT to 0.2.2-1~bpo60+1.
  - Upgrade VirtualBox guest software to 4.1.6-dfsg-2~bpo60+1,
    built against the ABI of X.Org backports.
  - Upgrade I2P to 0.8.11 using KillYourTV's Squeeze packages;
    additionally, fix its start script that was broken by the tordate merge.
  - Install unar (The Unarchiver) instead of the non-free unrar.
  - Install Nautilus Wipe instead of custom Nautilus scripts.

  * Hardware support
  - Upgrade Linux kernel to 3.1.6-1.
  - Upgrade to X.Org from squeeze-backports.
  - Install more, and more recent b43 firmwares.
  - Upgrade barry to 0.15-1.2~bpo60+1.

  * Internationalization
  - Add basic language support for Russian, Farsi and Vietnamese.
  - Install some Indic fonts.
  - Install some Russian fonts.
  - Add Alt+Shift shortcut to switch keyboard layout.

  * Miscellaneous
  - Support booting in "Windows XP -like camouflage mode":
    · Install homebrewn local .debs for a Windows XP look-alike Gnome theme.
    · Add the "Windows XP Bliss" desktop wallpaper.
    · Added a script that's sets up Gnome to look like Microsoft Windows XP.
    · Add Windows XP "camouflage" icons for some programs.
    · Make Iceweasel use the IE icon when Windows XP camouflage is enabled.
    · Add special launcher icons for the Windows XP theme so that they're
      not too big.
  - Decrease Florence focus zoom to 1.2.
  - Do not fetch APT translation files. Running apt-get update is heavy enough.
  - Add MSN support thanks to msn-pecan.
  - Add custom SSH client configuration:
    · Prefer strong ciphers and MACs.
    · Enable maximum compression level.
     · Explicitly disable X11 forwarding.
    · Connect as root by default, to prevent fingerprinting when username
      was not specified.
  - Replace flawed FireGPG with a home-made GnuPG encryption applet;
    install a feature-stripped FireGPG that redirects users to
    the documentation, and don't run Seahorse applet anymore.
  - Enable Seahorse's GnuPG agent.
  - Blank screen when lid is closed, rather than shutting down the system.
    The shutdown "feature" has caused data losses for too many people, it seems.
    There are many other ways a Tails system can be shut down in a hurry
    these days.
  - Import Tails signing key into the keyring.
  - Fix bug in the Pidgin nick generation that resulted in the nick
    "XXX_NICK_XXX" once out of twenty.
  - Pre-configure the #tor IRC discussion channel in Pidgin.
  - Fix "technology preview" of bridge support: it was broken by tordate merge.
  - Install dependencies of our USB installer to ease its development.
  - Make vidalia NM hook sleep only if Vidalia is already running.
  - Reintroduce the htpdate notification, telling users when it's safe
    to use Tor Hidden Services.
  - htpdate: omit -f argument to not download full pages.
  - htpdate: write success file even when not within {min,max}adjust.
    Otherwise htpdate will not "succeed" when the time diff is 0 (i.e.
    the clock was already correct) so the success file cannot be used
    as an indicator that the system time now is correct, which arguably
    is its most important purpose.

  * Build system
  - Name built images according to git tag.

 -- Tails developers <tails@boum.org>  Wed, 04 Jan 2012 09:56:38 +0100

tails (0.9) unstable; urgency=low

  * Tor
  - Upgrade to 0.2.2.34 (fixes CVE-2011-2768, CVE-2011-2769).

  * Iceweasel
  - Upgrade to 3.5.16-11 (fixes CVE-2011-3647, CVE-2011-3648, CVE-2011-3650).
  - Upgrade FireGPG to 0.8-1+tails2: notify users that the FireGPG Text
    Editor is the only safe place for performing cryptographic operations,
    and make it impossible to do otherwise. Other ways open up several
    severe attacks through JavaScript (e.g. leaking plaintext when
    decrypting, signing messages written by the attacker).
  - Install Cookie Monster extension instead of CS Lite.
  - Always ask where to save files.
  - Upgrade Torbutton to 1.4.4.1-1, which includes support for the in-browser
    "New identity" feature.

  * Software
  - Install MAT, the metadata anonymisation toolkit.
  - Upgrade TrueCrypt to 7.1.
  - Upgrade WhisperBack to 1.5~rc1 (leads the user by the hand if an error
    occurs while sending the bugreport, proposes to save it after 2 faild
    attempts, numerous bugfixes).
  - Linux: upgrade to linux-image-3.0.0-2-486 (version 3.0.0-6); fixes
    a great number of bugs and security issues.

  * Miscellaneous
  - Fully rework date and time setting system.
  - Remove the htp user firewall exception.
  - Saner keyboard layouts for Arabic and Russian.
  - Use Plymouth text-only splash screen at boot time.
  - Color the init scripts output.
  - Suppress Tor's warning about applications doing their own DNS lookups.
    This is totally safe due to our Tor enforcement.
  - Disable hdparm boot-time service.
    We only want hdparm so that laptop-mode-tools can use it.
  - Run Claws Mail using torify.
    It's not as good as if Claws Mail supported SOCKS proxies itself,
    but still better than relying on the transparent netfilter torification.
  - Install HPLIP and hpcups for better printing support.

  * Erase memory at shutdown
  - Run many sdmem instances at once.
    In hope of erasing more memory until we come up with a proper fix for
    [[bugs/sdmem_does_not_clear_all_memory]].
  - Kill gdm3 instead of using its initscript on brutal shutdown.
  - Use absolute path to eject for more robust memory wipe on boot medium removal.

  * Space savings
  - Exclude kernel and initramfs from being put into the SquashFS.
    Those files are already shipped where they are needed, that is in the ISO
    filesystem. Adapt kexec and memlockd bits.
  - Do not ship the GNOME icon theme cache.
  - Do not ship .pyc files.
  - Do not ship NEWS.Debian.gz files.

  * Build system
  - Re-implement hook that modifies syslinux config to make future
    development easier.

 -- Tails developers <amnesia@boum.org>  Tue, 01 Nov 2011 13:26:38 +0100

tails (0.8.1) unstable; urgency=low

  * Iceweasel
    - Update to 3.5.16-10 (fixes DSA-2313-1).
    - FireGPG: force crypto action results to appear in a new window, otherwise
      JavaScript can steal decrypted plaintext. Advice: always use FireGPG's
      text editor when writing text you want to encrypt. If you write it in a
      textbox the plaintext can be stolen through JavaScript before it is
      encrypted in the same way.
    - Update HTTPS Everywhere extension to 1.0.3-1.
    - Stop using the small version of the Tor check page. The small version
      incorrectly tells Tails users to upgrade their Torbrowser, which has
      confused some users.

  * Software
    - Update Linux to 3.0.0-2 (fixes DSA-2310-1, CVE-2011-2905, CVE-2011-2909,
      CVE-2011-2723, CVE-2011-2699, CVE-2011-1162, CVE-2011-1161).
    - Update usb-modeswitch to 1.1.9-2~bpo60+1 and usb-modeswitch-data to
      20110805-1~bpo60+1 from Debian backports. This adds support for a few
      devices such as Pantech UMW190 CDMA modem.
    - Install libregexp-common-perl 2011041701-3 from Debian unstable. This
      fixes the bug: [[bugs/msva_does_not_use_configured_keyserver]].
    - Install hdparm so the hard drives can be spinned down in order to save
      battery power.
    - Install barry-util for better BlackBerry integration.
    - Debian security upgrades: OpenOffice.org (DSA-2315-1), openjdk-6
      (DSA-2311-1), policykit-1 (DSA-2319-1)

   * Protecting against memory recovery
    - Set more appropriate Linux VM config before wiping memory. These
      parameters should make the wipe process more robust and efficient.

 -- Tails developers <amnesia@boum.org>  Sun, 16 Oct 2011 11:31:18 +0200

tails (0.8) unstable; urgency=low

  * Rebase on the Debian Squeeze 6.0.2.1 point-release.

  * Tor
    - Update to 0.2.2.33-1.
    - Disabled ControlPort in favour of ControlSocket.
    - Add port 6523 (Gobby) to Tor's LongLivedPorts list.

  * I2P
    - Update to 0.8.8.
    - Start script now depends on HTP since I2P breaks if the clock jumps or is
      too skewed during bootstrap.

  * Iceweasel
    - Update to 3.5.16-9 (fixes CVE-2011-2374, CVE-2011-2376, CVE-2011-2365,
      CVE-2011-2373, CVE-2011-2371, CVE-2011-0083, CVE-2011-2363, CVE-2011-0085,
      CVE-2011-2362, CVE-2011-2982, CVE-2011-2981, CVE-2011-2378, CVE-2011-2984,
      CVE-2011-2983).
    - Enable HTTP pipelining (like TBB).
    - Update HTTPS Everywhere extension to 1.0.1-1 from Debian unstable.
    - Suppress FoxyProxy update prompts.
    - Prevent FoxyProxy from "phoning home" after a detected upgrade.
    - Fixed a bunch of buggy regular expressions in FoxyProxy's configuration.
      See [[bugs/exploitable_typo_in_url_regex?]] for details. Note that none of
      these issues are critical due to the transparent proxy.
    - Add DuckDuckGo SSL search engine.

  * Torbutton
    - Update to torbutton 1.4.3-1 from Debian unstable.
    - Don't show Torbutton status in the status bar as it's now displayed in the
      toolbar instead.

  * Pidgin
    - More random looking nicks in pidgin.
    - Add IRC account on chat.wikileaks.de:9999.

  * HTP
    - Upgrade htpdate script (taken from Git 7797fe9) that allows setting wget's
      --dns-timeout option.

  * Software
    - Update Linux to 3.0.0-1. -686 is now deprecated in favour of -486 and
      -686-pae; the world is not ready for -pae yet, so we now ship -486.
    - Update OpenSSL to 0.9.8o-4squeeze2 (fixes CVE-2011-1945 (revoke
      compromised DigiNotar certificates), CVE-2011-1945).
    - Update Vidalia to 0.2.14-1+tails1 custom package.
    - Install accessibility tools:
      - gnome-mag: screen magnifier
      - gnome-orca: text-to-speech
    - Replace the onBoard virtual keyboard with Florence.
    - Install the PiTIVi non-linear audio/video editor.
    - Install ttdnsd.
    - Install tor-arm.
    - Install lzma.

  * Arbitrary DNS queries
    - Tor can not handle all types of DNS queries, so if the Tor resolver fails
      we fallback to ttdnsd. This is now possible with Tor 0.2.2.x, since we
      fixed Tor bug #3369.

  * Hardware support
    - Install ipheth-utils for iPhone tethering.
    - Install xserver-xorg-input-vmmouse (for mouse integration with the host OS
      in VMWare and KVM).
    - Install virtualbox-ose 4.x guest packages from Debian backports.

  * Miscellaneous
    - Switch gpg to use keys.indymedia.org's hidden service, without SSL.
      The keys.indymedia.org SSL certificate is now self-signed. The hidden
      service gives a good enough way to authenticate the server and encrypts
      the connection, and just removes the certificates management issue.
    - The squashfs is now compressed using XZ which reduces the image size quite
      drastically.
    - Remove Windows autorun.bat and autorun.inf. These files did open a static
      copy of our website, which is not accessible any longer.

  * Build system
    - Use the Git branch instead of the Debian version into the built image's
      filename.
    - Allow replacing efficient XZ compression with quicker gzip.
    - Build and install documentation into the chroot (-> filesystem.squashfs).
      Rationale: our static website cannot be copied to a FAT32 filesystem due
      to filenames being too long. This means the documentation cannot be
      browsed offline from outside Tails. However, our installer creates GPT
      hidden partitions, so the doc would not be browseable from outside Tails
      anyway. The only usecase we really break by doing so is browsing the
      documentation while running a non-Tails system, from a Tails CD.

 -- Tails developers <amnesia@boum.org>  Thu, 09 Sep 2011 11:31:18 +0200

tails (0.7.2) unstable; urgency=high

  * Iceweasel
  - Disable Torbutton's external application launch warning.
    ... which advises using Tails. Tails *is* running Tails.
  - FoxyProxy: install from Debian instead of the older one we previously
    shipped.

  * Software
  - haveged: install an official Debian backport instead of a custom backport.
  - unrar: install the version from Debian's non-free repository.
    Users report unrar-free does not work well enough.

 -- Tails developers <amnesia@boum.org>  Sun, 12 Jun 2011 15:34:56 +0200

tails (0.7.1) unstable; urgency=high

  * Vidalia: new 0.2.12-2+tails1 custom package.

  * Iceweasel
  - Don't show Foxyproxy's status / icon in FF statusbar to prevent users
    from accidentaly / unconsciously put their anonymity at risk.
  - "amnesia branding" extension: bump Iceweasel compatibility to 4.0 to ease
    development of future releases.

  * Software
  - Upgrade Linux kernel to Debian's 2.6.32-33: fixes tons of bugs,
    including the infamous missing mouse cursor one. Oh, and it closes
    a few security holes at well.
  - Install unrar-free.
  - Do not install pppoeconf (superseeded by NetworkManager).
  - Upgrade macchanger to Debian testing package to ease development of
    future Tails releases.
  - Debian security upgrades: x11-xserver-utils (DSA-2213-1), isc-dhcp
    (DSA-2216-1), libmodplug (DSA-2226-1), openjdk-6 (DSA-2224-1).

  * Protecting against memory recovery
  - Add Italian translation for tails-kexec. Thanks to Marco A. Calamari.
  - Make it clear what it may mean if the system does not power off
    automatically.
  - Use kexec's --reset-vga option that might fix display corruption issues
    on some hardware.

  * WhisperBack (encrypted bug reporting software)
  - Upgrade WhisperBack to 1.4.1:
    localizes the documentation wiki's URL,
    uses WebKit to display the bug reporting help page,
    now is usable on really small screens.
  - Extract wiki's supported languages at build time, save this
    information to /etc/amnesia/environment, source this file into the
    Live user's environment so that WhisperBack 1.4+ can make good use
    of it.

  * Miscellaneous
  - Fix boot in Chinese.
  - Install mobile-broadband-provider-info for better 3G support.
  - Add back GNOME system icons to menus.
  - tails-security-check: avoid generating double-slashes in the Atom
    feeds URL.
  - Remove "vga=788" boot parameter which breaks the boot on some hardware.
  - Remove now useless "splash" boot parameter.
  - Fix a bunch of i386-isms.
  - Pass the noswap option to the kernel. This does not change actual Tails
    behaviour but prevents users from unnecessarily worrying because of 
    the "Activating swap" boot message.
  - Make use of check.torproject.org's Arabic version.

  * Build system
  - Enable squeeze-backports. It is now ready and will be used soon.
  - Install eatmydata in the chroot.
  - Convert ikiwiki setup files to YAML.

 -- Tails developers <amnesia@boum.org>  Fri, 29 Apr 2011 17:14:53 +0200

tails (0.7) unstable; urgency=low

  * Hardware support
  - Install foomatic-filters-ppds to support more printers.
  - Give the default user the right to manage printers.

  * Software
  - Deinstall unwanted packages newly pulled by recent live-build.
  
 -- Tails developers <amnesia@boum.org>  Wed, 06 Apr 2011 22:58:51 +0200

tails (0.7~rc2) unstable; urgency=low

  ** SNAPSHOT build @824f39248a08f9e190146980fb1eb0e55d483d71 **

  * Rebase on Debian Squeeze 6.0.1 point-release.
  
  * Vidalia: new 0.2.10-3+tails5 custom package..

  * Hardware support
  - Install usb-modeswitch and modemmanager to support mobile broadband
    devices such as 3G USB dongles. Thanks to Marco A. Calamari for the
    suggestion.

  * Misc
  - Website relocated to https://tails.boum.org/ => adapt various places.
  - Configure keyboard layout accordingly to the chosen language for
    Italian and Portuguese.

 -- Tails developers <amnesia@boum.org>  Fri, 25 Mar 2011 15:44:25 +0100

tails (0.7~rc1) UNRELEASED; urgency=low

  ** SNAPSHOT build @98987f111fc097a699b526eeaef46bc75be5290a **

  * Rebase on Debian Squeeze.

  * T(A)ILS has been renamed to Tails.
  
  * Protecting against memory recovery
    New, safer way to wipe memory on shutdown which is now also used when
    the boot media is physically removed.

  * Tor
  - Update to 0.2.1.30-1.

  * Iceweasel
  - Add HTTPS Everywhere 0.9.4 extension.
  - Better preserve Anonymity Set: spoof US English Browser and timezone
    the same way as the Tor Browser Bundle, disable favicons and picture
    iconification.
  - Install AdBlock Plus extension from Debian.
  - Add Tor-related bookmarks.
  - Support FTP, thanks to FoxyProxy.
  - Update AdBlock patterns.
  - Disable geolocation and the offline cache.

  * Software
  - Update Vidalia to 0.2.10-3+tails4.
  - Install gnome-disk-utility (Palimpsest) and Seahorse plugins.
  - Add opt-in i2p support with Iceweasel integration through FoxyProxy.
  - onBoard: fix "really quits when clicking the close window icon" bug.
  - Optionally install TrueCrypt at boot time.
  - Install laptop-mode-tools for better use of battery-powered hardware.
  - Replace xsane with simple-scan which is part of GNOME and way easier
    to use.
  - Upgrade WhisperBack to 1.3.1 (bugfixes, French translation).
  - Install scribus-ng instead of scribus. It is far less buggy in Squeeze.
  
  * Firewall
  - Drop incoming packets by default.
  - Forbid queries to DNS resolvers on the LAN.
  - Set output policy to drop (defense-in-depth).

  * Hardware support
  - Install Atheros and Broadcom wireless firmwares.
  - Install libsane-hpaio and sane-utils, respectively needed for
    multi-function peripherals and some SCSI scanners.

  * live-boot 2.0.15-1+tails1.35f1a14
  - Cherry-pick our fromiso= bugfixes from upstream 3.x branch.

  * Miscellaneous
  - Many tiny user interface improvements.
  - More robust HTP time synchronization wrt. network failures.
    Also, display the logs when the clock synchronization fails.
  - Disable GNOME automatic media mounting and opening to protect against
    a class of attacks that was recently put under the spotlights.
    Also, this feature was breaking the "no trace is left on local
    storage devices unless explicitly asked" part of Tails specification.
  - Make configuration more similar to the Tor Browser Bundle's one.
  - GnuPG: default to stronger digest algorithms.
  - Many more or less proper hacks to get the built image size under 700MB.
  - Compress the initramfs using LZMA for faster boot.

  * Build system
  - Run lb build inside eatmydata fsync-less environment to greatly improve
    build time.

 -- Tails developers <amnesia@boum.org>  Fri, 11 Mar 2011 15:52:19 +0100

tails (0.6.2) unstable; urgency=high

  * Tor: upgrade to 0.2.1.29 (fixes CVE-2011-0427).
  * Software
  - Upgrade Linux kernel, dpkg, libc6, NSS, OpenSSL, libxml2 (fixes various
    security issues).
  - Upgrade Claws Mail to 3.7.6 (new backport).
  - Install Liferea, tcpdump and tcpflow.
  * Seahorse: use hkp:// transport as it does not support hkps://.
  * FireGPG: use hkps:// to connect to the configured keyserver.
  * Build system: take note of the Debian Live tools versions being used
    to make next point-release process faster.
  * APT: don't ship package indices.

 -- T(A)ILS developers <amnesia@boum.org>  Wed, 19 Jan 2011 16:59:43 +0100

tails (0.6.1) unstable; urgency=low

  * Tor: upgrade to 0.1.28 (fixes CVE-2010-1676)
  * Software: upgrade NSS, Xulrunner, glibc (fixes various security issues)
  * FireGPG: use the same keyserver as the one configured in gpg.conf.
  * Seahorse: use same keyserver as in gpg.conf.
  * HTP: display the logs when the clock synchronization fails.
  * Update HTP configuration: www.google.com now redirects to
    encrypted.google.com.
  * Use the light version of the "Are you using Tor?" webpage.
  * Update AdBlock patterns.

 -- T(A)ILS developers <amnesia@boum.org>  Fri, 24 Dec 2010 13:28:29 +0100

tails (0.6) unstable; urgency=low

  * Releasing 0.6.

  * New OpenPGP signing-only key. Details are on the website:
    https://amnesia.boum.org/GnuPG_key/

  * Iceweasel
  - Fixed torbutton has migrated to testing, remove custom package.

  * HTP
  - Query ssl.scroogle.org instead of lists.debian.org.
  - Don't run when the interface that has gone up is the loopback one.

  * Nautilus scripts
  - Add shortcut to securely erase free space in a partition.
  - The nautilus-wipe shortcut user interface is now translatable.

  * Misc
  - Really fix virtualization warning display.
  - More accurate APT pinning.
  - Disable Debian sid APT source again since a fixed live-config has
    migrated to Squeeze since then.

  * live-boot: upgrade to 2.0.8-1+tails1.13926a
  - Sometimes fixes the smem at shutdown bug.
  - Now possible to create a second partition on the USB stick T(A)ILS is
    running from.

  * Hardware support
  - Support RT2860 wireless chipsets by installing firmware-ralink from
    Debian Backports.
  - Install firmware-linux-nonfree from backports.
  - Fix b43 wireless chipsets by having b43-fwcutter extract firmwares at
    build time.

  * Build system
  - Install live-build and live-helper from Squeeze.
  - Update SquashFS sort file.

 -- T(A)ILS developers <amnesia@boum.org>  Wed, 20 Oct 2010 19:53:17 +0200

tails (0.6~rc3) UNRELEASED; urgency=low

  ** SNAPSHOT build @a3ebb6c775d83d1a1448bc917a9f0995df93e44d **

  * Iceweasel
  - Autostart Iceweasel with the GNOME session. This workarounds the
    "Iceweasel first page is not loaded" bug.
  
  * HTP
  - Upgrade htpdate script (taken from Git 7797fe9).

  * Misc
  - Disable ssh-agent auto-starting with X session: gnome-keyring is
    more user-friendly.
  - Fix virtualization warning display.
  - Boot profile hook: write desktop file to /etc/skel.

  * Build system
  - Convert build system to live-build 2.0.1.
  - APT: fetch live-build and live-helper from Debian Live snapshots.
  - Remove dependency on live-build functions in chroot_local-hooks.
    This makes the build environment more robust and less dependent on
    live-build internals.
  - Remove hand-made rcS.d/S41tails-wifi: a hook now does this.
  - Measure time used by the lh build command.
  - Fix boot profile hook.
  - Boot profiling: wait a bit more: the current list does not include
    /usr/sbin/tor.

 -- T(A)ILS developers <amnesia@boum.org>  Sat, 02 Oct 2010 23:06:46 +0200

tails (0.6~rc2) UNRELEASED; urgency=low

  ** SNAPSHOT build @c0ca0760ff577a1e797cdddf0e95c5d62a986ec8 **

  * Iceweasel
  - Refreshed AdBlock patterns (20100926).
  - Set network.dns.disableIPv6 to true (untested yet)
  - Torbutton: install patched 1.2.5-1+tails1 to fix the User-Agent bug,
    disable extensions.torbutton.spoof_english again.

  * Software
  - WhisperBack: upgrade to 1.3~beta3 (main change:  let the user provide
    optional email address and OpenPGP key).
  - Remove mc.
  - Update haveged backport to 0.9-3~amnesia+lenny1.
  - Update live-boot custom packages (2.0.6-1+tails1.6797e8): fixes bugs
    in persistency and smem-on-shutdown.
  - Update custom htpdate script. Taken from commit d778a6094cb3 in our
    custom Git repository:  fixes setting of date/time.

  * Build system
  - Bugfix: failed builds are now (hopefully) detected.
  - Fix permissions on files in /etc/apt/ that are preserved in the image.
  - Install version 2.0~a21-1 of live-build and live-helper in the image.
    We are too late in the release process to upgrade to current Squeeze
    version (2.0~a29-1).

  * Misc
  - Pidgin/OTR: disable the automatic OTR initiation and OTR requirement.

 -- T(A)ILS developers <amnesia@boum.org>  Wed, 29 Sep 2010 19:23:17 +0200

tails (0.6~1.gbpef2878) UNRELEASED; urgency=low

  ** SNAPSHOT build @ef28782a0bf58004397b5fd303f938cc7d11ddaa **

  * Hardware support
  - Use a 2.6.32 kernel: linux-image-2.6.32-bpo.5-686 (2.6.32-23~bpo50+1)
    from backports.org. This should support far more hardware and
    especially a lot of wireless adapters.
  - Add firmware for RTL8192 wireless adapters.
  - Enable power management on all wireless interfaces on boot.

  * Software
  - Install inkscape.
  - Install poedit.
  - Install gfshare and ssss: two complementary implementations
    of Shamir's Secret Sharing.
  - Install tor-geoipdb.
  - Remove dialog, mc and xterm.

  * Iceweasel
  - Set extensions.torbutton.spoof_english to its default true value
    in order to workaround a security issue:
    https://amnesia.boum.org/security/Iceweasel_exposes_a_rare_User-Agent/

  * Monkeysphere
  - Install the Iceweasel extension.
  - Use a hkps:// keyserver.

  * GnuPG
  - Install gnupg from backports.org so that hkps:// is supported.
  - Use a hkps:// keyserver.
  - Proxy traffic via polipo.
  - Prefer up-to-date digests and ciphers.

  * Vidalia: rebased our custom package against 0.2.10.

  * Build system
  - Built images are now named like this:
    tails-i386-lenny-0.5-20100925.iso
  - Use live-helper support for isohybrid options instead of doing the
    conversion ourselves. The default binary image type we build is now
    iso-hybrid.
  - Remove .deb built by m-a after they have been installed.
  - Setup custom GConf settings at build time rather than at boot time.
  - Move $HOME files to /etc/skel and let adduser deal with permissions.
  - Convert to live-boot / live-config / live-build 2.x branches.
  - Replaced our custom live-initramfs with a custom live-boot package;
    included version is 2.0.5-1+tails2.6797e8 from our Git repository:
    git clone git://git.immerda.ch/tails_live-boot.git
  - Install live-config* from the live-snapshots Lenny repository.
    Rationale: live-config binary packages differ depending on the target
    distribution, so that using Squeeze's live-config does not produce
    fully-working Lenny images.
  - Rename custom scripts, packages lists and syslinux menu entries from
    the amnesia-* namespace to the tails-* one.

  * HTP
  - Use (authenticated) HTP instead of NTP.
  - The htpdate script that is used comes from commit 43f5f83c0 in our
    custom repository:  git://git.immerda.ch/tails_htp.git
  - Start Tor and Vidalia only once HTP is done.

  * Misc
  - Fix IPv6 firewall restore file. It was previously not used at all.
  - Use ftp.us.debian.org instead of the buggy GeoIP-powered
    cdn.debian.net.
  - Gedit: don't autocreate backup copies.
  - Build images with syslinux>=4.01 that has better isohybrid support.
  - amnesia-security-check: got rid of the dependency on File::Slurp.
  - Take into account the migration of backports.org to backports.debian.org.
  - Make GnuPG key import errors fatal on boot.
  - Warn the user when T(A)ILS is running inside a virtual machine.
  - DNS cache: forget automapped .onion:s on Tor restart.

  * Documentation: imported Incognito's walkthrough, converted to
    Markdown, started the needed adaptation work.

 -- T(A)ILS developers <amnesia@boum.org>  Sun, 26 Sep 2010 11:06:50 +0200

tails (0.5) unstable; urgency=low

  * The project has merged efforts with Incognito.
    It is now to be called "The (Amnesic) Incognito Live System".
    In short: T(A)ILS.

  * Community
  - Created the amnesia-news mailing-list.
  - Added a forum to the website.
  - Created a chatroom on IRC: #tails on irc.oftc.net

  * Fixed bugs
  - Workaround nasty NetworkManager vs. Tor bug that often
    prevented the system to connect to the Tor network: restart Tor and Vidalia
    when a network interface goes up.
  - onBoard now autodetects the keyboard layout... at least once some
    keys have been pressed.
  - New windows don't open in background anymore, thanks to
    a patched Metacity.
  - Memory wiping at shutdown is now lightning fast, and does not prevent
    the computer to halt anymore.
  - GNOME panel icons are right-aligned again.
  - Fixed permissions on APT config files.
  - Repaired mouse integration when running inside VirtualBox.

  * Iceweasel
  - Torbutton: redirect to Scroogle when presented a Google captcha.
  - Revamped bookmarks
      . moved T(A)ILS own website to the personal toolbar
      . moved webmail links (that are expected to be more than 3 soon)
        to a dedicated folder.
  - Don't show AdBlock Plus icon in the toolbar.
  - Adblock Plus: updated patterns, configured to only update subscriptions
    once a year. Which means never, hopefully, as users do update their
    Live system on a regular basis, don't they?

  * Vidalia: rebased our custom package against 0.2.8.
  
  * Claws Mail
  - Install Claws Mail from backports.org to use the X.509 CA
    certificates provided by Debian.
  - Enable PGP modules with basic configuration:
      . Automatically check signatures.
      . Use gpg-agent to manage passwords.
      . Display warning on start-up if GnuPG doesn't work.
  - Set the IO timeout to 120s (i.e. the double of the default 60s).
  
  * Pidgin
  - Automatically connect to irc.oftc.net with a randomized nickname,
    so as not to advertize the use of T(A)ILS; this nickname is made of:
     . a random firstname picked from the 2000 most registered by the U.S.
       social security administration in the 70s;
     . two random digits.
    Good old irc.indymedia.org is still configured - with same nickname -
    but is not enabled by default anymore.
  - Disabled MSN support, that is far too often affected by security flaws.

  * Build $HOME programmatically
  - Migrated all GConf settings, including the GNOME panel configuration,
    to XML files that are loaded at boot time.
  - Configure iceweasel profile skeleton in /etc/iceweasel.
    A brand new profile is setup from this skeleton once iceweasel is
    started after boot.
      . build sqlite files at build time from plain SQL.
      . FireGPG: hard-code current firegpg version at build time to prevent
        the extension to think it was just updated.
      . stop shipping binary NSS files. These were here only to
        install CaCert's certificate, that is actually shipped by Debian's
        patched libnss.
  
  * Build system
  - Updated Debian Live snapshots APT repository URL.
  - Purge all devel packages at the end of the chroot configuration.
  - Make sure the hook that fixes permissions runs last.
  - Remove unwanted Iceweasel search plugins at build time.
  
  * Misc
  - Added a progress bar for boot time file readahead.
  - Readahead more (~37MB) stuff in foreground at boot time.
  - Make the APT pinning persist in the Live image.
  - localepurge: keep locales for all supported languages,
    don't bother when installing new packages.
  - Removed syslinux help menu: these help pages are either buggy or
    not understandable by non-geeks.
  - Fixed Windows autorun.
  - Disable a few live-initramfs scripts to improve boot time.
  - Firewall: forbid any IPv6 communication with the outside.
  - Virtualization support: install open-vm-tools.
  - WhisperBack: updated to 1.2.1, add a random bug ID to the sent
    mail subject.
  - Prompt for CD removal on shutdown, not for USB device.

  * live-initramfs: new package built from our Git (e2890a04ff) repository.
  - Merged upstream changes up to 1.177.2-1.
  - New noprompt=usb feature.
  - Fix buggy memory wiping and shutdown.
  - Really reboot when asked, rather than shutting down the system.

  * onBoard
  - Upgraded to a new custom, patched package (0.93.0-0ubuntu4~amnesia1).
  - Added an entry in the Applications menu.
  
  * Software
  - Install vim-nox with basic configuration
  - Install pwgen
  - Install monkeysphere and msva-perl
  - Replaced randomsound with haveged as an additional source of entropy.

  * Hardware support
  - Build ralink rt2570 wifi modules.
  - Build rt2860 wifi modules from Squeeze. This supports the RT2860
    wireless adapter, found particularly in the ASUS EeePC model 901
    and above.
  - Build broadcom-sta-source wifi modules.
  - Bugfix: cpufreq modules were not properly added to /etc/modules.
  - Use 800x600 mode on boot rather than 1024x768 for compatibility
    with smaller displays.

 -- amnesia <amnesia@boum.org>  Fri, 30 Apr 2010 16:14:13 +0200

amnesia (0.4.2) unstable; urgency=low

  New release, mainly aimed at fixing live-initramfs security issue
  (Debian bug #568750), with an additional set of small enhancements as
  a bonus.

  * live-initramfs: new custom package built from our own live-initramfs
    Git repository (commit 8b96e5a6cf8abc)
  - based on new 1.173.1-1 upstream release
  - fixed live-media=removable behaviour so that filesystem images found
    on non-removable storage are really never used (Debian bug #568750)

  * Vidalia: bring back our UI customizations (0.2.7-1~lenny+amnesia1)

  * APT: consistently use the GeoIP-powered cdn.debian.net

  * Software: make room so that {alpha, future} Squeeze images fit on
    700MB CD-ROM
  - only install OpenOffice.org's calc, draw, impress, math and writer
    components
  - removed OpenOffice.org's English hyphenation and thesaurus
  - removed hunspell, wonder why it was ever added

  * Boot
  - explicitly disable persistence, better safe than sorry
  - removed compulsory 15s timeout, live-initramfs knows how to wait for
    the Live media to be ready

  * Build system: don't cache rootfs anymore

 -- amnesia <amnesia@boum.org>  Sun, 07 Feb 2010 18:28:16 +0100

amnesia (0.4.1) unstable; urgency=low

  * Brown paper bag bugfix release: have amnesia-security-check use
    entries publication time, rather than update time... else tagging
    a security issue as fixed, after releasing a new version, make this
    issue be announced to every user of this new, fixed version.

 -- amnesia <amnesia@boum.org>  Sat, 06 Feb 2010 03:58:41 +0100

amnesia (0.4) unstable; urgency=low

  * We now only build and ship "Hybrid" ISO images, which can be either
    burnt on CD-ROM or dd'd to a USB stick or hard disk.

  * l10n: we now build and ship multilingual images; initially supported
    (or rather wanna-be-supported) languages are: ar, zh, de, en, fr, it,
    pt, es
  - install Iceweasel's and OpenOffice.org's l10n packages for every
    supported language
  - stop installing localized help for OpenOffice.org, we can't afford it
    for enough languages
  - when possible, Iceweasel's homepage and default search engine are localized
  - added Iceweasel's "any language" Scroogle SSL search engine
  - when the documentation icon is clicked, display the local wiki in
    currently used language, if available
  - the Nautilus wipe script is now translatable
  - added gnome-keyboard-applet to the Gnome panel

  * software
  - replaced Icedove with claws mail, in a bit rough way; see
    https://amnesia.boum.org/todo/replace_icedove_with_claws/ for best
    practices and configuration advices
  - virtual keyboard: install onBoard instead of kvkbd
  - Tor controller: install Vidalia instead of TorK
  - install only chosen parts of Gnome, rather than gnome-desktop-environment
  - do not install xdialog, which is unused and not in Squeeze
  - stop installing grub as it breaks Squeeze builds (see Debian bug #467620)
  - install live-helper from snapshots repository into the Live image

  * Iceweasel
  - do not install the NoScript extension anymore: it is not strictly
    necessary but bloodily annoying

  * Provide WhisperBack 1.2 for anonymous, GnuPG-encrypted bug reporting.
  - added dependency on python-gnutls
  - install the SMTP hidden relay's certificate

  * amnesia-security-check: new program that tells users that the amnesia
    version they are running is affected by security flaws, and which ones
    they are; this program is run at Gnome session startup, after sleeping
    2 minutes to let Tor a chance to initialize.
    Technical details:
  - Perl
  - uses the Desktop Notifications framework
  - fetches the security atom feed from the wiki
  - verifies the server certificate against its known CA
  - tries fetching the localized feed; if it fails, fetch the default
    (English) feed

  * live-initramfs: new custom package built from our own live-initramfs
    Git repository (commit 40e957c4b89099e06421)
  - at shutdown time, ask the user to unplug the CD / USB stick, then run
    smem, wait for it to finish, then attempt to immediately halt

  * build system
  - bumped dependency on live-helper to >= 2.0a6 and adapted our config
  - generate hybrid ISO images by default, when installed syslinux is
    recent enough
  - stop trying to support building several images in a row, it is still
    broken and less needed now that we ship hybrid ISO images
  - scripts/config: specify distribution when initializing defaults
  - updated Debian Live APT repository's signing key

  * PowerPC
  - disable virtualbox packages installing and module building on !i386
    && !amd64, as PowerPC is not a supported guest architecture
  - built and imported tor_0.2.1.20-1~~lenny+1_powerpc.deb

  * Squeeze
  - rough beginnings of a scratch Squeeze branch, currently unsupported
  - install gobby-infinote

  * misc
  - updated GnuPG key with up-to-date signatures
  - more improvements on boot time from CD
  - enhanced the wipe in Nautilus UI (now asks for confirmation and
    reports success or failure)
  - removed the "restart Tor" launcher from the Gnome panel

 -- amnesia <amnesia@boum.org>  Fri, 05 Feb 2010 22:28:04 +0100

amnesia (0.3) unstable; urgency=low

  * software: removed openvpn, added
  - Audacity
  - cups
  - Git
  - Gobby
  - GParted
  - lvm2 (with disabled initscript as it slows-down too much the boot in certain
    circumstances)
  - NetworkManager 0.7 (from backports.org) to support non-DHCP networking
  - ntfsprogs
  - randomsound to enhance the kernel's random pool
  * Tor
  - install the latest stable release from deb.torproject.org
  - ifupdown script now uses SIGHUP signal rather than a whole tor
    restart, so that in the middle of it vidalia won't start it's own
    tor
  - configure Gnome proxy to use Tor
  * iceweasel
  - adblockplus: upgraded to 1.0.2
  - adblockplus: subscribe to US and DE EasyList extensions, updated patterns
  - firegpg is now installed from Debian Squeeze rather than manually; current
    version is then 0.7.10
  - firegpg: use better keyserver ... namely pool.sks-keyservers.net
  - added bookmark to Amnesia's own website
  - use a custom "amnesiabranding" extension to localize the default search
    engine and homepage depending on the current locale
  - updated noscript whitelist
  - disable overriden homepage redirect on iceweasel upgrade
  * pidgin
  - nicer default configuration with verified irc.indymedia.org's SSL cert
  - do not parse incoming messages for formatting
  - hide formatting toolbar
  * hardware compatibility
  - b43-fwcutter
  - beginning of support for the ppc architecture
  - load acpi-cpufreq, cpufreq_ondemand and cpufreq_powersave kernel
    modules
  * live-initramfs: custom, updated package based on upstream's 1.157.4-1, built
    from commit b0a4265f9f30bad945da of amnesia's custom live-initramfs Git
    repository
  - securely erases RAM on shutdown using smem
  - fixes the noprompt bug when running from USB
  - disables local swap partitions usage, wrongly enabled by upstream
  * fully support for running as a guest system in VirtualBox
  - install guest utils and X11 drivers
  - build virtualbox-ose kernel modules at image build time
  * documentation
  - new (translatable) wiki, using ikiwiki, with integrated bugs and todo
    tracking system a static version of the wiki is included in generated
    images and linked from the Desktop
  * build system
  - adapt for live-helper 2.0, and depend on it
  - get amnesia version from debian/changelog
  - include the full version in ISO volume name
  - save .list, .packages and .buildlog
  - scripts/clean: cleanup any created dir in binary_local-includes
  - updated Debian Live snapshot packages repository URL and signing key
  - remove duplicated apt/preferences file, the live-helper bug has been
    fixed
  * l10n: beginning of support for --language=en
  * misc
  - improved boot time on CD by ordering files in the squashfs in the order they
    are used during boot
  - added a amnesia-version script to built images, that outputs the current
    image's version
  - added a amnesia-debug script that prepares a tarball with information that
    could be useful for developpers
  - updated Amnesia GnuPG key to a new 4096R one
  - set time with NTP when a network interface is brought up
  - import amnesia's GnuPG pubkey into the live session user's keyring
  - do not ask DHCP for a specific hostname
  - install localepurge, only keep en, fr, de and es locales, which reduces the
    generated images' size by 100MB
  - added a hook to replace /sbin/swapon with a script that only runs
    /bin/true
  - moved networking hooks responsibility from ifupdown to NetworkManager

 -- amnesia <amnesia@boum.org>  Thu, 26 Nov 2009 11:17:08 +0100

amnesia (0.2) unstable; urgency=low

  * imported /home/amnesia, then:
  - more user-friendly shell, umask 077
  - updated panel, added launcher to restart Tor
  - mv $HOME/bin/* /usr/local/bin/
  - removed metacity sessions
  - removed gstreamer's registry, better keep this dynamically updated
  - rm .qt/qt_plugins_3.3rc, better keep this dynamically updated
  - removed .gnome/gnome-vfs/.trash_entry_cache
  - removed kconf_update log
  - removed and excluded Epiphany configuration (not installed)
  - cleanup .kde
  * iceweasel
  - enable caching in RAM
  - explicitly disable ssl v2, and enable ssl v3 + tls
  - removed prefs for the non-installed webdeveloper
  - removed the SSL Blacklist extension (not so useful, licensing issues)
  - deep profile directory cleanup
  - extensions cleanup: prefer Debian-packaged ones, cleanly reinstalled
    AddBlock Plus and CS Lite to allow upgrading them
  - updated pluginreg.dat and localstore.rdf
  - moved some settings to user.js
  - made cookie/JavaScript whitelists more consistent
  - force httpS on whitelisted sites
  - NoScript: marked google and gmail as untrusted
  - some user interface tweaks, mainly for NoScript
  - FireGPG: disable the buggy auto-detection feature, the link to firegpg's
    homepage in generated pgp messages and the GMail interface (which won't
    work without JavaScript anyway)
  - updated blocklist.xml
  - removed and excluded a bunch of files in the profile directory
  * icedove: clean the profile directory up just like we did for iceweasel
  * software: install msmtp and mutt
  * home-refresh
  - use rsync rather than tar
  * documentation
  - various fixes
  - reviewed pidgin-otr security (see TODO)
  * build system
  - stop calling home-refresh in lh_build
  - include home-refresh in generated images
  - gitignore update
  - fix permissions on local includes at build time
  - updated scripts/{build,clean} wrt. new $HOME handling
  - scripts/{build,config}: stop guessing BASEDIR, we must be run from
    the root of the source directory anyway
  - stop storing /etc/amnesia/version in Git, delete it at clean time
  * release
  - converted Changelog to the Debian format and location, updated
    build scripts accordingly
  - added a README symlink at the root of the source directory
  - basic debian/ directory (not working for building packages yet,
    but at least we can now use git-dch)
  - added debian/gbp.conf with our custom options for git-dch
  - config/amnesia: introduce new $AMNESIA_DEV_* variables to be used
    by developpers' scripts
  - added ./release script: a wrapper around git-dch, git-commit and git-tag

 -- amnesia <amnesia@boum.org>  Tue, 23 Jun 2009 14:42:03 +0200

amnesia (0.1) UNRELEASED; urgency=low

  * Forked Privatix 9.03.15, by Markus Mandalka:
  http://mandalka.name/privatix/index.html.en
  Everything has since been rewritten or so heavily changed that nothing
  remains from the original code... apart of a bunch of Gnome settings.
  * hardware support:
  - install a bunch of non-free wifi firmwares
  - install xsane and add the live user to the scanner group
  - install aircrack-ng
  - install xserver-xorg-video-geode on i386 (eCafe support)
  - install xserver-xorg-video-all
  - install firmware-linux from backports.org
  - install system-config-printer
  - added instructions in README.eCAFE to support the Hercules eCAFE EC-800
    netbook
  * APT:
  - configure pinning to support installing chosen packages from
    squeeze; the APT source for testing is hardcoded in chroot_sources/,
    since there is no way to use $LH_CHROOT_MIRROR in chroot_local-hooks
  - give backports.org priority 200, so that we track upgrades of packages
    installed from there
  * release: include the Changelog and TODO in the generated images,
  in the   /usr/share/doc/amnesia/ directory
  * software: install gnomebaker when building Gnome-based live OS, to
  easily clone myself when running from CD
  * build system
  - build i386 images when the build host is amd64
  - added a version file: /etc/amnesia/version
  - use snapshot live-* packages inside the images
  - setup timezone depending on the chosen build locale
  - rely on standard live-initramfs adduser to do our user setup
    (including sudo vs. Gnome/KDE, etc.)
  - stop "supporting" KDE
  - allow building several images at once
  - migrated most of lh_config invocations to scripts/config
  - append "noprompt" so that halting/rebooting work with splashy
  - moved our own variables to config/amnesia, using the namespace
    $AMNESIA_*
  * iceweasel
  - default search engine is now Scroogle SSL, configured to search pages
    in French language; the English one is also installed
  - never ask to save passwords or forms content
  - configured the torbutton extension to use polipo
  - installed the CACert root certificate
  - installed the SSL Blacklist extension and the blacklist data
  - installed the FireGPG extension
  - installed the CS Lite extension
  - installed the NoScript extension
  - NoScript, CS Lite: replaced the default whitelists with a list of
    trusted, non-commercial Internet Service Providers
  - configure extensions (add to prefs.js):
    user_pref("extensions.torbutton.startup", true);
    user_pref("extensions.torbutton.startup_state", 1);
    user_pref("extensions.torbutton.tor_enabled", true);
    user_pref("noscript.notify.hide", true);
    user_pref("capability.policy.maonoscript.sites", "about:
      about:blank about:certerror about:config about:credits
      about:neterror about:plugins about:privatebrowsing
      about:sessionrestore chrome: resource:");
    user_pref("extensions.firegpg.no_updates", true);
  - install the NoScript plugin from Debian squeeze
  - delete urlclassifier3.sqlite on $HOME refresh: as we disabled
    "safebrowsing", this huge file is of no use
  - torbutton: install newer version from Squeeze
  * linux: removed non-686 kernel flavours when building i386 images
  * compatibility: append "live-media=removable live-media-timeout=15", to
    prevent blindly booting another debian-live installed on the hard disk
  * software: added
  - gnome-app-install
  - iwconfig
  - cryptkeeper: Gnome system tray applet to encrypt files with EncFS
  - kvkbd: virtual keyboard (installed from backports.org)
  - sshfs (and added live user to the fuse group)
  - less, secure-delete, wipe, seahorse, sshfs, ntfs-3g
  - scribus
  * Tor
  - enable the transparent proxy, the DNS resolver, and the control port
  - save authentication cookie to /tmp/control_auth_cookie, so that the
    live user can use Tork and co.
  - autostart Tork with Gnome
  - Tork: installed, disabled most notifications and startup tips
  - added a restart tor hook to if-up.d (used by Network Manager as well),
    so that Tor does work immediately even if the network cable was
    plugged late in/after the boot process
  * $HOME
  - added a nautilus-script to wipe files and directories
  - bash with working completion for the live user
  * polipo: install and configure this HTTP proxy to forward requests
  through Tor
  * DNS: install and configure pdnsd to forward any DNS request through
  the Tor resolver
  * firewall: force every outgoing TCP connection through the Tor
  transparent proxy, discard any outgoing UDP connection
  * misc
  - set syslinux timeout to 4 seconds
  - use splashy for more user-friendly boot/halt sequences

 -- amnesia <amnesia@boum.org>  Sat, 20 Jun 2009 21:09:15 +0200<|MERGE_RESOLUTION|>--- conflicted
+++ resolved
@@ -1,16 +1,14 @@
-<<<<<<< HEAD
 tails (1.7) UNRELEASED; urgency=medium
 
   * Dummy entry for next major release.
 
  -- intrigeri <intrigeri@debian.org>  Sat, 08 Aug 2015 13:35:23 +0200
-=======
+
 tails (1.6) UNRELEASED; urgency=medium
 
   * Dummy entry for next minor release.
 
  -- Tails developers <tails@boum.org>  Tue, 11 Aug 2015 19:30:00 +0200
->>>>>>> 77369839
 
 tails (1.5) unstable; urgency=medium
 
