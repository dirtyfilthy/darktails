<<<<<<< HEAD
tails (3.8.1) UNRELEASED; urgency=medium

  * Dummy entry for next release.

 -- Tails developers <tails@boum.org>  Tue, 26 Jun 2018 16:51:31 +0000
=======
tails (3.10.1) unstable; urgency=medium

  * Declare that Enigmail is compatible with Thunderbird 60.*.

 -- Tails developers <tails@boum.org>  Tue, 23 Oct 2018 01:30:00 +0200

tails (3.10) unstable; urgency=medium

  * Security fixes
    - Harden sudo config to avoid potential future privilege escalation
      (Closes: #15829).
    - Upgrade Linux to 4.18 and aufs to 4.18-20181008 (Closes: #15936).
    - Upgrade the snapshot of the Debian archive to 2018100901 accordingly.
    - Upgrade Tor Browser to 8.0.3-build1 (Closes: #16067).
    - Upgrade Thunderbird to 60.2.1 (Closes: #16037).

  * Bugfixes
    - Fix installation of mesa/stretch-backports by installing libwayland*
      from stretch-backports (Closes: #15846).
    - Tor Browser AppArmor profile patch: update to apply cleanly on top
      of torbrowser-launcher 0.2.9-5.
    - Additional Software: fix issues spotted during the code review
      (Closes: #15838).
    - Additional Software: make sure to offer persistence only for newly
      installed packages, avoiding inconsistency (Closes: #15983).
    - Improve button labels in confirmation dialogs of the Tails installer
      (Closes: #11501).
    - Hardcode User Agent in htpdate.user-agent (Closes: #15912), as the
      Tor Browser doesn't expose it anymore.
    - Fix encoding-related crashes in Tails Installer (Closes: #15166).
    - Set the Firefox preferences to spoof English, to avoid leaking
      information about locale settings (Closes: #16029).
    - VeraCrypt: Hide PIM entries in GNOME Shell and Disks, since a newer
      cryptsetup would be needed (Closes: #16031).
    - VeraCrypt: Fix support for multiple encryption, by iterating over
      all children in the device-mapper tree (Closes: #15967).
    - Update translations.

  * Minor improvements and updates
    - Add dmsetup and losetup output in WhisperBack reports to help debug
      VeraCrypt-related issues (Closes: #15966).
    - Let AppArmor allow access to /usr/local/share/mime, reducing noise
      in logs due to many DENIED entries (Closes: #15965).
    - Use proper stem.connection module in onion-grater instead of trying
      to read the auth cookie manually: that's fragile and breaks some use
      cases (e.g. custom auth cookie).
    - Unlock VeraCrypt Volumes: Improve internationalization support.

  * Test suite
    - Ensure the test suite doesn't break when changing the headline of
      /home (Closes: #12156).
    - Update test suite for updated button labels in confirmation dialogs
      of the Tails installer (Closes: #11501).

 -- Tails developers <tails@boum.org>  Tue, 23 Oct 2018 01:30:00 +0200

tails (3.9.1) unstable; urgency=medium

  * Security fixes
    - Upgrade Tor Browser to 8.0.2, based on Firefox 60.2.1 (Closes: #16017).
    - Upgrade Thunderbird to 60.0-3~deb9u1.0tails2 (Closes: #15959). Also
      imported the same security fixes that caused Tor Browser 8.0.2.
    - XXX: #15978?
    - Upgrade curl to 7.52.1-5+deb9u7 (DSA-4286).
    - Upgrade Ghostscript to 9.20~dfsg-3.2+deb9u5 (DSA-4294).
    - Upgrade libarchive-zip-perl to 1.59-1+deb9u1 (DSA-4300).
    - Upgrade libkpathsea6 to 2016.20160513.41080.dfsg-2+deb9u1 (DSA-4299).
    - Upgrade LittleCMS 2, aka. liblcms2-2, to 2.8-4+deb9u1 (DSA-4284).
    - Upgrade Python 2.7 to 2.7.13-2+deb9u3 (DSA-4306).
    - Upgrade Python 3.5 to 3.5.3-1+deb9u1 (DSA-4307).

  * Bugfixes
    - Make Thunderbird translated in non-English locales via
      intl.locale.requested, which works correctly since 60.0-3
      (Closes: #15942).
    - Totem: backport AppArmor profile fix to allow opening the help
      (Closes: #15841)
    - Remove mutt, that was accidentally installed in 3.9 (Closes: #15904).
    - Fix VeraCrypt volumes not being opened in GNOME Files (Closes: #15954).
    - Fix displaying the "General" section in the Tor Browser preferences
      (Closes: #15917).
    - Fix APT pinning at Tails runtime for our custom APT repository
      and for Debian backports (Closes: #15837, #15973).

  * Minor improvements and updates
    - Upgrade tor to 0.3.4.8-1~d90.stretch+1 (Closes: #15889).

 -- Tails developers <tails@boum.org>  Wed, 03 Oct 2018 12:12:33 +0200

tails (3.9) unstable; urgency=medium

  * Major changes
    - Upgrade Tor Browser to 8.0 (Closes: #15803, #15907).
      Notable user-visible changes and relevant details:
      · Adjust to the fact Tor Browser 8.0a10 replaces firefox with a wrapper.
      · Don't use the bundled copy of libstdc++.so.6, ours is recent enough.
      · Drop obsolete Torbutton prefs (Closes: #15706).
      · Switch back to 128px icons (Closes: #15081).
      · AppArmor profile: take into account new Firefox binary path.
    - Upgrade Thunderbird to 60.0 (Closes: #15792).
      Notable user-visible changes and relevant details:
      · AppArmor profile: patch to avoid conflicting x modifiers for ps(1).
    - Upgrade tor to 0.3.4.7-rc (Closes: #15772).

  * Security fixes
    - Upgrade Linux to 4.17.17-1 and intel-microcode to 3.20180807a.1
      This fixes CVE-2018-3620 aka. Foreshadow aka. L1 Terminal Fault
      (Closes: #15796).
    - Upgrade OpenSSH to 1:7.4p1-10+deb9u4 (DSA-4280).

  * Bugfixes
    - Fix Totem on Intel graphics cards by inlining the backported mesa
      and dri-enumerate abstractions into its AppArmor profile: they are needed
      with recent Mesa and libdrm (Closes: #15821). Regression introduced
      in 3.9~rc1.
    - Fix unlocking "hidden" TrueCrypt/VeraCrypt volumes via GNOME Shell
      (Closes: #15843).
    - Fix confusing error message when unlocking TrueCrypt/VeraCrypt volumes
      (Closes: #15733).
    - Revert to Stretch's X.Org nouveau video driver (Closes: #15833).
      It seems that the regression brought by the upgraded one
      is worse than the improvements reported after our call for testing.
      Regression introduced in 3.9~rc1.
    - Use the intel X.Org driver for Intel Corporation UHD Graphics 620.
    - Fix regressions introduced in 3.9~rc1 in/by Additional Software Packages:
      · Don't break new empty persistence configuration files creation when
        permissions are incorrect (Closes: #15802).
      · Fix UX when the user has specified a distribution or version
        for a given package in their live-additional-software.conf
        (Closes: #15822).
      · Don't show installation notifications on upgrade (Closes: #15879).
    - Make more Additional Software Packages strings translatable in the
      configuration dialog and PolicyKit messages.

  * Minor improvements and updates
    - Upgrade firmware-nonfree to 20180825-1.
    - Update the deb.torproject.org APT repository signing key.
    - Unlock VeraCrypt Volumes: add disclaimer (Closes: #15849).

  * Test suite
    - Update Thunderbird test suite for 60.0 (Closes: #15791).
    - Fix various robustness issues.
    - Make the Chutney nodes use a higher V3AuthVotingInterval to make client
      bootstrap more robust (Closes: #15799).
    - Update the Tor Launcher binary path.
    - Adjust to the fact "New Circuit for this Site" is now in the site
      information and not under the Torbutton anymore.
    - Delete unused images.

 -- Tails developers <tails@boum.org>  Tue, 04 Sep 2018 12:15:43 +0000

tails (3.9~rc1) unstable; urgency=medium

  * Major changes
    - Integrate the Additional Software Packages feature into the desktop
      and revamp the interface of "Configure Persistent Volume".
    - Support TrueCrypt/VeraCrypt encrypted volumes on the desktop.
    - Upgrade Tor Browser to 8.0a9, based on Firefox 60 ESR (Closes: #15023).
      Notable user-visible changes and relevant details:
      · Drop search engine customization and stick to Tor Browser's defaults.
      · Upgrade uBlock Origin to its WebExtension version and now rely
        on the filter lists shipped in the Debian package.
      · Tweak the number of web content processes to work better with 2 GiB
        of RAM (Closes: #15716).
      · Revamp how we're handling our custom prefs, drop obsolete ones,
        reduce our delta with pristine Tor Browser.
    - Upgrade Thunderbird to 60.0b10 (Closes: #15091). Notable details:
      · Install Torbirdy 0.2.5 from stretch-backports and drop our patches
        that were merged upstream.
      · Enable the optional part of the fixes for EFAIL (Closes: #15602).
    - Upgrade Linux to 4.17 (Closes: #15763).
    - Upgrade tor to 0.3.4.6-rc (Closes: #15770).
    - Upgrade to Debian Stretch 9.5.

  * Security fixes
    - Upgrade CUPS to 2.2.1-8+deb9u2 (DSA-4243).
    - Upgrade Exiv2 to 0.25-3.1+deb9u1 (DSA-4238).
    - Upgrade FUSE to 2.9.7-1+deb9u1 (DSA-4257).
    - Upgrade GDM to 3.22.3-3+deb9u2 (DSA-4270).
    - Upgrade libsoup to 2.56.0-2+deb9u2 (DSA-4241).
    - Upgrade Imagemagick to 8:6.9.7.4+dfsg-11+deb9u5 (DSA-4245).
    - Upgrade ffmpeg to 7:3.2.12-1~deb9u1 (DSA-4258, DSA-4249).
    - Upgrade libmspack to 0.5-1+deb9u2 (DSA-4260).
    - Upgrade Samba to 2:4.5.12+dfsg-2+deb9u3 (DSA-4271).
    - Upgrade the Apache XML Security for C++ library to 1.7.3-4+deb9u1
      (DSA-4265).

  * Bugfixes
    - Don't display the Enigmail configuration wizard in every Tails session
      (Closes: #15693, #15746). Fix against Tails 3.8.
    - Make the torstatus GNOME Shell extension actually translatable
      (Closes: #15715). Fix against the first Tails release that included
      this extension.
    - Drop Icedove → Thunderbird migration code which started causing trouble.
    - Tails Installer:
      · Link to upgrade documentation when upgrading (Closes: #7904).
      · Show the reinstall option only when the device is big enough to make
        a full reinstallation (Closes: #14810).
      · Make the main window fit in a 600px-high screen (Closes: #14849).
      · Show the correct device size in the reinstall confirmation dialog
        (Closes: #15590).
    - Tails Greeter: don't display file:/// URLs to users (Closes: #15582).

  * Minor improvements and updates
    - Install Mesa and libdrm* from stretch-backports and upgrade the Nouveau
      X.Org video driver to 1.0.15. This improves support for some graphics
      cards such as NVIDIA Pascal series (Closes: #14910)
    - htpdate: improve diagnostics output when the date header can't be fetched.
    - Onion Grater: support named AppArmor profiles.
    - Update Onion Grater's config for new Tor Browser AppArmor profile name.
    - Enable e10s in the Unsafe Browser.
    - Delete all search plugins for the Unsafe Browser (Closes: #15708).
    - Display a deprecation warning when starting Liferea (#11082).
    - Upgrade VirtualBox guest modules to 5.2.16-dfsg-3~bpo9+2.
    - Use Tor Browser for browsing the documentation even when offline
      (Closes: #15720).
    - Provide feedback while Tor Browser, "Tails documentation"
      or "Report an error" are starting (Closes: #15101).
    - WhisperBack: remove the right pane (Closes: #7180).
    - tails-debugging-info: return machine-readable, structured data.
      Adjust WhisperBack accordingly (Closes: #8514). This paves the way
      towards more usable bug reports (#8722).
    - Port lots of our Perl code to more lightweight libraries.
      This decreases the amount of memory used by the persistence
      configuration interface.
    - Do not hide applications that require an admin password (Closes: #11013).
    - Try unlocking every persistent volume when multiple ones are
      available (Closes: #15653).
    - Upgrade Electrum to 3.1.3-1~bpo9+1.
    - Upgrade most firmware to 20180518-1.
    - Upgrade Intel microcode to 3.20180703.2~bpo9+1.
    - Upgrade AMD microcode to 3.20180524.1.

  * Build system
    - Drop AppArmor feature set pinning: this is now done in Debian Stretch
      (Closes: #15341).
    - Remove the now unused deb.torproject.org sid APT source (Closes: #15638).
    - Install OnionShare from our custom APT repo instead of from sid.
      We've mistakenly tracked sid for a while and it has become a problem,
      so stick to the version that works for us until Tails 4.0.
    - Fix building the ISO on zfs by dropping the cache=none setting for
      vmproxy's storage (Closes: #14404).
    - Update the Vagrant basebox for any change under vagrant/.
      Previously, some relevant changes were not effective until something under
      vagrant/definitions/tails-builder/ was changed.
    - Make intltool ignore .py files: `intltool-update --maintain` seems to be
      buggy with .py files.
    - Refresh our CUPS AppArmor profile patch to apply on 2.2.1-8+deb9u2.
    - Make it more obvious that the .orig file check is fatal (Closes: #15727).
    - Delete baseboxes once they're 6 months old instead of 4.
      This is more in line with the delay between our major releases these days.
    - Rename /usr/share/amnesia to /usr/share/tails. It was about time.
    - Abort the build if /etc/{passwd,group} has changed (Closes: #15419).
      Such changes can break Tails after an automatic upgrade was applied
      so let's detect it ASAP. Consequently, ensure a few GIDs — that wanted
      to play musical chairs — are the same as in Tails 3.8 (Closes: #15695).
    - Don't fail the build if the APT lists don't include any package
      whose name matches ^geoclue.

  * Test suite
    - Adjust to the new tails-persistence-setup API.
    - Update the Tor Browser's AppArmor profile name.
    - Re-enable the "I can print the current page […]" test.
    - Update tests wrt. the fact tails-upgrade-frontend-wrapper was ported
      to Python (Closes: #15379).
    - Make a test more robust by waiting for the page to have loaded.
    - Adjust to the fact the WhisperBack debugging info is now configured
      in a machine-readable file.
    - Remove test for tails-debugging-info, that has been a no-op for a while.
    - Adjust for Tor Browser 8.
    - Make the "I open the address" step more robust and accordingly
      stop marking the tests that use it in the Unsafe Browser
      as fragile (refs: #14771).
    - De-duplicate a number of images of standard GTK+ 3 widgets.
    - Make the audio and WebM tests more robust.
    - Make the "I start the Tor Browser in offline mode" step more robust.
    - Make the "AppArmor has (not )? denied" step more robust.
    - Don't try and use XVFB_PID if it's not set (Closes: #15730).
    - Adjust Pidgin test to use a certificate that's still in Debian
      (Closes: #15762).
    - Use a hopefully more reliable public GnuPG key and make tests
      more robust against new subkeys being added (Closes: #15771).
    - Stop hard-coding the list of RTL Tor Browser locales.
    - Fix the "Unsafe Browser can be used in all languages supported in Tails"
      test for locales that have a translated homepage (Closes: #11711).
    - Take into account that apt(8) won't return when run in the remote shell
      with the ASP hooks enabled.

 -- Tails developers <tails@boum.org>  Thu, 16 Aug 2018 18:37:47 +0000
>>>>>>> 4e30a3e5

tails (3.8) unstable; urgency=medium

  * Security fixes
    - Upgrade Tor Browser to 7.5.6 (MFSA 2018-17; Closes: #15683).
    - Upgrade Enigmail to 2.0.7 (partly fixes #15602 aka. EFAIL).
    - Upgrade libgcrypt to 1.7.6-2+deb9u3 (DSA-4231-1).
    - Upgrade perl to 5.24.1-3+deb9u4 (DSA-4226-1).

  * Bugfixes
    - Thunderbird: fix importing public OpenPGP keys from email attachments
      (Closes: #15610).
    - Make the Unsafe Browser home page translatable again (Closes: #15461).

  * Minor improvements
    - Don't display the "Know your rights" message on Thunderbird first run.
    - Move Thunderbird's default userChrome.css to /etc/thunderbird, just like
      we do for Tor Browser, for easier upgrade handling.

 -- Tails developers <tails@boum.org>  Mon, 25 Jun 2018 09:59:22 +0000

tails (3.7.1) unstable; urgency=medium

  * Security fixes
    - Upgrade Tor Browser to 7.5.5 (MFSA 2018-14; closes: #15643).
    - Upgrade Thunderbird to 52.8.0 (DSA-4209-1; Closes: #15607).
      - Partially fixes EFAIL.
      - Fixes importing OpenPGP keys from keyservers with Enigmail.
      - Accordingly refresh our Thunderbird AppArmor profile patch.
    - Upgrade cURL to 7.52.1-5+deb9u6 (DSA-4202-1).
    - Upgrade GnuPG (modern) 2.1.18-8~deb9u2 (DSA-4222-1).
    - Upgrade GnuPG (legacy) to 1.4.21-4+deb9u1 (DSA-4223-1).
    - Upgrade Git to 1:2.11.0-3+deb9u3 (DSA-4212-1).
    - Upgrade PackageKit to 1.1.5-2+deb9u1 (DSA-4207-1).
    - Upgrade procps to 2:3.3.12-3+deb9u1 (DSA-4208-1).
    - Upgrade wavpack to 5.0.0-2+deb9u2 (DSA-4197-1).
    - Upgrade wget to 1.18-5+deb9u2 (DSA-4195-1).
    - Upgrade xdg-utils to 1.1.1-1+deb9u1 (DSA-4211-1).

  * Bugfixes
    - Fix setting a screen locker password with non-ASCII characters
      (Closes: #15636).
    - WhisperBack:
      - Rename the WhisperBack launcher to "WhisperBack Error Reporting"
        so that users have a better chance to understand what it does
        (Closes: #6432)
      - Ensure debugging info in Whisperback reports don't contain email
        signature markers so that email clients forward it in full
        (Closes: #15468).
      - Wrap text written by the user to 70 chars (Closes: #11689).

  * Minor improvements
    - The "Tails documentation" desktop launcher now opens /doc instead of
      the aging /getting_started that confused people during user testing
      (Closes: #15575).

  * Test suite
    - Update to match "Tails documentation" behaviour change.

 -- Tails developers <tails@boum.org>  Sat, 09 Jun 2018 19:53:51 +0000

tails (3.7) unstable; urgency=medium

  * Security fixes
    - Upgrade Tor Browser to 7.5.4 (MFSA 2018-12, Closes: #15588).
    - Upgrade OpenSSL to 1.1.0f-3+deb9u2 (DSA-4157).
    - Upgrade Perl to 5.24.1-3+deb9u3 (DSA-4172).
    - Upgrade Libre Office to 1:5.2.7-1+deb9u4 (DSA-4178).
    - Upgrade libmad to 0.15.1b-8+deb9u1 (DSA-4192).

  * Bugfixes
    - Enable the removal of OpenPGP keyblock in Whisperback (closes: #7797).
    - Show the logo in Whisperback's About menu (closes: #13198).
    - Use the same font in all the Whisperback report (Closes: #11272).
    - Update tails-bugs@tails.boum OpenPGP key (Closes: #15534).

  * Minor improvements
    - Stop installing python-qt4 and python-trezor (Closes: #15391).
    - Make WhisperBack easier to find in the GNOME Overview (Closes: #13299).

 -- Tails developers <tails@boum.org>  Tue, 08 May 2018 01:47:22 +0200

tails (3.6.2) unstable; urgency=medium

  * Security fixes
    - Upgrade Tor Browser to 7.5.3 (MFSA 2018-10, Closes: #15459).
    - Upgrade Thunderbird to 1:52.7.0-1~deb9u1.0tails1 (DSA-4155,
      Closes: #15471).
    - Upgrade libicu to 57.1-6+deb9u2 (DSA-4150).
    - Upgrade intel-microcode to 3.20180312.1~bpo9+1. Implements
      IBRS/IBPB/STIPB support, Spectre-v2 mitigation for: Sandybridge,
      Ivy Bridge, Haswell, Broadwell, Skylake, Kaby Lake, Coffee Lake
      (Closes: #15173).

  * Bugfixes
    - Tor Browser AppArmor profile:
     * Grant the main Firefox process access to machine-id: needed for
       IBus support (Closes: #15437).
     * Allow access to extensions installed by the user such as Tails
       Verification (Closes: #15434).
    - Remove packages needed to support Video Acceleration API
      (VA-API) because they breaks opening GNOME Settings and Totem in
      Tails 3.6 on some computers (only NVIDIA for now but perhaps
      other hardware is affected). (Closes: #15433, #15449)
    - Upgrade Linux to 4.15.11-1 and bump the aufs submodule (Closes:
      #15456, #15457).
    - tails-documentation script:
      * open translated documentation page in Tor Browser when online
        (Closes: #15371).
      * use documented syntax for os.execv (Refs: #15332)
      * re-add support for passing a HTML anchor as the second
        argument.
    - Fix issue where the tails-persistence-setup user's guid would be
      changed when it was the uid that was intended (Closes: #15422).

 -- Tails developers <tails@boum.org>  Thu, 29 Mar 2018 17:49:42 +0200

tails (3.6.1) unstable; urgency=medium

  * Security fixes
    - Upgrade Tor Browser to 7.5.2 (MFSA 2018-08 i.e. CVE-2018-5146).
    - Upgrade libvorbis to 1.3.5-4+deb9u2 (DSA 4140-1 aka. CVE-2018-5146).
    - Upgrade curl to 7.52.1-5+deb9u5 (DSA 4136-1).
    - Upgrade samba to 2:4.5.12+dfsg-2+deb9u2 (DSA 4135-1).

  * Bugfixes
    - Fix ISO build reproducibility (Closes: #15400)
    - Disable Selfrando: Tor Browser upstream currently enables it only
      in non-release builds
      (https://trac.torproject.org/projects/tor/ticket/24912#comment:8).

 -- Tails developers <tails@boum.org>  Fri, 16 Mar 2018 22:42:00 +0000

tails (3.6) unstable; urgency=medium

  * Major changes
    - Upgrade Tor Browser to 7.5.1.
    - Upgrade Tor to 0.3.2.10. (Closes: #15158)
    - Add ability to lock the screen. (Closes: #5684)
    - Add initial support for Meek bridges. (Closes: #8243)
    - Upgrade to Thunderbird 52.6.0. (Closes: #15298)
    - Enable Thunderbird AppArmor profile. (Closes: 11973)
    - Upgrade Linux to 4.15.0-1. (Closes: #15309).
    - Upgrade systemd to 237.
    - Upgrade Electrum to 3.0.6. (Closes: #15022)
    - Upgrade the base system to the Debian Stretch 9.4 point-release
      (Closes: #15341)
    - Port a few shell scripts to Python thanks to GoodCrypto. (Closes: #11198)

  * Security fixes
    - Upgrade Intel processor microcode firmware. (Closes: #15173).
    - Upgrade poppler to 0.48.0-2+deb9u1. (CVE-2017-14929, CVE-2017-1000456)
    - Upgrade tiff to 4.0.8-2+deb9u2 (CVE-2017-9935, CVE-2017-11335,
      CVE-2017-12944, CVE-2017-13726, CVE-2017-13727, CVE-2017-18013)
    - Upgrade ffmpeg to 7:3.2.10-1~deb9u1. (CVE-2017-17081)
    - Upgrade libtasn1-6 to 4.10-1.1+deb9u1. (CVE-2017-10790, CVE-2018-6003)
    - Upgrade Libre Office to 1:5.2.7-1+deb9u2. (CVE-2018-6871)
    - Upgrade libvorbis to 1.3.5-4+deb9u1. (CVE-2017-14632, CVE-2017-14633)
    - Upgrade gcc to 6.3.0-18+deb9u1.
    - Upgrade util-linux to 2.29.2-1+deb9u1. (CVE-2018-7738)
    - Upgrade isc-dhcp to 4.3.5-3+deb9u1 (CVE-2017-3144, CVE-2018-5732,
      CVE-2018-5733)

  * Minor improvements
    - Avoid noisy warning at boot time by creating tails-upgrade-frontend's
      trusted GnuPG homedir with stricter permissions, then making it looser.
      (Closes: #7037)
    - Drop (broken) Thunderbird dedicated SocksPort. (Closes: #12460)
    - Drop customized update-ca-certificates.service. (Closes: #14756)
    - Update AppArmor cupsd profile. (Closes: #15029)
    - Improve UX when GDM does not start. (Closes: #14521)
    - Install packages needed to support Video Acceleration API.
      (Closes: #14580)
    - Upgrade aufs-dkms for Linux 4.15. (Closes: #15132).
    - Ship pdf-redact-tools, thanks to dachary <loic@dachary.org>.
      (Closes: #15052)
    - Additional Software Packages: convert to python3 and PEP-8.
      (Closes: #15198)
    - Additional Software Packages: do not check for updates every time the
      network gets reconnected. (Closes: #9819)
    - Revert to xorg-xserver from Stretch. (Closes: #15232)
    - Open Tails documentation in Tor Browser when online. (Closes: #15332)
    - Disable Enigmail's Memory Hole feature. (Closes: #15201)
    - Persistence Setup: stop depending on Synaptic. (Closes: #15263)

  * Bugfixes
    - Additional Software Packages: fix the "incomplete online upgrade
      process" bug in offline mode (Closes: #14570)
    - Additional Software Packages: do not block Desktop opening.
      (Closes: #9059)
    - Install OpenPGP Applet 1.1. (Closes: #6398).
    - Repair rng-tools using a real start-stop-daemon program.
      (Closes: #15344)
    - Tails installer: fix bug with unicode status messages. (Closes: #15254)

  * Build system
    - Abort if tails-custom-apt-sources failed.
    - Abort the ISO build when DKMS modules are not built. (Closes: #14789).
    - Improve how we track dependencies in build hooks. (Closes: #14818)
    - Fix (potential) rare race condition during build.
    - Ensure the SquashFS has /etc/hostname properly configured.
      (Closes: #15322)
    - Bump builder VM's RAM. (Closes: #15310)

  * Test suite
    - Log the list of systemd jobs when systemctl is-system-running fails.
      (Closes: #14772).
    - Allow more time for 'systemctl is-system-running' to succeed.
    - Only support SikuliX, not Sikuli.
    - Disable SPICE clipboard sharing.
    - Don't flood the debug logger with the journal contents.
    - Rescue exception.
    - Enter a name into the Thunderbird account configuration.
      (Closes: #11256)
    - Fix the "I do not see ..." step's case. (Closes: #14929)
    - Mark scenarios that use the "The Report an Error launcher will…" step
      as fragile (Closes: #15321)
    - Test that Tor Browser opens docs when online. (Closes: #15332)
    - Adapt test after warning moved to after Unsafe Browser verification
      dialog. (Closes: #8775)
    - Dogtailify electrum.feature.
    - Add additional software packages feature. (Closes: #14572)
    - Disable test that is broken due to a Tor Browser bug. (refs: #15336)

 -- Tails developers <tails@boum.org>  Mon, 12 Mar 2018 21:28:29 +0100

tails (3.5) unstable; urgency=medium

  * Security fixes
    - Upgrade amd64-microcode to 3.20171205.1, for the mitigation
      against Spectre (CVE-2017-5715) (Closes: #15148).
    - Upgrade Tor Browser to 7.5-build3 (Closes:  #15197).
    - Upgrade Thunderbird to 1:52.5.2-2~deb9u1.0tails1 (Closes: #15033)
    - Upgrade gdk-pixbuf to 2.36.5-2+deb9u2.0tails1 (Closes: #15177).
    - Upgrade bind9 to 1:9.10.3.dfsg.P4-12.3+deb9u4.
    - Upgrade libxml2 to 2.9.4+dfsg1-2.2+deb9u2.

  * Minor improvements
    - Upgrade Linux to 4.14.13, which is the first kernel that has the
      "[x86] microcode/AMD: Add support for fam17h microcode loading"
      commit, that's needed to load the AMD fam17h microcode for
      mitigating the Spectre vulnerability (CVE-2017-5715).

  * Bugfixes
    - Drop Claws Mail persistence setting migration. Whenever
      persistent Claws Mail setting is enabled, this creates an empty
      ~/.icedove/ directory, that prevents Thunderbird from starting
      (Closes: #12734).
    - Don't prevent the GNOME Applications button from opening its menu if
      time syncing resulted in a shift back in time (Closes: #14250).
    - Tails Installer: when cloning Tails to another USB drive, check
      if the target device has enough space *before* any destructive
      actions are made (Closes: #14622).
    - Tor Browser: make "Print to file" work again, for all locales
      (Closes: #13403, #15024).

  * Build system
    - Fix option passed to cmp: -q is not supported but --quiet is.
      Spotted on feature/buster that's the first branch that exercises
      this code, but there's no reason to fix it only there.

  * Test suite
    - Adapt tests for Tor Launcher 0.2.14.3, i.e. the one shipped with
      Tor Browser 7.5 in Tails 3.5 (Closes: #15064).
    - Add support for creating arbitrarily sized partitions.
    - Add a "Try cloning Tails to a too small partition" scenario
      (regression test for #14622).

 -- Tails developers <tails@boum.org>  Tue, 23 Jan 2018 00:57:58 +0100

tails (3.4) unstable; urgency=medium

  * Security fixes
    - Install Linux 4.14.0-3 from sid (Closes: #14976). This enables
      the kernel-side mitigations for Meltdown.
    - Upgrade curl to 7.52.1-5+deb9u3.
    - Upgrade enigmail to 2:1.9.9-1~deb9u1.
    - Upgrade gimp to 2.8.18-1+deb9u1.
    - Upgrade imagemagick to 8:6.9.7.4+dfsg-11+deb9u4.
    - Upgrade libav (ffmpeg) to 7:3.2.9-1~deb9u1.
    - Upgrade libxcursor to 1:1.1.14-1+deb9u1.
    - Upgrade libxml-libxml-perl to 2.0128+dfsg-1+deb9u1.
    - Upgrade poppler to 0.48.0-2+deb9u1.
    - Upgrade rsync to 3.1.2-1 3.1.2-1+deb9u1.
    - Upgrade samba to 2:4.5.12+dfsg-2+deb9u1.
    - Upgrade sensible-utils to 0.0.9+deb9u1.
    - Upgrade tor to 0.3.1.9-1~d90.stretch+1.

  * Minor improvements
    - Display TopIcons systray on the left of the system menu. This
      fixes #14796 (on Buster, it is displayed in the middle of the
      screen, on the left of the clock) and an annoying UX problem we
      have on Stretch: OpenPGP applet is in the middle of icons that
      share the exact same (modern, GNOME Shell-like) behaviour, which
      is disturbing when opening one of the modern menus and moving
      the mouse left/right to the others, because in the middle one
      icon won't react as expected, and the nice blue bottom border
      continuity is broken.
    - Use the "intel" X.Org driver for integrated graphics in Intel
      i5-7300HQ (Closes: #14990).
    - Enable HashKnownHosts in the OpenSSH client (Closes: #14995).
      Debian enables HashKnownHosts by default via /etc/ssh/ssh_config
      for good reasons, let's not revert to the upstream default.
    - Pin the AppArmor feature set to the Stretch's kernel one. Linux
      4.14 brings new AppArmor mediation features and the policy
      shipped in Stretch may not be ready for it. So let's disable
      these new features to avoid breaking stuff: it's too hard to
      check if all the policy for apps we ship (and that users install
      themselves) has the right rules to cope with these new mediation
      features.

  * Bugfixes
    - Don't delete downloaded debs after install (Closes: #10958).
    - Install xul-ext-ublock-origin from sid to make the dashboard
      work again(Closes: #14993). Thanks to cacahuatl
      <cacahuatl@autistici.org> for the patch!
    - Additional software feature: use debconf priority critical to
      prevent failure when installing packages otherwise requiring
      manual configuration (Closes: #6038)
    - Don't include anything under /lib/live/mount/medium/ in the
      readahead list (Closes: #14964). This fixes the boot time
      regression introduced in Tails 3.3.

  * Build system
    - Display a more helpful error message when the 'origin' remote
      does not point to the official Tails Git repository. This task
      calls git_base_branch_head() which relies on the fact 'origin'
      points to our official repo.
    - Vagrant: never build the wiki early. This has caused several
      issues throughout the years, the lastest instance being the
      reopening of #14933. (Closes: #14933)
    - Install libelf-dev during the time we need it for building DKMS modules.
    - Make the DKMS build hook verbose, and display DKMS modules build
      logs on failure. This hook is a recurring cause of headaches,
      let's simplify debugging.
    - Remove obsolete duplicate build of the virtualbox-guest DKMS
      module.

  * Test suite
    - Log the list of systemd jobs when systemctl is-system-running
      fails (Closes: #14772). Listing the units is not enough: in most
      cases I've seen, is-system-running returns "starting" which
      means the job queue is not empty, and to debug that we need the
      list of jobs.
    - Only support SikuliX; drop support for Sikuli.
    - Disable SPICE clipboard sharing in the guest. It could only mess
      things up, and in fact has confused me by suddenly setting my
      *host's* clipboard to "ATTACK AT DAWN"... :)
    - Decode Base64.decode64 return value appropriately; it returns
      strings encoded in ASCII-8bit.
    - Don't flood the debug logger with the journal contents.
    - Handle case where $vm is undefined during an extremely early
      scenario failure.
    - Allow more time for 'systemctl is-system-running' to
      succeed. (Refs: #14772)
    - Make Sikuli attempt to find replacements on FindFailed by
      employing fuzz, or "lowering the similarity factor". The
      replacements (if found) are saved among the artifacts, and
      serves as potential drop-in-replacements for outdated
      images. The main use case for this is when the font
      configuration in Tails changes, which normally invalidates a
      large part of our images given that our default high similarity
      factor. We also add the `--fuzzy-image-matching` where the
      replacements are used in case of FindFailed, so the tests can
      proceed beyond the first FindFailed. The idea is that a full
      test suite run will produce replacements for potentially *all*
      outdated images.
    - Fix our findAny() vs findfailed_hook. For findAny() it might be
      expected that some images won't be found, so we shouldn't use
      our findfailed_hook, which is about dealing with the situation
      where images need to be updated.
    - Make sure Pidgin's D-Bus policy changes are applied (Closes:
      #15007). Without the HUP there's a race that we sometimes lose.
    - Nump the Unsafe Browser's start page image (Closes: #15006).
    - Hot-plug a 'pcnet' network device instead of 'virtio' on Sid,
      since the latter is not detected on Sid (Closes: #14819).

 -- Tails developers <tails@boum.org>  Mon, 08 Jan 2018 16:57:07 +0100

tails (3.3) unstable; urgency=medium

  * Major changes
    - Upgrade the base system to the Debian Stretch 9.2 point-release
      which gives us tons of bugfixes (Closes: #14714).
    - Install Linux 4.13.0-1 (Closes: #14789).

  * Security fixes
    - Upgrade Thunderbird to 52.4.0 (Closes: #14963).
    - Upgrade Tor Browser to 7.0.10 (Closes: #14940).
    - Upgrade gdk-pixbuf to 2.36.5-2+deb9u1.0tails1 (Closes: #14729).

  * Minor improvements
    - Upgrade to Tor 0.3.1.8-2~d90.stretch+1, a new stable Tor series.
    - tails-documentation: rewrite in Python + use WebKit for display
      instead of the Tor Browser. Since Tor Browser 7.0.8 rendering of
      local pages (like our docs) fail (#14962) so this is probably a
      temporary workaround of that.
    - Replace the Unsafe Browser's warning pages with static,
      pure-HTML versions. This is truly a *temporary* workaround for
      #14962.
    - Update deb.tails.boum.org APT repo key (Closes: #14927)
    - Refresh Tor Browser AppArmor profile patch to apply on top of
      torbrowser-launcher 0.2.8-4's (Closes: #14923).
    - Drop obsolete manual enabling of AppArmor on the kernel
      command-line: it's now enabled by default, so the (Tails -
      Debian) delta gets smaller. :)

  * Bugfixes
    - Install Tails Installer 5.0.2. Fixes:
      * Most notably, fix an issue preventing Tails Installer from
        installing to drives containing a non-Tails partition that
        (obviously) has affected a lot of users. (Closes: #14755).
      * Fix an issue that made the resulting installations unbootable
        if Tails Installer was using a too recent udisks2, e.g. the
        one currently in Debian Sid (Closes: #14809).
      * Code clean-ups (Closes: #14721, #14722, #14723).
    - Fix UEFI boot for USB sticks installed with Universal USB
      Installer (Closes: #8992).
    - Force Tor Browser and Thunderbird to enable accessibility
      support even if no a11y feature is enabled in GNOME yet (Closes:
      #14752, #9260).
    - Mark our custom Desktop launchers as trusted (Closes: #14793,
      Refs: 14584).
    - Add a systemd --user target for bits of GNOME
      EarlyInitialization managed by systemd, and make the keyboard
      layout configuration as part of it. This fixes an issue where
      the layout chosen in the Greeter sometimes wasn't applied in the
      GNOME session (Closes: #12543).

  * Build system
    - auto/{build,clean,config}: run with `set -eu`.
    - Add script to sanity check the website. Currently it ensures all
      blog posts and security advisories have valid Ikiwiki 'meta
      date' directives, since we depend on it for reproducibility.
      Also make passing this sanity check a pre-condition for building
      the website (Closes: #12726, #14767).
    - Abort the ISO build when DKMS modules were not built.
    - Take into account where DKMS modules get installed nowadays.
    - auto/build: normalize file timestamps in wiki/src before
      building. The copy of the website included in the ISO image has
      "Posted" timestamps that apparently match when we cloned the Git
      repository, which affects reproducibility. (Closes: #14933).
    - Fix reproducibility of builds of topic branches that lag behind
      their base branch with the mergebasebranch build option enabled.
      Two otherwise identical merge commits done at different times
      get different IDs, and we happen to embed in the ISO the ID of
      the commit we're building from. (Closes: #14946)

  * Test suite
    - Bump timeout for "I can save the current page as", otherwise the
      "The Tor Browser directory is usable" scenario fails randomly
      when the system is under load.
    - New scenario: installing Tails to an eligible drive with an
      existing filesystem. This is a regression test for #14755.
    - New scenario: re-installing over an existing Tails installation.

 -- Tails developers <tails@boum.org>  Tue, 14 Nov 2017 04:53:27 +0100

tails (3.2) unstable; urgency=medium

  * Major changes
    - Upgrade Linux packages to the Debian kernel 4.12.0-2, based on
      mainline Linux 4.12.12 (Closes: #11831, #12732, #14673).

  * Security fixes
    - Upgrade Tor Browser to 7.0.6-build3 (Closes: #14696).
    - Upgrade to Thunderbird 52.3.0 (Closes: #12639).
    - Deny access to Pidgin's D-Bus service (Closes: #14612). That D-Bus
      interface is dangerous because it allows _any_ application running
      as `amnesia' that has access to the session bus to extract
      basically any information from Pidgin and to reconfigure it:
      https://developer.pidgin.im/wiki/DbusHowto
    - Block loading of Bluetooth kernel modules (Closes: #14655) and
      block Bluetooth devices with rfkill (Closes: #14655).
    - Add localhost.localdomain to the hosts file to prevent loopback
      leaks to Tor circuits (Closes: #13574). Thanks to tailshark for
      the patch!

  * Minor improvements
    - Upgrade to Tails Installer 5.0.1 (Closes: #8859, #8860, #12707). This
      version gets rid of the splash screen, detects when Tails is already
      installed on the target device (and then proposes to upgrade),
      and generally improves the UX. It also increases the Tails partition
      size and refuses to install to devices smaller than 8 GB.
    - Deprecate Thunderbird's preferences/0000tails.js (Closes: #12680).
    - Install the BookletImposer PDF imposition toolkit (Closes: #12686).
    - Tor Browser:
      * Fallback to ~/Tor Browser for uploads (Closes: #8917).
      * Silence some common operations that always are denied and
        otherwise would spam the journal (Closes: #14606)
    - Shell library: remove now unused functions (Closes: #12685).
    - Add pppoe to the installed packages (Closes #13463). Thanks to geb
      for the patch!
    - Replace syslinux:i386 with syslinux:amd64 in the ISO9660
      filesystem (Closes: #13513).
    - htpdate: fix date header regexp (Closes: #10495). It seems that
      some servers (sometimes) do not send their headers with first
      letter uppercased, hence a lot of failures to find the date in it.
    - Install aufs-dkms from Debian unstable (Closes: #12732).
    - Install vim-tiny instead of vim-nox (Closes: #12687). On Stretch,
      vim-nox started pulling ruby and rake in the ISO. I think vim-tiny
      would be good enough, and would save a few MiB in the ISO. Those
      who use vim more intensively and want another flavour of vim are
      likely to need persistence anyway, and can thus install a more
      featureful vim with the additional software packages feature.
    - Remove gksu and its and gconf's dependencies (Closes: #12738). We
      use pkexec instead of gksudo. gksu is unmaintained, buggy
      (e.g. #12000), and it is the only reason we ship GConf, which we
      want to remove. The other removals are:
      * libgnomevfs2-extra, which was previously used for SSH/FTP support in
        Nautilus, but isn't needed for that any more.
      * libgnome2-bin which provides gnome-open, which isn't required by
        any application in Tails (as far as we know).
      * Configurations and scripts that become obsolete because of these
        removals.
    - Refresh torbrowser-AppArmor-profile.patch to apply cleanly on top
      of torbrowser-launcher 0.2.8-1 (Closes: #14602).
    - Switch from Florence to GNOME's on-screen keyboard (Closes: #8281)
      and incidentally improve accessibility in GTK+ 2.0 and Qt
      applications. This drops Florence and the corresponding GNOME
      Shell extension.
    - Make ./HACKING.mdwn a symlink again (Closes: #13600).
    - Implement refresh-translations --force .
    - Rework how we handle the individual POT files of our applications.
      Comparing the new temporary POT files we generate with the
      temporary POT files we generated last time (if ever, and if we
      did, for which branch?) is not relevant; these POT files are only
      used for merging into a new tails.pot and *that* one is relevant
      to diff against the old tails.pot.
    - Update the Tails signing key. (Closes: #11747)
    - Reproducibility:
      * Ensure reproducible permissions for /etc/hostname (Closes:
        #13623).
      * Patch desktop-file-utils to make its mimeinfo.cache reproducible
        (Closes: #13439).
      * Patch glib2.0 to make its giomodule.cache reproducible (Closes:
        #13441).
      * Patch gdk-pixbuf to make its loaders.cache reproducible (Closes:
        #13442).
      * Patch gtk2.0 and gtk3.0 to make their immodules.cache
        reproducible (Closes: #13440).
      * Remove GCconf: it is a source of non-determinism in the
        filesystem (element order in /var/lib/gconf/defaults/%gconf-tree-*.xml)
        which made Tails unreproducible.
      * Ignore comment updates in POT files, which was a source of
        non-determinism and therefore prevented Tails from being
        reproducible (Closes: #12641).
    - Kernel hardening:
      * Increase mmap randomization to the maximum supported value
        (Closes: #11840). This improves ASLR effectiveness, and makes
        address-space fragmentation a bit worse.
      * Stop explicitly enabling kaslr: it's enabled by default in
        Debian, and this kernel parameter is not supported anymore.
      * Disable kexec, to make our attack surface a bit smaller.

  * Bugfixes
    - Start Nautilus silently in the background when run as root
      (Closes: #12034). Otherwise, after closing Nautilus one gets the
      prompt back only after 5-15 seconds, which confuses users and makes
      our doc more complicated than it should.
    - Ensure pinentry-gtk2 run by Seahorse has the correct $DISPLAY set
      (Closes: #12733).

  * Build system
    - build-manifest-extra-packages.yml: remove squashfs-tools version
      we don't use anymore (Closes: #12684). Apparently our
      apt-get/debootstrap wrapper tricks are enough to detect the
      version of squashfs-tools we actually install and use.
    - Merge base branch earlier, i.e. in auto/config instead of
      auto/build (Closes: #14459). Previously, a given build from a topic
      branch would mix inconsistent versions of things.
    - Fail builds started before SOURCE_DATE_EPOCH (Closes:
      #12352). Such builds would not be reproducible, and this is an
      assumption (a reasonable one!) that we do all over the place, so
      let's fail early. While we're at it, let's fail if
      SOURCE_DATE_EPOCH is not set as well. Actually we would fail any
      way if that was the case when reaching our
      99-zzzzzz_reproducible-builds-post-processing build hook, but
      let's fail early.

  * Test suite
    - Test the GNOME Root Terminal.
    - Take into account that Tails Installer 5.0.1 refuses to install
      Tails to devices smaller than 8 GiB. It'll still allow *upgrading*
      such sticks though.
    - Use 7200 MiB virtual USB drives when we really mean 8 GiB. In the
      real world, USB sticks labeled "8 GB" can be much smaller, so
      Tails Installer will accept anything that's at least 7200 MiB.
      This commit makes us exercise something closer to what happens in
      the real world, and incidentally it'll save storage space on our
      isotesters and improve test suite performance a bit. :)
    - Have unclutter poll every 0.1s instead of continuously. On current
      sid, virt-viewer eats a full CPU and doesn't do its job when
      "unclutter -idle 0" is running.
    - Adapt tests for Tails Installer 5.0.1.
    - Workaround Pidgin's DBus interface being blocked since we actually
      depend on it for some tests.
    - Test that Pidgin's DBus interface is blocked.
    - Save more data on test suite failures (Refs: #13541):
      * When Tor fails to bootstrap, save Tor logs and chutney nodes
        data.
      * When Htpdate fails to synchronize the clock, save its logs.
      * Always save the systemd journal on failure.
    - When testing emergency shutdown, wait longer for Tails to tell
      us it has finished wiping the memory. The goal here is to help
      us understand whether (Refs: #13462) is a bug in the emergency
      shutdown feature or in our test suite.
    - Restart nautilus-desktop if Desktop icons are not visible
      (Closes: #13461).
    - Test suite: fix assert_raise() when using ruby-test-unit >=
      3.2.5 (Closes: #14654). ruby-test-unit 3.2.5 added native Java
      exception support for JRuby. The fact we defined the :Java
      constant was enough to trigger that JRuby-specific code, which
      failed.
    - Test suite: take into account that click-to-play is not required
      anymore for WebM videos in Tor Browser (Closes: #14586).

 -- Tails developers <tails@boum.org>  Mon, 25 Sep 2017 22:23:01 +0200

tails (3.1) unstable; urgency=medium

  * Security fixes
    - Upgrade Tor Browser to 7.0.4-build1 (Closes: #13577).
    - Upgrade Linux to 4.9.30-2+deb9u3.
    - Upgrade libtiff to 4.0.8-2+deb9u1.
    - Upgrade bind9 to 1:9.10.3.dfsg.P4-12.3+deb9u2.
    - Upgrate evince to 3.22.1-3+deb9u1.
    - Upgrade imagemagick 8:6.9.7.4+dfsg-11+deb9u1.
    - Ensure Thunderbird cleans its temporary directory. (Closes: #13340).

  * Minor improvements
    - Patch gconf to produce reproducible XML output (refs: #12738). This is
      the temporary solution for #12738 in Tails 3.1 which will be reverted
      (and fixed permanently by removing gconf) in Tails 3.2.
    - Apply Debian bts patch to cracklib to produce reproducible dictionnaries
      (Closes: #12909).
    - Upgrade to Debian 9.1 (Closes: #13178).

  * Bugfixes
    - Replace faulty URL in htpdate neutral pool (Closes: #13472).
    - Keep installing a version of Enigmail compatible with Thunderbird 45.x
      (Closes: #13530).
    - Fix the time syncing and Tor notifications translations (Closes: #13437).

  * Build system
    - Upgrade the Vagrant basebox for building ISO images to Stretch
      (Closes: #11738).
    - Fix on-disk build by bumping Vagrant build VM memory to 768M
      (Closes: #13480).
    - Fix rescue build option by exporting TAILS_BUILD_FAILURE_RESCUE
      (Closes: #13476).

  * Test suite
    - mark gnome screenshot scenario as fragile (refs: #13458)
    - mark UEFI scenario as fragile (refs: #13459).

 -- Tails developers <tails@boum.org>  Sat, 05 Aug 2017 15:25:51 +0200

tails (3.0.1) unstable; urgency=medium

  * Security fixes
    - Upgrade tor to 0.3.0.9-1~d90.stretch+1 (Closes: #13253).
    - Upgrade Linux to 4.9.30-2+deb9u2.
    - Upgrade libc to 2.24-11+deb9u1.
    - Upgrade libexpat1 to 2.2.0-2+deb9u1.
    - Upgrade libgcrypt20 to 1.7.6-2+deb9u1.
    - Upgrade libgnutls30 to 3.5.8-5+deb9u1.
    - Enable Debian security APT sources (Closes: #12309).

  * Minor improvements
    - Use a higher resolution image in Tails persistence setup
      (Closes: #12510).

  * Bugfixes
    - Forcibly set $SSH_AUTH_SOCK before starting GNOME
      Shell. Apparently, due to a race condition, GNOME keyring
      sometimes fails to tell the session manager about the correct
      SSH_AUTH_SOCK, and thus GNOME Terminal hasn't this variable set
      and any ssh process started in there won't use the (perfectly
      working) SSH agent (Closes: #12481).
    - Fix issue that made Tails Installer rejects working USB drives,
      pretending they're not "removable" (Closes: #12696).
    - Make behavior of the power button and lid close actions in the Greeter
      consistent with the regular GNOME session (Closes: #13000).

  * Build system
    - Track the latest debian-security archive for the corresponding
      APT sources, and not for the unrelated jessie-updates (Closes:
      #12829).
    - Print APT sources used in the build VM, to help debugging issues
      such as #12829.

 -- Tails developers <tails@boum.org>  Tue, 04 Jul 2017 15:59:18 +0200

tails (3.0) unstable; urgency=medium

  * Major changes
    - Upgrade Tor Browser to 7.0.1 (Closes: #12635, #12657).
    - Upgrade to a new snapshot of the Debian and Torproject
      APT repositories: respectively 2017060904 and 2017060903
      (Closes: #12609).

  * Minor improvements
    - Tor Browser: enable Electrolysis (e10s), i.e. render content in a separate
      child process, which will allow to improve performance and security
      further along the road. This required us to drop our branding add-on
      and re-implement its functionality in our Tor Browser wrapper
      (Closes: #12569).
    - Clean obsolete cached packages when using the Additional Software Packages
      feature (Closes: #12400).
    - Improve KeePassX database migration handling (Closes: #12375).
    - Upgrade OnionShare to 0.9.2, from Debian sid as it has been removed
      from Stretch (Closes: #12610).
    - Upgrade Tor to 0.3.0.8 (Closes: #12656).
    - Drop obsolete bilibop patch, that was applied in 0.5.2.1.
    - Include disk space usage information in the WhisperBack bug reports.
    - Reorder technical details in WhisperBack bug reports in way that makes
      more sense when reading them.
    - Convert lc.py to Python 3.
    - Simplify some Python code thanks to subprocess.check_ouput.
    - Set the initial keyboard focus on the "Start Tails" button
      in Tails Greeter (Closes: #12509).
    - Convert Tails Greeter's Debian packaging to current best practices.

  * Bugfixes
    - Fix persistent Thunderbird configuration migration when there is
      a mimeTypes.rdf, that doesn't contain any associations to "icedove"
      or "/usr/bin/iceweasel" (Closes: #12580).
    - Fix persistent browser bookmarks, by generating them from an sqlite dump
      (Closes: #12568).
    - Use the "intel" X.Org driver for Intel Atom/Celeron/Pentium Processor
      x5-E8000/J3xxx/N3xxx Integrated Graphics Controller.
    - `exec' from our Thunderbird wrapper so it doesn't remain running.
    - Tails Installer: don't allow installing on non-removable drives
      (Closes: #10731).
    - Fetch the torbrowser-launcher sources from Debian sid:
      it's been removed from Debian testing.
      Refresh torbrowser-AppArmor-profile.patch accordingly.
    - Unsafe Browser: remove the search bar, that's currently buggy
      and its presence only encourages unsupported usage (Closes: #12573).
    - Unsafe Browser: disable searching in the address bar. It can result
      in leaking hostnames and credentials to the default search
      engine operator (Closes: #12540).
    - Make our omni.ja modifications reproducible (Closes: #12620).
    - Generate the fontconfig cache in a reproducible manner (Closes: #12567).
    - Don't include torrents/rss.html in the ISO. It's not generated
      in a deterministic manner and is worthless in the ISO (Closes: #12619).
    - Improve the language → default keyboard layout mapping
      in Tails Greeter (Closes: #12547).
    - Don't close Tails Greeter's main window when Alt-F4 is pressed
      (Closes: #12462).

  * Test suite
    - Run emergency_shutdown.feature after usb_*.feature, to reduce disk
      space requirements (Closes: #12565).
    - Deal with server messages in Pidgin.
    - Improve Pidgin connectivity check robustness.
    - Flag the Synaptic test as fragile (i.e. #12586).
    - Optimization: only test once that Tails, booted on DVD, eventually
      shuts down after wiping memory.
    - Move tests about the shutdown applet to a dedicated feature,
      as they have nothing to do with Tails' "emergency" shutdown feature.
    - Adapt the network connectivity check to Stretch, and improve it to check
      both link and IP connectivity (Closes: #12602).
    - Apply a fix from upstream Git to mutter, to fix some of its interactions
      with dogtail (Closes: #11718).
    - Mark "Scenario: Watching a WebM video" as fragile (i.e. #10442).

  * Build system
    - Set create_box -e, to make the vagrant box generation a bit more robust.
      (Closes: #12578).
    - Install kernel from backports and Tails build deps before performing
      APT upgrade, to avoid useless bandwidth usage (Closes: #12529).
    - Update submodules after merging the base branch (Closes: #12556).
    - Rakefile: fix date comparison in basebox:clean_old (Closes: #12575).
    - Rakefile: have basebox:clean_old delete baseboxes more than 4 months old
      (refs: #12576).
    - Also check for fuzzy patches' .orig files at the end of our build hooks,
      so we detect any fuzzy patches applied by hooks (Closes: #12617).
    - Remove .orig files for patches we allow to be fuzzy.
    - Don't pre-build the wiki when mergebasebranch is enabled.
      When pre-building the wiki, we modify the PO files which results in a
      conflict from the base branch merge in case it modifies the same
      files, which breaks the build (Closes: #12611).
    - Rakefile: add a task that removes all tails-builder-* libvirt volumes
      (Closes: #12599).

 -- Tails developers <tails@boum.org>  Sat, 10 Jun 2017 14:39:10 +0000

tails (3.0~rc1) unstable; urgency=medium

  * Major changes
    - Install Thunderbird 1:45.8.0-3+tails2 and handle the Icedove → Thunderbird
      migration, including wrt. persistent data (Closes: #11712, #12242).
      This package also has the patch from
      https://bugzilla.mozilla.org/show_bug.cgi?id=1281959 applied,
      to ease future integration of the Thunderbird AppArmor profile.
      Also, drop the Claws → Icedove migration path.
    - Upgrade to a new snapshot of the Debian and Torproject
      APT repositories: 2017051803 (Closes: #12554).
    - Upgrade Linux packages to the Debian kernel 4.9.0-3, based on
      mainline Linux 4.9.25.
    - Replace the kexec-based memory erasure feature with the Linux kernel's
      memory poisoning (Closes: #12354, #12428). The kexec-based implementation
      was not reliable enough and provided a poor UX. Instead, we now return
      to the initramfs on shutdown and unmount all filesystems there, so their
      content and corresponding caches are erased.
    - Upgrade Tor Browser to 7.0a4 based on Firefox 52.1.1esr (Closes:
      #12115, #12464):
      * Unfortunately e10s (multi-process Firefox) is disabled (#12569).
      * Unfortunately persistent bookmarks created for the first time
        in Tails 3.0~rc1 is broken (#12568).
      * Adds exceptions for the extensions Tails installs on top of
        the vanilla Tor Browser (Closes: #11419).
    - Upgrade tor to 0.3.0.7-1 (Closes: #12485) and log both to the
      usual file and the journal (Closes: #12412).
    - Merge the code that makes Tails almost build reproducibly (Refs:
      #5630); we still have issues with the fontconfig cache (Refs:
      #12567).

  * Minor improvements
    - Add a HACKING document for new code contributors (Closes:
      #12164).
    - Rename tor-controlport-filter to onion-grater (Closes: #12394)
      and import patches killing the delta against Whonix version
      (Closes: #12173).
    - Improve onion-grater; thanks to Joy SN <joysn1980@yahoo.com>
      for the original patches (Closes: #12173):
      · add --listen-interface
      · make stdout/stderr unbuffered to ensure Python exceptions are logged
      · use yaml.safe_load()
    - Improve KeePassX database migration handling (refs: #12375).
    - Electrum: set coin selection strategy to 'Privacy' (Closes: #12177).
    - Allow Onion Circuits to access /proc/pid/status.
    - Make gdm-shell-tails.desktop more similar to the one shipped
      in gnome-shell 3.22.3-3 (refs: #12364).
    - Greeter: have the help window point to updated documentation,
      use WebKit2 instead of the deprecated WebKit, and hide the sidebar
      and banner.
    - Use exec to start KeePassX, i.e. avoid leaving the wrapper running.

  * Bugfixes
    - Install xserver-xorg-legacy, to fix support for various graphics
      adapters that still don't work with rootless X.Org (Closes: #12542).
    - Use the "intel" X.Org driver for Intel Q35 and Intel Atom
      D4xx/D5xx/N4xx/N5xx graphics controllers (refs: #12219).
    - Give UEFI bootloaders upper-case filenames (Closes: #12511).
      Some UEFI firmware, such as the one in the ThinkPad X220, only recognize
      them if they have an upper-case name.
    - KeePassX: enable "Automatically save after each change" again,
      like we did in Tails 2.x (fixes a regression introduced
      in 3.0~beta3).
    - Install packages needed by the "Test speakers" functionality
      (Closes: #12549).
    - Fix automatic upgrades when one is already applied (Closed:
      #12501).
    - When generating the network device blacklist, also blacklist
      network drivers from the staging directory (Closes: #12362).
    - htpdate pool: replace www.sarava.org with leap.se. The former
      has been down for a while and it's not clear when it's going to
      be stable again. The latter should be reliable.

  * Test suite
    - Check that dirmngr used the configured keyserver (Closes: #12371).
    - Sanity check that Chutney starts all nodes in the network.
    - Disable the Sandbox option for all nodes, until Tor#21943
      is fixed (Closes: #12512).
    - Wait for the desktop icons to be displayed in the "Tails desktop is ready"
      step. Let's not try interacting with the desktop earlier.
    - Add tests for memory erasure on "normal" shutdown (refs: #12428).
    - Add tests for memory erasure on "emergency" shutdown, and run some
      with network enabled (refs: #12354).
    - Have eject_cdrom run eject(1) like it used to do in the past.
      Otherwise the machine is immediately halted and we cannot test
      whether memory has been erased.
    - Pass mount_USB_drive structured data instead of free-form text.
    - Test that MAC spoofing and "Disable network" works for
      hotplugged networking devices (Refs: #12362).

  * Build system
    - Generate the Vagrant base box locally as part of the build process,
      instead of downloading it: one less binary blob as input in the build
      process (refs: #12409).
    - Use Vagrant for builds on Jenkins too (Closes: #11972).
    - Tell build script to be more verbose.
    - Respect the 'ARTIFACTS' environment variable if set.
    - Add a second disk to handle the apt-cacher-ng cache, and store
      the corresponding logs in there (Closes: #11979).
    - Use APT snapshots in Vagrant build VMs, create/use a basebox that matches
      the branch/tag/commit being tested, and provision a new VM for each build
      (Closes: #11980, #11981).
    - Ship all build dependencies in the Vagrant basebox, to save some
      time when building ISOs.
    - Make basebox generation compatible with both GnuPG 1.x and 2.x.
    - Set LC_ALL=C, mostly to suppress some warnings.
    - Support forcing VM cleanup before/after build.
    - Add tasks for cleaning up old or all base boxes (refs: #12409).
    - Add build option useful for debugging build failures.
    - Remove obsolete build options.
    - Make auto/scripts/utils.sh more reusable, use it in Rakefile,
      auto/build and setup-tails-builder.
    - Add an option controlling whether to merge the base branch.
    - Add "rake test" target and import logics from puppet-tails'
      wrap_test_suite script.
    - Build Tails as a release simply when HEAD is tagged, i.e. we do not
      require building from a detached head any more.
    - Sanity check compression choice when building a release.
    - Use the host's resolv.conf when building the Vagrant base box.
      Since systemd-networkd is used to manage resolv.conf inside the base box,
      and it hasn't been initialized yet (we are not booting it, just chrooting
      into it) DNS is broken otherwise.
    - Release process: "release" a new base box when freezing.
    - Chown/scp artifacts with a single command to limit overhead and warnings
      noise caused by repeated SSH calls.
    - Add a build options to use a custom CPU model, and custom
      machine type, for reproducibility testing (refs: #12345).
    - Add support for installing Tor Browser nightly builds.

 -- Tails developers <tails@boum.org>  Sat, 20 May 2017 16:48:45 +0200

tails (3.0~beta4) unstable; urgency=medium

  * Major changes
    - All changes brought by Tails 2.12.
    - Upgrade to a new snapshot of the Debian and Torproject
      APT repositories (2017041704).

  * Security improvements
    - Enable the buddy page allocator free poisoning (Closes: #12089).
    - Enable slub/slab allocator free poisoning (Closes: #12090).
    - Create IUKs (automatic upgrades) in a reproducible manner
      (Closes: #11974).

  * Minor improvements
    - Firewall: forbid the _apt user to talk to DNS ports. APT works very well
      without DNS access since we only have Onion APT sources, so let's silence
      the logs.
    - Replace Pidgin's "systray" icon with the guifications plugin
      (Closes: #11741). We're trying to remove as much as we can from
      the set of icons managed by TopIcons extension flavours, in the hope
      it's enough to cancel the problems we've seen with them (#10576, #11737).
    - Disable apt-daily.timer, that can only cause problems in our context
      (Closes: #12390).
    - Do not let pppd-dns manage /etc/resolv.conf (Closes: #12401).
    - Ensure rootless X.Org can access /dev/fb0 when started by GDM.
    - Include the amdgpu module in the initramfs (refs: #12218).
    - Tails Greeter: don't mention 'firewall' anymore (#12382).
    - Tails Greeter: avoid the popover menu for Formats being cut,
      in most cases (Closes: #12249).
    - Tails Greeter: disable the screensaver (Closes: #12370).
    - Tails Greeter: fix behavior when pressing Enter in the language selection
      menu (Closes: #12359).

  * Bugfixes
    - Install speech-dispatcher-espeak-ng to fix the Orca screen reader
      (Closes: #12389).
    - Install xserver-xorg-video-intel and use it on a few graphics adapters
      that are not supported correctly by the modesetting driver (refs: #12219).
      More PCI IDs will be added as new affected hardware is reported.

  * Test suite
    - Run on a Q35 2.8 machine (Closes: #11605).
    - Deprecate xtightvncviewer in favor of tigervnc-viewer.
    - Test the Unsafe Browser in 3 random supported languages, not all.
      This should be enough to identify most future regressions in this area,
      and will be much faster than testing them all.
    - Pidgin tests: switch to an image that doesn't depend on the
      topic of tails@conference.riseup.net.
    - Fix a problematic use of try_for.
    - Fix VM.select_virtual_desktop() and VM.do_focus().
    - Random Gherkin improvements.
    - Fix a focus issue for GNOME Terminal vs. Tails Installer.
    - Adjust to kernel memory poisoning being enabled, which breaks the way
      we used to test memory erasure (refs: #12354):
      · Drop "no memory erasure" and "memory erasure" tests, that can't work
        anymore.
      · Test erasure of memory freed by a killed userspace process.
      · Test that memory poisoning applies to unmounted tmpfs.
      · Test that memory poisoning applies to read and write cache
        for unmounted vfat and LUKS-encrypted ext4.
      · Run erase_memory a bit later, it requires less disk space nowadays.

 -- Tails developers <tails@boum.org>  Tue, 18 Apr 2017 13:01:25 +0000

tails (2.12) unstable; urgency=medium

  * Major changes
    - Completely remove I2P. :( We have decided to remove I2P (see
      #11276) due to our failure of finding someone interested in
      maintaining it in Tails (Closes: #12263).
    - Upgrade the Linux kernel to 4.9.13-1~bpo8+1 (Closes: #12122).

  * Security fixes
    - Upgrade Tor Browser to 6.5.2 based on Firefox 45.9. (Closes:
      #12444)
    - Mount a dedicated filesystem on /var/tmp, to mitigate the
      hardlinks permissions open by the user-tmp abstraction. See
      https://labs.riseup.net/code/issues/9949#note-23 for details
      (Closes: #12125).
    - Protect against CVE-2017-2636 by disabling the n-hdlc kernel
      module (Closes: #12315).
    - Ensure /etc/resolv.conf is owned by root:root in the SquashFS.
      lb_chroot_resolv will "cp -a" it from the source tree, so it
      inherits its ownership from the whoever cloned the Git
      repository. This has two problems. First, this results in unsafe
      permissions on this file (e.g. a Vagrant build results in the
      'amnesia' user having write access to it).
    - Upgrade libjasper1 to 1.900.1-debian1-2.4+deb8u3
    - Upgrade gstreamer and its plugins to 1.4.4-2+deb8u1.
    - Upgrade eject to 2.1.5+deb1+cvs20081104-13.1+deb8u1.
    - Upgrade imagemagick to 8:6.8.9.9-5+deb8u8.
    - Upgrade pidgin to 2.11.0-0+deb8u2.
    - Upgrade samba to 2:4.2.14+dfsg-0+deb8u5.


  * Minor improvements
    - Don't add the live user to the "audio" group. This should not be
      needed on a modern Linux desktop system anymore (Closes:
      #12209).
    - Install virtualbox-* 5.1.14-dfsg-3~bpo8+1 from our custom APT
      repository (Closes: #12307).
    - Install virtualbox-guest-* from sid. The version currently in
      jessie-backports is not compatible with Linux 4.9, and there's
      basically no chance that it gets updated (the maintainer asked
      for them to be *removed* from jessie-backports) (Closes:
      #12298).
    - Pull ttdnsd from our custom APT repository. It's gone from the
      TorProject one. We removed ttdnsd on feature/stretch already, so
      we'll need to pull it from our custom APT repository only for
      the next 3 months.
    - Clean up libdvd-pkg build files, again.  This cleanup operation
      was mistakenly removed in commit c4e8744 (Closes: #11273).
    - Install gnome-sound-recorder (Closes #10950). Thanks to Austin
      English <austinenglish@gmail.com> for the patch!
    - Stop restarting tor if bootstrapping stalls. It seems tor might
      have fixed the issues we used (see: #10238, #9516) to experience
      with the bootstrap process stalling and requiring a restart to
      kickstart it (Closes: #12411).
    - tor.sh: communicate via the UNIX socket instead of TCP port.
      This makes the library usable when run inside systemd units that
      have `PrivateNetwork=yes` set.
    - Get tor's bootstrap progress via GETINFO instead of log
      grep:ing.
    - Upgrade tor to 0.2.9.10-1~d80.jessie+1

  * Bugfixes
    - mirror-pool-dispatcher: bump maximum expected mirrors.json size
      to 32 KiB. This fixes an error where Tails Upgrader would
      complain with "cannot choose a download server" (Closes:
      #11735).

  * Build system
    - Retry curl and APT operations up to 20 times to make the ISO
      build more robust wrt. unreliable Internet connectivity. Thanks
      to Arnaud <arnaud@preev.io> for the patch!
    - Install ikiwiki from jessie-backports, instead of our patched
      one. Our changes were merged in 3.20161219, and jessie-backports
      now has 3.20170111~bpo8+1 (Closes: #12051).
    - Fix FTBFS when installing a .deb via config/chroot_local-packages
      by being more flexible when matching local packages in the apt
      list file (Closes: #12374). Thanks to Arnaud <arnaud@preev.io>
      for the patch!
    - auto/build: support Stretch's GnuPG v2 keyring filename.

  * Test suite
    - Try possible fix for #11508. IPv6Packet:s' source is accessed by
      `.ipv6_saddr`, not `ip_saddr` (that's for IPv4Packet). So, let's
      just try and see which one of the two each packet has, because
      one of them must be there! Also, given that UDPPacket can be
      either IPv4 or IPv6 it seems safest to try to parse each packet
      as IPv6Packet first -- that way we keep looking at transport
      layer protocols for IPv4 only, and treat everything IPv6 as the
      same, which makes sense, since we should block all IPv6, so
      everything should be treated the same at all times.
    - Changes due to #12411:
      * Raise special exception for Tor bootstrap failures.
      * Remove obsolete debug logging now that we don't log anything
        interesting for `restart-tor` any more.

 -- Tails developers <tails@boum.org>  Tue, 18 Apr 2017 17:41:46 +0200

tails (3.0~beta3) unstable; urgency=medium

  * Major new features and changes
    - Make the "Formats" settings in Tails Greeter take effect (Closes: #12079,
      new feature that was broken since it was introduced in 3.0~alpha1).
    - Upgrade to a new snapshot of the Debian and Torproject
      APT repositories (2017031702).

  * Removed features
    - Stop including I2P: we decided (#11276) to remove I2P, due to our failure
      at finding someone to maintain it in Tails (Closes: #12263).

  * Security fixes
    - Upgrade MAT to 0.6.1-4: fixes silent failure of the Nautilus
      contextual menu extension.
    - Ensure /etc/resolv.conf is owned by root:root in the SquashFS
      (Closes: #12343).
    - Protect against CVE-2017-2636 by disabling the n-hdlc kernel module
      (Closes: #12315).

  * Minor improvements
    - Reintroduce the X11 guest utilities for VirtualBox (regression
      introduced in 3.0~beta2).
    - Upgrade X.Org server and the modesetting driver (hopefully helps
      fixing #12219).
    - Automate the migration from KeePassX databases generated on Tails 2.x
      to the format required by KeePassX 2.0.x (Closes: #10956, #12369).
    - Add keyboard shortcuts in Tails Greeter (Closes: #12186, #12063).
    - Install dbus-user-session (regression introduced in 3.0~beta2).
    - Manage temporary directories in a declarative way (tmpfiles.d).
    - Replace references to the /var/run compatibility symlink
      with the canonical /run.
    - Update our Torbirdy patchset to the latest one sent upstream.
    - Install mesa-utils, so that Qt 5 can detect whether software based
      rendering is needed.
    - Have Tails Greeter honor the "debug" kernel command-line option,
      for easier debugging (Closes: #12373).
    - Refactor Tails Greeter to reduce code duplication (Closes: #12247).

  * Bugfixes
    - Fix sizing of zenity dialogs (Closes: #12313, regression introduced
      in 3.0~alpha1).
    - Fix confusing, spurious error messages in command-line applications
      wrapped with torsocks:
      · Ship a /etc/mailname file with content "localhost".
        Otherwise something (Git? libc6?) tries to resolve the "amnesia" host
        name, which fails, and a confusing error message is displayed
        (Closes: #12205, regression introduced in 3.0~alpha1).
      · Have torsocks allow UDP connections to the loopback interface,
        with AllowOutboundLocalhost 2 (Closes: #11736).

  * Test suite
    - Improve debugging info logging for PacketFu parsing issues,
      and implement a plausible fix (refs: #11508).
    - Try to make "double-click on desktop launcher" more reliable.
    - Fix selection of ISO in Tails Installer.
    - Re-enable the GnuPG tests that require a keyserver, pointing them
      to an Onion service we run on Chutney, that redirects all TCP traffic
      to a real, clearnet keyserver (Closes: #12211).
    - Implement a workaround for checking the configured keyserver in GnuPG,
      until a better fix is implemented (refs: #12371).
    - Fix the "Report an Error launcher" scenario in German.

  * Build system
    - Retry curl and APT operations up to 20 times to make the ISO build
      more robust wrt. unreliable Internet connectivity.
      Thanks to Arnaud <arnaud@preev.io> for the patch!
    - Install ikiwiki from jessie-backports, instead of our patched one
      (Closes: #12051).
    - Clean up libdvd-pkg build files, again (Closes: #11273).
    - Rakefile: fix TAILS_OFFLINE_BUILD exported variable name.
    - Adjust apt-mirror to support branches based on feature/stretch
      that don't use frozen APT snapshots.

 -- Tails developers <tails@boum.org>  Sun, 19 Mar 2017 15:10:28 +0100

tails (3.0~beta2) unstable; urgency=medium

  * All changes brought by Tails 2.11, except:
    - the test suite changes, that are not all compatible with this branch;
    - the "Tails 3.0 will require a 64-bit processor" notification:
      this advance warning is not useful on a release series
      that's 64-bit only.

  * Major new features and changes
    - Upgrade to a new snapshot of the Debian APT repositories (2017030802),
      and of the Torproject ones (2017030801).
    - Upgrade Linux to 4.9.0-2 (version 4.9.13-1).

  * Minor improvements
    - Improve GNOME Shell Window List styling. (Closes: #12233)

  * Bugfixes
    - Make it possible to start graphical applications in the Root Terminal.
      (part of #12000)

  * Test suite
    - Improve robustness when dealing with notifications. (Closes: #11464)
    - Bump timeout when waiting for 'Tor is ready' notification.
    - Fix the incremental upgrade test.
    - Drop a few obsolete test cases, update a number of images.
    - Adapt firewall leak test to new DHCP source IP address.
    - Adjust Seahorse and Enigmail tests to the keyserver that is now used.

 -- Tails developers <tails@boum.org>  Wed, 08 Mar 2017 16:29:44 +0000

tails (2.11) unstable; urgency=medium

  * Security fixes
    - Upgrade Tor Browser to 6.5.1 based on Firefox 45.8. (Closes:
      #12283)
    - Fix CVE-2017-6074 (local root privilege escalation) by disabling
      the 'dccp' module. (Closes: #12280)
    - Disable kernel modules for some uncommon network protocol. These
      are the ones recommended by CIS. (Part of: #6457)
    - Disable modules we blacklist for security reasons. Blacklisted
      (via `blacklist MODULENAME`) modules are only blocked from being
      loaded during the boot process, but are still loadable with an
      explicit `modprobe MODULENAME`, and (worse!) via kernel module
      auto-loading.
    - Upgrade linux-image-4.8.0-0.bpo.2-686-unsigned to 4.8.15-2~bpo8+2.
    - Upgrade bind9 to 1:9.9.5.dfsg-9+deb8u10.
    - Upgrade imagemagick to 8:6.8.9.9-5+deb8u7.
    - Upgrade libevent-2.0-5 to 2.0.21-stable-2+deb8u1.
    - Upgrade libgd3 to 2.1.0-5+deb8u9.
    - Upgrade libjasper1 to 1.900.1-debian1-2.4+deb8u2.
    - Upgrade liblcms2-2 to 2.6-3+deb8u1.
    - Upgrade libxpm4 to 1:3.5.12-0+deb8u1.
    - Upgrade login to 1:4.2-3+deb8u3.
    - Upgrade ntfs-3g to 1:2014.2.15AR.2-1+deb8u3.
    - Upgrade openjdk-7-jre to 7u121-2.6.8-2~deb8u1.
    - Upgrade openssl to 1.0.1t-1+deb8u6.
    - Upgrade tcpdump to 4.9.0-1~deb8u1.
    - Upgrade vim to 2:7.4.488-7+deb8u2.
    - Upgrade libreoffice to 1:4.3.3-2+deb8u6.

  * Minor improvements
    - import-translations: also import PO files for French from
      Transifex. The translation team for French switched to Transifex
      even for our custom programs:
      https://mailman.boum.org/pipermail/tails-l10n/2016-November/004312.html
    - Notify the user, if running on a 32-bit processor, that it won't
      be supported in Tails 3.0 anymore. (Closes: #12193)
    - Notify I2P users that I2P will be removed in Tails
      2.12. (Closes: #12271)

  * Bugfixes
    - Disable -proposed-updates at boot time. If a Debian point
      release happens right after a freeze but we have decided to
      enable it before the freeze to get (at least most of) it, then
      we get in the situation where -proposed-updates is enabled in
      the final release, which we don't want. We only want it enabled
      at build time. (Closes: #12169)
    - Ferm: Use the variable when referring to the Live user. The
      firewall will fail to start during early boot otherwise since
      the "amnesia" user hasn't been created yet. (Closes: #12208)
    - Tor Browser: Don't show offline warning when opening local
      documentation. (Closes: #12269)
    - tails-virt-notify-user: use the tails-documentation helper to
      improve UX when one is not connected to Tor yet, and display
      localized doc when available.
    - Fix rare issue causing automatic upgrades to not apply properly
      (Closes: #8449, and hopefully #11839 as well):
      * Allow the tails-install-iuk user to run "/usr/bin/nocache
        /bin/cp *" as root.
      * Install tails-iuk 2.8, which will use nocache for various file
        operations, and sync writes to the installation medium.
    - Install Linux 4.8.15 to prevent GNOME from freezing with Intel
      GM965/GL960 Integrated Graphics. (Closes: #12217, but fixes tons
      of other small bugs)

  * Build system
    - Add 'offline' option, making it possible to build Tails offline
      (if all needed resources are present in your cache). (Closes:
      #12272)

  * Test suite
    - Encapsulate exec_helper's class to not "pollute" the global
      namespace with all our helpers. This is an example of how we can
      work towards #9030.
    - Extend remote shell with *safe* file operations. Now we can
      read/write/append *any* characters without worrying that it will
      do crazy things by being passed through the shell, as was the
      case before.  This commit also:
      * adds some better reporting of errors happening on the server
        side by communicating back the exception thrown.
      * removes the `user` parameter from the VM.file_* methods. They
        were not used, any way, and simply do not feel like they
        fit. I think the only reason we had it initially was because
        it was implemented via the command interface, where a user
        concept makes a lot of sense.
    - debug_log() Dogtail script content on failure.
    - Add a very precise timestamp to each debug_log().
    - Make robust_notification_wait() ensure the applet is closed. In
      robust_notification_wait() when we close the notification
      applet, other windows may change position, creating a racy
      situation for any immediately following action aimed at one such
      window. (Closes: #10381)
    - Fix I2P's Pidgin test. The initial conversation (that determines
      the title of the conversation window) is now made by a different
      IRC service than before.
    - Use lossless compression for the VNC viewer with --view.
      Otherwise the VNC viewer is not a good place to extract test
      suite images from, at least with xtigervncviewer.
    - Add optional pause() notification feature to the test suite. It
      will run a user-configurable arbitrary shell command when
      pause() is called, e.g. on failure when --interactive-debugging
      is used. This is pretty useful when multitasking with long test
      suite runs, so you immediately are notified when a test fails
      (or when you reached a temporary pause() breakpoint).  (Closes:
      #12175)
    - Add the possibility to run Python code in a persistent session
      in the remote shell and use this for Dogtail to significantly
      improve its performance by saving state and reusing it between
      commands. This changes the semantics of the creation of Dogtail
      objects. Previously they just created the code that then would
      be run once an actionable method was called (.wait, .click etc),
      but now it works like in Python, that Dogtail will try to find
      the graphical element upon object creation. (Closes: #12059)
    - Test that we don't ship any -proposed-updates APT sources.
      (Closes: #12169)
    - Make force_new_tor_circuit() respect NEWNYM rate limiting.
    - Add retry magic for lost click when opening Tails' documentation
      from the desktop launcher. (Closes: #12131)

 -- Tails developers <tails@boum.org>  Mon, 06 Mar 2017 17:14:52 +0100

tails (3.0~beta1) experimental; urgency=medium

  * All changes brought by Tails 2.7.1, 2.9.1 and 2.10.

  * Major new features and changes
    - Redesigned Tails Greeter.
    - Upgrade to a new snapshot (2017013002) of the Debian and Torproject
      APT repositories.
    - Upgrade Linux to 4.9.0-1.

  * Security fixes
    - Reject packets sent on the LAN to the NetBIOS name service
      (Closes: #11944).
    - Seahorse: use the Tor OnionBalance hidden service pool,
      which provides transport encryption and authentication of the keyserver.

  * Minor improvements
    - Include adwaita-qt* and enable it by default, so that Qt applications
      integrate nicely into a GNOME environment (Closes: #11790).
    - Add support for the TREZOR hardware wallet in Electrum (Closes: #10964).
    - AppArmor: allow all programs to read /etc/tor/torsocks.conf via
      abstractions/base, to ease maintenance.
    - Don't (try to) bind the Power button to the shutdown action
      (Closes: #12004).
    - Enable natural scrolling (Closes: #11969).
    - Update uBlock Origin patterns + settings file.
    - live-persist: remove Squeeze → Wheezy migration code.
    - Update pre-existing persistent GnuPG configuration on login
      (Closes: #12201).
    - Upgrader: use the alpha channel when the next version will be an
      alpha, beta, or RC. This will allow users of 3.0~betaN to upgrade to
      the next beta or RC, without having to type any command-line
      (Closes: #12206).

  * Bugfixes
    - Fix "upgrade from ISO" when run from a 32-bit system,
      such as Tails 2.x (Closes: #11873).
    - Fix ability to read videos over HTTPS with Totem (Closes: #11963).
    - Re-introduce default directories in $HOME, which fixes
      Spice file transfers (Closes: #11968).
    - Re-enable tap-to-click (Closes: #11993).
    - Lower systemd's DefaultTimeoutStopSec, to get rid of a long delay
      before memory wiping starts. This also prevents shutdown from ever
      being blocked by any buggy service that takes a while to stop
      (Closes: #12061).
    - Drop Jessie APT sources.
    - Re-add VirtualBox DKMS modules.
    - Fix GnuPG communication with keyservers, by using the Tor OnionBalance
      hidden service pool (Closes: #12202).
    - Fix Enigmail communication with keyservers, by teaching Torbirdy
      not to break it (Closes: #11948):
      · Patch Torbirdy to allow not breaking keyserver communication when
        using GnuPG v2.1+, and to use a better default keyserver.
      · Torbirdy: enable the new behaviour made possible by the aforementioned
        patch (extensions.enigmail.already_torified).
      · Torbirdy: drop our custom keyserver configuration, since the
        aforementioned patch makes it the default.

  * Removed features
    - Don't install gnome-system-log anymore (Closes: #12133).
      It's deprecated in GNOME, and mostly useless anyway as it's not
      Journal-aware. It's replacement (gnome-logs) is not usable
      enough in the context of Tails, and most users who can read logs
      should manage to do it with journalctl, so don't install it either.
    - Drop multiarch handling: Tails 3.0 will be amd64-only (Closes: #11961).

  * Build system
    - Disable eatmydata usage and caching: in current Stretch, debootstrap fails
      if we use eatmydata + the operation mode picked by live-build when caching
      is enabled (Closes: #12052).
    - Bump disk space (and memory for in-RAM builds) requirements.
    - Follow replacement of python-reportbug with python3-reportbug.
    - Don't try to deinstall packages that are unknown on Stretch.
    - Move AppArmor aliases to a dedicated file, and include it.
      This will avoid maintaining these settings as a patch.
    - Don't attempt to remove the usr.bin.chromium-browser AppArmor profile:
      it's not shipped in Debian anymore.

  * Test suite
    - Add optional pause() notification (Closes: #12175).
    - Make the remote shell's file operations robust (Closes: #11887).
    - Update a number of test cases for Stretch, sometimes by converting
      them to Dogtail.
    - Drop usage and tests of read-only persistence.
      We won't have this option anymore, and it's not even sure we'll
      reintroduce it (Refs: #12093, Closes: #12055).
    - Adjust CONFIGURED_KEYSERVER_HOSTNAME to match current settings.
    - Test suite: clean up disks between features.

  * Adjustments for Debian 9 (Stretch) with no or very little user-visible impact
    - Adjust dpkg-divert path: it has moved.
    - Replace xfonts-wqy with fonts-wqy-microhei + fonts-wqy-zenhei.
      The former was removed from Debian testing, and the latter are recommended
      by task-chinese-s-desktop and task-chinese-t-desktop.
    - Install virtualbox* from sid.
      It was removed from testing due to https://bugs.debian.org/794466.
    - Drop deprecated settings from org/gnome/settings-daemon/plugins/power.
    - Update settings name in org/gnome/desktop/peripherals/touchpad, and drop
      deprecated ones.
    - Adjust to changed Liferea's .desktop filename.
    - Also torify Liferea when started via its (new) D-Bus service.
    - Install hunspell-pt-br instead of hunspell-pt-pt.
      Tor Browser 6.5 moved from pt-PT to pt-BR, which is fine vs
      spellcheckers in Jessie since its hunspell-pt provides both -pt and
      -br, but in Stretch they are separate packages.
    - AppArmor: adjust usr.sbin.cupsd profile so it loads successfully
      (Closes: #12116).
    - Migrate from netstat to ss.
    - Update extensions.enigmail.configuredVersion.
    - Remove the jessie-proposed-updates APT sources.

 -- Tails developers <tails@boum.org>  Wed, 01 Feb 2017 19:23:03 +0000

tails (2.10) unstable; urgency=medium

  * Major new features and changes
    - Upgrade the Linux kernel to 4.8.0-0.bpo.2 (Closes: #11886).
    - Install OnionShare from jessie-backports. Also install
      python3-stem from jessie-backports to allow the use of ephemeral
      onion services (Closes: #7870).
    - Completely rewrite tor-controlport-filter. Now we can safely
      support OnionShare, Tor Browser's per-tab circuit view and
      similar.
      * Port to python3.
      * Handle multiple sessions simultaneously.
      * Separate data (filters) from code.
      * Use python3-stem to allow our filter to be a lot more
        oblivious of the control language (Closes: #6788).
      * Allow restricting STREAM events to only those generated by the
        subscribed client application.
      * Allow rewriting commands and responses arbitrarily.
      * Make tor-controlport-filter reusable for others by e.g. making
        it possible to pass the listen port, and Tor control
        cookie/socket paths as arguments (Closes: #6742). We hear
        Whonix plan to use it! :)
    - Upgrade Tor to 0.2.9.9-1~d80.jessie+1, the new stable series
      (Closes: #12012).

  * Security fixes
    - Upgrade Tor Browser to 6.5 based on Firefox 45.7 (Closes: #12159)
    - Upgrade Icedove to 1:45.6.0-1~deb8u1+tail1s.
    - Upgrade bind9-packages to 1:9.9.5.dfsg-9+deb8u9.
    - Upgrade pcscd to 1.8.13-1+deb8u1.
    - Upgrade libgd3 to 2.1.0-5+deb8u8.
    - Upgrade libxml2 to 2.9.1+dfsg1-5+deb8u4.
    - Upgrade tor to 0.2.9.9-1~d80.jessie+1.
    - Upgrade samba-libs to 2:4.2.14+dfsg-0+deb8u2.

  * Minor improvements
    - Enable and use the Debian Jessie proposed-updates APT
      repository, anticipating on the Jessie 8.7 point-release
      (Closes: #12124).
    - Enable the per-tab circuit view in Tor Browser (Closes: #9365).
    - Change syslinux menu entries from "Live" to "Tails" (Closes:
      #11975). Also replace the confusing "failsafe" wording with
      "Troubleshooting Mode" (Closes: #11365).
    - Make OnionCircuits use the filtered control port (Closes:
      #9001).
    - Make  tor-launcher use the filtered control port.
    - Run OnionCircuits directly as the Live user, instead of a
      separate user. This will make it compatible with the Orca screen
      reader (Closes: #11197).
    - Run tor-controlport-filter on port 9051, and the unfiltered one
      on 9052. This simplifies client configurations and assumptions
      made in many applications that use Tor's ControlPort. It's the
      exception that we connect to the unfiltered version, so this
      seems like the more sane approach.
    - Remove tor-arm (Nyx) (Closes: #9811).
    - Remove AddTrust_External_Root.pem from our website CA bundle. We
      now only use Let's Encrypt (Closes: #11811).
    - Configure APT to use Debian's Onion services instead of the
      clearnet ones (Closes: #11556).
    - Replaced AdBlock Plus with uBlock Origin (Closes: #9833). This
      incidentally also makes our filter lists lighter by
      de-duplicating common patterns among the EasyList filters
      (Closes: #6908). Thanks to spriver for this first major code
      contribution!
    - Install OpenPGP Applet 1.0 (and libgtk3-simplelist-perl) from
      Jessie backports (Closes: #11899).
    - Add support for exFAT (Closes: #9659).
    - Disable unprivileged BPF. Since upgrading to kernel 4.6,
      unprivileged users can use the bpf() syscall, which is a
      security concern, even with JIT disabled. So we disable that.
      This feature wasn't available before Linux 4.6, so disabling it
      should not cause any regressions (Closes: #11827).
    - Add and enable AppArmor profiles for OnionCircuits and OnoinShare.
    - Raise the maximum number of loop devices to 32 (Closes: #12065).
    - Drop kernel.dmesg_restrict customization: it's enabled by
      default since 4.8.4-1~exp1 (Closes: #11886).
    - Upgrade Electrum to 2.7.9-1.
    - Make the Electrum proxy configuration apply after upgrading to
      2.7.9-1. These changes incidentally makes Electrum behave nicer:
      users will now not be presented the network configuration part
      of the setup wizard -- a server will be picked randomly, and
      Electrum will auto-connect. The automated test suite is adjusted
      accordingly (Closes: #12140).
    - Remove unused Browser profile seed file localstore.rdf which was
      made obsolete in Firefox 34.
    - Tor Browser: switch from pt-PT to pt-BR langpack. The upstream
      Tor Browser did this in version 6.5 (Refs: #12159).

  * Bugfixes
    - Tails Greeter:
      * use gdm-password instead of gdm-autologin, to fix switching to
        the VT where the desktop session lives on Stretch (Closes:
        #11694)
      * Fix more options scrolledwindow size in Stretch (Closes:
        #11919)
    - Tails Installer: remove unused code warning about missing
      extlinux in Tails Installer (Closes: #11196).
    - Update APT pinning to cover all binary packages built from
      src:mesa so we ensure installing mesa from jessie-backports
      (Closes: #11853).
    - Install xserver-xorg-video-amdgpu. This should help supporting
      newer AMD graphics adapters. (Closes #11850)
    - Fix firewall startup during early boot, by referring to the
      "amnesia" user via its UID (Closes: #7018).
    - Include all amd64-microcodes.
    - refresh-translations: ignore
      config/chroot_local-includes/usr/share/doc/tails/website/.
      Otherwise, if the website has been built already, PO tools
      complain that there are files with translatable strings in
      there, which are not listed in POTFILES.in.
    - Make uBlock Origin's button appear on first run. Otherwise it
      will only appear on browser runs after the first one. This bug
      also affected Adblock Plus (Closes: #12145).

  * Build system
    - Be more careful when unmounting the tmpfs used as workspace
      during builds, fixing an issue that made Jenkins' ISO builders
      prone to failures (Closes: #12009).
    - Upgrade the Vagrant basebox to 20170105. The only big change is
      that we now install the backported kernel in the builder VM, to
      make building possible on Debian Sid (Closes: #12081).
    - Ensure the VirtualBox guest DKMS modules are built for the
      kernel we want them for. In some situations, depending on the
      version of the running kernel, the modules would not be built
      for the 686 kernel, which is the one that needs the VirtualBox
      guest modules.  This commit ensures the VirtualBox guest modules
      are built and installed regardless of the how the build
      environment looks like (Closes: #12139).

  * Test suite
    - Replace the filesystem shares support with a helper for easily
      sharing files from the host to the guest using virtual disks
      (Closes: #5571).
    - Do not test sending email when testing POP3. We cannot clean
      that email up (easily) since when we use POP3 deletions won't
      affect the remote inbox, only our local one, resulting in the
      quota being reached eventually (Closes: #12006).
    - Have APT tests configure APT to use non-onion sources. Our test
      suite uses Chutney to create a virtual, private Tor network, and
      thus doesn't support connections to Onion services running in
      the real Tor network (Refs: #11556).
    - Allow connections to Tor's control port during stream isolation
      tests, but only for those applications where we expect that.
    - Fix Electrum tests after upgrading to 2.7.9-1.
    - Make encryption.feature pass for Tails 2.10~rc1.
    - Adapt tests after the Donation campaign was disabled (Refs:
      #12134).
    - Fix 'The "Tails documentation" link on the Desktop works'
      scenario. The TailsOfflineDocHomepage.png image doesn't match
      what we see any more (I have no clue why), so let's use Dogtail
      and solve this once and for all, hopefully.
    - Work around Tails freezing during memory wiping. These
      workarounds should be reverted once #11786 is fixed
      properly. (Refs: #10776, #11786)
    - Support both xtigervncviewer and xtightvncviewer for --view.
      xtightvncviewer is a transitional package in Sid, which depends
      on tigervnc-viewer (which ships xtigervncviewer), so by keeping
      the dep and supporting both binaries, --view will work on both
      Sid and Jessie (Closes: #12129).
    - Test suite: bump image after upgrading to Tor Browser 6.5 (Refs:
      #12159).
    - Add debugging info for when PacketFu misbehaves, and be more
      careful when to save pcap artifacts (Refs: #11508).

 -- Tails developers <tails@boum.org>  Mon, 23 Jan 2017 11:38:37 +0100

tails (2.9.1) unstable; urgency=medium

  * Security fixes
    - Upgrade Tor Browser to 6.0.8 based on Firefox 45.6. If you pay
      close attention you'll see that we import -build1 but there was
      a -build2. The only change is Tor Button 1.9.5.13 which makes
      some changes to the donation campaign banner in `about:tor`,
      which we safely can skip. (Closes: #12028)
    - Upgrade Icedove to 45.5.1-1~deb8u1+tails1. (Closes: #12029)
    - Upgrade APT-related packages to 1.0.9.8.4.

  * Minor improvements
    - Switch to DuckDuckGo as the default search engine in the tor
      Browser. This is what Tor Browser has, and Disconnect.me (the
      previous default) has been re-directing to DDG for some time,
      which has been confusing users. In addition, we localize the DDG
      user interface for the locales with availablelangpacks. (Closes:
      #11913)
    - Improve the display name for the Wikipedia search plugin.
    - Enable contrib and non-free for our own APT repos.
    - Upgrade Tor to 0.2.8.10. (Closes: #12015)
    - Upgrade obfs4proxy to 0.0.7-1~tpo1.

  * Bugfixes
    - AppArmor Totem profile: add permissions needed to avoid warning
      on startup. (Closes: #11984)
    - Upgrade the VirtualBox Guest additions and modules to version
      5.1.8. This should prevent Xorg from crashing unless the video
      memory for the VMs are significantly bumped. (Closes: #11965)
      Users will still have to enable I/O APIC due to a bug in Linux.
    - Drop unwanted search plugins from the Tor Browser langpacks.
      Otherwise they are only removed from English locales. Note that
      the langpacks contain copies of the English plugins, not
      localized versions, so we actually lose nothing.

  * Test suite
    - Add support for SikuliX, which recently hit Debian Unstable,
      while still supporting Sikuli for Jessie users. (Closes: #11991)
    - Fix some instances where we were trying to use the mouse outside
      of the Sikuli screen.
    - Use "TorBirdy" instead of "amnesia branding" as the "anchor"
      addon.  I.e. the addon that we use to find the other ones. The
      "amnesia branding" addon has been removed, so we must use
      something else. (Fixup: #11906)
    - Dogtailify "the support documentation page opens in Tor Browser"
      step. We previously relied on Sikuli, and the image was made
      outdated thanks to our donation campaign. No more! (Closes:
      #11911)
    - Resolve dl.amnesia.boum.org instead of picking a static address.
      Just hours after updating the dustri.org IP address, its web
      server went down => test suite failures. Let's make this test as
      robust as actually downloading the Tails ISO image -- if that
      fails, we probably have more serious problems on our hands than
      a failing test suite. (Closes: #11960)
    - Switch MAT scenario from testing PDFs to PNGs. Also add
      anti-test and test using using a tool *different* from MAT, the
      tool being tested here. (Closes: #11901)

 -- Tails Developers <tails@boum.org>  Wed, 14 Dec 2016 13:19:16 +0100

tails (2.7.1) unstable; urgency=medium

  * Security fixes
    - Upgrade Tor Browser to 6.0.7 (build3) based on Firefox 45.5.1.
    - Upgrade gstreamer0.10-based packages to 0.10.31-3+nmu4+deb8u2.
    - Upgrade imagemagick-based packages to 8:6.8.9.9-5+deb8u6.
    - Upgrade libicu52 to 52.1-8+deb8u4.
    - Upgrade vim-based packages to 2:7.4.488-7+deb8u1.

  * Minor improvements
    - Reserve 64 MiB for the kernel and 128 MiB for privileged
      processes before the memory is wiped. We hope that this might
      help (but not solve, sadly) some crashes experienced while
      wiping the memory.

  * Build system
    - Make the wiki shipped inside Tails build deterministically
      (Closes: #11966):
      * Enable ikiwiki's "deterministic" option, and require it when
        building.
      * Use our custom backport of discount (2.2.1-1~bpo8+1~0.tails1),
        to fix reproducibility issues (Debian#782315). This can be
        dropped once our ISO builders use Stretch.
      * Install ikiwiki from our builder-jessie APT suite, to make the
        pagestats plugin output deterministic.
    - refresh-translations: don't update PO files unless something
      other than POT-Creation-Date was changed. (Closes: #11967)
    - Fix Vagrant's is_release? check. Per auto/build, we consider it
      a release when we build from detached head, and HEAD is tagged.
    - Enforce `cleanall` when building a release. I.e. don't allow the
      user supplied options to override this behaviour. This is
      important since Vagrant caches wiki builds, and we do not want
      leftovers from a previous builds ending up in a release. Also,
      this is required for making Tails images build reproducibly.
    - Make the build system's `cleanall` option really clean
      everything.  At the moment it doesn't clean the cached wiki
      build (which basically was its only job).
    - import-package: support contrib and non-free sections.

  * Test suite
    - Wait a bit between opening the shutdown applet menu, and
      clicking one of its widgets. (Closes: #11616).
    - Adapt Icedove test after removing the amnesia branding add-on.
      (Closes: #11906)
    - Replace --pause-on-fail with --interactive-debugging. It does
      the same thing, but also offers an interactive Ruby shell, via
      pry, with the Cucumber world context.

 -- Tails developers <tails@boum.org>  Wed, 30 Nov 2016 17:27:37 +0100

tails (3.0~alpha1) experimental; urgency=medium

  * Major new features and changes
    - Upgrade to a snapshot of Debian 9 (Stretch) from 2016-11-15.
    - Switch userpace from 32-bit to 64-bit (Closes: #8183), and accordingly:
      · Memory erasure: drop the "one instance of sdmem per 2 GiB of RAM" tweak,
        that is not needed on x86-64.
      · Display a "sorry!" message when trying to boot on a 32-bit BIOS system
        (refs: #11638).
    - Switch GNOME Shell to its default black theme (Closes: #11789).

  * Minor improvements
    - Install the cirrus and modesetting X.Org drivers (Closes: #10962).
    - Install the 'amdgpu' driver for the AMD Radeon cards (refs: #11850).
    - Stop disabling kernel modesetting for QXL (refs: #11518).
    - Replace TopIcons with gnome-shell-extension-top-icons-plus.
      The former causes plenty of trouble and is apparently abandoned
      upstream. The latter is actively maintained upstream, and packaged
      in Debian. (refs: #10576)
    - Use torsocks to torify Git, and drop tsocks entirely. tsocks has been
      unmaintained for years in Debian, and was removed from testing
      for a while (Closes: #10955).
    - Replace Florence's "systray" icon with the Florence Indicator GNOME Shell
      extension (refs: #8312). And then, don't automatically start Florence:
      the Florence Indicator GNOME Shell extension will start it the first time
      one tries to display it. This should save a tiny bit of RAM.
    - Harden AppArmor Totem profiles.
    - Switch to the Debian-packaged aufs kernel module (Closes: #11829).
    - Configure the firewall to not allow root to connect to Tor at all,
      which is possible now that APT uses a dedicated user for network
      operations.
    - Fix firewall startup during early boot, by referring to the "amnesia"
      user via its UID (refs: #7018).
    - Install hunspell dictionaries instead of myspell ones, for a few more
      languages: Spanish, Italian, Portuguese and Russian. Only Farsi keeps
      using a myspell dictionary for now.

  * Removed features
    - Stop installing BookletImposer PDF imposition toolkit.
      It's unmaintained upstream and thus won't be part of Debian Stretch.
    - Stop installing ekeyd:  it's unmaintained, very rarely used, poorly
      designed (dedicated daemon), and security sensitive (Closes: #7687).
    - Stop shipping ttdnsd. It was only useful for developers and power-users
      who can install it themselves as needed. It's been unmaintained upstream
      for many years. It's very buggy so we had to remove it from the DNS
      resolution loop years ago. It's not in Debian. And it's one of the only
      two bits of Tails that still relied on tsocks, that is RC-buggy,
      unmaintained in Debian, and not in Stretch at the moment. So it has
      become clear that the cost of keeping ttdnsd now outweighs the benefits
      it brought (refs: #10959).

  * Build system
    - Bump disk space (and memory for in-RAM builds) requirements.
    - Support new live-config configuration directory naming, again and again.
    - Use the lowest compression level for the SquashFS when compressing it
      with gzip. This makes our development builds faster, and the resulting
      ISO image only a little bit bigger (Closes: #9788).
    - Configure initramfs compression later, to make the build faster.

  * Test suite
    - Various refactoring while we were at it.
    - Port tests to Dogtail: installation, upgrade, notification detection,
      Synaptic, Gobby, and some of Tor Browser.
    - Workaround GNOME Shell being buggy for Dogtail (refs: #11718).
    - Update a bunch of test suite images for Stretch.
    - Mark created disk as temporary when we don't need to keep it around.
    - Simplify adding NetworkManager connections, and rely more on the defaults.
      Not providing the complete configuration file makes us test something
      closer to what happens when a user adds a Wi-Fi connection themselves.
    - Adjust the minimum allowed memory pattern coverage before wiping.
    - Always sync the time from the host when restoring from a snapshot.
      Previously we wouldn't do it when the network was plugged but Tor wasn't
      running, which can cause issues if we *then* start Tor since the time
      may be off.
    - Adjust to the fact that we now support running as a 64-bit guest
      in VirtualBox, and simplify code since we now include a 64-bit userland.
    - Improve how we restart Tor/I2P after restoring from a snapshot.
    - Adjust PolicyKit tests for Stretch.
    - Work around Tails stopping on shut down due to #11730.
      This should be reverted once #11730 is fixed properly.
    - Update the screenshot scenario.
    - Fix pcap file saving on MAC spoofing failure (Closes: #11698).
    - Test that notifications are actually shown.
    - Drop obsolete workaround for Florence sometimes not being hidden
      on startup (#11398).
    - Avoid remote shell deadlock.
    - Install at-spi2-core from Debian Sid.
      With the current version in Stretch, at-spi-bus-launcher crashes on
      start, breaking parts of GNOME's accessibility, and Dogtail.
      For details, see https://bugs.debian.org/840618.
    - Check that the MAC address is spoofed for manually added persistent
      NetworkManager connections created on Jessie and Stretch (refs: #11931).
    - Use nc.traditional in tests that rely on its behaviour.
    - Adjust expected notification text to cope with #11941.

  * Adjustments for Debian 9 (Stretch) with no or very little user-visible impact
    - Adjust APT sources and pinning for Stretch.
    - Don't install gnome-media, which is not part of testing/sid anymore.
      We already install the only bits it was providing or depending on.
    - Don't install gnome-themes: it's gone in Stretch.
    - Stop installing GStreamer 0.10 explicitly: it won't be in Stretch,
      and some bits are gone already.
    - Refresh and unfuzzy patches for Stretch. Replace some of them with
      programmatic patching, as patches break the build whenever
      they become fuzzy.
    - Drop start_AppArmor_earlier.diff: on Stretch, AppArmor starts much earlier
      already.
    - Accept iceweasel-l10n-* that don't provide any search engine:
      on Stretch, at least iceweasel-l10n-ar_1%3a43.0.4-1_all.deb doesn't.
    - Stop deleting 75-persistent-net-generator.rules: obsolete in Stretch.
      It was removed in systemd (220-7).
    - Tell live-boot we're still using aufs: recent live-boot defaults
      to overlayfs, which we don't use yet.
    - Don't remove imagemagick in 11-localize_browser: cups-filters depends on it
      (Closes: #10960).
    - Explicitly install bc: needed by our 2010-pidgin live-config hook.
    - Remove gcc-4.9-base and gcc-5 via a chroot hook, taking into account
      that GCC 5 is the default on Stretch.
    - Switch to openjdk-8-jre: openjdk-7-jre is not in Stretch anymore.
    - gcalctool was renamed to gnome-calculator.
    - Don't try to delete non-existing AppArmor profile for ntpd: it was moved
      to the ntp package in Stretch.
    - Build DKMS modules with GCC 5: Stretch hasn't 4.8 anymore.
    - Don't try to reload or disable an initscript that we don't patch,
      and that doesn't exist anymore.
    - Support the case when /usr/src/libdvd-pkg does not exist.
      Apparently this can happen on Stretch.
    - Adjust to the move of /etc/gnome/defaults.list in Stretch
      (Closes: #11440).
    - Stop installing xserver-xorg-input-vmmouse. It's obsolete and conflicts
      with recent kernels: https://bugs.debian.org/831420
    - Install open-vm-tools from sid: it's been removed from testing.
    - Install the gobby package, instead of the (now gone) transitional
      gobby-0.5 one.
    - apparmor-adjust-tor-profile.diff: drop bits that are useless, and
      prevent Tor from starting, on Stretch.
    - Tor Daemon Status: declare compatibility with GNOME Shell 3.20.
    - Shutdown helper: declare compatibility with GNOME Shell 3.20.
    - Drop 43-adjust_path_to_ibus-unikey_binaries hook: it was a workaround
      for a bug (Debian#714932) that was fixed.
    - Use netcat-openbsd instead of connect-proxy for torifying SSH.
      connect-proxy seems barely maintained in Debian and was removed from
      testing due to https://bugs.debian.org/830423.
    - Don't disable gdomap service: we don't include it anymore.
      unar in Jessie depended on gnustep-base-runtime (that ships gdomap),
      but this is not the case in Stretch anymore.
    - Install system-config-printer-common instead of system-config-printer,
      and drop customization that were needed only for the latter:
      system-config-printer (1.5.7-2) extracts into a new -common package
      the bits needed by gnome-control-center (Closes: #11505).
    - Adjust haveged AppArmor profile to work with Linux 4.x on Stretch.
    - cupsd AppArmor profile: update list of backends, and add aufs-specific
      tweak that Stretch needs (refs: #11699).
    - Revert to GNOME's default font antialiasing/hinting.
      We fixed on rgba/slight when converting some manual fontconfig stuff
      to GNOME's layer on top of it, but at least from a fresh Stretch
      install (2016-08-24) we got grayscale/slight. It could be that some
      auto-detection is involved, so the values would be different depending
      on the actual hardware. Any way, let's try to decrease our delta here.
    - Adjust haveged arguments customization for Stretch (Closes: 11522).
    - Display the date in the desktop top bar, as we did in Jessie and older.
      (Closes: #11696)
    - Drop patch to keep haveged, saned, spice-vdagent and laptop-mode running
      on shutdown. These patches are no-ops on Stretch, where these services
      have native systemd unit files. It's not worth porting these patches:
      saned is socket-activated so in most cases it does not have to be shut
      down, and we expect that the other ones can be stopped pretty quickly.
      Let's bring back this kind of optimization if, and only if, we identify
      an actual problem to fix in this area :)
    - Don't delete downloaded debs after install: apt(8) >= 1.2~exp1 deletes
      them by default, which is not nice for users who use it to preseed
      their persistent APT cache. (Closes: #10958)
    - Hide "OpenJDK Java 8 Policy Tool" from the Applications menu.
    - Don't ship GCC 6: we don't ship compilers in Tails usually.
    - Don't ship gcc-5-base: on Stretch we ship gcc-6-base instead.
    - Don't start shipping libdvdcss2-dbgsym nor paxctld.
    - Adjust default web browser customization: GNOME in Debian now defaults
      to Firefox ESR (refs: #11440).
    - Install libreoffice-gtk3: on Stretch this is needed to have Gtk+ 3 widgets
      and a Gtk/GNOMEish print dialog.
    - Explicitly install gtk2-engines-pixbuf, as it's not pulled automatically
      on Stretch, and it's needed to theme GTK+ 2 applications in a nice way
      (Closes: #11715).
    - AppArmor gnome abstraction: allow reading /etc/xdg/*-mimeapps.list
      (refs: #11440).
    - Drop obsolete disabling of GNOME Keyring's GnuPG agent feature.
      That feature was removed upstream.
    - Explicitly select pinentry-gtk2 as our preferred pinentry program.
      On Stretch, gnome-keyring depends on pinentry-gnome3, and then that one
      is selected by default. It does not feel worth it to introduce a hackish
      solution such as a fake pinentry-gnome3 package, so let's ignore it and
      just make sure we are using the pinentry program we prefer
      (Closes: #11713).
    - Drop keep_memlockd_on_shutdown.diff: it's been a no-op since Tails 2.0
      (Closes: #11708).
    - Drop custom NetworkManager plugin configuration: these tweaks are not
      needed on Stretch anymore.
    - Disable new style network interface naming scheme.
      It has little value for a live system, so let's stick to what we are
      used to, and avoid having to adjust code/config/test suite
      (Closes: #11721).
    - Drop obsolete NM configuration wrt. sending hostname in DHCP requests
      (Closes: #11720).
    - Update APT pinning to cover all binary packages built from src:mesa
      (refs: #11853).
    - Don't try to install gnupg-curl: it doesn't exist anymore in Stretch.
    - Install seahorse-nautilus from sid. It's been removed from testing.
    - Drop workaround for Debian bug #645466, that was fixed in 2014
      (Closes: #11534).
    - Allow the "_apt" user to use Tor: in Stretch, APT network operations
      are performed with the "_apt" user and not root.
    - Make sure that 'localhost' points to the IPv4 loopback address.
    - Make desktop launchers executable (Closes: #11927).
    - Disable Wayland usage in GDM (Closes: #11923).
    - Fix AppArmor profile for gst-plugin-scanner (Closes: #11928).
    - Change Nautilus' default zoom level to 'small' (Closes: #11716).
      The icons in GNOME Files and on the desktop are too huge otherwise. With
      this new setting, they are similar in size to what we had in Jessie.
    - Fix broken symlink preventing Enigmail from being enabled.
    - Configure NetworkManager to not touch MAC addresses (refs: #11931).
      Its default behaviour on Debian Stretch is to reset the MAC address to the
      permanent one, and we did not make up our mind yet wrt. replacing
      our custom MAC spoofing system with NM's own one (refs: #11293).
    - Patch NetworkManager so that it does not leak the hostname in DHCP
      requests (Closes: #11720).
    - Deal with the fact that the NetworkManager dispatcher scripts are now
      sometimes called with an empty first argument (Closes: #11938).
    - Upgrade to GnuPG 2.1.15-9, and accordingly:
      · Remove the CA certificate for sks-keyservers.net, that we installed
        in the system-wide CAs directory: it is now included in the dirmngr
        package. Stop trusting it for non-GnuPG operations.
      · Make dirmngr use the sks-keyservers.net CA certificate from Debian.
      · Move keyserver proxy configuration to dirmngr.conf, and drop the
        keyserver-options that are obsolete or now the default.

 -- intrigeri <intrigeri@boum.org>  Thu, 17 Nov 2016 16:19:21 +0000

tails (2.7) unstable; urgency=medium

  * Security fixes
    - Upgrade to Linux 4.7. (Closes: #11885, #11818)
    - Upgrade to Tor 0.2.8.9. (Closes: #11832, #11891)
    - Upgrade Tor Browser to 6.0.6 based on Firefox 45.5. (Closes: #11910)
    - Upgrade Icedove to 1:45.4.0-1~deb8u1+tails1. (Closes: #11854,
      #11860)
    - Upgrade imagemagick to 8:6.8.9.9-5+deb8u5.
    - Upgrade openssl to 1.0.1t-1+deb8u5.
    - Upgrade libarchive to 3.1.2-11+deb8u3.
    - Upgrade bind9 to 1:9.9.5.dfsg-9+deb8u8.
    - Upgrade libav to 6:11.8-1~deb8u1.
    - Upgrade ghostscript to 9.06~dfsg-2+deb8u3.
    - Upgrade c-ares to 1.10.0-2+deb8u1.
    - Upgrade nspr to 2:4.12-1+debu8u1.
    - Upgrade nss to 2:3.26-1+debu8u1.
    - Upgrade tar to 1.27.1-2+deb8u1.
    - Upgrade curl to 7.38.0-4+deb8u5.
    - Upgrade libgd3 to 2.1.0-5+deb8u7.
    - Upgrade opendjk-7 to 7u111-2.6.7-2~deb8u1.
    - Upgrade mat to 0.5.2-3+deb8u1.
    - Upgrade libxslt to 1.1.28-2+deb8u2.
    - Upgrade pillow to 2.6.1-2+deb8u3.

  * Minor improvements
    - Ship Let's encrypt intermediate certificate to prepare the
      the next certificate renewal of our website. Also unify the
      way our upgrades and security checkers verify this SSL
      certificate using our dedicated perl lib code. (Closes: #11810)

  * Bugfixes
    - Fix multiarch support in Synaptic. (Closes: #11820)
    - Set default spelling language to en_US in Icedove. (Closes: #11037)

  * Build system
    - Disable debootstrap merged-usr option. (Closes: #11903)

  * Test suite
    - Add test for incremental upgrades. (Closes: #6309)
    - Add tests for Icedove. (Closes: #6304)
    - Decrease timeout to Tails Greeter to speed up testing of branches
      where it is broken. (Closes: #11449)
    - Add a ID field to the remote shell responses to filter out
      unrelated ones. (Closes: #11846)
    - Reliabily wait for the Greeter PostLogin script. (Closes: #5666)
    - Reliabily type the kernel command line in the prompt at the boot
      menu to ensure the remote shell is started. (Closes: #10777)
    - Remove DVDROM device when not used, to workaround QEMU/Libvirt
      compatibility issue. (Closes: #11874)

 -- Tails developers <tails@boum.org>  Sun, 13 Nov 2016 14:46:04 +0100

tails (2.6) unstable; urgency=medium

  * Major new features and changes
    - Install Tor 0.2.8.7. (Closes: #11351)
    - Enable kASLR in the Linux kernel. (Closes: #11281)
    - Upgrade Icedove to 1:45.2.0-1~deb8u1+tails1: (Closes: #11714)
      · Drop auto-fetched configurations using Oauth2.  They do not
        work together with Torbirdy since it disables needed
        functionality (like JavaScript and cookies) in the embedded
        browser. This should make auto-configuration work for GMail
        again, for instance.  (Closes: ##11536)
      · Pin Icedove to be installed from our APT repo. Debian's
        Icedove packages still do not have our secure Icedove
        autoconfig wizard patches applied, so installing them would be
        a serious security regression. (Closes: #11613)
      · Add missing icedove-l10n-* packages to our custom APT
        repository (Closes: #11550)
    - Upgrade to Linux 4.6: (Closes: #10298)
      · Install the 686 kernel flavour instead of the obsolete 586
        one.
      · APT, dpkg: add amd64 architecture. The amd64 kernel flavour is
        not built anymore for the i386 architecture, so we need to use
        multiarch now.
      · Build and install the out-of-tree aufs4 module. (Closes: #10298)
      · Disable kernel modesetting for QXL: it's not compatible with
        Jessie's QXL X.Org driver.

  * Security fixes
    - Hopefully fixed an issue which would sometimes make the Greeter
      ignore the "disable networking" or "bridge mode"
      options. (Closes: #11593)

  * Minor improvements
    - Install firmware-intel-sound and firmware-ti-connectivity.  This
      adds support for some sound cards and Wi-Fi adapters.  (Closes:
      #11502)
    - Install OpenPGP Applet from Debian. (Closes: #10190)
    - Port the "About Tails" dialog to python3.
    - Run our initramfs memory erasure hook earlier (Closes:
      #10733). The goal here is to:
      · save a few seconds on shutdown (it might matter especially for
        the emergency one);
      · work in a less heavily multitasking / event-driven
        environment, for more robust operation.
    - Install rngd, and make rng-tools initscript return success when
      it can't find any hardware RNG device. Most Tails systems around
      probably have no such device, and we don't want systemd to
      believe they failed to boot properly. (Closes: #5650)
    - Don't force using the vboxvideo X.Org driver. According to our
      tests, this forced setting is:
       · harmful: it breaks X startup when the vboxvideo *kernel*
         driver is loaded;
       · useless: X.Org now autodetects the vboxvideo X.Org driver and
         uses it when running in VirtualBox and the vboxvideo kernel
         is not present.
    - Port boot-profile to python3 (Closes: #10083). Thanks to
      heartsucker <heartsucker@autistici.org> for the patch!
    - Include /proc/cmdline and the content of persistent APT sources
      in WhisperBack bug reports. (Closes: #11675, #11635)
    - Disable non-free APT sources at boot time. (Closes: #10130)
    - Have a dedicated page for the homepage of Tor Browser in
      Tails. (Closes: # 11725)
    - Only build the VirtualBox kernel modules for the 32-bit kernel.
      It's both hard and useless to build it for 64-bit in the current
      state of things, as long as we're shipping a 32-bit userspace.
      Also, install virtualbox-* from jessie-backports, since the
      version in Jessie is not compatible with Linux 4.x.

  * Build system
    - Don't install+remove dpatch during the build. It's not been
      needed in this hook for ages.
    - Bump BUILD_SPACE_REQUIREMENT: at least one of us needed that to
      build feature/10298-linux-4.x-aufs with the gzipcomp option.

  * Test suite
    - Send Tails Installer's debug log to the Cucumber debug log on
      failure. This is meant to debug #10720 since I can't
      reproduce it locally.
    - Give the system under testing 2 vCPUs. (Closes: #6729)
    - Split scenarios from checks.feature. (Closes: #5707)
    - Add retry-logic to the Synaptic tests. (Closes: #10412, #10441,
      #10991)
    - Run usb_upgrade.feature earlier, when there is enough free disk
      space left. (Closes: #11582)
    - Use more recent virtual hardware in the system under test,
      i.e. USB 3.0 (nec-xhci) on a pc-i440fx-2.5 machine. Switching
      USB controllers has helped with problems we see on Jenkins when
      booting from USB (#11588). Also, there are chances that more
      recent virtual hardware sees more testing these days, so it
      sounds potentially useful to "upgrade".
    - Add support for Cucumber 2.4. (Closes: #11690)
    - Always write {pretty,debug} logs and JSON output to the artifact
      directory.
    - Disable info level logging on Chutney nodes to save disk
      space. For our network all these add up to > 1 GiB and we didn't
      take this into account when budgeting RAM to the isotesters on
      Jenkins.

 -- Tails developers <tails@boum.org>  Tue, 20 Sep 2016 04:16:33 +0200

tails (2.5) unstable; urgency=medium

  * Major new features and changes
    - Upgrade Icedove to 1:45.1.0-1~deb8u1+tails2. (Closes: #11530)
      · Fix long delay causing bad UX in the autoconfig wizard,
        when it does not manage to guess proper settings on some domains.
        (Closes: #11486)
      · Better support sending email through some ISPs, such as Riseup.
        (Closes: #10933)
      · Fix spurious error message when creating an account and providing
        its password. (Closes: #11550)

  * Security fixes
    - Upgrade Tor Browser to 6.0.3 based on Firefox 45.3. (Closes: #11611)
    - Upgrade GIMP to 2.8.14-1+deb8u1.
    - Upgrade libav to 6:11.7-1~deb8u1.
    - Upgrade expat to 2.1.0-6+deb8u3.
    - Upgrade libgd3 to 2.1.0-5+deb8u6.
    - Upgrade libmodule-build-perl to 0.421000-2+deb8u1.
    - Upgrade perl to 5.20.2-3+deb8u6.
    - Upgrade Pidgin to 2.11.0-0+deb8u1.
    - Upgrade LibreOffice to 1:4.3.3-2+deb8u5.
    - Upgrade libxslt1.1 to 1.1.28-2+deb8u1.
    - Upgrade Linux to 3.16.7-ckt25-2+deb8u3.
    - Upgrade OpenSSH to 1:6.7p1-5+deb8u3.
    - Upgrade p7zip to 9.20.1~dfsg.1-4.1+deb8u2.

  * Minor improvements
    - htpdate: replace obsolete and unreliable URIs in HTP pools, and decrease
      timeout for HTTP operations for more robust time synchronization.
      (Closes: #11577)
    - Hide settings panel for the Online Accounts component of GNOME,
      that we don't support. (Closes: #11545)
    - Vastly improve graphics performance in KVM guest with QXL driver.
      (Closes: #11500)
    - Fix graphics artifacts in Tor Browser in KVM guest with QXL driver.
      (Closes: #11489)

  * Build system
    - Wrap Pidgin in a more maintainable way. (Closes: #11567)

  * Test suite
    - Add a test scenario for the persistence "dotfiles" feature.
      (Closes: #10840)
    - Improve robustness of most APT, Git, SFTP and SSH scenarios,
      enough to enable them on Jenkins. (Closes: #10444, #10496, #10498)
    - Improve robustness of checking for persistence partition. (Closes: #11558)
    - Treat Tails booting from /dev/sda as OK, to support all cases
      including a weird one caused by hybrid ISO images. (Closes: #10504)
    - Bump a bunch of timeouts to cope with the occasional slowness on Jenkins.
    - Only query A records when exercising DNS lookups, to improve robustness.

 -- Tails developers <tails@boum.org>  Sun, 31 Jul 2016 16:50:35 +0000

tails (2.4) unstable; urgency=medium

  * Major new features and changes
    - Upgrade Tor Browser to 6.0.1 based on Firefox 45.2. (Closes:
      #11403, #11513).
    - Enable Icedove's automatic configuration wizard. We patch the
      wizard to only use secure protocols when probing, and only
      accept secure protocols, while keeping the improvements done by
      TorBirdy in its own non-automatic configuration wizard. (Closes:
      #6158, #11204)

  * Security fixes
    - Upgrade bsdtar and libarchive13 to 3.1.2-11+deb8u1.
    - Upgrade icedove to 38.8.0-1~deb8u1+tails3.
    - Upgrade imagemagick to 8:6.8.9.9-5+deb8u3.
    - Upgrade libexpat1 to 2.1.0-6+deb8u2.
    - Upgrade libgd3 to 2.1.0-5+deb8u3.
    - Upgrade gdk-pixbuf-based packages to 2.31.1-2+deb8u5.
    - Upgrade libidn11 to 1.29-1+deb8u1.
    - Upgrade libndp0 to 1.4-2+deb8u1.
    - Upgrade poppler-based packages to 0.26.5-2+deb8u1.
    - Upgrade librsvg2-2 to 2.40.5-1+deb8u2.
    - Upgrade libsmbclient to 2:4.2.10+dfsg-0+deb8u3.
    - Upgrade OpenSSL to 1.0.1k-3+deb8u5.
    - Upgrade libtasn1-6 to 4.2-3+deb8u2.
    - Upgrade libxml2 to 2.9.1+dfsg1-5+deb8u2.
    - Upgrade openjdk-7-jre to 7u101-2.6.6-1~deb8u1.

  * Bugfixes
    - Enable Packetization Layer Path MTU Discovery for IPv4. If any
      system on the path to the remote host has a MTU smaller than the
      standard Ethernet one, then Tails will receive an ICMP packet
      asking it to send smaller packets. Our firewall will drop such
      ICMP packets to the floor, and then the TCP connection won't
      work properly. This can happen to any TCP connection, but so far
      it's been reported as breaking obfs4 for actual users. Thanks to
      Yawning for the help! (Closes: #9268)
    - Make Tails Upgrader ship other locales than English. (Closes:
      #10221)
    - Make it possible to add local USB printers again. Bugfix on
      Tails 2.0. (Closes #10965).

  * Minor improvements
    - Remove custom SSH ciphers and MACs settings. (Closes: #7315)
    - Bring back "minimize" and "maximize" buttons in titlebars by
      default. (Closes: #11270)
    - Icedove improvements:
      * Stop patching in our default into Torbirdy. We've upstreamed
        some parts, and the rest we set with pref branch overrides in
        /etc/xul-ext/torbirdy.js. (Closes: #10905)
      * Use hkps keyserver in Enigmail. (Closes: #10906)
      * Default to POP if persistence is enabled, IMAP is
        not. (Closes: #10574)
      * Disable remote email account creation in Icedove. (Closes:
        #10464)
    - Firewall hardening (Closes: #11391):
      * Don't accept RELATED packets. This enables quite a lot of code
        in the kernel that we don't need. Let's reduce the attack
        surface a bit.
      * Restrict debian-tor user to NEW TCP syn packets. It doesn't
        need to do more, so let's do a little bit of security in
        depth.
      * Disable netfilter's nf_conntrack_helper.
      * Fix disabling of automatic conntrack helper assignment.
    - Kernel hardening:
      * Set various kernel boot options: slab_nomerge slub_debug=FZ
        mce=0 vsyscall=none. (Closes: #11143)
      * Remove the kernel .map files. These are only useful for kernel
        debugging and slightly make things easier for malware, perhaps
        and otherwise just occupy disk space. Also stop exposing
        kernel memory addresses through /proc etc. (Closes: #10951)
    - Drop zenity hacks to "focus" the negative answer. Jessie's
      zenity introduced the --default-cancel option, finally!
      (Closes: #11229)
    - Drop useless APT pinning for Linux.
    - Remove gnome-tweak-tool. (Closes: #11237)
    - Install python-dogtail, to enable accessibility technologies in
      our automated test suite (see below). (Part of: #10721)
    - Install libdrm and mesa from jessie-backports. (Closes: #11303)
    - Remove hledger. (Closes: #11346)
    - Don't pre-configure the #tails chan on the default OFTC account.
      (Part of: #11306)
    - Install onioncircuits from jessie-backports. (Closes: #11443)
    - Remove nmh. (Closes: #10477)
    - Drop Debian experimental APT source: we don't use it.
    - Use APT codenames (e.g. "stretch") instead of suites, to be
      compatible with our tagged APT snapshots.
    - Drop module-assistant hook and its cleanup. We've not been using
      it since 2010.
    - Remove 'Reboot' and 'Power Off' entries from Applications →
      System Tools. (Closes: #11075)
    - Pin our custom APT repo to the same level as Debian ones, and
      explicitly pin higher the packages we want to pull from our custom
      APT repo, when needed.
    - config/chroot_local-hooks/59-libdvd-pkg: verify libdvdcss
      package installation. (Closes: #11420)
    - Make Tails Upgrader use our new mirror pool design. (Closes:
      #11123)
    - Drop custom OpenSSH client ciphers and MACs settings. We did a
      pretty bad job at maintaining them compared to the Debian
      upstream. (Closes: #7315)
    - Install jessie-backports version of all binary packages built
      from src:hplip. This adds support for quite a few new
      printers.
    - Install printer-driver-postscript-hp, which adds support for
      some more printers.

  * Build system
    - Use a freezable APT repo when building Tails. This is a first
      step towards reproducible builds, and improves our QA and
      development processes by making our builds more predictable. For
      details, see: https://tails.boum.org/contribute/APT_repository/
    - There has been a massive amount of improvements to the
      Vagrant-based build system, and now it could be considered the
      de-facto build system for Tails! Improvements and fixes include:
      * Migrate Vagrant to use libvirt/KVM instead of
        Virtualbox. (Closes: #6354)
      * Make apt-get stuff non-interactive while provisioning.
        Because there is no interaction, so that will results in
        errors.
      * Bump disk space (=> RAM for RAM builds) needed to build with
        Vagrant. Since the Jessie migration it seems impossible to
        keep this low enough to fit in 8 GiB or RAM. For this reason
        we also drop the space optimization where we build inside a
        crazy aufs stack; now we just build in a tmpfs.
      * Clean up apt-cacher-ng cache on vm:provision to save disk
        space on the builder.
      * Add convenient Rake task for SSH:ing into the builder VM:
        `rake vm:ssh`.
      * Add rake task for generating a new Vagrant base box.
      * Automatically provision the VM on build to keep things up-to-date.
      * Don't enable extproxy unless explicitly given as an
        option. Previously it would automatically be enabled when
        `http_proxy` is set in the environment, unlike what is
        documented. This will hopefully lead to fewer surprises for users
        who e.g. point http_proxy to a torified polipo, or similar.
      * Re-fetch tags when running build-tails with Vagrant. That
        should fix an annoyance related to #7182 that I frequently
        encounter: when I, as the RM, rebuild the release image the
        second time from the force-updated tag, the build system would
        not have the force-updated tag. (Closes: #7182)
      * Make sure we use the intended locale in the Tails builder VM.
        Since we communicate via SSH, and e.g. Debian forward the
        locale env vars by default, we have to take some steps
        ensuring we do not do that.
    - Pull monkeysphere from stretch to avoid failing to install under
      eatmydata. Patch submitted by Cyril Brulebois <cyril@debamax.com>.

  * Test suite
    - Add wrapper around dogtail (inside Tails) for "remote" usage in
      the automated test suite. This provides a simple interface for
      generating dogtail python code, sending it to the guest, and
      executing it, and should allow us to write more robust tests
      leveraging assistive technologies. (Closes: #10721)
    - A few previously sikuli-based tests has been migrated to use
      dogtail instead, e.g. GNOME Applications menu interaction.
    - Add a test for re-configuring an existing persistent volume.
      This is a regression test for #10809. (Closes: #10834)
    - Use a simulated Tor network provided by Chutney in the automated
      test suite. The main motivation here is improved robustness --
      since the "Tor network" we now use will exit from the host
      running the automated test suite, we won't have to deal with Tor
      network blocking, or unreliable circuits. Performance should
      also be improved. (Closes: #9521)
    - Drop the usage of Tor Check in our tests. It doesn't make sense
      now when we use Chutney since that always means it will report
      that Tor is not being used.
    - Stop testing obsolete pluggable transports.
    - Completely rewrite the firewall leak detector to something more
      flexible and expressive.
    - Run tcpdump with --immediate-mode for the network sniffer. With
      this option, "packets are delivered to tcpdump as soon as they
      arrive, rather than being buffered for efficiency" which is
      required to make the sniffing work reliable the way we use it.
    - Remove most scenarios testing "tordate". It just isn't working
      well in Tails, so we shouldn't expect the tests to actually work
      all of the time. (Closes: #10440)
    - Close Pidgin before we inspect or persist its accounts.xml.
      I've seen a case when that file is _not_ saved (and thus, not
      persisted) if we shut down the system while Pidgin is still
      running. (Closes: #11413)
    - Close the GNOME Notification bar by pressing ESC, instead of
      opening the Applications menu. The Applications menu often
      covers other elements that we're looking for on the
      screen. (Closes #11401)
    - Hide Florence keyboard window when it doesn't vanish by itself
      (Closes: #11398) and wait a bit less for Florence to disappear
      (Closes: #11464).

 -- Tails developers <tails@boum.org>  Mon, 06 Jun 2016 20:10:56 +0200

tails (2.3) unstable; urgency=medium

  * Security fixes
    - Upgrade Tor Browser to 5.5.5. (Fixes: #11362)
    - Upgrade icedove to 38.7.0-1~deb8u1
    - Upgrade git to 1:2.1.4-2.1+deb8u2
    - Upgrade libgd3 to 2.1.0-5+deb8u1
    - Upgrade pidgin-otr to 4.0.1-1+deb8u1
    - Upgrade srtp to 1.4.5~20130609~dfsg-1.1+deb8u1
    - Upgrade imagemagick to 8:6.8.9.9-5+deb8u1
    - Upgrade samba to 2:4.2.10+dfsg-0+deb8u2
    - Upgrade openssh to 1:6.7p1-5+deb8u2

  * Bugfixes
    - Refresh Tor Browser's AppArmor profile patch against the one from
      torbrowser-launcher 0.2.4-1. (Fixes: #11264)
    - Pull monkeysphere from stretch to avoid failing to install under
      eatmydata. (Fixes: #11170)
    - Start gpg-agent with no-grab option due to issues with pinentry and
      GNOME's top bar. (Fixes: #11038)
    - Tails Installer: Update error message to match new name of 'Clone
      & Install'. (Fixes: #11238)
    - Onion Circuits:
      * Cope with a missing geoipdb. (Fixes: #11203)
      * Make both panes of the window scrollable. (Fixes #11192)
    - WhisperBack: Workaround socks bug. When the Tor fails to connect to
      the host, WisperBack used to display a ValueError.  This is caused by
      a socks bug that is solved in upstream's master but not in Tails.
      This commit workarounds this bug Unclear error message in WhisperBack
      when failing to connect to the server. (Fixes: #11136)

  * Minor improvements
    - Upgrade to Debian 8.4, a Debian point release with many minor upgrades
      and fixes to various packages . (Fixes: #11232)
    - Upgrade I2P to 0.9.25. (Fixes: #11363)
    - Pin pinentry-gtk2 to jessie-backports. The new version allows pasting
      passwords from the clipboard. (Fixes: #11239)
    - config/chroot_local-hooks/59-libdvd-pkg: cleanup /usr/src/libdvd-pkg.
      (Fixes: #11273)
    - Make the Tor Status "disconnected" icon more contrasted with the
      "connected" one. (Fixes: #11199)

  * Test suite
    - Add UTF-8 support to OTR Bot. (Fixes: #10866)
    - Don't explicitly depend on openjdk-7-jre or any JRE for that
      matter. Sikuli will pull in a suitable one, so depending on one
      ourselves is only risks causing trouble. (Fixes: #11335)

 -- Tails developers <tails@boum.org>  Mon, 25 Apr 2016 14:12:22 +0200

tails (2.2.1) unstable; urgency=medium

  * Security fixes
    - Upgrade Tor Browser to 5.5.4. (Closes: #11254)
    - Upgrade bind9-related packages to 1:9.9.5.dfsg-9+deb8u6
    - Upgrade libotr to 4.1.0-2+deb8u1
    - Upgrade samba-related packages to 2:4.1.17+dfsg-2+deb8u2.
    - Upgrade libgraphite2 to 1.3.6-1~deb8u1.

 -- Tails developers <tails@boum.org>  Thu, 17 Mar 2016 15:03:52 +0100

tails (2.2) unstable; urgency=medium

  * Major new features and changes
    - Replace Vidalia (which has been unmaintained for years) with:
      (Closes: #6841)
      * the Tor Status GNOME Shell extension, which adds a System Status
        icon indicating whether Tor is ready or not.
      * Onion Circuits, a simple Tor circuit monitoring tool.

  * Security fixes
    - Upgrade Tor Browser to 5.5.3 (Closes: #11189).
    - Upgrade Linux to 3.16.7-ckt20-1+deb8u4.
    - Upgrade cpio to 2.11+dfsg-4.1+deb8u1.
    - Upgrade glibc to 2.19-18+deb8u3.
    - Upgrade libav to 6:11.6-1~deb8u1.
    - Upgrade libgraphite2 to 1.3.5-1~deb8u1.
    - Upgrade libjasper1 to 1.900.1-debian1-2.4+deb8u1.
    - Upgrade libreoffice to 4.3.3-2+deb8u3.
    - Upgrade libssh2 to 1.4.3-4.1+deb8u1.
    - Upgrade openssl to 1.0.1k-3+deb8u4.
    - Upgrade perl to 5.20.2-3+deb8u4.
    - Upgrade python-imaging, python-pil to 2.6.1-2 2.6.1-2+deb8u2.

  * Bugfixes
    - Hide "Laptop Mode Tools Configuration" menu entry. We don't
      support configuring l-m-t in Tails, and it doesn't work out of
      the box. (Closes: #11074)
    - WhisperBack:
      * Actually write a string when saving bug report to
        disk. (Closes: #11133)
      * Add missing argument to OpenPGP dialog so the optional OpenPGP
        key can be added again. (Closes: #11033)

  * Minor improvements
    - Upgrade I2P to 0.9.24-1~deb8u+1.
    - Add support for viewing DRM protected DVD videos using
      libdvdcss2. Patch series submitted by Austin English
      <austinenglish@gmail.com>. (Closes: #7674)
    - Automatically save KeePassX database after every change by default.
      (Closes: #11147)
    - Implement Tor stream isolation for WhisperBack
    - Delete unused tor-tsocks-mua.conf previously used by Claws
      Mail. (Closes: #10904)
    - Add set -u to all gettext:ized shell scripts. In gettext-base <
      1.8.2, like the one we had in Wheezy, gettext.sh references the
      environment variable ZSH_VERSION, which we do not set. This has
      prevented us from doing `set -u` without various hacks. (Closes:
      #9371)
    - Also set -e in some shell scripts which lacked it for no good
      reason.
    - Make Git verify the integrity of transferred objects. (Closes:
      #11107)
    - Remove LAlt+Shift and LShift+RShift keyboard layout toggling
      shortcuts. (Closes: #10913, #11042)

  * Test suite
    - Reorder the execution of feature to decrease peak disk
      usage. (Closes: #10503)
    - Paste into the GTK file chooser, instead of typing. (Closes:
      #10775)
    - Pidgin: wait a bit for text to have stopped scrolling before we
      click on it. (Closes: #10783)
    - Fix step that runs commands in GNOME Terminal, that was broken
      on Jessie when a Terminal is running already. (Closes: #11176)
    - Let ruby-rjb guess JAVA_HOME instead fixing on one jvm
      version. (Closes: #11190)

  * Build system
    - Upgrade build system to Debian Jessie. This includes migrating to a
      new Vagrant basebox based on Debian Jessie.
    - Rakefile: print git status when there are uncommitted
      changes. Patch submitted by Austin English
      <austinenglish@gmail.com>. (Closes: #11108)
    - .gitignore: add .rake_tasks~. Patch submitted by Austin English
      <austinenglish@gmail.com>. (Closes: #11134)
    - config/amnesia: use --show-field over sed filtering. Patch
      submitted by Chris Lamb <lamby@debian.org>.
    - Umount and clean up leftover temporary directories from old
      builds. (Closes: #10772)

 -- Tails developers <tails@boum.org>  Mon, 07 Mar 2016 18:09:50 +0100

tails (2.0.1) unstable; urgency=medium

  * Major new features and changes
    - Enable the Tor Browser's font fingerprinting protection
      (Closes: #11000). We do it for all browsers (including
      the Unsafe Browser and I2P Browser mainly to avoid making our
      automated test suite overly complex. This implied to set an appropriate
      working directory when launching the Tor Browser, to accommodate for
      the assumptions it makes about this.

  * Security fixes
    - Upgrade Tor Browser to 5.5.2 (Closes: #11105).

  * Bugfixes
    - Repair 32-bit UEFI support (Closes: #11007); bugfix on 2.0.
    - Add libgnome2-bin to installed packages list to provide gnome-open,
      which fixes URL handling at least in KeePassX, Electrum and Icedove
      (Closes: #11031); bugfix on 2.0. Thanks to segfault for the patch!

  * Minor improvements
    - Refactor and de-duplicate the chrooted browsers' configuration:
      prefs.js, userChrome.css (Closes: #9896).
    - Make the -profile Tor Launcher workaround simpler (Closes: #7943).
    - Move Torbutton environment configuration to the tor-browser script,
      instead of polluting the default system environment with it.
    - Refresh patch against the Tor Browser AppArmor profile
      (Closes: #11078).
    - Propagate Tor Launcher options via the wrapper.
    - Move tor-launcher script to /usr/local/bin.
    - Move tor-launcher-standalone to /usr/local/lib.
    - Move Tor Launcher env configuration closer to the place where it is used,
      for simplicity's sake.

  * Test suite
    - Mass update browser and Tor Launcher related images due to font change,
      caused by Tor Browser 5.5's font fingerprinting protection
      (Closes: #11097). And then, use separate PrintToFile.png for the browsers,
      and Evince, since it cannot be shared anymore.
    - Adjust to the refactored chrooted browsers configuration handling.
    - Test that Tor Launcher uses the correct Tor Browser libraries.
    - Allow more slack when verifying that the date that was set.
    - Bump a bit the timeout used when waiting for the remote shell.
    - Bump timeout for the process to disappear, when closing Evince.
    - Bump timeout when saving persistence configuration.
    - Bump timeout for bootstrapping I2P.

  * Build system
    - Remove no longer relevant places.sqlite cleanup procedure.

 -- Tails developers <tails@boum.org>  Fri, 12 Feb 2016 13:00:15 +0000

tails (2.0) unstable; urgency=medium

  * Major new features and changes
    - Upgrade to Debian 8 (Jessie).
    - Migrate to GNOME Shell in Classic mode.
    - Use systemd as PID 1, and convert all custom initscripts to systemd units.
    - Remove the Windows camouflage feature: our call for help to port
      it to GNOME Shell (issued in January, 2015) was unsuccessful.
    - Remove Claws Mail: Icedove is now the default email client
      (Closes: #10167).
    - Upgrade Tor Browser to 5.5 (Closes: #10858, #10983).

  * Security fixes
    - Minimally sandbox many services with systemd's namespacing features.
    - Upgrade Linux to 3.16.7-ckt20-1+deb8u3.
    - Upgrade Git to 1:2.1.4-2.1+deb8u1.
    - Upgrade Perl to 5.20.2-3+deb8u3.
    - Upgrade bind9-related packages to 1:9.9.5.dfsg-9+deb8u5.
    - Upgrade FUSE to 2.9.3-15+deb8u2.
    - Upgrade isc-dhcp-client tot 4.3.1-6+deb8u2.
    - Upgrade libpng12-0 to 1.2.50-2+deb8u2.
    - Upgrade OpenSSH client to 1:6.7p1-5+deb8u1.

  * Bugfixes
    - Restore the logo in the "About Tails" dialog.
    - Don't tell the user that "Tor is ready" before htpdate is done
      (Closes: #7721).
    - Upgrader wrapper: make the check for free memory more accurate
      (Closes: #10540, #8263).
    - Allow the desktop user, when active, to configure printers;
      fixes regression introduced in Tails 1.1 (Closes: #8443).
    - Close Vidalia before we restart Tor. Otherwise Vidalia will be running
      and showing errors while we make sure that Tor bootstraps, which could
      take a while.
    - Allow Totem to read DVDs, by installing apparmor-profiles-extra
      from jessie-backports (Closes: #9990).
    - Make memory erasure on shutdown more robust (Closes: #9707, #10487):
      · don't forcefully overcommit memory
      · don't kill the allocating task
      · make sure the kernel doesn't starve from memory
      · make parallel sdmem handling faster and more robust
    - Don't offer the option, in Tor Browser, to open a downloaded file with
      an external application (Closes: #9285). Our AppArmor confinement was
      blocking most such actions anyway, resulting in poor UX; bugfix on 1.3.
      Accordingly, remove the now-obsolete exception we had in the Tor
      Browser AppArmor profile, that allowed executing seahorse-tool.
    - Fix performance issue in Tails Upgrader, that made it very slow to apply
      an automatic upgrade; bugfix on 1.7 (Closes: #10757).
    - Use our wrapper script to start Icedove from the GNOME menus.
    - Make it possible to localize our Icedove wrapper script.
    - List Icedove persistence option in the same position where Claws Mail
      used to be, in the persistent volume assistant (Closes: #10832).
    - Fix Electrum by installing the version from Debian Testing
      (Closes: #10754). We need version >=2.5.4-2, see #9713;
      bugfix on 2.0~beta1. And, explicitly install python-qt4 to enable
      Electrum's GUI: it's a Recommends, and we're not pulling it ourselves
      via other means anymore.
    - Restore default file associations (Closes: #10798);
      bugfix on 2.0~beta1.
    - Update 'nopersistent' boot parameter to 'nopersistence'; bugfix on 0.12
      (Closes: #10831). Thanks to live-media=removable, this had no security
      impact in practice.
    - Repair dotfiles persistence feature, by adding a symlink from
      /lib/live/mount/persistence to /live/persistence; bugfix on 2.0~beta1
      (Closes: #10784).
    - Fix ability to re-configure an existing persistent volume using
      the GUI; bugfix on 2.0~beta1 (Closes: #10809).
    - Associate armored OpenPGP public keys named *.key with Seahorse,
      to workaround https://bugs.freedesktop.org/show_bug.cgi?id=93656;
      bugfix on 1.1 (Closes: #10889).
    - Update the list of enabled GNOME Shell extensions, which might fix
      the "GNOME Shell sometimes leaves Classic mode" bug seen in 2.0~beta1:
      · Remove obsolete "Alternative Status Menu", that is not shipped
        in Debian anymore.
      · Explicitly enable the GNOME Shell extensions that build
        the Classic mode.
    - Make _get_tg_setting() compatible with set -u (Closes: #10785).
    - laptop-mode-tools: don't control autosuspend. Some USB input
      devices don't support autosuspend. This change might help fix
      #10850, but even if it doesn't, it makes sense to me that we
      don't let laptop-mode-tools fiddle with this on a Live system
      (Closes (for now): #10850).

  * Minor improvements
    - Remove obsolete code from various places.
    - Tails Greeter:
      · hide all windows while logging in
      · resize and re-position the panel when the screen size grows
      · PostLogin: log into the Journal instead of a dedicated log file
      · use localectl to set the system locale and keyboard mapping
      · delete the Live user's password if no administration password is set
        (Closes: #5589)
      · port to GDBus greeter interface, and adjust to other GDM
        and GNOME changes
    - Tails Installer:
      · port to UDisks2, and from Qt4 to GTK3
      · adapt to work on other GNU/Linux operating systems than Tails
      · clean up enough upstream code and packaging bits to make it
        deserve being uploaded to Debian
      · rename everything from liveusb-creator to tails-installer
    - Port tails-perl5lib to GTK3 and UDisks2. In passing, do some minor
      refactoring and a GUI improvement.
    - Persistent Volume Assistant:
      · port to GTK3 and UDisks2
      · handle errors when deleting persistent volume (Closes: #8435)
      · remove obsolete workarounds
    - Don't install UDisks v1.
    - Adapt custom udev and polkit rules to UDisks v2 (Closes: #9054, #9270).
    - Adjust import-translations' post-import step for Tails Installer,
      to match how its i18n system works nowadays.
    - Use socket activation for CUPS, to save some boot time.
    - Set memlockd.service's OOMScoreAdjust to -1000.
    - Don't bother creating /var/lib/live in tails-detect-virtualization.
      If it does not exist at this point, we have bigger and more
      noticeable problems.
    - Simplify the virtualization detection & reporting system, and do it
      as a non-root user with systemd-detect-virt rather than virt-what.
    - Replace rsyslog with the systemd Journal (Closes: #8320), and adjust
      WhisperBack's logs handling accordingly.
    - Drop tails-save-im-environment.
      It's not been used since we stopped automatically starting the web browser.
    - Add a hook that aborts the build if any *.orig file is found. Such files
      appear mainly when a patch of ours is fuzzy. In most cases they are no big
      deal, but in some cases they end up being taken into account
      and break things.
    - Replace the tor+http shim with apt-transport-tor (Closes: #8198).
    - Install gnome-tweak-tool.
    - Don't bother testing if we're using dependency based boot.
    - Drop workaround to start spice-vdagent in GDM (Closes: #8025).
      This has been fixed in Jessie proper.
    - Don't install ipheth-utils anymore. It seems to be obsolete
      in current desktop environments.
    - Stop installing the buggy unrar-free, superseded in Jessie (Closes: #5838)
    - Drop all custom fontconfig configuration, and configure fonts rendering
      via dconf.
    - Drop zenity patch (zenity-fix-whitespacing-box-sizes.diff),
      that was applied upstream.
    - Install libnet-dbus-perl (currently 1.1.0) from jessie-backports,
      it brings new features we need.
    - Have the security check and the upgrader wait for Tor having bootstrapped
      with systemd unit ordering.
    - Get rid of tails-security-check's wrapper.
      Its only purpose was to wait for Tor to have bootstrapped,
      which is now done via systemd.
    - Don't allow the amnesia and tails-upgrade-frontend users to run
      tor-has-bootstrapped as root with sudo. They don't need it anymore,
      thanks to using systemd for starting relevant units only once Tor
      has bootstrapped.
    - Install python-nautilus, that enables MAT's context menu item in Nautilus.
      (Closes: #9151).
    - Configure GDM with a snippet file instead of patching its
      greeter.dconf-defaults.
    - WhisperBack:
      · port to Python 3 and GObject Introspection (Closes: #7755)
      · migrate from the gnutls module to the ssl one
      · use PGP/MIME for better attachments handling
      · migrate from the gnupginterface module to the gnupg one
      · natively support SOCKS ⇒ don't wrap with torsocks anymore
        (Closes: #9412)
      · don't try to include the obsolete .xession-errors in bug reports
        (Closes: #9966)
    - chroot-browser.sh: don't use static DISPLAY.
    - Simplify debugging:
      · don't hide the emergency shutdown's stdout
      · tails-unblock-network: trace commands so that they end up in the Journal
    - Configure the console codeset at ISO build time, instead of setting it
      to a constant via the Greeter's PostLogin.default.
    - Order the AppArmor policy compiling in a way that is less of a blocker
      during boot.
    - Include the major KMS modules in the initramfs. This helps seamless
      transition to X.Org when booting, and back to text mode on shutdown,
      can help for proper graphics hardware reinitialization post-kexec,
      and should improve GNOME Shell support in some virtual machines.
    - Always show the Universal Access menu icon in the GNOME panel.
    - Drop notification for not-migrated-yet persistence configuration,
      and persistence settings disabled due to wrong access rights.
      That migration happened more two years ago.
    - Remove the restricted network detector, that has been broken for too long;
      see #10560 for next steps (Closes: #8328).
    - Remove unsupported, never completed kiosk mode support.
    - clock_gettime_monotonic: use Perl's own function to get the integer part,
      instead of forking out to sed.
    - Don't (try to) disable lvm2 initscripts anymore. Both the original reason
      and the implementation are obsolete on Jessie.
    - Lower potential for confusion (#8443), by removing system-config-printer.
      One GUI to configure printers is enough (Closes: #8505).
    - Add "set -u" to tails-unblock-network.
    - Add a systemd target whose completion indicates that Tor has bootstrapped,
      and use it everywhere sensible (Closes: #9393).
    - Disable udev's 75-persistent-net-generator.rules, to preventing races
      between MAC spoofing and interface naming.
    - Replace patch against NetworkManager.conf with drop-in files.
    - Replace resolvconf with simpler NetworkManager and dhclient configuration.
      (Closes: #7708)
    - Replace patching of the gdomap, i2p, hdparm, tor and ttdnsd initscripts
      with 'systemctl disable' (Closes: #9881).
    - Replace patches that wrapped apps with torsocks with dynamic patching with
      a hook, to ease maintenance. Also, patch D-Bus services as needed
      (Closes: #10603).
    - Notify the user if running Tails inside non-free virtualization software
      that does not try to hide its nature (Closes: #5315).
      Thanks to Austin English <austinenglish@gmail.com> for the patch.
    - Declare htpdate.service as being needed for time-sync.target, to ensure
      that "services where correct time is essential should be ordered after
      this unit".
    - Convert some of the X session startup programs to `systemd --user' units.
    - Let the Pidgin wrapper pass through additional command-line arguments
      (Closes: #10383)
    - Move out of the $PATH a bunch of programs that users should generally
      not run directly: connect-socks, end-profile, getTorBrowserUserAgent,
      generate-tor-browser-profile, kill-boot-profile, tails-spoof-mac,
      tails-set-wireless-devices-state, tails-configure-keyboard,
      do_not_ever_run_me, boot-profile, tails-unblock-network,
      tor-controlport-filter, tails-virt-notify-user, tails-htp-notify-user,
      udev-watchdog-wrapper (Closes: #10658)
    - Upgrade I2P to 0.9.23-2~deb8u+1.
    - Disable I2P's time syncing support.
    - Install Torbirdy from official Jessie backports, instead of from
      our own APT repository (Closes: #10804).
    - Make GNOME Disks' passphrase strength checking new feature work,
      by installing cracklib-runtime (Closes: #10862).
    - Add support for Japanese in Tor Browser.
    - Install xserver-xorg-video-intel from Jessie Backports (currently:
      2.99.917-2~bpo8+1). This adds support for recent chips such as
      Intel Broadwell's HD Graphics (Closes: #10841).
    - Improve a little bit post-Greeter network unblocking:
      · Sleep a bit longer between deleting the blacklist, and triggering udev;
        this might help cure #9012.
      · Increase logging, so that we get more information next time someone
        sees #9012.
      · Touch /etc/modprobe.d/ after deleting the blacklist; this might help,
        in case all this is caused by some aufs bug.
    - Enable and use the Debian jessie-proposed-updates APT repository,
      anticipating on the Jessie 8.3 point-release (Closes: #10897).
    - Upgrade most firmware packages to 20160110-1.
    - Upgrade Intel CPU microcodes to 3.20151106.1~deb8u1.
    - Disable IPv6 for the default wired connection, so that
      NetworkManager does not spam the logs with IPv6 router
      solicitation failure. Note that this does not fix the problem
      for other connections (Partially closes: #10939).

  * Test suite
    - Adapt to the new desktop environment and applications' look.
    - Adapt new changed nmcli syntax and output.
    - New NetworkManager connection files must be manually loaded in Jessie.
    - Adapt to new pkexec behavior.
    - Adapt to how we now disable networking.
    - Use sysctl instead of echo:ing into /proc/sys.
    - Use oom_score_adj instead of the older oom_adj.
    - Adapt everything depending on logs to the use of the Journal.
    - Port to UDisks v2.
    - Check that the system partition is an EFI System Partition.
    - Add ldlinux.c32 to the list of bootloader files that are expected
      to be modified when we run syslinux (Closes: #9053).
    - Use apt(8) instead of apt-get(8).
    - Don't hide the cursor after opening the GNOME apps menu.
    - Convert the remote shell to into a systemd native service and a Python 3,
      script that uses the sd_notify facility (Closes: #9057). Also, set its
      OOM score adjustment value via its unit file, and not from the test suite.
    - Adjust to match where screenshots are saved nowadays.
    - Check that all system units have started (Closes: #8262)
    - Simplify the "too small device" test.
    - Spawn `poweroff' and `halt' in the background, and don't wait for them
      to return: anything else would be racy vs. the remote shell's stopping.
    - Bump video memory allocated to the system under test, to fix out of video
      memory errors.
    - When configuring the CPU to lack PAE support, use a qemu32 CPU instead
      of a Pentium one: the latter makes GNOME Shell crash.
      See #8778 for details about how Mesa's CPU features detection has
      room for improvement.
    - Adjust free(1) output parsing for Jessie.
    - vm-execute: rename --type option to --spawn.
    - Add method to set the X.Org clipboard, and install its dependency
      (xsel) in the ISO.
    - Paste URLs in one go, to work around issue with lost key presses
      in the browser (Closes: #10467).
    - Reliably wait for Synaptic's search button to fade in.
    - Take into account that the sticky bit is not set on block devices
      on Jessie anymore.
    - Ensure that we can use a NetworkManager connection stored in persistence
      (Closes: #7966).
    - Use a stricter regexp when extracting logs for dropped packets.
    - Clone the host CPU for the test suite guests (Closes: #8778).
    - Run ping as root (aufs does not support file capabilities so we don't
      get cap_net_raw+ep, and if built on a filesystem that does support
      file capabilities, then /bin/ping is not setupd root).
    - Escape regexp special characters when constructing the firewall log
      parsing regexp, and pass -P to grep, since Ruby uses PCRE.
    - Adjust is_persistent?() helper to findmnt changes in Jessie.
    - Rework in depth how we measure pattern coverage in memory, with more
      reliable Linux OOM and VM settings, fundamental improvements
      in what exactly we measure, and custom OOM adjutments for fillram
      processes (Closes: #9705).
    - Use blkid instead of parted to determine the filesystem type.
    - Use --kiosk mode instead of --fullscreen in virt-viewer, to remove
      the tiny border of the in-viewer menu.
    - Remove now redundant desktop screenshot directory scenario.
    - Adapt GNOME notification handling for Debian Jessie (Closes: #8782)
    - Disable screen blanking in the automated test suite, which occasionally
      breaks some test cases (Closes: #10403).
    - Move upgrade scenarios to the feature dedicated to them.
    - Don't make libvirt storage volumes executable.
    - Refactor the PAUSE_ON_FAIL functionality, so that we can use `pause()`
      as a breakpoint when debugging.
    - Drop non-essential Totem test that is mostly a duplicate, and too painful
      to be worth automating on Jessie.
    - Retry Totem HTTPS test with a new Tor circuit on failure.
    - Replace iptables status regexp-based parser with a new XML-based
      status analyzer: the previous implementation could not be adjusted
      to the new ip6tables' output (Closes: #9704).
    - Don't reboot in one instance when it is not needed.
    - Optimize memory erasure anti-test: block the boot to save CPU on the host.
    - Update I2P tests for Jessie, and generally make them more robust.
    - Update Electrum tests for 2.5.4-2 (Closes: #10758).
    - Add workaround for libvirt vs. guestfs permissions issue, to allow
      running the test suite on current Debian sid.
    - Fix buggy code, that happened to work by mistake, in the Seahorse
      test cases; bugfix on 1.8.
    - Update test suite images due to CSS change on Tails' website.
    - Adapt Tor Browser tests to work with the 5.5 series.
    - Automatically test downloading files in Tor Browser.
    - Remove obsolete scenario, that tested opening a downloaded file with
      an external application, which we do not support anymore.
    - Improve robustness of the "Tails OpenPGP keys" scenario (Closes: #10378).
    - Automatically test the "Diable all networking" feature (Closes: #10430).
    - Automatically test that SSH works over LAN (Closes: #9087).
    - Bump some statuc sleeps to fix a few race conditions (Closes: #5330).
    - Automatically test that an emergency shutdown triggers on boot
      medium removal (Closes: #5472).
    - Make the AppArmor checks actually detect errors (Closes: #10926).

  * Build system
    - Bump amount of disk space needed to build Tails with Vagrant.
      The addition of the Japanese Tor Browser tarball made us reach
      the limit of the previous value.

  * Adjustments for Debian 8 (Jessie) with no or very little user-visible impact
    - Free the fixed UIDs/GIDs we need before creating the corresponding users.
    - Replace the real gnome-backgrounds with a fake, equivs generated one
      (Closes: #8055). Jessie's gnome-shell depends on gnome-backgrounds,
      which is too fat to ship considering we're not using it.
    - AppArmor: adjust CUPS profile to support our Live system environment
      (Closes: #8261):
      · Mangle lib/live/mount/overlay/... as usual for aufs.
      · Pass the the attach_disconnected flag, that's needed for compatibility
        with PrivateTmp.
    - Make sure we don't ship geoclue* (Closes: #7949).
    - Drop deprecated GDM configuration file.
    - Don't add the Live user to the deprecated 'fuse' group.
    - Drop hidepid mount option for /proc (Closes: #8256). In its current,
      simplistic form it cannot be supported by systemd.
    - Don't manually load acpi-cpufreq at boot time. It fails to load
      whenever no device it supports is present, which makes the
      systemd-modules-load.service fail. These days, the kernel
      should just automatically load such modules when they are needed.
    - Drop sysvinit-specific (sensigs.omit.d) tweaks for memlockd.
    - Disable the GDM unit file's Restart=always, that breaks our "emergency
      shutdown on boot medium removal" feature.
    - Update the implementation of the memory erasure on shutdown feature:
      · check for rebooting state using systemctl, instead of the obsolete
        $RUNLEVEL (Closes: #8306)
      · the kexec-load initscript normally silently exits unless systemd is
        currently running a reboot job. This is not the case when the emergency
        shutdown has been triggered, so we removed this check
      · migrate tails-kexec to the /lib/systemd/system-shutdown/ facility
      · don't (try to) switch to tty1 on emergency shutdown: it apparently
        requires data that we haven't locked into memory, and then it blocks
        the whole emergency shutdown process
    - Display a slightly darker version of the desktop wallpaper on the screen
      saver, instead of the default flashy "Debian 8" branding (Closes: #9038).
    - Disable software autorun from external media.
    - Disable a few unneeded D-Bus services. Some of these services are
      automatically started (via D-Bus activation) when GNOME Shell tries
      to use them. The only "use" I've seen for them, except eating
      precious RAM, is to display "No appointment today" in the calendar pop-up.
      (Closes: #9037)
    - Prevent NetworkManager services from starting at boot time
      (Closes: #8313). We start them ourselves after changing the MAC address.
    - Unfuzzy all patches (Closes: #8268) and drop a few obsolete ones.
    - Adapt IBus configuration for Jessie (Closes: #8270), i.e. merge the two
      places where we configure keyboard layout and input methods: both are now
      configured in the same place in Jessie's GNOME.
    - Migrate panel launchers to the favorite apps list (Closes: #7992).
    - Drop pre-GNOME Shell menu tweaks.
    - Hide "Log out" button in the GNOME Shell menu (Closes: #8364).
    - Add a custom shutdown-helper GNOME Shell extension (Closes: #8302, #5684
      and #5878) that removes the press-Alt-to-turn-shutdown-button-into-Suspend
      functionality from the GNOME user menu, and makes Restart and Shutdown
      immediate, without further user interaction. Accordingly remove our custom
      Shutdown Helper panel applet (#8302).
    - Drop GNOME Panel configuration, now deprecated.
    - Disable GNOME Shell's screen lock feature.
      We're not there yet (see #5684).
    - Disable GNOME Shell screen locker's user switch feature.
    - Explicitly install libany-moose-perl (Closes: #8051).
      It's needed by our OpenPGP applet. On Wheezy, this package was pulled
      by some other dependency. This is not the case anymore on Jessie.
    - Don't install notification-daemon nor gnome-mag: GNOME Shell has taken
      over this functionality (Closes: #7481).
    - Don't install ntfsprogs: superseded on Jessie.
    - Don't install barry-util: not part of Jessie.
    - Link udev-watchdog dynamically, and lock it plus its dependencies
      in memory.
    - Migrate from gdm-simple-greeter to a custom gdm-tails session
      (Closes: #7599).
    - Update Plymouth installation and configuration:
      · install the plymouth packages via chroot_local-hooks: lb 2.x's "standard"
        packages list pulls console-common in, which plymouth now conflicts with
      · don't patch the plymouth initscript anymore, that was superseded
        by native systemd unit files
      · mask the plymouth-{halt,kexec,poweroff,reboot,shutdown} services,
        to prevent them from occupying the active TTY with an (empty) splash
        screen on shutdown/reboot, that would hide the messages we want to show
        to the user via tails-kexec (Closes: #9032)
    - Migrate GNOME keyboard layout settings from libgnomekbd to input-sources
      (Closes: #7898).
    - Explicitly install syslinux-efi, that we need and is not automatically
      pulled by anything else anymore.
    - Workaround #7248 for GDM: use a solid blue background picture,
      instead of a solid color fill, in the Greeter session.
    - De-install gcc-4.8-base and gcc-4.9 at the end of the ISO build process.
    - Revert the "Wrap syndaemon to always use -t" Wheezy-specific workaround.
    - htpdate: run date(1) in a Jessie-compatible (and nicer) way.
    - Remove obsolete dconf screenshot settings and the corresponding test.
    - Drop our patched python-dbus{,-dev} package (Closes: #9177).
    - live-persist: stop overriding live-boot's functions, we now have
      a recent enough blkid.
    - Adjust sdmem initramfs bits for Jessie:
      · Directly call poweroff instead of halt -p.
      · Don't pass -n to poweroff and reboot, it's not supported anymore.
    - Wrap text in the Unsafe Browser startup warning dialog
      (Jessie's zenity does not wrap it itself).
    - Associate application/pgp-keys with Seahorse's "Import Key" application
      (Closes: #10571).
    - Install topIcons GNOME Shell extension (v28), to work around the fact
      that a few of the applets we use hijack the notification area.
    - "cd /" to fix permissions issue at tails-persistence-setup startup
      (Closes: #8097).
    - Install gstreamer1.0-libav, so that Totem can play H264-encoded videos.
    - Adjust APT sources configuration:
      · remove explicit jessie and jessie-updates sources:
        automatically added by live-build
      · add Debian testing
      · add jessie-backports
    - Firewall: white-list access to the accessibility daemon (Closes: #8075).
    - Adjust to changed desktop notification behavior and supported feature set
      (Closes: #7989):
      · pass the DBUS_SESSION_BUS_ADDRESS used by the GNOME session
        to notify-send
      · update waiting for a notification handler: gnome-panel and nm-applet
        are obsolete, GNOME Shell is now providing this facility, so instead
        wait for a process that starts once GNOME Shell is ready, namely
        ibus-daemon (Closes: #8685)
      · port tails-warn-about-disabled-persistence and tails-virt-notify-user
        to notification actions (instead of hyperlinks), and make the latter
        transient; to this end, add support to Desktop::Notify for "hints"
        and notification actions
      · tails-security-check: use a dialog box instead of desktop notifications
      · MAC spoofing failure notification: remove the link to the documentation;
        it was broken on Tails/Wheezy already, see #10559 for next steps
    - Don't explicitly install gnome-panel nor gnome-menus, so that they go away
      whenever the Greeter does not pull them in anymore.
    - Install gkbd-capplet, that provides gkbd-keyboard-display (Closes: #8363).
    - Install Tor 0.2.7 from deb.torproject.org: we don't need to rebuild it
      ourselves for seccomp support anymore.
    - Wrap Seahorse with torsocks when it is started as a D-Bus service too
      (Closes: #9792).
    - Rename the AppArmor profile for Tor, so it applies to the system-wide
      Tor service we run (Closes: #10528).
    - Essentially revert ALSA state handling to how it was pre-Jessie, so that
      mixer levels are unmuted and sanitized at boot time (Closes: #7591).
    - Pass --yes to apt-get when installing imagemagick.
    - Make removable devices, that we support installing Tails to, user writable:
      Tails Installer requires raw block device access to such devices
      (Closes: #8273). Similarly, allow the amnesia user, when active, to open
      non-system devices for writing with udisks2. This is roughly udisks2's
      equivalent of having direct write access to raw block storage devices.
      Here too, Tails Installer uses this functionality.
    - Disable networkd to prevent any risk of DNS leaks it might cause; and
      disable timesyncd, as we have our own time synchronization mechanism.
      They are not enabled by default in Jessie, but may be in Stretch,
      so let's be explicit about it.
    - Mask hwclock-save.service, to avoid sync'ing the system clock
      to the hardware clock on shutdown (Closes: #9363).
    - apparmor-adjust-cupsd-profile.diff: adjust to parse fine on Jessie
      (Closes: #9963)
    - Explicitly use tor@default.service when it's the one we mean.
    - Refactor GNOME/X env exporting to Tails' shell library, and grab
      more of useful bits of the desktop session environment.
      Then, use the result in the test suite's remote shell.
    - Stop tweaking /etc/modules. It's 2015, the kernel should load these things
      automatically (Closes: #10609).
    - Have systemd hardening let Tor modify its configuration (needed by Tor
      Launcher), and start obfs4proy (Closes: #10696, #10724).
    - Bump extensions.adblockplus.currentVersion and
      extensions.enigmail.configuredVersion to match what we currently get
      on Jessie.
    - I2P: switch from 'service' to 'systemctl' where possible.

 -- Tails developers <tails@boum.org>  Mon, 25 Jan 2016 18:06:33 +0100

tails (1.8.2) unstable; urgency=medium

  * Security fixes
    - Upgrade Tor Browser to 5.0.7.
    - Upgrade Linux to 3.16.7-ckt20-1+deb8u2.
    - Upgrade foomatic-filters to 4.0.17-1+deb7u1.
    - Upgrade git to 1:1.7.10.4-1+wheezy2.
    - Upgrade Icedove to 38.5.0-1~deb7u1.
    - Upgrade libxml2-related packages to 2.8.0+dfsg1-7+wheezy5.
    - Upgrade OpenSSL-related packages to 1.0.1e-2+deb7u19.
    - Upgrade libsmbclient to 2:3.6.6-6+deb7u6.

 -- Tails developers <tails@boum.org>  Sat, 09 Jan 2016 16:27:27 +0100

tails (1.8.1) unstable; urgency=medium

  * Security fixes
    - Upgrade Tor Browser to 5.0.6.
    - Upgrade Linux to 3.16.7-ckt20-1+deb8u1
    - Upgrade gdkpixbuf to 2.26.1-1+deb7u3
    - Upgrade bind9 tools to 1:9.8.4.dfsg.P1-6+nmu2+deb7u8

  * Bugfixes
    - Fix time synchronization in bridge mode by refreshing our patch
      against Tor's AppArmor profile.

 -- Tails developers <tails@boum.org>  Fri, 18 Dec 2015 19:05:18 +0000

tails (1.8) unstable; urgency=medium

  * Security fixes
    - Upgrade Tor to 0.2.7.6-1~d70.wheezy+1+tails1.
    - Upgrade Tor Browser to 5.0.5. (Closes: #10751)
    - Upgrade LibreOffice to 1:3.5.4+dfsg2-0+deb7u5.
    - Upgrade krb5-based packages to 1.10.1+dfsg-5+deb7u6.
    - Upgrade Linux to 3.16.7-ckt11-1+deb8u6.
    - Upgrade wpasupplicant to 1.0-3+deb7u3.
    - Upgrade libpng12-0 to 1.2.49-1+deb7u1.
    - Upgrade openjdk-7 to 7u91-2.6.3-1~deb7u1.
    - Upgrade libnspr4 to 2:4.9.2-1+deb7u3
    - Upgrade dpkg to 1.16.17.
    - Upgrade gnutls26 to 2.12.20-8+deb7u4.
    - Upgrade Icedove to 1:38.0.1-1~deb7u1.
    - Upgrade OpenSSL to 1.0.1e-2+deb7u18.

  * Bugfixes
    - Upgrade to Electrum 2.5.4-2~d70.wheezy+1+tails1. Now Electrum
      should work again. Note that the documentation has not been
      adapted to the slight changes in the Electrum account setup
      wizard yet.

  * Minor improvements
    - Upgrade I2P to 0.9.23-2~deb7u+1.
    - Rebase our patch against the Tor Browser AppArmor profile on top
      of the one shipped in torbrowser-launcher 0.2.1-2.
    - Warn if the claws-mail persistence is enabled and contains a
      Claws Mail configuration when starting icedove. (Closes: #10458)
    - Replace the Claws Mail GNOME launcher with Icedove. (Closes:
      #10739)
    - Remove the Claws Mail persistence feature from the Persistence
      Assistant. (Closes: #10742)

  * Build system
    - Simplify ISO image naming rules by using the base rule we use
      for Jenkins all the time, except when building from a tag
      (i.e. building a release).  (Closes: #10349)

  * Test suite
    - Lower the waiting time for USB installation in the test suite.
      So far we were waiting up to one hour, which is just the same as
      our Jenkins inactivity timeout, so in practice when Tails
      Installer fails and displays an error message, instead of
      reporting that the job failed (which is the point of the
      exercise) we abort the job due to this timeout which
      communicates less clearly that there's probably a bug. (Closes:
      #10718)
    - Remove the check for the sound icon in the systray in the
      Windows Camouflage tests. (Closes: #10493)
    - Retry running whois when "LIMIT EXCEEDED" is in its output for
      increased robustness. (Closes: #10523)
    - Make Seahorse tests more robust. (Closes: #9095, #10501)
    - Make the handling of Pidgin's account manager more robust.
      (Closes: #10506)

 -- Tails developers <tails@boum.org>  Mon, 14 Dec 2015 23:07:19 +0100

tails (1.7) unstable; urgency=medium

  * Major new features and changes
    - Upgrade Tor Browser to 5.0.4. (Closes: #10456)
    - Add a technology preview of the Icedove Email client (a
      rebranded version of Mozilla Thunderbird), including OpenPGP
      support via the Enigmail add-on, general security and anonymity
      improvements via the Torbirdy add-on, and complete persistence
      support (which will be enabled automatically if you already have
      Claws Mail persistence enabled). Icedove will replace Claws Mail
      as the supported email client in Tails in a future
      release. (Closes: #6151, #9498, #10285)
    - Upgrade Tor to 0.2.7.4-rc-1~d70.wheezy+1+tails1. Among the many
      improvement of this new Tor major release, the new
      KeepAliveIsolateSOCKSAuth option allows us to drop the
      bug15482.patch patch (taken from the Tor Browse bundle) that
      enabled similar (but inferior) functionality for *all*
      SocksPort:s -- now the same circuit is only kept alive for
      extended periods for the SocksPort used by the Tor
      Browser. (Closes: #10194, #10308)
    - Add an option to Tails Greeter which disables networking
      completely. This is useful when intending to use Tails for
      offline work only. (Closes: #6811)

  * Security fixes
    - Fix CVE-2015-7665, which could lead to a network interface's IP
      address being exposed through wget. (Closes: #10364)
    - Prevent a symlink attack on ~/.xsession-errors via
      tails-debugging-info which could be used by the amnesia user to
      read the contents of any file, no matter the
      permissions. (Closes: #10333)
    - Upgrade libfreetype6 to 2.4.9-1.1+deb7u2.
    - Upgrade gdk-pixbuf packages to 2.26.1-1+deb7u2.
    - Upgrade Linux to 3.16.7-ckt11-1+deb8u5.
    - Upgrade openjdk-7 packages to 7u85-2.6.1-6~deb7u1.
    - Upgrade unzip to 6.0-8+deb7u4.

  * Bugfixes
    - Add a temporary workaround for an issue in our code which checks
      whether i2p has bootstrapped, which (due to some recent change
      in either I2P or Java) could make it appear it had finished
      prematurely. (Closes: #10185)
    - Fix a logical bug in the persistence preset migration code while
      real-only persistence is enabled. (Closes: #10431)

  * Minor improvements
    - Rework the wordings of the various installation and upgrade
      options available in Tails installer in Wheezy. (Closes: #9672)
    - Restart Tor if bootstrapping stalls for too long when not using
      pluggable transports. (Closes: #9516)
    - Install firmware-amd-graphics, and firmware-misc-nonfree instead
      of firmware-ralink-nonfree, both from Debian Sid.
    - Update the Tails signing key. (Closes: #10012)
    - Update the Tails APT repo signing key. (Closes: #10419)
    - Install the nmh package. (Closes: #10457)
    - Explicitly run "sync" at the end of the Tails Upgrader's upgrade
      process, and pass the "sync" option when remounting the system
      partition as read-write. This might help with some issues we've
      seen, such as #10239, and possibly for #8449 as well.

  * Test suite
    - Add initial automated tests for Icedove. (Closes: #10332)
    - Add automated tests of the MAC spoofing feature. (Closes: #6302)
    - Drop the concept of "background snapshots" and introduce a general
      system for generating snapshots that can be shared between
      features. This removes all silly hacks we previously used to
      "skip" steps, and greatly improves performance and reliability
      of the whole test suite. (Closes: #6094, #8008)
    - Flush to the log file in debug_log() so the debugging info can
      be viewed in real time when monitoring the debug log
      file. (Closes: #10323)
    - Force UTF-8 locale in automated test suite. Ruby will default to
      the system locale, and if it is non-UTF-8, some String-methods
      will fail when operating on non-ASCII strings. (Closes: #10359)
    - Escape regexp used to match nick in CTCP replies. Our Pidgin
      nick's have a 10% chance to include a ^, which will break that
      regexp. We need to escape all characters in the nick. (Closes:
      #10219)
    - Extract TBB languages from the Tails source code. This will
      ensure that valid locales are tested. As an added bonus, the
      code is greatly simplified. (Closes: #9897)
    - Automatically test that tails-debugging-info is not susceptible
      to the type of symlink attacks fixed by #10333.
    - Save all test suite artifacts in a dedicated directory with more
      useful infromation encoded in the path. This makes it easier to
      see which artifacts belongs to which failed scenario and which
      run. (Closes: #10151)
    - Log all useful information via Cucumber's formatters instead of
      printing to stderr, which is not included when logging to file
      via `--out`. (Closes: #10342)
    - Continue running the automated test suite's vnc server even if
      the client disconnects. (Closes: #10345)
    - Add more automatic tests for I2P. (Closes: #6406)
    - Bump the Tor circuit retry count to 10. (Closes: #10375)
    - Clean up dependencies: (Closes: #10208)
      * libxslt1-dev
      * radvd
      * x11-apps

 -- Tails developers <tails@boum.org>  Tue, 03 Nov 2015 01:09:41 +0100

tails (1.6) unstable; urgency=medium

  * Security fixes
    - Upgrade Tor Browser to 5.0.3. (Closes: #10223)
    - Upgrade bind9-based packages to 1:9.8.4.dfsg.P1-6+nmu2+deb7u7.
    - Upgrade liblcms1 to 1.19.dfsg2-1.2+deb7u1.
    - Upgrade libldap-2.4-2 to 2.4.31-2+deb7u1.
    - Upgrade libslp1 to 1.2.1-9+deb7u1.
    - Upgrade ssl-cert to 1.0.32+deb7u1.

  * Bugfixes
    - Fix a corner case for the MAC spoofing panic mode. If panic mode
      failed to disable the specific device that couldn't be spoofed
      (by unloading the module) we disable networking. Previously we
      only stopped NetworkManager. The problem is that NM isn't even
      started at this time, but will specifically be started when
      we're done with MAC spoofing. Therefore, let's completely
      disable NetworkManager so it cannot possibly be
      started. (Closes: #10160)
    - Avoid use of uninitialized value in restricted-network-detector.
      If NetworkManager decides that a wireless connection has timed
      out before "supplicant connection state" has occued, our idea of
      the state is `undef`, so it cannot be used in a string
      comparison. Hence, let's initialize the state to the empty
      string instead of `undef`. Also fix the state
      recording. Apparently NetworkManager can say a few different
      things when it logs the device state transitions. (Closes:
      #7689)

  * Minor improvements
    - Remove workaround for localizing search engine plugins. The
      workaround has recently become unnecessary, possibly due to the
      changes made for the seach bar after the Tor Browser was rebased
      on Firefox 38esr. (Closes: #9146)
    - Refer to the I2P Browser in the I2P notifications. Instead of
      some obscure links that won't work in the Tor Browser, where
      users likely will try them, and which I believe will open them
      by default. (Closes: #10182)
    - Upgrade I2P to 0.9.22. Also set the I2P apparmor profile to
      enforce mode. (Closes: #9830)

  * Test suite
    - Test that udev-watchdog is monitoring the correct device when
      booted from USB. (Closes: #9890)
    - Remove unused 'gksu' step. This causes a false-positive to be
      found for #5330. (Closes: #9877)
    - Make --capture capture individual videos for failed scenarios
      only, and --capture-all to capture videos for all scenarios.
      (Closes: #10148)
    - Use the more efficient x264 encoding when capturing videos using
      the --capture* options. (Closes: #10001)
    - Make --old-iso default to --iso if omitted. Using the same ISO
      for the USB upgrade tests most often still does what we want,
      e.g. test that the current version of Tails being tested has a
      working Tails installer. Hence this seems like a reasonable
      default. (Closes: #10147)
    - Avoid nested FindFailed exceptions in waitAny()/findAny(), and
      throw a new dedicated FindAnyFailed exception if these fail
      instead. Rjb::throw doesn't block Ruby's execution until the
      Java exception has been received by Ruby, so strange things can
      happen and we must avoid it. (Closes: #9633)
    - Fix the Download Management page in our browsers. Without the
      browser.download.panel.shown pref set, the progress being made
      will not update until after the browser has been restarted.
      (Closes: #8159)
    - Add a 'pretty_debug' (with an alias: 'debug') Cucumber formatter
      that deals with debugging instead of printing it to STDERR via
      the `--debug` option (which now has been removed). This gives us
      the full flexibility of Cucumber's formatter system, e.g. one
      easy-to-read formatter can print to the terminal, while we get
      the full debug log printed to a file. (Closes: #9491)
    - Import logging module in otr-bot.py. Our otr-bot.py does not use
      logging but the jabberbot library makes logging calls, causing a
      one-off message “No handlers could be found for logger
      "jabberbot"” to be printed to the console. This commit
      effectively prevents logging/outputting anything to the terminal
      which is at a level lower than CRITICAL. (Closes: 9375)
    - Force new Tor circuit and reload web site on browser
      timeouts. (Closes: #10116)
    - Focus Pidgin's buddy list before trying to access the tools
      menu. (Closes: #10217)
    - Optimize IRC test using waitAny. If connecting to IRC fails,
      such as when OFTC is blocking Tor, waiting 60 seconds to connect
      while a a Reconnect button is visible is sub-optimal. It would
      be better to try forcing a new Tor circuit and clicking the
      reconnect button. (Closes: #9653)
    - Wait for (and focus if necessary) Pidgin's Certificate windows.
      (Closes: #10222)

 -- Tails developers <tails@boum.org>  Sun, 20 Sep 2015 17:47:26 +0000

tails (1.5.1) unstable; urgency=medium

  * Security fixes
    - Upgrade Tor Browser to 5.0.2. (Closes: #10112)
    - Upgrade gdk-pixbuf packages to 2.26.1-1+deb7u1.
    - Upgrade libnss3 to 2:3.14.5-1+deb7u5.

  * Bugfixes
    - Refresh Tor Browser AppArmor profile patch. The old one doesn't
      apply on top of testing's torbrowser-launcher anymore.

  * Build system
    - Make sure Jenkins creates new jobs to build the testing branch
      after freezes. (Closes: #9925)

 -- Tails developers <tails@boum.org>  Fri, 28 Aug 2015 01:52:14 +0200

tails (1.5) unstable; urgency=medium

  * Major new features and changes
    - Move LAN web browsing from Tor Browser to the Unsafe Browser,
      and forbid access to the LAN from the former. (Closes: #7976)
    - Install a 32-bit GRUB EFI boot loader. This at least works
      on some Intel Baytrail systems. (Closes: #8471)

  * Security fixes
    - Upgrade Tor Browser to 5.0, and integrate it:
      · Disable Tiles in all browsers' new tab page.
      · Don't use geo-specific search engine prefs in our browsers.
      · Hide Tools -> Set Up Sync, Tools -> Apps (that links to the Firefox
        Marketplace), and the "Share this page" button in the Tool bar.
      · Generate localized Wikipedia search engine plugin icons so the
        English and localized versions can be distinguished in the new
        search bar. (Closes: #9955)
    - Fix panic mode on MAC spoofing failure. (Closes: #9531)
    - Deny Tor Browser access to global tmp directories with AppArmor,
      and give it its own $TMPDIR. (Closes: #9558)
    - Tails Installer: don't use a predictable file name for the subprocess
      error log. (Closes: #9349)
    - Pidgin AppArmor profile: disable the launchpad-integration abstraction,
      which is too wide-open.
    - Use aliases so that our AppArmor policy applies to
      /lib/live/mount/overlay/ and /lib/live/mount/rootfs/*.squashfs/ as well as
      it applies to /. And accordingly:
      · Upgrade AppArmor packages to 2.9.0-3~bpo70+1.
      · Install rsyslog from wheezy-backports, since the version from Wheezy
        conflicts with AppArmor 2.9.
      · Stop installing systemd for now: the migration work is being done in
        the feature/jessie branch, and it conflicts with rsyslog from
        wheezy-backports.
      · Drop apparmor-adjust-user-tmp-abstraction.diff: obsoleted.
      · apparmor-adjust-tor-profile.diff: simplify and de-duplicate rules.
      · Take into account aufs whiteouts in the system_tor profile.
      · Adjust the Vidalia profile to take into account Live-specific paths.
    - Upgrade Linux to 3.16.7-ckt11-1+deb8u3.
    - Upgrade bind9-host, dnsutils and friends to 1:9.8.4.dfsg.P1-6+nmu2+deb7u6.
    - Upgrade cups-filters to 1.0.18-2.1+deb7u2.
    - Upgrade ghostscript to 9.05~dfsg-6.3+deb7u2.
    - Upgrade libexpat1 to 2.1.0-1+deb7u2.
    - Upgrade libicu48 to 4.8.1.1-12+deb7u3.
    - Upgrade libwmf0.2-7 to 0.2.8.4-10.3+deb7u1.
    - Upgrade openjdk-7 to 7u79-2.5.6-1~deb7u1.

  * Bugfixes
    - Upgrade Tor to 0.2.6.10-1~d70.wheezy+1+tails1.

  * Minor improvements
    - Tails Installer: let the user know when it has rejected a candidate
      destination device because it is too small. (Closes: #9130)
    - Tails Installer: prevent users from trying to "upgrade" a device
      that contains no Tails, or that was not installed with Tails Installer.
      (Closes: #5623)
    - Install libotr5 and pidgin-otr 4.x from wheezy-backports. This adds
      support for the OTRv3 protocol and for multiple concurrent connections
      to the same account. (Closes: #9513)
    - Skip warning dialog when starting Tor Browser while being offline,
      in case it is already running. Thanks to Austin English for the patch!
      (Closes: #7525)
    - Install the apparmor-profiles package (Closes: #9539), but don't ship
      a bunch of AppArmor profiles we don't use, to avoid increasing
      boot time. (Closes: #9757)
    - Ship a /etc/apparmor.d/tunables/home.d/tails snippet, instead
      of patching /etc/apparmor.d/tunables/home.
    - live-boot: don't mount tmpfs twice on /live/overlay, so that the one which
      is actually used as the read-write branch of the root filesystem's union
      mount, is visible. As a consequence:
      · One can now inspect how much space is used, at a given time, in the
        read-write branch of the root filesystem's union mount.
      · We can make sure our AppArmor policy works fine when that filesystem
        is visible, which is safer in case e.g. live-boot's behavior changes
        under our feet in the future... or in case these "hidden" files are
        actually accessible somehow already.

  * Build system
    - Add our jenkins-tools repository as a Git submodule, and replace
      check_po.sh with a symlink pointing to the same script in that submodule.
      Adjust the automated test suite accordingly. (Closes: #9567)
    - Bump amount of RAM needed for Vagrant RAM builds to 7.5 GiB. In
      particular the inclusion of the Tor Browser 5.0 series has recently
      increased the amount of space needed to build Tails. (Closes: #9901)

  * Test suite
    - Test that the Tor Browser cannot access LAN resources.
    - Test that the Unsafe Browser can access the LAN.
    - Installer: test new behavior when trying to upgrade an empty device, and
      when attempting to upgrade a non-Tails FAT partition on GPT; also, take
      into account that all unsupported upgrade scenarios now trigger
      the same behavior.
    - Request a new Tor circuit and re-run the Seahorse and GnuPG CLI tests
      on failure. (Closes: #9518, #9709)
    - run_test_suite: remove control chars from log file even when cucumber
      exits with non-zero. (Closes: #9376)
    - Add compatibility with cucumber 2.0 and Debian Stretch. (Closes: #9667)
    - Use custom exception when 'execute_successfully' fails.
    - Retry looking up whois info on transient failure. (Closes: #9668)
    - Retry wget on transient failure. (Closes: #9715)
    - Test that Tor Browser cannot access files in /tmp.
    - Allow running the test suite without ntp installed. There are other means
      to have an accurate host system clock, e.g. systemd-timesyncd and tlsdate.
      (Closes: #9651)
    - Bump timeout in the Totem feature.
    - Grep memory dump using the --text option. This is necessary with recent
      versions of grep, such as the one in current Debian sid, otherwise it
      will count only one occurrence of the pattern we're looking for.
      (Closes: #9759)
    - Include execute_successfully's error in the exception, instead
      of writing it to stdout via puts. (Closes: #9795)
    - Test that udev-watchdog is actually monitoring the correct device.
      (Closes: #5560)
    - IUK: workaround weird Archive::Tar behaviour on current sid.
    - Test the SocksPort:s given in torrc in the Unsafe Browser.
      This way we don't get any sneaky errors in case we change them and
      forget to update this test.
    - Directly verify AppArmor blocking of the Tor Browser by looking in
      the audit log: Firefox 38 does no longer provide any graphical feedback
      when the kernel blocks its access to files the user wants to access.
    - Update browser-related automated test suite images, and workaround
      weirdness introduced by the new Tor Browser fonts.
    - Test that Pidgin, Tor Browser, Totem and Evince cannot access ~/.gnupg
      via alternate, live-boot generated paths.
    - Adjust tests to cope with our new AppArmor aliases.
    - Bump memory allocated to the system under test to 2 GB. (Closes: #9883)

 -- Tails developers <tails@boum.org>  Mon, 10 Aug 2015 19:12:58 +0200

tails (1.4.1) unstable; urgency=medium

  * Security fixes
    - Upgrade Tor Browser to 4.5.3, based on Firefox 31.8.0 ESR. (Closes: #9649)
    - Upgrade Tor to 0.2.6.9-1~d70.wheezy+1+tails2, which includes a circuit
      isolation bugfix. (Closes: #9560)
    - AppArmor: deny Tor Browser access to the list of recently used files.
      (Closes: #9126)
    - Upgrade OpenSSL to 1.0.1e-2+deb7u17.
    - Upgrade Linux to 3.16.7-ckt11-1.
    - Upgrade CUPS to 1.5.3-5+deb7u6.
    - Upgrade FUSE to 2.9.0-2+deb7u2.
    - Upgrade libsqlite3-0 to 3.7.13-1+deb7u2.
    - Upgrade ntfs-3g and ntfsprogs to 1:2012.1.15AR.5-2.1+deb7u2.
    - Upgrade p7zip-full to 9.20.1~dfsg.1-4+deb7u1.

  * Bugfixes
    - Fix automatic upgrades in Windows Camouflage mode. (Closes: #9413)
    - Don't ship the snakeoil SSL key pair generated by ssl-cert in the ISO.
      (Closes: #9416)
    - Partially fix the truncated notifications issue. (#7249)

  * Minor improvements
    - Disable the hwclock.sh initscript at reboot/shutdown time.
      This is an additional safety measure to ensure that the hardware clock
      is not modified. (Closes: #9364)
    - Stop shipping /var/cache/man/*, to make ISOs and IUKs smaller.
      (Closes: #9417)
    - Update torbrowser-AppArmor-profile.patch to apply cleanly on top of the
      profile shipped with torbrowser-launcher 0.2.0-1.
    - Add the jessie/updates APT repo and set appropriate pinning.
    - Upgrade Electrum to 1.9.8-4~bpo70+1.
    - Upgrade kernel firmware packages to 0.44.

  * Build system
    - Install the Linux kernel from Debian Jessie. (Closes: #9341)
    - Remove files that are not under version control when building in Jenkins.
      (Closes: #9406)
    - Don't modify files in the source tree before having possibly merged
      the base branch into it. (Closes: #9406)
    - Make it so eatmydata is actually used during a greater part of the build
      process. This includes using eatmydata from wheezy-backports.
      (Closes: #9419, #9523)
    - release script: adjust to support current Debian sid.

  * Test suite
    - Test the system clock sanity check we do at boot. (Closes: #9377)
    - Remove the impossible "Clock way in the past" scenarios.
      Thanks to config/chroot_local-includes/lib/live/config/0001-sane-clock,
      these scenarios cannot happen, and since we test that it works they
      can be safely removed.
    - Test that the hardware clock is not modified at shutdown. (Closes: #9557)
    - Pidgin: retry looking for the roadmap URL in the topic.
    - Avoid showing Pidgin's tooltips during test, potentially confusing Sikuli.
      (Closes: #9317)
    - Test all OpenPGP keys shipped with Tails. (Closes: #9402)
    - Check that notification-daemon is running when looking for notifications
      fails. (Closes: #9332)
    - Allow using the cucumber formatters however we want. (Closes: #9424)
    - Enable Spice in the guest, and blacklist the psmouse kernel module,
      to help with lost mouse events. (Closes: #9425)
    - Automate testing Torbutton's 'New Identity' feature. (Closes: #9286)
    - Test that Seahorse is configured to use the correct keyserver.
      (Closes: #9339)
    - Always export TMPDIR back to the test suite's shell environment.
      (Closes: #9479)
    - Make OpenPGP tests more reliable:
      · Retry accessing the OpenPGP applet menus on failure. (Closes: #9355)
      · Retry accessing menus in Seahorse on failure. (Closes: #9344)
    - Focus the Pidgin conversation window before any attempt to interact
      with it. (Closes: #9317)
    - Use convertkey from the (backported to Jessie) Debian package,
      instead of our own copy of that script. (Closes: #9066)
    - Make the memory erasure tests more robust (Closes: #9329):
      · Bump /proc/sys/vm/min_free_kbytes when running fillram.
      · Actually set oom_adj for the remote shell when running fillram.
      · Try to be more sure that we OOM kill fillram.
      · Run fillram as non-root.
    - Only try to build the storage pool if TailsToasterStorage isn't found.
      (Closes: #9568)

 -- Tails developers <tails@boum.org>  Sun, 28 Jun 2015 19:46:25 +0200

tails (1.4) unstable; urgency=medium

  * Major new features
    - Upgrade Tor Browser to 4.5.1, based on Firefox 31.7.0 ESR, which
      introduces many major new features for usability, security and
      privacy. Unfortunately its per-tab circuit view did not make it
      into Tails yet since it requires exposing more Tor state to the
      user running the Tor Browser than we are currently comfortable
      with. (Closes: #9031, #9369)
    - Upgrade Tor to 0.2.6.7-1~d70.wheezy+1+tails2. Like in the Tor
      bundled with the Tor Browser, we patch it so that circuits used
      for SOCKSAuth streams have their lifetime increased indefinitely
      while in active use. This currently only affects the Tor Browser
      in Tails, and should improve the experience on certain web sites
      that otherwise would switch language or log you out every ten
      minutes or so when Tor switches circuit. (Closes: #7934)

  * Security fixes
    - tor-browser wrapper script: avoid offering avenues to arbitrary
      code execution to e.g. an exploited Pidgin. AppArmor Ux rules
      don't sanitize $PATH, which can lead to an exploited application
      (that's allowed to run this script unconfined, e.g. Pidgin)
      having this script run arbitrary code, violating that
      application's confinement. Let's prevent that by setting PATH to
      a list of directories where only root can write. (Closes: #9370)
    - Upgrade Linux to 3.16.7-ckt9-3.
    - Upgrade curl to 7.26.0-1+wheezy13.
    - Upgrade dpkg to 1.16.16.
    - Upgrade gstreamer0.10-plugins-bad to 0.10.23-7.1+deb7u2.
    - Upgrade libgd2-xpm to 2.0.36~rc1~dfsg-6.1+deb7u1.
    - Upgrade openldap to 2.4.31-2.
    - Upgrade LibreOffice to 1:3.5.4+dfsg2-0+deb7u4.
    - Upgrade libruby1.9.1 to 1.9.3.194-8.1+deb7u5.
    - Upgrade libtasn1-3 to 2.13-2+deb7u2.
    - Upgrade libx11 to 2:1.5.0-1+deb7u2.
    - Upgrade libxml-libxml-perl to 2.0001+dfsg-1+deb7u1.
    - Upgrade libxml2 to 2.8.0+dfsg1-7+wheezy4.
    - Upgrade OpenJDK to 7u79-2.5.5-1~deb7u1.
    - Upgrade ppp to 2.4.5-5.1+deb7u2.

  * Bugfixes
    - Disable security warnings when connecting to POP3 and IMAP ports.
      (Closes: #9327)
    - Make the Windows 8 browser theme compatible with the Unsafe and I2P
      browsers. (Closes: #9138)
    - Hide Torbutton's "Tor Network Settings..." context menu entry.
      (Closes: #7647)
    - Upgrade the syslinux packages to support booting Tails on
      Chromebook C720-2800. (Closes: #9044)
    - Enable localization in Tails Upgrader. (Closes: #9190)
    - Make sure the system clock isn't before the build date during
      early boot. Our live-config hook that imports our signing keys
      depend on that the system clock isn't before the date when the
      keys where created. (Closes: #9149)
    - Set GNOME's OpenPGP keys via desktop.gnome.crypto.pgp to prevent
      us from getting GNOME's default keyserver in addition to our
      own. (Closes: #9233)
    - Prevent Firefox from crashing when Orca is enabled: grant
      it access to assistive technologies in its Apparmor
      profile. (Closes: #9261)
    - Add Jessie APT source. (Closes: #9278)
    - Fix set_simple_config_key(). If the key already existed in the
      config file before the call, all other lines would be removed
      due to the sed option -n and p combo. (Closes: #9122)
    - Remove illegal instance of local outside of function definition.
      Together with `set -e` that error has prevented this script from
      restarting Vidalia, like it should. (Closes: #9328)

  * Minor improvements
    - Upgrade I2P to 0.9.19-3~deb7u+1.
    - Install Tor Browser's bundled Torbutton instead of custom .deb.
      As of Torbutton 1.9.1.0 everything we need has been upstreamed.
    - Install Tor Browser's bundled Tor Launcher instead of our
      in-tree version. With Tor 0.2.6.x our custom patches for the
      ClientTransportPlugin hacks are not needed any more. (Closes:
      #7283)
    - Don't install msmtp and mutt. (Closes: #8727)
    - Install fonts-linuxlibertine for improved Vietnamese support in
      LibreOffice. (Closes: #8996)
    - Remove obsoletete #i2p-help IRC channel from the Pidgin
      configuration (Closes: #9137)
    - Add Gedit shortcut to gpgApplet's context menu. Thanks to Ivan
      Bliminse for the patch. (Closes: #9069).
    - Install printer-driver-gutenprint to support more printer
      models. (Closes: #8994).
    - Install paperkey for off-line OpenPGP key backup. (Closes: #8957)
    - Hide the Tor logo in Tor Launcher. (Closes: #8696)
    - Remove useless log() instance in tails-unblock-network. (Closes:
      #9034)
    - Install cdrdao: this enables Brasero to burn combined data/audio
      CDs and to do byte-to-byte disc copy.
    - Hide access to the Add-ons manager in the Unsafe Browser. It's
      currently broken (#9307) but we any way do not want users to
      install add-ons in the Unsafe Browser. (Closes: #9305)
    - Disable warnings on StartTLS for POP3 and IMAP (Will-fix: #9327)
      The default value of this option activates warnings on ports
      23,109,110,143. This commit disables the warnings for POP3 and
      IMAP as these could be equally used in encrypted StartTLS
      connections. (Closes: #9327)
    - Completely rework how we localize our browser by generating our
      branding add-on, and search plugins programatically. This
      improves the localization for the ar, es, fa, ko, nl, pl, ru,
      tr, vi and zh_CN locales by localizing the Startpage and
      Disconnect.me search plugins. Following Tor Browser 4.5's recent
      switch, we now use Disconnect.me as the default search
      engine. (Closes: #9309)
    * Actively set Google as the Unsafe Browser's default search
      engine.

  * Build system
    - Encode in Git which APT suites to include when building Tails.
      (Closes: #8654)
    - Clean up the list of packages we install. (Closes: #6073)
    - Run auto/{build,clean,config} under `set -x' for improved
      debugging.
    - Zero-pad our ISO images so their size is divisible by 2048.
      The data part of an ISO image's sectors is 2048 bytes, which
      implies that ISO images should always have a size divisible
      by 2048. Some applications, e.g. VirtualBox, use this as a sanity
      check, treating ISO images for which this isn't true as garbage.
      Our isohybrid post-processing does not ensure this,
      however. Also Output ISO size before/after isohybrid'ing and
      truncate'ing it. This will help detect if/when truncate is
      needed at all, so that we can report back to syslinux
      maintainers more useful information. (Closes: #8891)
    - Vagrant: raise apt-cacher-ng's ExTreshold preference to 50. The
      goal here is to avoid Tor Browser tarballs being deleted by
      apt-cacher-ng's daily expiration cronjob: they're not listed in
      any APT repo's index file, so acng will be quite eager to clean
      them up.

  * Test suite
    - Bring dependency checks up-to-date (Closes: #8988).
    - Adapt test suite to be run on Debian Jessie, which includes
      removing various Wheezy-specific workarounds, adding a few
      specific to Jessie, migrating from ffmpeg to libav, and
      more. (Closes: #8165)
    - Test that MAT can see that a PDF is dirty (Closes: #9136).
    - Allow throwing Timeout::Error in try_for() blocks, as well as
      nested try_for() (Closes: #9189, #9290).
    - Read test suite configuration files from the features/config/local.d
      directory. (Closes: #9220)
    - Kill virt-viewer with SIGTERM, not SIGINT, to prevent hordes of
      zombie processes from appearing. (Closes: #9139)
    - Kill Xvfb with SIGTERM, not SIGKILL, on test suite exit to allow
      it to properly clean up. (Closes: #8707)
    - Split SSH & SFTP configs in the test suite. (Closes: #9257)
    - Improve how we start subprocesses in the test suite, mostly by
      bypassing the shell for greater security and robustness (Closes:
      #9253)
    - Add Electrum test feature. (Closes #8963)
    - Test that Tails Installer detects when USB devices are
      removed. (Closes: #9131)
    - Test Tails Installer with devices which are too small. (Closes:
      #9129)
    - Test that the Report an Error launcher works in German. (Closes:
      #9143)
    - Verify that no extensions are installed in the Unsafe Browser
      using about:support instead of about:addons, which is broken
      (#9307). (Closes: #9306)
    - Retry GNOME application menu actions when they glitch. The
      GNOME application menus seem to have issues with clicks or
      hovering actions not registering, and hence sometimes submenus
      are not opened when they should, and sometimes clicks on the
      final application shortcut are lost. There seems to be a
      correlation between this and CPU load on the host running the
      test suite. We workaround this by simply re-trying the last
      action when it seems to fail. (Closes: #8928)
    - Work around Seahorse GUI glitchiness (Closes: #9343):
      * When Seahorse appears to be frozen--apparently due to network
        issues--it can often be worked around by refreshing the screen
        or activating a new window.
      * Open Seahorse's preferences dialog using the mouse.
      * Access menu entries with the mouse.
    - Wait for systray icons to finish loading before interacting with
      the systray. (Closes: #9258)
    - Test suite configuration: generalize local.d support to *.d. We
      now load features/config/*.d/*.yml.
    - Use code blocks in "After Scenario" hooks. This is much simpler
      to use (and more readable!) compared to hooking functions and
      arguments like we used to do.
    - Create filesystem share sources in the temporary directory and
      make them world-readable. (Closes: #8950)

 -- Tails developers <tails@boum.org>  Mon, 11 May 2015 16:45:04 +0200

tails (1.3.2) unstable; urgency=medium

  * Security fixes
    - Upgrade Tor Browser to 4.0.6, based on Firefox 31.6.0 ESR.
    - Upgrade OpenSSL to 1.0.1e-2+deb7u16.

  * Bugfixes
    - Make Florence usable with touchpads by forcing syndaemon to
      always use the `-t` option, which only disables tapping and
      scrolling and not mouse movements (Closes: #9011).
    - Make tails-spoof-mac log the correct macchanger exit code on
      failure (Closes: #8687).
    - Tails Installer:
      · Ignore devices with less than 3.5 GB of storage since they
        do not fit a Tails installation (Closes: #6538).
      · Remove devices from the device list as they are unplugged
        (Closes: #8691).

  * Minor improvements
    - Install obfs4proxy 0.0.4-1~tpo1, which adds support for
      client-mode ScrambleSuit.
    - Don't start Vidalia if Windows Camouflage is enabled. (Closes:
      #7400)
    - I2P Browser:
      · Remove "Add-ons" from the Tools menu, and hide "Keyboard
        Shortcuts" and "Take a Tour" since they point to resources on
        the open Internet (Closes: #7970).
      · Hide TorButton button from the customize toolbar options, and
        remove configs whose only purpose was to make Torbutton "green"
        (Closes: #8893).

  * Test suite
    - New tests:
      · Test non-LAN SSH, and SFTP via GNOME's "Connect to Server"
        (Closes: #6308).
      · Verify that Tails' Tor binary has the expected Tor authorities
        hard coded (Closes: #8960).
    - Improvements:
      · Programmatically determine the supported languages when testing
        the Unsafe Browser (Closes: #8918).
      · Rename --temp-dir to --tmpdir and make it behave more like
        mktemp, and honour TMPDIR if set in the environment. (Closes:
        #8709).
    - Bugfixes:
      · Make --temp-dir (now --tmpdir) actually work.

 -- Tails developers <tails@boum.org>  Mon, 30 Mar 2015 16:54:20 +0200

tails (1.3.1) unstable; urgency=medium

  * Security fixes
    - Upgrade Tor Browser to 4.0.5, based on Firefox 31.5.3 ESR. This addresses:
      · https://www.mozilla.org/en-US/security/advisories/mfsa2015-28/
      · https://www.mozilla.org/en-US/security/advisories/mfsa2015-29/
    - Upgrade Linux to 3.16.7-ckt7-1.
    - Upgrade libxfont to 1:1.4.5-5.
    - Upgrade OpenSSL to 1.0.1e-2+deb7u15.
    - Upgrade tcpdump to 4.3.0-1+deb7u2.
    - Upgrade bsdtar to 3.0.4-3+wheezy1.
    - Upgrade CUPS to 1.5.3-5+deb7u5.
    - Upgrade file and libmagic to 5.11-2+deb7u8.
    - Upgrade GnuPG to 1.4.12-7+deb7u7.
    - Upgrade libarchive to 3.0.4-3+wheezy1.
    - Upgrade libav to 6:0.8.17-1.
    - Upgrade FreeType 2 to 2.4.9-1.1+deb7u1.
    - Upgrade libgcrypt11 1.5.0-5+deb7u3.
    - Upgrade libgnutls26 to 2.12.20-8+deb7u3.
    - Upgrade libgtk2-perl to 2:1.244-1+deb7u1.
    - Upgrade ICU to 4.8.1.1-12+deb7u2.
    - Upgrade NSS to 2:3.14.5-1+deb7u4.
    - Upgrade libssh2 to 1.4.2-1.1+deb7u1.

  * Bugfixes
    - Upgrade Tor to 0.2.5.11-1~d70.wheezy+1+tails1. Changes include:
      · Directory authority changes.
      · Fix assertion errors that may trigger under high DNS load.
      · No longer break on HUP with seccomp2 enabled.
      · and more - please consult the upstream changelog.
    - Upgrade Tor Launcher to 0.2.7.2, and update the test suite accordingly
      (Closes: #8964, #6985). Changes include:
      · Ask about bridges before proxy in wizard.
      · Hide logo if TOR_HIDE_BROWSER_LOGO set.
      · Remove firewall prompt from wizard.
      · Feedback when “Copy Tor Log” is clicked.
      · Improve behavior if tor exits.
      · Add option to hide TBB's logo
      · Change "Tor Browser Bundle" to "Tor Browser"
      · Update translations from Transifex.
    - Fix the Tor Launcher killer. (Closes: #9067)
    - Allow Seahorse to communicate with keyservers when run from Tails
      OpenPGP Applet. (Closes: #6394)
    - SSH client: don't proxy connections to 172.17.* to 172.31.*.
      (Closes: #6558)
    - Repair config/chroot_local-packages feature, that was broken in Tails 1.3
      by 19-install-tor-browser-AppArmor-profile. (Closes: #8910)
    - language_statistics.sh: count original words instead of translated words.
      Otherwise we get >100% translation if translated strings are longer than
      original strings. (Closes: #9016)

  * Minor improvements
    - Only ship the new Tails signing key, and have Tails Upgrader stop trusting
      the old one. Update the documentation and test suite accordingly.
      (Closes: #8735, #8736, #8882, #8769, #8951)
    - Polish and harden a bit the WhisperBack configuration (Closes: #8991):
      · Only allow the `amnesia' user to run tails-debugging info as root
        with no arguments.
      · Fix spelling and grammar mistakes, improve phrasing a bit.
      · Quote variables consistently.

  * Test suite
    - New tests:
      · Chatting over XMPP in Pidgin, both peer-to-peer and in a multi-user
        chatroom. (Closes: #8002)
      · Chatting with OTR enabled over XMPP in Pidgin. (Closes: #8001)
      · Check that Pidgin only responds to the expected CTCP requests.
        (Closes: #8966)
      · Fetching keys using Seahorse started via the OpenPGP Applet.
      · Sync'ing keys using Seahorse.
    - Bugfixes:
      · Fix a race condition between the remote shell's and Tails Greeter's
        startup, by making sure the remote shell is ready before we start
        GDM. (Closes: #8941)
      · Kill virt-viewer properly. (Closes: #9070)
      · Make sure the display is stopped on destroy_and_undefine().
        Where we had it earlier, it could be skipped if anything else in the
        block threw an exception.
      · Fix wrong use of "$@". (Closes: #9071)
      · Enable the pipefail option in run_test_suite.
      · Improve the GNOME screenshot test's robustness. (Closes: #8952)
    - Refactoring:
      · turn the focus_pidgin_window() helper into a more generic
        VM.focus_xorg_window() one.
      · Reorganize the Display class.
      · Use clearer method to check process status in the Display class.
    - New developer-oriented features:
      · Add a --log-to-file option to run_test_suite. (Closes: #8894)
      · Add helpers for generating random strings.
      · Make it possible to hook arbitrary calls on scenario end. This is useful
        for dynamically adding cleanup functions, instead of having
        to explicitly deal with them in some After hook.

 -- Tails developers <tails@boum.org>  Mon, 23 Mar 2015 12:34:56 +0000

tails (1.3) unstable; urgency=medium

  * Major new features
    - Produce the Tails image in hybrid mode (again) so that the same
      image can be installed both on DVD *and* "hard disks" like USB
      storage and similar. (Closes: #8510)
    - Confine the Tor Browser using AppArmor. (Closes: #5525)
    - Install the Electrum bitcoin client from wheezy-backports, and
      add a persistence preset for the Live user's bitcoin wallet. If
      electrum is started without the persistence preset enabled, a
      warning is shown. (Closes: #6739)

  * Security fixes
    - Upgrade Tor Browser to 4.0.4 (based on Firefox 31.5.0esr)
      (Closes: #8938).

  * Bugfixes
    - Have tor_bootstrap_progress echo 0 if no matching log line is
      found. (Closes: #8257)
    - Always pass arguments through wrappers (connect-socks, totem,
      wget, whois) with "$@". $* doesn't handle arguments with
      e.g. embedded spaces correctly. (Closes: #8603, #8830)
    - Upgrade Linux to 3.16.7-ckt4-3.

  * Minor improvements
    - Install a custom-built Tor package with Seccomp enabled;
      enable the Seccomp sandbox when no pluggable transport is used.
      (Closes: #8174)
    - Install obfs4proxy instead of obfsproxy, which adds support for
      the obfs4 Tor pluggable transport. (Closes: #7980)
    - Install GnuPG v2 and associated tools from wheezy-backports,
      primarily for its improved support for OpenPGP smartcards. It
      lives side-by-side with GnuPG v1, which still is the
      default. (Closes: #6241)
    - Install ibus-unikey, a Vietnamese input method for IBus. (Closes:
      #7999)
    - Install torsocks (2.x) from wheezy-backports. (Closes: #8220)
    - Install keyringer from Debian Jessie. (Closes: #7752)
    - Install pulseaudio-utils.
    - Remove all traces of Polipo: we don't use it anymore. This
      closes #5379 and #6115 because:
      * Have APT directly use the Tor SOCKS proxy. (Closes: #8194)
      * Wrap wget with torsocks. (Closes: #6623)
      * Wrap Totem to torify it with torsocks. (Closes: #8219)
      * Torify Git with tsocks, instead of setting GIT_PROXY_COMMAND.
        (Closes: #8680)
    - Use torsocks for whois and Gobby, instead of torify.
    - Upgrade I2P to 0.9.18-1~deb7u+1.
    - Refactor the Unsafe and I2P browser code into a common shell
      library. A lot of duplicated code is now shared, and the code
      has been cleaned up and made more reliable. Several
      optimizations of memory usage and startup time were also
      implemented. (Closes: #7951)
    - Invert Exit and About in gpgApplet context menu. This is a
      short-term workaround for making it harder to exit the
      application by mistake (e.g. a double right-click). (Closes:
      #7450)
    - Implement new touchpad settings. This enables tap-to-click,
      2-fingers scrolling, and disable while typing. We don't enable
      reverse scrolling nor horizontal scrolling. (Closes: #7779)
    - Include the mount(8) output and live-additional-software.conf in
      WhisperBack bug reports (Closes: #8719, #8491).
    - Reduce brightness and saturation of background color. (Closes:
      #7963)
    - Have ALSA output sound via PulseAudio by default. This gives us
      centralized sound volume controls, and... allows to easily, and
      automatically, test that audio output works from Tor Browser,
      thanks to the PulseAudio integration into the GNOME sound
      control center.
    - Import the new Tails signing key, which we will use for Tails
      1.3.1, and have Tails Upgrader trust both it and the "old"
      (current) Tails signing key. (Closes: #8732)
    - tails-security-check: error out when passed an invalid CA file.
      Unfortunately, the underlying HTTPS stack we use here fails open
      in those case, so we have to check it ourselves. Currently, we
      check that the file exists, is readable, is a plain file and is
      not empty. Also support specifying the CA file via an
      environment variable. This will ease development and bug-fixing
      quite a bit.
    - Fix racy code in Tails Installer that sometimes made the
      automated test suite stall for scenarios installing Tails
      to USB disks. (Closes: #6092)
    - Make it possible to use Tails Upgrader to upgrade a Tails
      installation that has cruft files on the system partition.
      (Closes: #7678)

  * Build system
    - Install syslinux-utils from our builder-wheezy APT repository in
      Vagrant. We need version 6.03~pre20 to make the Tails ISO image
      in hybrid mode
    - Update deb.tails.boum.org apt repo signing key. (Closes: #8747)
    - Revert "Workaround build failure in lb_source, after creating
      the ISO." This is not needed anymore given the move to the Tor
      SOCKS proxy. (Closes: #5307)
    - Remove the bootstrap stage usage option and disable all
      live-build caching in Vagrant. It introduces complexity and
      potential for strange build inconsistencies for a meager
      reduction in build time. (Closes: #8725)
    - Hardcode the mirrors used at build and boot time in auto/config.
      Our stuff will be more consistent, easier to reproduce, and our
      QA process will be more reliable if we all use the same mirrors
      at build time as the ones we configure in the ISO. E.g. we won't
      have issues such as #8715 again. (Closes: #8726)
    - Don't attempt to retrieve source packages from local-packages so
      local packages can be installed via
      config/chroot_local-packages. (Closes: #8756)
    - Use our own Tor Browser archive when building an ISO. (Closes:
      #8125)

  * Test suite
    - Use libguestfs instead of parted when creating partitions and
      filsystems, and to check that only the expected files
      persist. We also switch to qcow2 as the default disk image
      format everywhere to reduce disk usage, enable us to use
      snapshots that includes the disks (in the future), and to use
      the same steps for creating disks in all tests. (Closes: #8673)
    - Automatically test that Tails ignores persistence volumes stored
      on non-removable media, and doesn't enable swaps. (Closes:
      #7822)
    - Actually make sure that Tails can boot from live systems stored
      on a hard drive. Running the 'I start Tails from DVD ...' step
      will override the earlier 'the computer is set to boot from ide
      drive "live_hd"' step, so let's make the "from DVD" part
      optional; it will be the default any way.
    - Make it possible to use an old iso with different persistence
      presets. (Closes: #8091)
    - Hide the cursor between steps when navigating the GNOME
      applications menu. This makes it a bit more robust, again:
      sometimes the cursor is partially hiding the menu entry we're
      looking for, hence preventing Sikuli from finding it (in
      particular when it's "Accessories", since we've just clicked on
      "Applications" which is nearby). (Closes: #8875)
    - Ensure that the test will fail if "apt-get X" commands fail.
    - Test 'Tor is ready' notification in a separate scenario. (Closes:
      #8714)
    - Add automated tests for torified wget and whois. This should
      help us identify future regressions such as #8603 in their
      torifying wrappers.
    - Add automated test for opening an URL from Pidgin.
    - And add automated tests for the Tor Browser's AppArmor
      sandboxing.
    - Test that "Report an Error Launcher" opens the support
      documentation.
    - Test that the Unsafe Browser:
      * starts in various locales.
      * complains when DNS isn't configured.
      * tears down its chroot on shutdown.
      * runs as the correct user.
      * has no plugins or add-ons installed.
      * has no unexpected bookmarks.
      * has no proxy configured.
    - Bump the "I2P router console is ready" timeout in its test to
      deal with slow Internet connections.
    - Make the automatic tests of gpgApplet more robust by relying
      more on graphical elements instead of keyboard shortcuts and
      static sleep():s. (Closes: #5632)
    - Make sure that enough disk space is available when creating
      virtual storage media. (Closes: #8907)
    - Test that the Unsafe Browser doesn't generate any non-user
      initiated traffic, and in particular that it doesn't check for
      upgrades, which is a regression test for #8694. (Closes: #8702)
    - Various robustness improvements to the Synaptic tests. (Closes:
      #8742)
    - Automatically test Git. (Closes: #6307)
    - Automatically test GNOME Screenshot, which is a regression test
      for #8087. (Closes: #8688)
    - Fix a quoting issue with `tails_persistence_enabled?`. (Closes:
      #8919)
    - Introduce an improved configuration system that also can store
      local secrets, like user credentials needed for some
      tests. (Closes: #6301, #8188)
    - Actually verify that we successfully set the time in our time
      syncing tests. (Closes: #5836)
    - Automatically test Tor. This includes normal functionality and
      the use pluggable transports, that our Tor enforcement is
      effective (e.g. only the Tor network or configured bridges are
      contacted) and that our stream isolation configuration is
      working. (Closes: #5644, #6305, #7821)

 -- Tails developers <tails@boum.org>  Mon, 23 Feb 2015 17:14:00 +0100

tails (1.2.3) unstable; urgency=medium

  * Security fixes
    - Upgrade Linux to 3.16.7-ckt2-1.
    - Upgrade Tor Browser to 4.0.3 (based on Firefox 31.4.0esr)
      (Closes: #8700).
    - Fail safe by entering panic mode if macchanger exits with an
      error, since in this situation we have to treat the
      driver/device state as undefined. Also, we previously just
      exited the script in this case, not triggering the panic mode
      and potentially leaking the real MAC address (Closes: #8571).
    - Disable upgrade checking in the Unsafe Browser. Until now the
      Unsafe Browser has checked for upgrades of the Tor Browser in
      the clear (Closes: #8694).

  * Bugfixes
    - Fix startup of the Unsafe Browser in some locales (Closes: #8693).
    - Wait for notification-daemon to run before showing the MAC
      spoofing panic mode notifications. Without this, the "Network
      card disabled" notification is sometimes lost when MAC spoofing
      fails. Unfortunately this only improves the situation, but
      doesn't fix it completely (see #8685).
    - Log that we're going to stop NetworkManager before trying to do
      it in the MAC spoofing scripts. Without this we wouldn't get the
      log message in case stopping NetworkManager fails (thanks to
      `set -e`).
    - Set GNOME Screenshot preferences to save the screenshots in
      /home/amnesia (Closes: #8087).
    - Do not suspend to RAM when closing the lid on battery power
      (Closes: #8071).
    - Properly update the Tails Installer's status when plugging in a
      USB drive after it has started (Closes: #8353).
    - Make rsync compare file contents by using --checksum for more
      reliable generation of the squashfs filesystem in
      IUKs. Previously it used the default, which is checking
      timestamps and file size, but that doesn't play well with the
      Tor browser files, that have a fixed mtime, which could result
      in updated files not ending up in the IUK.

  * Minor improvements
    - Finish migrating tails-security-check's and tails-iuk's pinning
      to our website's new X.509 certificate authority (Closes: #8404).

  * Build system
    - Update to Vagrant build box tails-builder-20141201. The only
      change is the removal of a reference to an ISO image which
      doesn't exist (except on the system that generated the build
      box) which causes an error for some users (Closes: #7644).
    - Generate the list of packages used during build, after building
      with Jenkins (Closes: #8518). This allows tracking their status
      on the Debian reproducible build front:
      https://reproducible.debian.net/index_pkg_sets.html#tails

  * Automated test suite
    - Check PO files with i18nspector (Closes: #8359).
    - Fix the expected image of a check.tp.o failure. Previously we
      looked for the "Sorry. You are not using Tor." text, but it
      seems it recently changed enough for Sikuli to not find it. To
      prevent future errors of the same kind we'll look for the
      crossed-over onion icon instead (Closes: #8533).
    - Bump timeout when waiting for Tor to re-bootstrap. We have a
      dreaded issue with timeouts that are multiple of 2 minutes, and
      then Tor succeeds soon after, so in order to allow for this
      timeout to be reached twice, and then possibly succeed, let's
      use N*2 minutes + 30 seconds, with N=2.

 -- Tails developers <tails@boum.org>  Wed, 14 Jan 2015 16:12:26 +0100

tails (1.2.2) unstable; urgency=medium

  * Bugfixes
    - Create a CA bundle for Tails Upgrader at ISO build time, and
      patch Tails Upgrader to use it. Specifically this will make it
      possible to check for Tails upgrades after our website changes
      certificate around the 2014 to 2015 transition (Partially fixes
      #8404).

 -- Tails developers <tails@boum.org>  Mon, 15 Dec 2014 10:05:17 +0100

tails (1.2.1) unstable; urgency=low

  * Security fixes
    - Upgrade Linux to 3.16.0-4, i.e. 3.16.7-1.
    - Install Tor Browser 4.0.2 (based on Firefox 31.3.0esr).

  * Bugfixes
    - Install syslinux-utils, to get isohybrid back (Closes: #8155).
    - Update xserver-xorg-input-evdev to 1:2.7.0-1+tails1 which
      includes a patch that restores mouse scrolling in KVM/Spice
      (Closes: 7426).
    - Set Torbutton logging preferences to the defaults (Closes:
      #8160). With the default settings, no site-specific information is
      logged.
    - Use the correct stack of rootfs:s for the chroot browsers (Closes:
      #8152, #8158). After installing incremental upgrades Tails' root
      filesystem consists of a stack squashfs:s, not only
      filesystem.squashfs. When not stacking them correct we may end up
      using the Tor Browser (Firefox) from an older version of Tails, or
      with no Tor Browser at all, as in the upgrade from Tails 1.1.2 to
      1.2, when we migrated from Iceweasel to the Tor Browser. Based on
      a patch contributed by sanic.
    - Use the Tor Browser for MIME type that GNOME associates with
      Iceweasel (Closes: #8153). Open URLs from Claws Mail, KeePassX
      etc. should be possible again.
    - Update patch to include all Intel CPU microcodes (Closes: #8189).
    - AppArmor: allow Pidgin to run Tor Browser unconfined, with
      scrubbed environment (Closes: #8186). Links opened in Pidgin are
      now handled by the Tor Browser.
    - Install all localized Iceweasel search plugins (Closes: #8139).
    - When generating the boot profile, ignore directories in
      process_IN_ACCESS as well (Closes: #7925). This allows ut to
      update the squashfs-ordering again in Tails 1.2.1.
    - gpgApplet: Don't pass already encoded data to GTK2 (Closes:
      #7968). It's now possible to clearsign text including non-ASCII
      characters.
    - Do not run the PulseAudio initscript, neither at startup nor
      shutdown (Closes: #8082).

  * Minor improvements
    - Upgrade I2P to 0.9.17-1~deb7u+1.
    - Make GnuPG configuration closer to the best practices one
      (Closes: #7512).
    - Have GnuPG directly use the Tor SOCKS port (Closes: #7416).
    - Remove TrueCrypt support and documentat how to open TrueCrypt
      volumes using cryptsetup (Closes: #5373).
    - Install hopenpgp-tools from Debian Jessie.

  * Build system
    - Add gettext >= 0.18.3 as a Tails build dependency. We need it for
      xgettext JavaScript support in feature/jessie.

  * Automated test suite
    - Don't click to open a sub-menu in the GNOME applications menu
      (Closes: #8140).
    - When testing the Windows camouflage, look for individual systray
      applets, to avoid relying on their ordering (Closes: #8059).
    - Focus the Pidgin Buddy List before looking for something
      happening in it (Closes: #8161).
    - Remove workaround for showing the TBB's menu bar (Closes #8028).

 -- Tails developers <tails@boum.org>  Tue, 02 Dec 2014 11:34:03 +0100

tails (1.2) unstable; urgency=medium

  * Major new features
    - Migrate from Iceweasel to the Tor Browser from the Tor Browser
      Bundle 4.0 (based on Firefox 31.2.0esr). This fixes the POODLE
      vulnerability.
      The installation in Tails is made global (multi-profile), uses
      the system-wide Tor instance, disables the Tor Browser updater,
      and keeps the desired deviations previously present in Iceweasel,
      e.g. we install the AdBlock Plus add-on, but not Tor Launcher (since
      we run it as a standalone XUL application), among other things.
    - Install AppArmor's userspace tools and apparmor-profiles-extra
      from Wheezy Backports, and enable the AppArmor Linux Security
      Module. This adds Mandatory Access Control for several critical
      applications in Tails, including Tor, Vidalia, Pidgin, Evince
      and Totem.
    - Isolate I2P traffic from the Tor Browser by adding a dedicated
      I2P Browser. It is set up similarly to the Unsafe Browser,
      but further disables features that are irrelevant for I2P, like
      search plugins and the AdBlock Plus addon, while keeping Tor Browser
      security features like the NoScript and Torbutton addons.
    - Upgrade Tor to 0.2.5.8-rc-1~d70.wheezy+1.

  * Security fixes
    - Disable TCP timestamps (Closes: #6579).

  * Bugfixes
    - Remove expired Pidgin certificates (Closes: #7730).
    - Use sudo instead of gksudo for running tails-upgrade-frontend to
      make stderr more easily accessible (Closes: #7431).
    - Run tails-persistence-setup with sudo instead of gksudo to make
      stderr more easily accessible, and allow the desktop user to
      pass the --verbose parameter (Closes: #7623).
    - Disable CUPS in the Unsafe Browser. This will prevent the
      browser from hanging for several minutes when accidentally
      pressing CTRL+P or trying to go to File -> Print (Closes: #7771).

  * Minor improvements
    - Install Linux 3.16-3 (version 3.16.5-1) from Debian
      unstable (Closes: #7886, #8100).
    - Transition away from TrueCrypt: install cryptsetup and friends
      from wheezy-backports (Closes: #5932), and make it clear that
      TrueCrypt will be removed in Tails 1.2.1 (Closes: #7739).
    - Install Monkeysign dependencies for qrcodes scanning.
    - Upgrade syslinux to 3:6.03~pre20+dfsg-2~bpo70+1, and install
      the new syslinux-efi package.
    - Upgrade I2P to 0.9.15-1~deb7u+1
    - Enable Wheezy proposed-updates APT repository and setup APT
      pinnings to install packages from it.
    - Enable Tor's syscall sandbox. This feature (new in 0.2.5.x)
      should make Tor a bit harder to exploit. It is only be enabled
      when when no special Tor configuration is requested in Tails
      Greeter due to incompatibility with pluggable transports.
    - Start I2P automatically when the network connects via a
      NetworkManager hook, and "i2p" is present on the kernel command
      line. The router console is no longer opened automatically, but
      can be accessed through the I2P Browser (Closes: #7732).
    - Simplify the IPv6 ferm rules (Closes: #7668).
    - Include persistence.conf in WhisperBack reports (Closes: #7461)
    - Pin packages from testing to 500, so that they can be upgraded.
    - Don't set Torbutton environment vars globally (Closes: #5648).
    - Enable VirtualBox guest additions by default (Closes: #5730). In
      particular this enables VirtualBox's display management service.
    - In the Unsafe Browser, hide option for "Tor Browser Health
      report", and the "Get Addons" section in the Addon manager
      (Closes: #7952).
    - Show Pidgin's formatting toolbar (Closes: #7356). Having the
      formatting toolbar displayed in Pidgin makes the OTR status more
      explicit by displaying it with words.

  * Automated test suite
    - Add --pause-on-fail to ease VM state debugging when tests
      misbehave.
    - Add execute_successfully() and assert_vmcommand_success() for
      added robustness when executing some command in the testing VM.
    - Use Test::Unit::Assertions instead of our home-made assert().
    - Add test for persistent browser bookmarks.
    - Add basic tests for Pidgin, Totem and Evince, including their
      AppArmor enforcement.
    - Factorize some common step pattern into single steps.
    - Factorize running a command in GNOME Terminal.
    - Add common steps to copy a file and test for its existence.
    - Add a wait_and_double_click Sikuli helper method.
    - Add a VM.file_content method, to avoid repeating ourselves, and
      use it whenever easily doable.
    - Drop test that diffs syslinux' exithelp.cfg: we don't ship this
      file anymore.
    - In the Unsafe Browser tests, rely on subtle timing less (Closes:
      #8009).
    - Use the same logic to determine when Tor is working in the test
      suite as in Tails itself. The idea is to avoid spamming the Tor
      control port during bootstrap, since we've seen problems with
      that already.

 -- Tails developers <tails@boum.org>  Wed, 15 Oct 2014 18:34:50 +0200

tails (1.1.2) unstable; urgency=medium

  * Security fixes
    - Upgrade the web browser to 24.8.0esr-0+tails3~bpo70+1
      (fixes Mozilla#1064636).
    - Install Linux 3.16-1 from sid (Closes: #7886).
    - Upgrade file to 5.11-2+deb7u5 (fixes CVE-2014-0207,
      CVE-2014-0237, CVE-2014-0238, CVE-2014-3478, CVE-2014-3479,
      CVE-2014-3480, CVE-2014-3487, CVE-2014-3538 and CVE-2014-3587).
    - Upgrade curl to 7.26.0-1+wheezy10 (fixes CVE-2014-3613 and
      CVE-2014-3620).
    - Upgrade bind9-based packages to 1:9.8.4.dfsg.P1-6+nmu2+deb7u2
      (fixes CVE-2014-0591).
    - Upgrade gnupg to 1.4.12-7+deb7u6 (fixes CVE-2014-5270).
    - Upgrade apt to 0.9.7.9+deb7u5 (fixes CVE-2014-0487,
      CVE-2014-0488, CVE-2014-0489, CVE-2014-0490, and
      CVE-2014-6273.).
    - Upgrade dbus to 1.6.8-1+deb7u4 (fixes CVE-2014-3635,
      CVE-2014-3636, CVE-2014-3637, CVE-2014-3638 and CVE-2014-3639).
    - Upgrade libav-based pacakges to 6:0.8.16-1 (fixes
      CVE-2013-7020).
    - Upgrade bash to 4.2+dfsg-0.1+deb7u1 (fixes CVE-2014-6271).

 -- Tails developers <tails@boum.org>  Tue, 23 Sep 2014 23:01:40 -0700

tails (1.1.1) unstable; urgency=medium

  * Security fixes
    - Upgrade the web browser to 24.8.0esr-0+tails1~bpo70+1
      (Firefox 24.8.0esr + Iceweasel patches + Torbrowser patches).
      Also import the Tor Browser profile at commit
      271b64b889e5c549196c3ee91c888de88148560f from
      ttp/tor-browser-24.8.0esr-3.x-1.
    - Upgrade Tor to 0.2.4.23-2~d70.wheezy+1 (fixes CVE-2014-5117).
    - Upgrade I2P to 0.9.14.1-1~deb7u+1.
    - Upgrade Linux to 3.14.15-2 (fixes CVE-2014-3534, CVE-2014-4667
      and CVE-2014-4943).
    - Upgrade CUPS-based packages to 1.5.3-5+deb7u4 (fixes
      CVE-2014-3537, CVE-2014-5029, CVE-2014-5030 and CVE-2014-5031).
    - Upgrade libnss3 to 2:3.14.5-1+deb7u1 (fixes CVE-2013-1741,
      CVE-2013-5606, CVE-2014-1491 and CVE-2014-1492).
    - Upgrade openssl to 1.0.1e-2+deb7u12 (fixes CVE-2014-3505,
      CVE-2014-3506, CVE-2014-3507, CVE-2014-3508, CVE-2014-3509,
      CVE-2014-3510, CVE-2014-3511, CVE-2014-3512 and CVE-2014-5139).
    - Upgrade krb5-based packages to 1.10.1+dfsg-5+deb7u2 (fixes
      CVE-2014-4341, CVE-2014-4342, CVE-2014-4343, CVE-2014-4344 and
      CVE-2014-4345).
    - Upgrade libav-based packages to 6:0.8.15-1 (fixes CVE-2011-3934,
      CVE-2011-3935, CVE-2011-3946, CVE-2013-0848, CVE-2013-0851,
      CVE-2013-0852, CVE-2013-0860, CVE-2013-0868, CVE-2013-3672,
      CVE-2013-3674 and CVE-2014-2263.
    - Upgrade libgpgme11 to 1.2.0-1.4+deb7u1 (fixes CVE-2014-5117).
    - Upgrade python-imaging to 1.1.7-4+deb7u1 (fixes CVE-2014-3589).
    - Prevent dhclient from sending the hostname over the network
      (Closes: #7688).
    - Override the hostname provided by the DHCP server (Closes: #7769).
    - Add an I2P boot parameter. Without adding "i2p" to the kernel
      command line, I2P will not be accessible for the Live user.
    - Stricter I2P firewall rules:
      * deny I2P from accessing the LAN
      * deny I2P from accessing the loopback device, except for select
        whitelisted services
      * allow I2P access to the Internet
      The ACCEPT rules will only be enabled when the string 'i2p' is
      passed at the boot prompt. The rules which DENY or REJECT
      access for the 'i2psvc' user will always be applied.
    - Disable I2P plugins, since it doesn't make much sense without
      persistence, and should eliminate some attack vectors.
    - Disable I2P's BOB port. No maintained I2P application uses it.

  * Bugfixes
    - Fix condition clause in tails-security-check (Closes: #7657).
    - Don't ship OpenJDK 6: I2P prefers v7, and we don't need both.
    - Prevent Tails Installer from updating the system partition
      properties on MBR partitions (Closes: #7716).

  * Minor improvements
    - Upgrade to Torbutton 1.6.12.1.
    - Install gnome-user-guide (Closes: #7618).
    - Install cups-pk-helper (Closes: #7636).
    - Update the SquashFS sort file.
    - Compress the SquashFS more aggressively (Closes: #7706).
    - I2P: Keep POP3 email on server. The default in the I2P webmail
      app was to keep mail on the server, but that setting was changed
      recently. This configuration setting (susimail.config) will only
      be copied over in I2P 0.9.14 and newer.
    - Add a Close button to the Tails Installer launcher window.

  * Build system
    - Migrate Vagrant basebox to Debian Wheezy (Closes #7133, #6736).
    - Consistently use the same Debian mirror.
    - Disable runtime APT proxy configuration when using APT in
      binary_local-hooks (Closes: #7691).

  * Automated test suite
    - Automatically test hostname leaks (Closes: #7712).
    - Move autotest live-config hook to be run last. This way we'll
      notice if some earlier live-config hook cancels all hooks by
      running the automated test suite since the remote shell won't be
      running in that case.
    - Test that the I2P boot parameter does what it's supposed to do
      (Closes: #7760).
    - Start applications by using the GNOME Applications menu instead
      of the GNOME Run Dialog (Closes: #5550, #7060).

 -- Tails developers <tails@boum.org>  Sun, 31 Aug 2014 20:49:28 +0000

tails (1.1) unstable; urgency=medium

  * Rebase on Debian Wheezy
    - Upgrade literally thousands of packages.
    - Migrate to GNOME3 fallback mode.
    - Install LibreOffice instead of OpenOffice.
    - Remove custom LSB logging: Wheezy has fancy colored init
      logging.

  * Major new features
    - UEFI boot support.
    - Replace the Windows XP camouflage with an experimental Windows 8
      camouflage.
    - Install Linux 3.14.12-1 from Debian unstable.
    - Bring back VirtualBox guest modules, installed from Wheezy
      backports. Full functionality is only available when using the
      32-bit kernel.

  * Security fixes
    - Fix write access to boot medium via udisks (#6172).
    - Don't allow the desktop user to pass arguments to
      tails-upgrade-frontend (Closes: #7410).
    - Make persistent file permissions safer (Closes #7443):
      * Make the content of /etc/skel non-world-readable. Otherwise,
        such files may be copied to /home/amnesia, and in turn to the
        persistent volume, with unsafe permissions. That's no big deal
        in /home/amnesia (that is itself not world-readable), *but*
        the root of the persistent volume has to be world-readable.
      * Have activate_custom_mounts create new directories with safe
        permissions.
      * Set strict permissions on /home/amnesia (Closes: #7463).
      * Fix permissions on persistent directories that were created
        with unsafe permissions (Closes: #7458).
      * Fix files ownership while copying persistence (Closes: #7216).
        The previous instructions to copy the persistent data were
        creating personal files that belong to root. I don't think
        there is a way of preserving the original ownership using
        Nautilus (unless doing a "move" instead of a "copy" but that's
        not what we are trying to do here).
    - Disable FoxyProxy's proxy:// protocol handler (Closes: #7479).
      FoxyProxy adds the proxy:// protocol handler, which can be used
      to configure the proxy via an URI. A malicious web page can
      include (or a malicious exit node can inject) some JavaScript
      code to visit such an URI and disable or otherwise change
      Iceweasel's proxy settings. While using this to disable
      proxying will be dealt with safely by our firewall, this could
      be used to defeat stream isolation, although the user must be
      tricked into accepting the new proxy settings.
    - Upgrade the web browser to 24.7.0esr-0+tails1~bpo70+1
      (Firefox 24.7.0esr + Iceweasel patches + Torbrowser patches).
    - Upgrade to Linux 3.14.12-1 (fixes CVE-2014-4699).
    - Upgrade libav-based packages to 0.8.13-1 (fixes CVE-2014-4609).
    - Upgrade to libxml2 2.8.0+dfsg1-7+wheezy1 (fixes CVE-2014-0191).
    - Upgrade to dbus 1.6.8-1+deb7u3 (fixes CVE-2014-3477,
      CVE-2014-3532 and CVE-2014-3533).

  * Bugfixes
    - Disable GNOME keyring's GnuPG functionality. (Closes: #7330) In
      feature/regular-gnupg-agent, we installed the regular GnuPG
      agent so that it is used instead of GNOME keyring's one. This is
      not enough on Wheezy, so let's disable the starting of the "gpg"
      component of GNOME keyring.
    - Make sure /etc/default/locale exists, with a sensible default
      value (Closes: #7333). Before Tails Greeter's PostLogin script
      are run, /etc/default/locale does not exist on Wheezy. Our
      tails-kexec initscript (and quite a few other scripts we run)
      depends on this file to exist. So, let's make sure it exists,
      with a sensible default value.
    - Create the tails-persistence-setup user with the same UID/GID it
      had on Tails/Squeeze. (Closes: #7343) Else, our various checks
      for safe access rights on persistence.conf fail.
    - Revert back to browsing the offline documentation using Iceweasel
      instead of Yelp (Closes: #7390, #7285).
    - Make the new NetworkManager configuration directory persistent,
      when the old one was, but disable the old one (Closes: #7338).
    - Before running tails-upgrade-frontend, chdir to a world-readable
      place (Closes: #7641). In particular, Archive::Tar::Wrapper,
      when called by tails-install-iuk, wants to chdir back to the
      original cwd after it has chdir'd elsewhere to do its job.

  * Minor improvements
    - Install seahorse-nautilus, replacing seahorse-plugins (Closes #5516).
    - Install hledger (custom backport, for now): our accountants need this.
    - Install stable Scribus instead of scribus-ng.
    - Install the printer driver for Epson Inkjet that use ESC/P-R.
    - Install the BookletImposer PDF imposition toolkit. It's tiny,
      and really helpful e.g. when producing booklets.
    - Install gtkhash and nautilus-gtkhash (Closes #6763).
    - Import new version of Tor Launcher:
      · Now based on upstream Tor Launcher 0.2.5.4.
      · Tor bug #11772: Proxy Type menu not set correctly
      · Tor bug #11699: Change &amp;#160 to &#160; in network-settings.dtd
      · Correctly handle startup paths that contain dot.
    - Upgrade to Torbutton 1.6.9.0.
    - Avoid shipping python2.6 in addition to python2.7.
    - Don't install Gobby 0.4 anymore. Gobby 0.5 has been available in
      Debian since Squeeze, now is a good time to drop the obsolete
      0.4 implementation.
    - Require a bit less free memory before checking for upgrades with
      Tails Upgrader. The general goal is to avoid displaying "Not
      enough memory available to check for upgrades" too often due to
      over-cautious memory requirements checked in the wrapper.
    - Make Tails Greeter's help window resolution-aware. Previously it
      used a static 800x600 which was problematic on lower resolutions,
      and sub-optimal on higher resolutions. Now it adapts itself
      according to the screen resolution.
    - Whisperback now sanitizes attached logs better with respect to
      DMI data, IPv6 addresses, and serial numbers (Closes #6797,
      #6798, #6804).
    - Integrate the new logo in Tails Installer (Closes #7095)
    - Also install linux-base and linux-compiler-gcc-4.8-x86 from
      sid. This way, we can get rid of our linux-compiler-gcc-4.8-x86
      3.12, and it makes things a bit more consistent.
    - Include the syslinux binary, and its MBR, in the ISO filesystem.
      This in turn allows Tails Installer to use this binary and MBR,
      which is critical for avoiding problems (such as #7345) on
      "Upgrade from ISO".
    - Include syslinux.exe for win32 in utils/win32/ on the ISO
      filesystem (Closes: #7425).
    - Tails Installer:
      * Add consistent margins in GUI.
      * Always reset the target drive's MBR, without asking for
        confirmation, after installing or upgrading.
      * Install the bootloader using the syslinux binary found on the
        target device, once the Live OS has been extracted/copied
        there.
    - Enable double-clicking to pick entries in the language or
      keyboard layout lists in Tails Greeter.
    - Install backport of shared-mime-info 1.3 (Closes: #7079).
    - Make sanity-check prompts closable in Tails Persistence Setup
      (Closes: #7119).
    - Fix quick search in Tails Greeter's Other languages window
      (Closes: #5387).
    - Install systemd. It is not enabled by default, but having it
      around will help doing the migration work.
    - Enable AppArmor on the kernel command-line. This is a no-op
      without the userspace tools and with no profile shipped, but it
      will make it easier to fix this part of the situation.

  * Build system
    - Bump Vagrant builder's memory for RAM builds. Wheezy requires
      more space to build, and the resulting image is larger.
    - Fix Vagrant compatibility issue. Some classes' methods/fields
      have been renamed between Vagrant versions, so we need a simple
      compatibility layer to support all versions. Without this, it's
      not possible to issue e.g. a `build` command to an already
      running (i.e. `vm:up`:ed) Vagrant instance.
    - Move cpu and mem checks to the `build` task. Previously, when
      they were checked in `vm:up` *only* when issued while the VM
      already is up, so these checks weren't run if one issues a
      `build` when the VM is off. Now we'll fail earlier with a more
      informative error message, and it looks like a more logical home
      for them too.
    - Fix buggy memory checks for RAM building. We have to take into
      account which state the Vagrant VM is in for determining *where*
      we check if enough memory is available for a RAM build. If it's
      off, we check the host; if it's on we check the VM. Previously
      we always checked the host, which doesn't make sense when the VM
      is already started.

  * Automated test suite
    - Bump the tester VM's RAM by 256 MiB. There is not enough free
      RAM to run Tails Upgrader with just 1 GiB of RAM after the
      migration to Wheezy.
    - Always adjust OOM and memory overcommit settings. The kernel
      freezes seem to also happen for the amd64 kernel when filling
      the memory.
    - Add option to make Sikuli rety on FindFailed. This makes it
      possible to update manu images for Sikuli in just *one* test
      suite run, by continuously updating outdated pictures as we go.
    - Actually run "Upgrade from ISO" from a USB drive running the old
      version. That's what users do, and is buggy.
    - Automatically test persistent directories permissions (Closes: #7560).
    - Use read-write persistence when testing upgraded USB
      installations.  Otherwise e.g. the permission fixes won't get
      applied, and the subsequent steps testing the permissions will
      fail.
    - Actually check that the ISO's Tails is installed. The step
      "Tails is installed on USB drive $TARGET" only checks that the
      *running* Tails is installed on $TARGET, which obviously fails
      when doing an upgrade from ISO running an old Tails. That it
      worked for the same scenario running the current Tails is just
      coincidental.
    - Use OpenJDK 7 to run our test suite (Closes #7175).
    - Use qemu-system-x86_64 directly, instead of kvm, for running the
      automated test suite (Closes: #7605).

 -- Tails developers <tails@boum.org>  Sun, 20 Jul 2014 23:16:13 +0200

tails (1.0.1) unstable; urgency=medium

  * Security fixes
    - Upgrade the web browser to 24.6.0esr-0+tails1~bpo60+1
      (Firefox 24.6.0esr + Iceweasel patches + Torbrowser patches).
      Also import the Tor Browser profile at commit
      90ba8fbaf6f23494f1a0e38d63153b3b7e65d3d3 from
      ttp/tor-browser-24.6.0esr-3.x-1.
    - Install Linux 3.14 from Debian unstable (fixes CVE-2014-3153 and
      others).
    - Install openssl from Squeeze LTS (fixes CVE-2014-0076,
      CVE-2014-0195, CVE-2014-0221, CVE-2014-3470 and CVE-2014-0224).
    - Install GnuTLS from Squeeze LTS (fixes CVE-2014-3466.).

  * Minor improvements
    - Add Squeeze LTS APT sources. It has been given a low pinning
      priority so explicit pinning must be used to actually install
      anything from it.
    - Upgrade Tor to 0.2.4.22-1~d60.squeeze+1.
    - Upgrade I2P to 0.9.13-1~deb6u+1.

 -- Tails developers <tails@boum.org>  Sun, 08 Jun 2014 19:14:00 +0200

tails (1.0) unstable; urgency=medium

  * Security fixes
    - Upgrade the web browser to 24.5.0esr-0+tails1~bpo60+1
      (Firefox 24.5.0esr + Iceweasel patches + Torbrowser patches).
    - Upgrade Tor to 0.2.4.21-1+tails1~d60.squeeze+1:
      * Based on 0.2.4.21-1~d60.squeeze+1.
      * Backport the fix for Tor bug #11464. It adds client-side blacklists for
        all Tor directory authority keys that was vulnerable to Heartbleed.
        This protects clients in case attackers were able to compromise a
        majority of the authority signing and identity keys.

   * Bugfixes
    - Disable inbound I2P connections. Tails already restricts incoming
      connections, but this change tells I2P about it.
    - Fix link to the system requirements documentation page in the Tails
      Upgrader error shown when too little RAM is available.

  * Minor improvements
    - Upgrade I2P to 0.9.12-2~deb6u+1.
    - Import TorBrowser profile. This was forgotten in Tails 0.23 and even
      though we didn't explicitly set those preferences in that release
      they defaulted to the same values. This future-proofs us in case the
      defaults would ever change.
    - Import new custom version of tor-launcher:
      * Based on upstream Tor Launcher 0.2.5.3.
      * Improve how Tor Launcher handles incomplete translation.
        (Tor bug #11483; more future-proof fix for Tails bug #6885)
      * Remove the bridge settings prompt. (Tor bug #11482; closes Tails
        bug #6934,)
      * Always show bridge help button. (Tor bug #11484)
    - Integrate the new Tails logo into various places:
      * The website
      * The boot splash
      * The "About Tails" dialog

  * Build system
    - Use the stable APT suite when building from the stable Git branch
      (Closes: #7022).

  * Test suite
    - Add test for the #7022 fix.

 -- Tails developers <tails@boum.org>  Sun, 27 Apr 2014 19:34:01 +0200

tails (0.23) unstable; urgency=medium

  * Security fixes
    - Upgrade the web browser to 24.4.0esr-0+tails1~bpo60+1
      (Firefox 24.4.0esr + Iceweasel patches + Torbrowser patches).

  * Major new features
    - Spoof the network interfaces' MAC address by default (Closes: #5421),
      as designed on https://tails.boum.org/contribute/design/MAC_address/.
    - Rework the way to configure how Tor connects to the network
      (bridges, proxy, fascist firewall): add an option to Tails Greeter,
      start Tor Launcher when needed (Closes: #5920, #5343).

  * Bugfixes
    - Additional software: do not crash when persistence is disabled
      (Closes: #6440).
    - Upgrade Pidgin to 2.10.9, that fixes some regressions introduced
      in the 2.10.8 security update (Closes: #6661).
    - Wait for Tor to have fully bootstrapped, plus a bit more time,
      before checking for upgrades (Closes: #6728) and unfixed known
      security issues.
    - Disable the Intel Management Engine Interface driver (Closes: #6460).
      We don't need it in Tails, it might be dangerous, and it causes bugs
      on various hardware such as systems that reboot when asked to shut down
    - Add a launcher for the Tails documentation. This makes it available
      in Windows Camouflage mode (Closes: #5374, #6767).
    - Remove the obsolete wikileaks.de account from Pidgin (Closes: #6807).

  * Minor improvements
    - Upgrade Tor to 0.2.4.21-1~d60.squeeze+1.
    - Upgrade obfsproxy to 0.2.6-2~~squeeze+1.
    - Upgrade I2P to 0.9.11-1deb6u1.
    - Install 64-bit kernel instead of the 686-pae one (Closes: #5456).
      This is a necessary first step towards UEFI boot support.
    - Install Monkeysign (in a not-so-functional shape yet).
    - Disable the autologin text consoles (Closes: #5588). This was one of
      the blockers before a screen saver can be installed
      in a meaningful way (#5684).
    - Don't localize the text consoles anymore: it is broken on Wheezy,
      the intended users can as well use loadkeys, and we now do not have
      to trust setupcon to be safe for being run as root by the desktop user.
    - Make it possible to manually start IBus.
    - Reintroduce the possibility to switch identities in the Tor Browser,
      using a filtering proxy in front of the Tor ControlPort to avoid giving
      full control over Tor to the desktop user (Closes: #6383).
    - Incremental upgrades improvements:
      · Drop the Tails Upgrader launcher, to limit users' confusion
        (Closes: #6513).
      · Lock down sudo credentials a bit.
      · Hide debugging information (Closes: #6505).
      · Include ~/.xsession-errors in WhisperBack bug reports.
        This captures the Tails Upgrader errors and debugging information.
      · Report more precisely why an incremental upgrade cannot be done
        (Closes: #6575).
      · Various user interface and phrasing improvements.
    - Don't install the Cookie Monster browser extension (Closes: #6790).
    - Add a browser bookmark pointing to Tor's Stack Exchange (Closes: #6632).
    - Remove the preconfigured #tor channel from the Pidgin: apparently,
      too many Tails users go ask Tails questions there, without making
      it clear that they are running Tails, hence creating a user-support
      nightmare (Closes: #6679).
    - Use (most of) Tor Browser's mozconfig (Closes: #6474).
    - Rebase the browser on top of iceweasel 24.3.0esr-1, to get
      the certificate authorities added by Debian back (Closes: #6704).
    - Give access to the relevant documentation pages from Tails Greeter.
    - Hide Tails Greeter's password mismatch warning when entry is changed.
    - Persistent Volume Assistant:
      · Take into account our installer is now called Tails Installer.
      · Optimize window height (Closes: #5458).
      · Display device paths in a more user-friendly way (Closes: #5311).

  * Build system
    - Ease updating POT and PO files at release time, and importing translations
      from Transifex (Closes: #6288, #6207).
    - Drop custom poedit backport, install it from squeeze-backports-sloppy.
    - Make ISO and IUK smaller (Closes: #6390, #6425):
      · Exclude more files from being included in the ISO.
      · Remove *.pyc later so that they are not recreated.
      · Truncate log files later so that they are not filled again.
      · At ISO build time, set mtime to the epoch for large files whose content
        generally does not change between releases. This forces rsync
        to compare the actual content of these files, when preparing an IUK,
        instead of blindly adding it to the IUK merely because the mtime
        has changed, while the content is the same.
    - Make local hooks logging consistent.

  * Test suite
    - Migrate from JRuby to native Ruby + rjb.
    - The test suite can now be run on Debian Wheezy + backports.
    - Fix buggy "persistence is not enabled" step (Closes: #5465).
    - Use IPv6 private address as of RFC 4193 for the test suite's virtual
      network. Otherwise dnsmasq from Wheezy complains, as it is not capable
      of handling public IPv6 addresses.
    - Delete volumes after each scenario unless tagged @keep_volumes.
    - Add an anti-test to make sure the memory erasure test works fine.
    - A *lot* of bugfixes, simplifications and robustness improvements.

 -- Tails developers <tails@boum.org>  Tue, 18 Mar 2014 00:58:50 +0100

tails (0.22.1) unstable; urgency=medium

  * Security fixes
    - Upgrade the web browser to 24.3.0esr-0+tails1~bpo60+2
      (Firefox 24.3.0esr + Iceweasel patches + Torbrowser patches).
    - Upgrade NSS to 3.14.5-1~bpo60+1.
    - Upgrade Pidgin to 2.10.8.
    - Workaround browser size fingerprinting issue by using small icons
      in the web browser's navigation toolbar (Closes: #6377).
      We're actually hit by Tor#9268, and this is the best workaround gk
      and I were able to find when discussing this on Tor#10095.

  * Major new features
    - Check for upgrades availability using Tails Upgrader, and propose
      to apply an incremental upgrade whenever possible (Closes: #6014).
      · Run tails-update-frontend at session login time.
      · Have tails-security-check only report unfixed security issues.
      · Greatly improve the Tails Upgrader UI and strings phrasing.
      · Enable startup notification for Tails Upgrader.
    - Install Linux 3.12 (3.12.6-2) from Debian testing. Unfortunately,
      this breaks the memory wipe feature on some hardware (#6460), but
      it fixes quite a few security issues, and improves hardware support.
    - Update the build system to be compatible with Vagrant 1.2 and 1.3,
      in addition to the already supported versions (Closes: #6221).
      Thanks to David Isaac Wolinsky <isaac.wolinsky@gmail.com>.

  * Bugfixes
    - Do not start IBus for languages that don't need it. This fixes
      the keybindings problems introduced in 0.22 (Closes: #6478).
      Thanks to WinterFairy.
    - Disable network.proxy.socks_remote_dns in the Unsafe Browser.
      Bugfix against 0.22 (Closes: #6479).
    - Fetch Tor Browser User-Agent from its own prefs, rather than from
      the obsolete Torbutton ones. Bugfix against 0.22 (Closes: #6477).
    - Upgrade Vagrant basebox to include up-to-date Debian archive keys
      (Closes: #6515, #6527).
    - Do not use a non-working proxy for downloading the Vagrant basebox
      (Closes: #6514).
    - Use IE's icon in Windows camouflage mode.
      Bugfix against 0.22 (Closes: #6536).
    - Support "upgrading" a partial Tails installation (Closes: #6438)
      and fix missing confirmation dialog in Tails Installer (Closes: #6437).
      Thanks to Andres Gomez Ramirez <andres.gomez@cern.ch>.
    - Fix browser homepage in Spanish locales (Closes: #6612).

  * Minor improvements
    - Tor 0.2.4 is stable! Adapt APT sources accordingly.
    - Update Tor Browser to 24.2.0esr-1+tails1, that uses its own NSS
      library instead of the system one.
    - Update Torbutton to 1.6.5.3.
    - Do not start Tor Browser automatically, but notify when Tor is ready.
      Warn the user when they attempt to start Tor Browser before Tor is ready.
    - Import Tor Browser profile at
      3ed5d9511e783deb86835803a6f40e7d5a182a12 from ttp/tor-browser-24.2.0esr-1.
    - Use http.debian.net for Vagrant builds, instead of the mostly broken
      (and soon obsolete) cdn.debian.net.
    - Phrasing and UI improvements in tails-upgrade-frontend.
    - Style and robustness improvements in tails-security-check.
    - Make room for upcoming UEFI support in Tails Installer.

 -- Tails developers <tails@boum.org>  Wed, 29 Jan 2014 15:08:13 +0100

tails (0.22) unstable; urgency=medium

  [Tails developers]
  * Security fixes
    - Upgrade to Iceweasel 24.2.0esr that fixes a few serious security issues.
    - Stop migrating persistence configuration and access rights. Instead,
      disable all persistence configuration files if the mountpoint has wrong
      access rights (Closes: #6413).
    - Upgrade to NSS 3.15.3 that fixes a few serious security issues affecting
      the browser, such as CVE-2013-1741, CVE-2013-5605 and CVE-2013-5606.

  * Major improvements
    - Switch to Iceweasel 24 (Closes: #6370).
      · Resync' (most) Iceweasel prefs with TBB 3.0-beta-1 and get rid
        of many obsolete or default settings.
      · Disable WebRTC (Closes: #6468).
      · Import TorBrowser profile at commit
        51bf06502c46ee6c1f587459e8370aef11a3422d from the tor-browser-24.2.0esr-1
        branch at https://git.torproject.org/tor-browser.git.
    - Switch to Torbutton 1.6.5 (Closes: #6371).
      · Prevent Torbutton from asking users to "upgrade TBB".
      · Use the same Tor SOCKS port as the TBB (9151) for our web browser.
        This should be enough to avoid being affected by Tor#8511.
      · Disable Torbutton 1.6's check for Tor.
        Unfortunately, the new check.torproject.org breaks the remote Tor
        check. We cannot use the local Tor check with the control port. So,
        the shortest and sanest path to fixing the check issue, because the
        remote Tor check is broken" seems to simply disable this check.
        Patch submitted upstream as Tor#10216.
    - Prepare incremental upgrades to be the next default way to upgrade Tails,
      on point-releases at least.

  * Bugfixes
    - Deny X authentication only after Vidalia exits (Closes: #6389).
    - Disable DPMS screen blanking (Closes: #5617).
    - Fix checking of the persistent volume's ACL.
    - Sanitize more IP and MAC addresses in bug reports (Closes: #6391).
    - Do not fail USB upgrade when the "tmp" directory exists on the
      destination device.
    - Tails Installer: list devices with isohybrid Tails installed
      (Closes: #6462).

  * Minor improvements
    - Create a configuration file for additional software if needed
      (Closes: #6436).
    - Translations all over the place.
    - Enable favicons in Iceweasel.
    - Do not propose to make permanent NoScript exceptions.
      In Tails, every such thing is temporary, so better only display the menu
      entry that's about temporarily allowing something.
    - Clearer warning when deleting persistent volume (thanks to Andres Gomez
      Ramirez <andres.gomez@cern.ch> for the patch).
    - Make wording in Tails Installer more consistent.

  [ WinterFairy ]
  * Use IBus instead of SCIM (Closes: #5624, #6206).
    It makes it possible to input passwords in pinentry for at least Japanese,
    Chinese and Korean languages.
  * Add an import-translation script.
    This automates the importation process of completed translations
    from Transifex.
  * Always list optimal keyboard layout in the greeter (Closes: #5741).
  * Fix on-the-fly translation of the greeter in various languages
    (Closes: #5469).

  [ Kytv]
  * Update I2P to 0.9.8.1 (Closes: #6080, #5889).
  * Improve I2P configuration:
    - Disable IPv6 support in a nicer way.
    - Disable i2cp (allows java clients to communicate from outside the JVM). If
      this is unset an exception for port 7654 would need to be added to ferm.
    - Disable "in-network" updates (this is also done in the regular I2P
      packages).
    - Disable the outproxies. Access to the Internet is already routed through
      Tor so these are unnecessary. If end-users have a good reason to go
      through one of the I2P outproxies they can turn them back on.
  * Add a couple of default I2P IRC channels to Pidgin.
  * Allow access to the local 'eepsite' through FoxyProxy.
  * Add firewall exceptions for the standard I2P ports.

 -- Tails developers <tails@boum.org>  Sat, 30 Nov 2013 16:47:18 +0100

tails (0.21) unstable; urgency=low

  * Security fixes
    - Don't grant access to the Tor control port for the desktop user
      (amnesia). Else, an attacker able to run arbitrary code as this user
      could obtain the public IP with a get_info command.
      · Vidalia is now run as a dedicated user.
      · Remove the amnesia user from the debian-tor group.
      · Remove the Vidalia launcher in the Applications menu.
        The Vidalia instance it starts is useless, since it can't connect
        to the Tor control port.
    - Don't allow the desktop user to directly change persistence settings.
      Else, an attacker able to run arbitrary code as this user could
      leverage this feature to gain persistent root access, as long as
      persistence is enabled.
      · Fully rework the persistent filesystem and files ownership
        and permissions.
      · Run the Persistent Volume Assistant as a dedicated user, that is
        granted the relevant udisks and filesystem -level credentials.
      · At persistence activation time, don't trust existing persistence
        configuration files, migrate to the new ownership and permissions,
        migrate every known-safe existing settings and backup what's left.
        Warn the user when not all persistence settings could be migrated.
      · Persistent Volume Assistant uses the new ownership and permissions
        scheme when initializing a new persistent volume, and refuses to
        read persistence.conf if it, or the parent directory, hasn't the
        expected permissions.
      · Make boot medium 'system internal' for udisks with bilibop.
        Once Tails is based on Wheezy, this will further complete the
        protection (see #6172 for details).
    - Update Iceweasel to 17.0.10esr-0+tails2~bpo60+1.
    - Update Torbutton to 1.5.2-2, including a patch cherry-picked from
      upstream to make window resizing closer to what the design says.

  * Major new features
    - Add a persistence preset for printing settings (Closes: #5686).
      Reload CUPS configuration after persistence activation.
    - Support SD card connected through a SDIO host adapter (Closes: #6324).
      · Rebrand Tails USB installer to Tails installer.
      · Display devices brand, model and size in the Installer
        (Closes: #6292).
      · Ask for confirmation before installing Tails onto a device
        (Closes: #6293).
      · Add support for SDIO and MMC block devices to the Tails Installer
        (Closes: #5744) and the Persistent Volume Assistant (Closes: #6325).
      · Arm the udev watchdog when booted from SD (plugged in SDIO) too
        (Closes: #6327).

  * Minor improvements
    - Provide a consistent path to the persistent volume mountpoint
      (Closes: #5854).
    - Add a KeePassX launcher to the top GNOME panel (Closes: #6290).
    - Rework bug reporting workflow: point the desktop launcher to
      the troubleshooting page.
    - Make /home world-readable at build time, regardless of the Git
      working copy permissions. This makes the build process more robust
      against strict umasks.
    - Add signing capabilities to the tails-build script (Closes: #6267).
      This is in turn used to sign ISO images built by our Jenkins setup
      (Closes: #6193).
    - Simplify the ikiwiki setup and make more pages translatable.
    - Exclude the version string in GnuPG's ASCII armored output.
    - Prefer stronger ciphers (AES256,AES192,AES,CAST5) when encrypting
      data with GnuPG.
    - Use the same custom Startpage search URL than the TBB.
      This apparently disables the new broken "family" filter.
    - Update AdBlock Plus patterns.
    - Install Linux from Debian testing.
      (That is, the same version that was shipped in 0.20.1.)

  * Test suite
    - Look for "/tmp/.X11-unix/X${1#:}" too when detecting displays in use.
    - Adapt tests to match the Control Port access security fix:
      · Take into account that the amnesia user isn't part of the debian-tor
        group anymore.
      · Run as root the checks to see if a process is running: this
        is required to see other users' processes.

 -- Tails developers <tails@boum.org>  Sat, 26 Oct 2013 23:42:46 +0200

tails (0.20.1) unstable; urgency=low

  * Major new features
  - Install Tor 0.2.4.17-rc-1~d60.squeeze+1 from the Tor project's repository.
  - Install Iceweasel 17.0.9esr with Torbrowser patches.
  - Install Linux kernel 3.10-3 (version 3.10.11-1) from sid.

  * Bugfixes
  - Remount persistence devices read-only at shutdown/reboot time
    (Closes: #6228).
  - Greeter: display a warning icon on admin password mismatch and on
    persistence unlocking failure. Thanks to Andres Gomez Ramirez
    <andres.gomez@cern.ch> for the fix!
  - Don't torsocksify Pidgin.
    Instead we disable Pidgin's GNOME integration to get the "Global proxy
    configuration", which we set to use Tor. This fixes the I2P IRC account.
  - Additional software: fix typo in notification.
  - Allow installing "Priority: standard" packages that we do not install
    by default: remove them late in the build process instead of assigning
    them a -1 APT pinning level.

  * Minor improvements
  - Update AdBlock Plus patterns.
  - Use more unique ISO file name when building from Jenkins.
  - Additional software: point to the system log on upgrade failure.
  - Set SOCKS5_USER and SOCKS5_PASSWORD in the connect-socks wrapper (used
    by Git). Else, Tor 0.2.4's IsolateSOCKSAuth and connect-proxy
    sometimes play together in some way that makes connect-proxy ask for
    a password to connect to the SocksPort. SOCKS5_USER and
    SOCKS5_PASSWORD are passed through unchanged if they were manually set
    by the user already.
  - Use our custom connect-socks wrapper for SSH. Else, Tor 0.2.4's
    IsolateSOCKSAuth and connect-proxy sometimes play together in some way
    that makes connect-proxy ask for a password to connect to the
    SocksPort. Note that connect-socks uses the default SocksPort too, so
    no change here wrt. our connection isolation design.

  * Localization
  - Import new translations from Transifex.

  * Test suite
  - Fix old ISO checking for consistent error reporting.
  - Remove custom persistence test from manual test suite.
    It was removed for the GUI in t-p-s 0.33.

 -- Tails developers <tails@boum.org>  Sun, 15 Sep 2013 15:49:36 +0200

tails (0.20) unstable; urgency=low

  * Major new features
  - Install Linux kernel 3.10.3-1 from Debian unstable.
  - Iceweasel 17.0.8esr + Torbrowser patches.

  * Bugfixes
  - Prevent Iceweasel from displaying a warning when leaving HTTPS web sites.
  - Make Iceweasel use the correct, localized search engine.
  - Fix Git access to https:// repositories.

  * Minor improvements
  - Install Dasher, a predictive text entry tool.
  - Add a wrapper around TrueCrypt which displays a warning about it soon
    being deprecated in Tails.
  - Remove Pidgin libraries for all protocols but IRC and Jabber/XMPP.
    Many of the other protocols Pidgin support are broken in Tails and
    haven't got any security auditting.
  - Disable the pre-defined Pidgin accounts so they do not auto-connect
    on Pidgin start.
  - Include information about Alsa in WhisperBack reports.
  - Explicitly restrict access to ptrace. While this setting was enabled
    by default in Debian's Linux 3.9.6-1, it will later disabled in 3.9.7-1.
    It's unclear what will happen next, so let's explicitly enable it ourselves.
  - Do not display dialog when a message is sent in Claws Mail.
  - Sync iceweasel preferences with the Torbrowser's.

  * Localization
  - Many translation updates all over the place.
  - Merge all Tails-related POT files into one, and make use of intltoolize
    for better integration with Transifex.

 -- Tails developers <tails@boum.org>  Tue, 30 Jul 2013 14:19:57 +0200

tails (0.19) unstable; urgency=low

  * Major new features
  - Install Linux kernel 3.9.5-1 from Debian unstable.
    Features of particular interest for Tails are the Yama LSM
    (ptrace scope restrictions) and improved hardware support.
    As a corollary, install initramfs-tools from there too.
  - Iceweasel 17.0.7esr + Torbrowser patches.
  - Unblock Bluetooth, Wi-Fi, WWAN and WiMAX; block every other type of
    wireless device. Next steps are described on the
    todo/protect_against_external_bus_memory_forensics ticket.

  * Bugfixes
  - Fix write access to boot medium at the block device level,
    by installing bilibop-udev. Thanks to quidame for his support.
  - tails-greeter l10n-related fixes, thanks to winterfairy:
    · Fix so translations is applied on password mismatch messages.
    · Separate forward and login buttons and make them translatable.
  - Fix link to documentation when no sudo password is set.
  - gpgApplet: partial fix for clipboard emptying after a wrong passphrase
    was entered.
  - Workaround aufs bug in Unsafe Browser script.

  * Minor improvements
  - Drop GNOME proxy settings: we did not find any use of it we were keen
    to support, other than two programs (Seahorse, Pidgin) that are now run
    with torsocks.
  - Format newly created persistent volumes as ext4.
  - GnuPG: don't connect to the keyserver specified by the key owner.
    This feature opens the door to a variety of subtle attacks.
  - GnuPG: locate keys only from local keyrings.
    This is probably the default, but better safe than sorry.
  - Install virt-what from Wheezy.
    The version from Squeeze does not detect at least Parallels for Mac v.8.
  - Upgrade live-boot and live-config to the 3.0.x final version from Wheezy.
    · Remove /live and /lib/live/image compatibility symlinks.
    · Add /live/overlay -> /lib/live/mount/overlay symlink.
      The live-boot changes (commit d2b2a461) brought to fix Debian bug
      #696495 revert some of our previous changes (commit 77dab1cb), and as
      a result, at the time live-persist runs, no tmpfs is mounted on
      /live/overlay, which breaks the aufs mount. So, let's just ensure
      /live/overlay points to a tmpfs.
    · Really disable policykit and sudo live-config hooks.
      ... by making it believe they've already been run.
      This workarounds new live-config's default behavior.

  * Localization
  - Many translation updates all over the place.

  * Test suite
  - Re-enable previously disabled boot device permissions test.

 -- Tails developers <tails@boum.org>  Wed, 26 Jun 2013 12:36:20 +0200

tails (0.18) unstable; urgency=low

  * New features
  - Support obfs3 bridges.
  - Automatically install a custom list of additional packages chosen by
    the user at the beginning of every working session, and upgrade them
    once a network connection is established (technology preview).

  * Iceweasel
  - Upgrade to Iceweasel 17.0.6esr-0+tails1~bpo60+1.
  - Update Torbrowser patches to current maint-2.4 branch (567682b).
  - Isolate DOM storage to first party URI, and enable DOM storage:
    don't set dom.storage.enabled anymore, and set Torbutton's
    disable_domstorage to false.
  - Isolate the image cache per url bar domain.
  - Torbutton 1.5.2, and various prefs hacks to fix breakage:
    · Add .saved version of the Torbutton preferences the TBB also sets.
    · Set TOR_SOCKS_HOST and TOR_SOCKS_PORT.
    · Move some prefs (network.proxy.*, extensions.autoDisableScopes,
      extensions.foxyproxy.last-version) to user.js.
      Else, with Torbutton 1.5.x, these ones are not taken into account.
    · Set network.proxy.socks_version.
      Else we get the meaningless user_pref("network.proxy.socks_version", 9063);
      in prefs.js after the initial startup.
    · Set extensions.foxyproxy.socks_remote_dns to true.
      Else, it overrides the various ways we set network.proxy.socks_remote_dns,
      which in turn makes Torbutton think it should start in non-Tor mode.
    · Also pass the TOR_SOCKS_* environment variables to iceweasel when
      generating the profile: Torbutton behaves differently depending on
      these variables, so we don't want the initial profile generation to be
      done without them. In practice, this has no implication that we could
      see right now, but better safe than sorry.
    · Import all version overrides from the TBB prefs.
      Else, the User-Agent sent in the HTTP headers is fine, but real
      values leak with JavaScript, as demonstrated by ip-check's "Browser
      type" test.
    · Move a bunch of settings to user_pref(), that are not applied otherwise.
      For some, this fixes a regression in 0.18~rc1.
      For other, the  bug was already present in Tails 0.17.2.
  - HTTPS Everywhere 3.2.
  - Update prefs to match the TBB's, fix bugs, and take advantage of the latest
    Torbrowser patches:
    · Increase pipeline randomization.
    · Fix @font-face handling of local() fonts.
      Also disable fallback font rendering.
    · Explicitly disable SPDY v2 and v3.
    · Update http pipelining prefs.
  - Make prefs organization closer to the TBB's:
    · Remove Torbutton prefs that we set at their default value.
    · Import Torbutton preferences from the TBB.
    · Organize iceweasel config files in sections the same way as the TBB.
  - Cleanup prefs:
    · Don't set extensions.torbutton.clear_cookies nor
      extensions.torbutton.saved.share_proxy_settings:
      we don't care about toggling anymore.
    · Don't set extensions.torbutton.saved.download_retention nor
      extensions.torbutton.saved.search_suggest:
      these settings are not used in Torbutton anymore.
  - Update unsafe browser prefs mangling accordingly.
  - Move network.protocol-handler.warn-external.* to user_pref().
    Else they're not applied.
    These prefs are actually ignored by Firefox these days -- the TBB
    design doc reads "They are set still anyway out of respect for the
    dead". Let's go on doing the same.
  - Update extensions.adblockplus.currentVersion.
  - Fetch xul-ext-https-everywhere (3.2-2) and xul-ext-noscript (2.6.6.1-1)
    from Debian unstable. They were uploaded there, and accordingly removed
    from experimental.

  * Bugfixes
  - Linux 3.2.41-2+deb7u2.
  - Fixed swapped filenames of tails-{reboot,shutdown}.desktop.
    Thanks to Mikko Harhanen for the patch.
  - Only add ClientTransportPlugin to torrc when bridge mode is enabled.
    This should bring back support for proxies of type other than obfsproxy.

  * Minor improvements
  - Set kernel.dmesg_restrict=1, and make /proc/<pid>/ invisible
    and restricted for other users. It makes it slightly harder for an attacker
    to gather information that may allow them to escalate privileges.
  - Install gnome-screenshot.
  - Don't disable IPv6 on all network interfaces anymore.
    It turns out the IPv6 leaks we wanted to fix actually don't exist.
  - Add a "About Tails" launcher in the System menu.
  - Install GNOME accessibility themes.
  - Use 'Getting started...' as the homepage for Tails documentation button.
  - Stop relying on the obsolete /live/image compatibility symlink.
  - Disable audio preview in Nautilus.
  - Wheezy was released => Squeeze is now oldstable.
  - Pick Tor from deb.torproject.org regardless of the release name they
    advertise. At some point we needed it, their APT repository still thought
    that stable == Squeeze.
  - Add Wheezy APT sources.
  - Install Linux and related packages from Wheezy.
    Debian sid just got Linux 3.8, and we don't want to switch to a new kernel
    yet.
  - Fetch laptop-mode-tools from Wheezy.
    Wheezy has the version we've been installing in 0.18~rc1,
    while a newer one was uploaded to sid in the meantime.
  - Fetch a few packages from Wheezy instead of unstable.
    Namely: spice-vdagent, libregexp-common-perl, macchanger, service-wrapper,
    libservice-wrapper-java and libservice-wrapper-jni.
    Wheezy has the versions we've been installing for a while, so let's
    avoid having unstable push a newer one to us uselessly at some point.
    Note that at the time of this writing, the versions in sid and in Wheezy
    are the same, so this commit is effectively a no-op as of today: it is
    merely a safeguard for the future.

  * Localization
  - Many translation updates all over the place.

  * Build process
  - Make Vagrant's build-tails script support Jenkins too.

  * Test suite
  - Fix Unsafe Browser test broken by hidepid.

 -- Tails developers <tails@boum.org>  Mon, 13 May 2013 22:17:38 +0200

tails (0.17.2) unstable; urgency=low

  * Iceweasel
  - Upgrade to Iceweasel 17.0.5esr-0+tails2~bpo60+1.
  - Stop displaying obsolete context menu entries ("Open Tor URL" and friends).

  * Hardware support
  - Update Linux to 3.2.41-2

  * Bugfixes
  - Use more reliable OpenPGP keyservers:
    · use the hkps pool in GnuPG (and import their SSL CA)
    · use hkp://pool.sks-keyservers.net in Seahorse (as it does not support
      hkps yet)
  - Keep udisks users (GNOME Disk Utility, tails-persistence-setup, etc.)
    from resetting the system partition's attributes when manipulating the
    partition table. To this end, backport the relevant bugfix from Wheezy
    into parted 2.3-5+tails1. This allowed to remove the sgdisk-based
    workaround in tais-persistence-setup, and to stop installing
    python-parted. All this is a first needed step to fix
    todo/make_system_disk_read-only in a future release.

  * Minor improvements
  - Disable NoScript's HTML5 media click-to-play for better user experience.

  * Localization
  - Tails USB installer: update translations for French, German, Spanish,
    Finnish, Greek, Italian, Latvian, Dutch, Polish and Chinese.
  - Tails Greeter: update translations for Farsi, Chinese, French;
    new translations: Finnish, Norwegian Bokmål, Galician.
  - tails-persistence-setup: update Farsi and Chinese translations;
    import new translations for Finnish and Swedish.
  - WhisperBack: update translations for Arabic, French, German, Greek,
    Spanish, Korean, Polish, Russian. New translations: Finnish, Chinese.

  * Build process
  - Add automated testing framework (Sikuli, Cucumber, libvirt -based)
    with a bunch of tests.

 -- Tails developers <amnesia@boum.org>  Sun, 07 Apr 2013 12:17:26 +0200

tails (0.17.1) unstable; urgency=low

  * Iceweasel
  - Upgrade to Iceweasel 17.0.4esr-0+tails1~bpo60+1.

  * Hardware support
  - Update Linux to 3.2.39-2.
    It includes the drm and agp subsystems from Linux 3.4.29.
  - Don't install xserver-xorg-video-rendition backport.
    xserver-xorg-video-rendition has been removed from squeeze-backports
    due to an upstream tarball mismatch discover when merging backports
    into the main Debian archive, and xserver-xorg-video-all still depends
    on it, so we explicitly install all drivers from -all but -rendition
    as a (hopefully temporary) workaround.

  * Minor improvements
  - Remove Indymedia IRC account, until we ship a version of Pidgin
    with SASL support, that is when Tails is based on Wheezy.

  * Build system
  - Don't ship the wiki's todo and bugs on ISO images.

 -- Tails developers <amnesia@boum.org>  Thu, 21 Mar 2013 18:54:11 +0100

tails (0.17) unstable; urgency=low

  * New features
  - Install the KeePassX password manager, with a configuration and
    documentation that makes it easy to persist the password database.

  * Iceweasel
  - Upgrade to Iceweasel 17.0.3esr-1+tails1~bpo60+1.
  - Install xul-ext-adblock-plus from squeeze-backports.
  - Do not allow listing all available fonts.
    Set browser.display.max_font_attempts and browser.display.max_font_count
    to enable the Torbrowser Limit-the-number-of-fonts-per-document patch.
  - Set default spellchecker dictionary to English (USA),
    and localize it according to locale with our custom branding extension.
  - Disable the add-ons automatic update feature.
  - Make the generated profile world-readable.
  - Remove NoScript click-to-play confirmation.
  - Sync some prefs set by Torbutton, to be ready when it stops setting these.
  - Disable navigation timing.
  - Disable SPDY. It stores state and may have keepalive issues.
  - More aggressive iceweasel HTTP pipelining settings.
  - Enable WebGL (as click-to-play only).
  - Disable network.http.connection-retry-timeout.
  - Disable full path information for plugins.
  - Remove NoScript blocks of WebFonts.
  - Disable DOM storage in Torbutton.
    Since we don't apply the 0026-Isolate-DOM-storage-to-first-party-URI.patch
    Torbrowser patch yet, and still disable DOM storage, we need to tell
    Torbutton not to use it.
  - Synchronize iceweasel's general.useragent.override with TBB based on FF17.
    The User-Agent settings are not kept up-to-date anymore in Torbutton, so
    we have to keep in sync manually with TBB's settings.
  - Remove obsolete APT pining for Torbutton.
    It's not maintained in Debian anymore, so we now fetch it from our own
    APT repository.
  - Fetch FoxyProxy from Debian experimental and libnspr4-0d from
    squeeze-backports, for compatibility with Iceweasel 17.
  - Rebase bookmarks file on top of the default iceweasel 17 one.
  - Explicitly disable AdBlock Plus "correct typos" feature.
    This feature connects to http://urlfixer.org/.
    It is disabled by default in 2.2-1, but let's be careful.

  * Minor improvements
  - Upgrade to live-boot 3.0~b11-1 and live-config 3.0.12-1.
    Accordingly update the 9980-permissions hook, live-persist,
    unsafe-browser and boot-profile.
    Add compatibility symlinks from /live to /lib/live, and from /live/image
    to /lib/live/mount/medium, to ease the transition.
  - Check for errors when sourcing live-boot files, e.g. to detect when
    they have been renamed upstream.
  - Don't add "quiet" to the kernel command-line ourselves.
    Else, it appears twice as live-build's lb_binary_syslinux adds it too.
    Historically, we've been adding it ourselves on top of that because
    lb_binary_yaboot does not add it, but since we gave up the PowerPC support
    attempt, we're now only interested in syslinux, so let's make it easier
    for the general case, e.g. when one wants to remove the "quiet" parameter
    as suggested by our "Tails does not start" debugging documentation.
  - Upgrade I2P to 0.9.4.

  * Bugfixes
  - Many bugfixes brought by the Debian Squeeze 6.0.7 point-release.
  - Use the regular GnuPG agent + pinentry-gtk2 instead of Seahorse
    as a GnuPG agent. This fixes usage of OpenPGP in Claws Mail,
    and brings support for OpenPGP smartcards.
  - Enable I2P hidden mode.
    Else, killing I2P ungracefully is bad for the I2P network.
  - live-persist: move error() function before the first potential usecase.
  - Add missing executable bit on restart-tor and restart-vidalia.
  - Add shutdown and reboot launchers to the menu.
    This workarounds the lack of a shutdown helper applet in camouflage mode.
  - Remove Pidgin's MXit and Sametime support.
    ... at least until CVE-2013-0273, CVE-2013-0272 and CVE-2013-0271 are
    fixed in Debian stable. While we're at it, don't force file removal in
    these "set -e" build scripts: fail hard, instead of silently ignoring
    the fact that files may have moved or disappeared.

  * Hardware support
  - Install recent Intel and AMD microcode from squeeze-backports,
    explicitly excluding the iucode-tool package that's not a good idea
    for Live systems.
  - Install firmware loader for Qualcomm Gobi USB chipsets.
    This is needed to have various mobile broadband chipsets work.
  - Upgrade barry to 0.18.3-5~bpo60+1.
    This much improved new version supports more hardware & ISP,
    and does not display dozens of spurious error messages at boot time.

  * Build system
  - Remove APT local cache (/Var/cache/apt/{,src}pkgcache.bin).

 -- Tails developers <amnesia@boum.org>  Sat, 23 Feb 2013 10:37:57 +0100

tails (0.16) unstable; urgency=low

  * Minor improvements
  - Replace the too-easy-to-misclick shutdown button with a better
    "Shutdown Helper" Gnome applet.
  - Display ~/Persistent in GNOME Places and GtkFileChooser if it is mounted.
  - Set Unsafe Browser's window title to "Unsafe Browser".
  - Install ekeyd to support the EntropyKey.
  - Install font for Sinhala.
  - Update Poedit to 1.5.4.
  - Kill Vidalia when restarting Tor.
    Doing this as early as possible exposes Vidalia's "broken onion" icon
    to users less.
  - Hide the persistence setup launchers in kiosk mode.
  - Add a shell library for Tor functions.
    These are shared among multiple of our scripts.
  - Install dictionaries for supported languages.
    Install hunspell dictionaries when possible,
    fall back on myspell ones else.

  * Bugfixes
  - Disable IPv6 on all network interfaces.
    This is a workaround for the IPv6 link-local multicast leak that was recently
    discovered. Tails has no local service that listens on IPv6, so there should be
    no regression, hopefully, unless one wants to play with OnionCat and VoIP,
    but those of us should know how to workaround this anyway.
  - live-persist: Fix variable mismatch, fixing probe white-list.
    Tails may previously have been able to list GPT partitions labelled
    "TailsData" on hard drives (!) as valid persistence volumes...
  - live-persist: Fix --media option when no devices are attached.
    Earlier, if it was set to e.g. 'removable-usb' and no USB storage was
    connected, $whitelistdev would be empty, which is interpreted like
    all devices are ok by the rest of the code.
  - Fix SCIM in the autostarted web browser: save IM environment variables
    to a file during Desktop session startup, and export them into the
    autostarted browser's environment.
  - Talk of DVD, not of CD, in the shutdown messages.
  - Make tordate work in bridge mode with an incorrect clock.
    When using a bridge Tor reports TLS cert lifetime errors (e.g. when
    the system clock is way off) with severity "info", but when no bridge
    is used the severity is "warn". tordate/20-time.sh depends on grepping
    these error messages, so we termporarily increase Tor's logging
    severity when using bridge mode. If we don't do this tordate will
    sleep forever, leaving Tor in a non-working state.
    · White-list root to use Tor's ControlPort.
    · Add logging for is_clock_way_off().
    · Remove Tor's log before time syncing.
      We depend on grepping stuff from the Tor log (especially for
      tordate/20-time.sh), so deleting it seems like a Good Thing(TM).
    · Stop Tor before messing with its log or data dir.
  - live-persist: limit searched devices the same way as live-boot.
    If no --media argument is specified, use live-boot's
    "(live-media|bootfrom)=removable(|-usb)" argument to limit devices
    searched for a persistent volume.
  - tails-greeter: do not pass media=removable to live-persist.
    Now that we have autodetection with kernel command-line,
    it should not be needed anymore.
  - Start memlockd after configuring it,
    instead of starting it before and restarting it after.
    This avoids running memlockd twice, and prevents other possibly
    surprising race-conditions.
    As a consequence, also have tails-sdmem-on-media-removal start after the
    memlockd service *and* tails-reconfigure-memlockd: to start the watchdog,
    we need memlockd to be properly configured *and* running.

  * iceweasel
  - Set iceweasel homepage to the news section on the Tails website.
    ... using the localized one when possible.
  - Hide the iceweasel add-on bar by default.
    Now that we don't want to ship the Monkeysphere addon anymore,
    that was the only one displayed in there, we can as well hide the whole bar.
  - Don't hide the AdBlock-Plus button in the add-on bar anymore. Now that
    we hide the whole addon bar, we can get rid of this old
    UX improvement.
  - Do not install a placeholder (fake) FireGPG iceweasel extension anymore.
    It was shipped from 0.10 (early 2012) to 0.15 (late November),
    so the migration period should be over now.
  - Don't install xul-ext-monkeysphere anymore.
    The implication of the current keyserver policy are not well
    understood, Monkeysphere is little used in Tails, and we're not sure
    anymore it would be our first bet for the web browser profile with no
    CA. Let's keep the various configuration bits (e.g. FoxyProxy,
    patching MSVA), though, so that advanced users who are used to have
    Monkeysphere in Tails just have to install the package.

  * Build system
  - Install the "standard" task with tasksel for better consistency in the
    Tails ISO images built in various environments.
  - Install p7zip-full. It's a dep by file-roller, but we explicily use it
    elsewhere, and it's better to be safe than sorry.
  - Remove pinning of libvpx0 to sid.
    This package is part of Squeeze, and not from testing/sid.
    We have been shipping the version from Squeeze for a while.
  - Remove config/chroot_local-packages/ from .gitignore.
    The documented way for "external" contributors to add custom packages
    is to put them in chroot_local-packages, and once we pull we import
    any such package into our APT repo and rewrite the
    history appropriately.
    Also, the ability to add packages in there and not see them in "git
    status" makes it very easy to build tainted ISO images with
    non-standard packages, which makes some of us fear can lead to hard to
    debug situations.
  - Make it clearer what can and cannot be done in terms of local packages.

 -- Tails developers <amnesia@boum.org>  Thu, 10 Jan 2013 12:47:42 +0100

tails (0.15) unstable; urgency=low

  * Major new features
  - Persistence for browser bookmarks.
  - Support for obfsproxy bridges.

  * Minor improvements
  - Add the Hangul (Korean) Input Method Engine for SCIM.
  - Add vendor-specific dpkg origin information. This makes dpkg-vendor
    return correct information.
  - Install pcscd and libccid from squeeze-backports. This is needed to
    support, to some extent, some OpenPGP SmartCard readers.
  - Install HPIJS PPD files and the IJS driver (hpijs).
    This adds support for some printers, such as Xerox DocumentCenter400.
  - Optimize fonts display for LCD.
  - Update TrueCrypt to version 7.1a.

  * Bugfixes
  - Do not use pdnsd anymore. It has been orphaned in Debian, has quite
    some bugs in there, and apparently Tor's DNSPort's own caching is
    be good enough.
  - Remove useless iceweasel cookies exceptions. They are useless as
    per-session cookies are allowed.
  - Do not run setupcon on X. This call is only needed on the Linux
    console, no need to annoy the user with a weird "Press enter to
    activate this console" when the open a root shell in a GNOME
    Terminal.
  - Allow the tails-iuk-get-target-file user to connect to the SOCKSPort
    dedicated for Tails-specific software.
  - Fix gpgApplet menu display in Windows camouflage mode.
  - Fix Tor reaching an inactive state if it's restarted in "bridge mode",
    e.g. during the time sync' process.

  * Iceweasel
  - Update iceweasel to 10.0.11esr-1+tails1.
  - User profile is now generated at build time in order to support persistent
    bookmarks.
  - Update HTTPS Everywhere to version 3.0.4.
  - Update NoScript to version 2.6.
  - Fix bookmark to I2P router console.
  - Re-enable Monkeysphere extension to connect to the validation agent.

  * Localization
  - The Tails USB installer, tails-persistence-setup and tails-greeter
    are now translated into Bulgarian.
  - Update Chinese translation for tails-greeter.
  - Update Euskadi translation for WhisperBack.

  * Build system
  - Custom packages are now retrieved from Tails APT repository instead
    of bloating the Git repository.
  - Allow '~' in wiki filenames. This makes it possible to ship
    update-description files for release candidates.
  - Document how to create incremental update kit.
  - Handle release candidates when generating custom APT sources.
  - Remove pinning for xul-ext-adblock-plus.
    It is obsolete since we've added this package to our APT repository.

 -- Tails developers <amnesia@boum.org>  Sun, 25 Nov 2012 12:59:17 +0100

tails (0.14) unstable; urgency=low

  * Major new features
  - Enable Tor stream isolation; several new SocksPorts with
    appropriate Isolate* options have been added for different use
    cases (i.e. applications). All application's have been
    reconfigured to use these new SocksPorts, which should increase
    anonymity by making it more difficulte to correlate traffic from
    different applications or "online identities".
  - The web browser now has the anonymity enhancing patches from the
    TorBrowser applied.
  - gpgApplet can now handle public-key cryptography.
  - Install an additional, PAE-enabled kernel with NX-bit
    support. This kernel is auto-selected when the hardware supports
    it and will:
    * provide executable space protection, preventing certain types of
      buffer overflows from being exploitable.
    * enable more than 4 GiB of system memory.
    * make all processors/cores available, including their
      power-saving functionality.
  - Add a persistence preset for NetworkManager connections.

  * Minor improvements
  - On kexec reboot, make the boot quiet only if debug=wipemem was not
    enabled.
  - Update torproject.org's APT repo key.
  - Update the embedded Tails signing key.
  - Use symlinks instead of duplicating localized searchplugins.
  - Rewrite Tails firewall using ferm. Tails firewall was written in
    very unsophisticated iptables-save/restore format. As more feature
    creeped in, it started to be quite unreadable.
  - Optimize VirtualBox modules build at runtime to avoid installing the
    userspace utils N times.
  - Drop most of Vidalia's configuration. Our custom lines just caused
    trouble (with multiple SocksPorts) and the default works well.
  - Blacklist PC speaker module. On some computers, having the pcspkr
    module loaded means loud beeps at bootup, shutdown and when using
    the console. As it draws useless attention to Tails users, it is
    better to prevent Linux from loading it by default.
  - Remove all addons from the Unsafe Browser. No addons are essential
    for the Unsafe Browser's intent. If anything they will modify the
    network fingerprint compared to a normal Iceweasel install, which
    is undesirable.
  - Prevent some unwanted packages to be installed at all, rather than
    uninstalling them later. This should speed up the build a bit.
  - Add a symlink from /etc/live/config to /etc/live/config.d. This
    makes the system compatible with live-config 3.0.4-1, without
    breaking backward compatibility with various parts of the system
    that use the old path.
  - Do not run unecessary scripts during shutdown sequence, to make
    shutdown faster.
  - Make live-persist deal with persistent ~/.gconf subdirs so that
    any options saved therein actually get persistent.
  - Prevent memlockd unload on shutdown, to make sure that all
    necessary tools for memory wiping are available when the new
    kernel has kexec'd.
  - Patch initscripts headers instead of fiddling with update-rc.d. We
    now let insserv figure out the correct ordering for the services
    during startup and shutdown, i.e. use dependency-based boot
    sequencing.
  - Remove the last absolute path in our isolinux config, which makes
    it easier to migrate from isolinux to syslinux (just rename the
    directory), and hence might make it easier for 3rd party USB
    installers (like the Universal USB Installer) to support Tails.

  * Bugfixes
  - Include `seq` in the ramdisk environment: it is used to wipe more
    memory. This fixes the long-standing bug about Tails not cleaning
    all memory on shutdown.
  - Fix Yelp crashing on internal links
  - Allow amnesia user to use Tor's TransPort. This firewall exception
    is necessary for applications that doesn't have in-built SOCKS
    support and cannot use torsocks. One such example is Claws Mail,
    which uses tsocks since torsocks makes it leak the hostname. This
    exception, together with Tor's automatic .onion mapping makes
    Claws Mail able to use hidden service mail providers again.
  - Force threads locking support in Python DBus binding. Without this
    liveusb-creator doesn't work with a PAE-enabled kernel.
  - Fix localized search plugins for 'es' and 'pt'
  - Fix live-boot's readahead, which caused an unnecessary pause
    during boot.
  - Factorize GCC wanted / available version numbers in VirtualBox
    modules building hook. This, incidentally, fixes a bug caused by
    duplication and not updating all instances.
  - Fix tordate vs. Tor 0.2.3.x. Since 0.2.3.x Tor doesn't download a
    consensus for clocks that are more than 30 days in the past or 2
    days in the future (see commits f4c1fa2 and 87622e4 in Tor's git
    repo). For such clock skews we set the time to the Tor authority's
    cert's valid-after date to ensure that a consensus can be
    downloaded.

  * Tor
  - Update to version 0.2.3.24-rc-1~~squeeze+1, a new major
    version. It's not a stable release, but we have been assured by
    the Tor developers that this is the right move.
  - Stop setting custom value for the Tor LongLivedPorts
    setting. Gobby's port was upstreamed in Tor 0.2.3.x.

  * Iceweasel
  - Update to 10.0.10esr-1+tails1, which has all the anonymity enhancing
    patches from the TorBrowser applied.
  - Install iceweasel from our own repo, http://deb.tails.boum.org.
  - Fix Iceweasel's file associations. No more should you be suggested
    to open a PDF in the GIMP.

  * htpdate
  - Use curl instead of wget, and add a --proxy option passed through
    to curl.
  - Remove the --fullrequest option, we don't need it anymore.
  - Remove --dns-timeout option, we don't need it anymore.
  - Change --proxy handling to support Debian Squeeze's curl.
  - Clarify what happens if --proxy is not used.
  - Compute the median of the diffs more correctly.

  * Hardware support
  - Update Linux to 3.2.32-1.

  * Software
  - Update vidalia to 0.2.20-1+tails1.
  - Update bundled WhisperBack package to 1.6.2:
    * Raise the socket library timeout to 120 seconds
    * Use smtplib's timeout parameter
    * Fix error output when calling send a 2nd time
  - Update liveusb-creator to 3.11.6-3.
  - Update i2p to 0.9.2.
  - Update tails-persistence-setup to 0.20-1, which should make it
    possible to install Tails on large (>= 32 GiB) USB drives.
  - Install console-setup and keyboard-configuration from unstable
    (required by new initramfs-tools).
  - Update tails-greeter to 0.7.3:
    * Import pt_BR translation.
    * Let langpanel usable during option selection stage
    * Print less debugging messages by default
    (below are changes in tails-greeter 0.7.2:)
    * Use correct test operators.
    * Generate language codes of available locales at package build
      time.
    * Read list of language codes from where we have saved it at
      package build time.
    * Drop tails-lang-helper, not used anymore.
    * Do not compile locales at login time anymore. Tails now ships
      locales-all.
  - Import live-config{,-sysvinit} 3.0.8-1. live-config >= 3.0.9-1
    has basically nothing useful for us, and it migrates to new paths
    brought by live-boot 3.0~b7, which we're not ready for yet (see:
    todo/newer_live-boot).

  * Localization
  - Fix Tails specific Iceweasel localization for pt-BR
  - Add Japanese input system: scim-anthy.
  - whisperback is now also translated into German, Hebrew, Hungarian,
    Italian and Korean.
  - tails-persistence-setup is now also translated into Arabic.
  - tails-greeter is now also translated into Arabic, Hebrew, Basque,
    Hungarian, Italian and Chinese.

  * Build system
  - Catch more errors in during build time:
    - Ensure that all local hooks start with 'set -e'.
    - Fail hard if adduser fails in local hooks.
    - Fail hard if 'rm' fails in local hooks.
  - vagrant: Ensure we have the set of Perl packages needed by our
    Ikiwiki
  - vagrant: Configure live-build to ship with ftp.us.debian.org.
    Using cdn.debian.net leads to bad interactions with Tor.
  - vagrant: Don't use gzip compression when building from a tag, i.e.
    a release.
  - vagrant: Optionally use bootstrap stage cache for faster builds
    via the 'cache' build option.
  - vagrant: Make sure release builds are clean, i.e. they don't use
    any potentially dangerous build options.
  - vagrant: Disable live-build package caching. This build system is
    meant to use an external caching proxy, so live-build's cache just
    wastes RAM (for in-memory builds) or disk space.
  - vagrant: use aufs magic instead of copying source into tmpfs.
    This reduces the amount of RAM required for building Tails in.
  - vagrant: Allow in-memory builds when a VM with enough memory is
    already started.

 -- Tails developers <amnesia@boum.org>  Sat, 10 Nov 2012 12:34:56 +0000

tails (0.13) unstable; urgency=low

  * Major new features
  - Use white-list/principle of least privelege approach for local services.
    Only users that need a certain local (i.e. hosted on loopback) service
    (according to our use cases) are granted access to it by our firewall;
    all other users are denied access.
  - Ship a first version of the incremental update system. Updates are not
    currently triggered automatically, but this will allow tests to be done
    on larger scales.

  * Minor improvements
  - Enable four workspaces in the Windows XP camouflage. This allows
    users to quickly switch to a more innocent looking workspace in case
    they are working on sensitive data and attract unwanted attention.
    The workspace switcher applet isn't there, though, since there's no
    such thing in Windows XP, so switching is only possible via keyboard
    shortcuts.
  - Ship with precompiled locales instead of generating them upon login.
  - Add support for wireless regulation.
  - Use color for Git output, not intended for machine consumption,
    written to the terminal.
  - Have ttdnsd use OpenDNS. Using Google's DNS servers was very
    glitchy, and rarely succeeded when it should. It can probably be
    attributed to Google's DNS, which is known to take issue with Tor
    exits.
  - Upgrade WhisperBack to 1.6, with many UI improvements and new translations.
  - Include GDM logs and dmidecode informations in the reports.
  - Allow to modify language and layout in the "Advanced options" screen
    of the greeter.
  - GnuPG: bump cert-digest-algo to SHA512.
  - Update torproject.org's APT repo key.

  * Bugfixes
  - Make Claws Mail save local/POP emails in its dot-directory. The
    default is to save them at ~/Mail, which isn't included in our
    current Claws Mail persistence preset.
  - Fix the System Monitor applet.
  - Remove broken ttdnsd from the default DNS resolution loop.
  - Hide the 'TailsData' partition in desktop applications.
  - Ship unrar-free again, so that the GNOME archive manager knows about
    it.
  - Ship with an empty whitelist for Noscript.
  - Disable FoxyProxy's advertisement on proxy error page.
  - Fix slow browsing experience for offline documentation.
  - Raise the socket timeout to 120 seconds in WhisperBack.
  - Enable the ikiwiki trail plugin for the locally built wiki too.

  * Iceweasel
  - Upgrade iceweasel to 10.0.6esr-1 (Extended Support Release) and install it
    and its dependencies from squeeze-backports.

  * Hardware support
  - Upgrade Linux to 3.2.23-1.

  * Software
  - Update tor to version 0.2.2.39.
  - Update Iceweasel to version 10.0.7esr-2.
  - Update i2p to version 0.9.1.

  * Build system
  - vagrant: Install Ikiwiki from Debian unstable. The 'mirrorlist'
    patches have finally been merged in upstream Ikiwiki. So instead of
    building Ikiwiki by hand, we can now install the package directly
    from Debian unstable.
  - Do not build the ikiwiki forum on the bundled static website copy.

 -- Tails developers <amnesia@boum.org>  Mon, 17 Sep 2012 15:19:25 +0200

tails (0.12.1) unstable; urgency=low

  This is a brown paper bag release to fix two major problems introduced in
  Tails 0.12.

  * Iceweasel
  - Upgrade Torbutton to 1.4.6.
  - Upgrade AdBlock Plus to 2.1.
  - Update AdBlock Plus patterns.

  * Hardware support
  - Upgrade Linux to 3.2.21-3 (linux-image-3.2.0-3-486).

  * Software
  - Install MAT from Debian backports, drop custom package.
  - Install python-pdfrw to re-add PDF support to the MAT.
  - Upgrade tails-greeter to 0.7.1, which fixes the race condition that
    broke administration password and locale settings on some systems.

  * Boot
  - Remove the Tails specific plymouth theme. The theme interfers heavily with
    the boot process on some hardware.

 -- Tails developers <amnesia@boum.org>  Mon, 17 Sep 2012 13:06:03 +0200

tails (0.12) unstable; urgency=low

  * Major new features
  - Add the Unsafe Web Browser, which has direct access to the Internet and
    can be used to login to captive portals.
  - The (previously experimental, now deemed stable) Windows camouflage can now
    be enabled via a check box in Tails greeter.

  * Tor
  - Upgrade to 0.2.2.37-1~~squeeze+1.

  * Iceweasel
  - Upgrade iceweasel to 10.0.5esr-1 (Extended Support Release) and install it
    and its dependencies from squeeze-backports.
  - Add a bookmark for the offline Tails documentation.
  - Update AdBlock patterns.

  * Persistence
  - Allow using larger USB drives by increasing the mkfs timeout to 10 minutes.
  - Tell the user what's going on when the Tails boot device cannot be found.

  * Hardware support
  - Upgrade Linux to 3.2.20-1 (linux-image-3.2.0-2-amd64).

  * Software
  - Install rfkill.
  - Install torsocks. Note that this makes `torify' use `torsocks' instead of
    `tsocks'. The `tsocks' binary is dropped to avoid problems, but remaining
    files (the library) are kept since ttdnsd depends on them.
  - Fetch live-config-sysvinit from sid so that it matches live-config version.
  - Update virtualbox backports to 4.1.10-dfsg-1~bpo60+1.
  - Install pciutils (needed by virtualbox-guest-utils).
  - Install mousetweaks. This is needed to use the mouse accessibility settings
    in System -> Preferences -> Mouse -> Accessibility.
  - Install the "hardlink" files deduplicator.
  - Do not install cryptkeeper anymore. See todo/remove_cryptkeeper for reason.
    Users of cryptkeeper are encouraged to install cryptkeeper via `apt-get
    update; apt-get install --yes cryptkeeper`, open their volume and move
    their to Tails' built-in persistence instead, as a one-time migration.
  - Upgrade I2P to version 0.9.
  - Don't install GParted. GNOME Disk Utility has been on par with GParted
    since Squeeze was released.
  - Upgrade live-boot to 3.0~a27-1+tails2~1.gbp319fe6.
  - Upgrade live-config to 3.0~a39-1 and install it from Debian experimental.
  - Upgrade tails-greeter to 0.7.
  - Upgrade tails-persistence-setup to 0.17-1.
  - Install libyaml-libyaml-perl.
  - Upgrade MAT, the metadata anonymisation toolkit, 0.3.2-1~bpo60+1.
  - Fetch python-pdfrw from backports, drop custom package.

  * Internationalization
  - The Tails website and documentation now has a (partial) Portuguese
    translation.

  * Build system
  - Tails can now be built without using a HTTP proxy.
  - Tails can now easily be built by using Vagrant. See the updated
    contribute/build page for instructions.

  * Boot
  - Remove obsolete noswap boot parameter. live-boot now handles swap on an
    opt-in basis.
  - The squashfs.sort files generated with boot-profile should now be ok which
    makes the generate images boot noticeably faster on optical media. See
    bugs/weird_squashfs.sort_entries for more information.
  - Set Tails specific syslinux and plymouth themes.
  - Add NVidia KMS video drivers to the initrd in order to show our shiny new
    plymouth theme on more systems.

 -- Tails developers <amnesia@boum.org>  Mon, 11 Jun 2012 13:37:00 +0200

tails (0.11) unstable; urgency=low

  * Major new features
  - Do not grant the desktop user root credentials by default.
  - A graphical boot menu (tails-greeter 0.6.3) allows choosing among
    many languages, and setting an optional sudoer password.
  - Support opt-in targeted persistence
    · tails-persistence-setup 0.14-1
    · live-boot 3.0~a25-1+tails1~5.gbp48d06c
    · live-config 3.0~a35-1
  - USB installer: liveusb-creator 3.11.6-1

  * iceweasel
  - Install iceweasel 10.0.4esr-1 (Extended Support Release).
    Let's stop tracking a too fast moving target.
    Debian Wheezy will ship ESR versions.
  - Install needed dependencies from squeeze-backports.
  - Search plugins:
    · Remove bing.
      bing appeared due to our upgrading iceweasel.
      Removing it makes things consistent with the way they have been
      until now, that is: let's keep only the general search engines
      we've been asked to add, plus Google, and a few specialized ones.
    · Replace Debian-provided DuckDuckGo search plugin with the "HTML SSL"
      one, version 20110219. This is the non-JavaScript, SSL, POST flavour.
    · Add ixquick.com.
    · Install localized search engines in the correct place.
      No need to copy them around at boot time anymore.
    · Remove Scroogle. RIP.
  - Enable TLS false start, like the TBB does since December.
  - Adblock Plus: don't count and save filter hits, supress first run dialog.
  - Install neither the GreaseMonkey add-on, nor any GreaseMonkey script.
    YouTube's HTML5 opt-in program is over.
    HTML5 video support is now autodetected and used.

  * Vidalia
  - Upgrade to 0.2.17-1+tails1: drop Do-not-warn-about-Tor-version.patch,
    applied upstream.
  - Set SkipVersionCheck=true.
    Thanks to chiiph for implementing this upstream (needs Vidalia 0.2.16+).

  * Internationalization
  - Install all available iceweasel l10n packages.
  - Remove syslinux language choosing menu.
    tails-greeter allows choosing a non-English language.
  - Add fonts for Hebrew, Thai, Khmer, Lao and Korean languages.
  - Add bidi support.
  - Setup text console at profile time.
    Context: Tails runs with text console autologin on.
    These consoles now wait, using a "Press enter to activate this console"
    message, for the user. When they press enter in there, they should have chosen
    their preferred keyboard layout in tails-greeter by now. Then, we run setupcon.
    As a result, the resulting shell is properly localized, and setupcon
    sets the correct keyboard layout, both according to the preferences expressed by
    the user in tails-greeter.
  - Don't use localepurge, don't remove any Scribus translations anymore,
    don't localize environment at live-config time:
    tails-greeter allows us to support many, many more languages.

  * Hardware support
  - Linux 3.2.15-1 (linux-image-3.2.0-2-amd64).
  - Fix low sound level on MacBook5,2.
  - Disable laptop-mode-tools automatic modules. This modules set often
    needs some amount of hardware-specific tweaking to work properly.
    This makes them rather not well suited for a Live system.

  * Software
  - Install GNOME keyring.
    This is needed so that NetworkManager remembers the WEP/WPA secrets
    for the time of a Tails session. Initialize GNOME keyring at user
    creation time.
  - Install usbutils to have the lsusb command.
  - Install the Traverso multitrack audio recorder and editor.

  * Miscellaneous
  - GNOME Terminal: keep 8192 scrollback lines instead of the smallish
    default.
  - Replaced tails-wifi initscript with laptop-mode-tools matching feature.
  - Disable gdomap service.
  - Fetch klibc-utils and libklibc from sid.
    The last initramfs-tools depends on these.
  - Set root password to "root" if debug=root is passed on the
    kernel cmdline. Allow setting root password on kernel cmdline via
    rootpw=. Looks like we implemented this feature twice.
  - Append a space on the kernel command line. This eases manually adding
    more options.
  - Rename sudoers.d snippets to match naming scheme.
    Sudo credentials that shall be unconditionally granted to the Tails
    default user are named zzz_*, to make sure they are applied.
  - WhisperBack: also include /var/log/live-persist and
    /var/lib/gdm3/tails.persistence.
  - Add a wrapper to torify whois.
  - Rework the VirtualBox guest modules building hook to support
    multiple kernels.
  - Consistently wait for nm-applet when waiting for user session to come up.
    Waiting for gnome-panel or notification-daemon worked worse.
  - Don't start the NetworkManager system service via init.
    Some Tails NM hooks need the user to be logged in to run properly.
    That's why tails-greeter starts NetworkManager at PostLogin time.
  - Also lock /bin/echo into memory. For some reason, kexec-load needs it.
  - Pidgin: don't use the OFTC hidden service anymore.
    It proved to be quite unreliable, being sometimes down for days.
  - Do not display storage volumes on Desktop, by disabling
    /apps/nautilus/desktop/volumes_visible GConf entry. Enabling that
    GConf setting avoids displaying the bind-mounted persistent
    directories on the Desktop, and reduces user confusion. It also is
    a first step towards a bigger UI change: GNOME3 does not manage the
    Desktop anymore, so volume icons and other Desktop icons are meant to
    disappear anyway. It implies we'll have to move all Desktop icons
    elsewhere. Let's start this move now: this will smooth the UI change
    Wheezy will carry for our users, by applying some of it progressively.

  * Build system
  - Don't build hybrid ISO images anymore. They boot less reliably on
    a variety of hardware, and are made less useful by us shipping
    a USB installer from now on.
  - Append .conf to live-config configuration filenames:
    live-config >3.0~a36-1 only takes into account files named *.conf
    in there. Accordingly update scripts that source these files.
  - Remove long-obsolete home-refresh script and its configuration.

  * Virtualization support
  - Support Spice and QXL: install the Spice agent from Debian sid,
    install xserver-xorg-video-qxl from squeeze-backports.

 -- Tails developers <amnesia@boum.org>  Tue, 17 Apr 2012 14:54:00 +0200

tails (0.10.2) unstable; urgency=low

  * Iceweasel
  - Update to 10.0.2-1.
  - Disable HTTPS-Everywhere's SSL Observatory (plus first-run pop-up).
  - Revert "FoxyProxy: don't enclose regexps between ^ and $."
    Currently "http://www.i2p2.de" (and everything similar) is captured by
    the I2P filter, which is incorrect. It seems isMultiLine="false" does
    *not* make RE into ^RE$ any longer.
  - Remove file:// from NoScript's exception lists.
    This will fix the JavaScript toggles in the local copy of the documentation.
  - Update AdBlock patterns.

  * Software
  - Upgrade I2P to 0.8.13.
  - Install libvpx0 from sid.
  - Fetch klibc-utils and libklibc from sid.
    The last initramfs-tools depends on these.

  * Hardware support
  - Upgrade Linux kernel to 3.2.7-1.
  - Install firmware-libertas.
    This adds support for wireless network cards with Marvell Libertas
    8xxx chips supported by the libertas_cs, libertas_sdio, libertas_spi,
    libertas_tf_usb, mwl8k and usb8xxx drivers.

  * Miscellaneous
  - Revert "Set time to middle of [valid-after, fresh-until] from consensus."
    This reverts commit 18d23a500b9412b4b0fbe4e38a9398eb1a3eadef.
    With this vmid clocks that are E minutes back in time may cause issues
    (temporary Tor outages) after consensus updates that happen at the
    (60-E):th minute or later during any hour. Full analysis:
    https://mailman.boum.org/pipermail/tails-dev/2012-January/000873.html
  - Add the default user to the vboxsf group.
    This will allow the user to get full access to automounted VirtualBox
    shared folders as they are mounted with guid vboxsf and rwx group
    permissions.

 -- Tails developers <amnesia@boum.org>  Thu, 01 Mar 2012 20:26:21 +0100

tails (0.10.1) unstable; urgency=low

  * Iceweasel
  - Make Startpage the default web search engine. Scroogle does not look
    reliable enough these days.

  * Software
  - Upgrade WhisperBack to 1.5.1 (update link to bug reporting documentation).
  - Update MAT to 0.2.2-2~bpo60+1 (fixes a critical bug in the GUI).

  * Hardware support
  - Upgrade Linux kernel to 3.2.1-2

  * Time synchronization
    Serious rework that should fix most, if not all, of the infamous
    time-sync' related bugs some Tails users have experienced recently.
    - Make htpdate more resilient by using three server pools, and
      allowing some failure ratio.
    - Set time from Tor's unverified-consensus if needed.
    - Set time to middle of [valid-after, fresh-until] from consensus.
    - Many robustness, performance and fingerprinting-resistance improvements.
    - Display time-sync' notification much earlier.

  * Miscellaneous
  - Fix access to "dumb" git:// protocol by using a connect-socks wrapper
    as GIT_PROXY_COMMAND.
  - SSH client: fix access to SSH servers on the Internet by correcting
    Host / ProxyCommand usage.
  - Pidgin: use OFTC hidden service to workaround Tor blocking.
  - Claws Mail: disable draft autosaving.
    When composing PGP encrypted email, drafts are saved back to
    the server in plaintext. This includes both autosaved and manually
    saved drafts.
  - tails-security-check-wrapper: avoid eating all memory when offline.

 -- Tails developers <amnesia@boum.org>  Sat, 28 Jan 2012 10:00:31 +0100

tails (0.10) unstable; urgency=low

  * Tor: upgrade to 0.2.2.35-1.

  * Iceweasel
  - Install Iceweasel 9.0 from the Debian Mozilla team's APT repository.
  - Update Torbutton to 1.4.5.1-1.
  - Support viewing any YouTube video that is available in HTML5 format:
    install xul-ext-greasemonkey and the "Permanently Enable HTML5 on
    YouTube" GreaseMonkey script.
  - Stop using Polipo in Iceweasel. Its SOCKS support was fixed.
  - Install from Debian sid the iceweasel extensions we ship,
    for compatibility with FF9.
  - Use Scroogle (any languages) instead of Scroogle (English only) when
    booted in English. Many users choose English because their own
    language is not supported yet; let's not hide them search results in
    their own language.
  - Install Iceweasel language packs from Debian unstable:
    unfortunately they are not shipped on the mozilla.debian.net repository.
  - Install the NoScript Firefox extension; configure it the same way as
    the TBB does.
  - Disable third-party cookies.
    They can be used to track users, which is bad. Besides, this is what
    TBB has been doing for years.
  - FoxyProxy: allow direct connections to RFC1918 IPs.

  * Do not transparent proxy outgoing Internet connections through Tor.
  - Torify the SSH client using connect-proxy to all IPs but RFC1918 ones.
  - Torify APT using Polipo HTTP.
  - Torify wget in wgetrc.
  - Torify gobby clients using torsocks. It does not support proxies yet.
  - Torify tails-security-check using LWP::UserAgent's SOCKS proxy support.
  - Fix enabling of GNOME's HTTP proxy.

  * Software
  - Upgrade Vidalia to 0.2.15-1+tails1.
    · New upstream release.
    · Do not warn about Tor version.
  - Upgrade MAT to 0.2.2-1~bpo60+1.
  - Upgrade VirtualBox guest software to 4.1.6-dfsg-2~bpo60+1,
    built against the ABI of X.Org backports.
  - Upgrade I2P to 0.8.11 using KillYourTV's Squeeze packages;
    additionally, fix its start script that was broken by the tordate merge.
  - Install unar (The Unarchiver) instead of the non-free unrar.
  - Install Nautilus Wipe instead of custom Nautilus scripts.

  * Hardware support
  - Upgrade Linux kernel to 3.1.6-1.
  - Upgrade to X.Org from squeeze-backports.
  - Install more, and more recent b43 firmwares.
  - Upgrade barry to 0.15-1.2~bpo60+1.

  * Internationalization
  - Add basic language support for Russian, Farsi and Vietnamese.
  - Install some Indic fonts.
  - Install some Russian fonts.
  - Add Alt+Shift shortcut to switch keyboard layout.

  * Miscellaneous
  - Support booting in "Windows XP -like camouflage mode":
    · Install homebrewn local .debs for a Windows XP look-alike Gnome theme.
    · Add the "Windows XP Bliss" desktop wallpaper.
    · Added a script that's sets up Gnome to look like Microsoft Windows XP.
    · Add Windows XP "camouflage" icons for some programs.
    · Make Iceweasel use the IE icon when Windows XP camouflage is enabled.
    · Add special launcher icons for the Windows XP theme so that they're
      not too big.
  - Decrease Florence focus zoom to 1.2.
  - Do not fetch APT translation files. Running apt-get update is heavy enough.
  - Add MSN support thanks to msn-pecan.
  - Add custom SSH client configuration:
    · Prefer strong ciphers and MACs.
    · Enable maximum compression level.
     · Explicitly disable X11 forwarding.
    · Connect as root by default, to prevent fingerprinting when username
      was not specified.
  - Replace flawed FireGPG with a home-made GnuPG encryption applet;
    install a feature-stripped FireGPG that redirects users to
    the documentation, and don't run Seahorse applet anymore.
  - Enable Seahorse's GnuPG agent.
  - Blank screen when lid is closed, rather than shutting down the system.
    The shutdown "feature" has caused data losses for too many people, it seems.
    There are many other ways a Tails system can be shut down in a hurry
    these days.
  - Import Tails signing key into the keyring.
  - Fix bug in the Pidgin nick generation that resulted in the nick
    "XXX_NICK_XXX" once out of twenty.
  - Pre-configure the #tor IRC discussion channel in Pidgin.
  - Fix "technology preview" of bridge support: it was broken by tordate merge.
  - Install dependencies of our USB installer to ease its development.
  - Make vidalia NM hook sleep only if Vidalia is already running.
  - Reintroduce the htpdate notification, telling users when it's safe
    to use Tor Hidden Services.
  - htpdate: omit -f argument to not download full pages.
  - htpdate: write success file even when not within {min,max}adjust.
    Otherwise htpdate will not "succeed" when the time diff is 0 (i.e.
    the clock was already correct) so the success file cannot be used
    as an indicator that the system time now is correct, which arguably
    is its most important purpose.

  * Build system
  - Name built images according to git tag.

 -- Tails developers <tails@boum.org>  Wed, 04 Jan 2012 09:56:38 +0100

tails (0.9) unstable; urgency=low

  * Tor
  - Upgrade to 0.2.2.34 (fixes CVE-2011-2768, CVE-2011-2769).

  * Iceweasel
  - Upgrade to 3.5.16-11 (fixes CVE-2011-3647, CVE-2011-3648, CVE-2011-3650).
  - Upgrade FireGPG to 0.8-1+tails2: notify users that the FireGPG Text
    Editor is the only safe place for performing cryptographic operations,
    and make it impossible to do otherwise. Other ways open up several
    severe attacks through JavaScript (e.g. leaking plaintext when
    decrypting, signing messages written by the attacker).
  - Install Cookie Monster extension instead of CS Lite.
  - Always ask where to save files.
  - Upgrade Torbutton to 1.4.4.1-1, which includes support for the in-browser
    "New identity" feature.

  * Software
  - Install MAT, the metadata anonymisation toolkit.
  - Upgrade TrueCrypt to 7.1.
  - Upgrade WhisperBack to 1.5~rc1 (leads the user by the hand if an error
    occurs while sending the bugreport, proposes to save it after 2 faild
    attempts, numerous bugfixes).
  - Linux: upgrade to linux-image-3.0.0-2-486 (version 3.0.0-6); fixes
    a great number of bugs and security issues.

  * Miscellaneous
  - Fully rework date and time setting system.
  - Remove the htp user firewall exception.
  - Saner keyboard layouts for Arabic and Russian.
  - Use Plymouth text-only splash screen at boot time.
  - Color the init scripts output.
  - Suppress Tor's warning about applications doing their own DNS lookups.
    This is totally safe due to our Tor enforcement.
  - Disable hdparm boot-time service.
    We only want hdparm so that laptop-mode-tools can use it.
  - Run Claws Mail using torify.
    It's not as good as if Claws Mail supported SOCKS proxies itself,
    but still better than relying on the transparent netfilter torification.
  - Install HPLIP and hpcups for better printing support.

  * Erase memory at shutdown
  - Run many sdmem instances at once.
    In hope of erasing more memory until we come up with a proper fix for
    [[bugs/sdmem_does_not_clear_all_memory]].
  - Kill gdm3 instead of using its initscript on brutal shutdown.
  - Use absolute path to eject for more robust memory wipe on boot medium removal.

  * Space savings
  - Exclude kernel and initramfs from being put into the SquashFS.
    Those files are already shipped where they are needed, that is in the ISO
    filesystem. Adapt kexec and memlockd bits.
  - Do not ship the GNOME icon theme cache.
  - Do not ship .pyc files.
  - Do not ship NEWS.Debian.gz files.

  * Build system
  - Re-implement hook that modifies syslinux config to make future
    development easier.

 -- Tails developers <amnesia@boum.org>  Tue, 01 Nov 2011 13:26:38 +0100

tails (0.8.1) unstable; urgency=low

  * Iceweasel
    - Update to 3.5.16-10 (fixes DSA-2313-1).
    - FireGPG: force crypto action results to appear in a new window, otherwise
      JavaScript can steal decrypted plaintext. Advice: always use FireGPG's
      text editor when writing text you want to encrypt. If you write it in a
      textbox the plaintext can be stolen through JavaScript before it is
      encrypted in the same way.
    - Update HTTPS Everywhere extension to 1.0.3-1.
    - Stop using the small version of the Tor check page. The small version
      incorrectly tells Tails users to upgrade their Torbrowser, which has
      confused some users.

  * Software
    - Update Linux to 3.0.0-2 (fixes DSA-2310-1, CVE-2011-2905, CVE-2011-2909,
      CVE-2011-2723, CVE-2011-2699, CVE-2011-1162, CVE-2011-1161).
    - Update usb-modeswitch to 1.1.9-2~bpo60+1 and usb-modeswitch-data to
      20110805-1~bpo60+1 from Debian backports. This adds support for a few
      devices such as Pantech UMW190 CDMA modem.
    - Install libregexp-common-perl 2011041701-3 from Debian unstable. This
      fixes the bug: [[bugs/msva_does_not_use_configured_keyserver]].
    - Install hdparm so the hard drives can be spinned down in order to save
      battery power.
    - Install barry-util for better BlackBerry integration.
    - Debian security upgrades: OpenOffice.org (DSA-2315-1), openjdk-6
      (DSA-2311-1), policykit-1 (DSA-2319-1)

   * Protecting against memory recovery
    - Set more appropriate Linux VM config before wiping memory. These
      parameters should make the wipe process more robust and efficient.

 -- Tails developers <amnesia@boum.org>  Sun, 16 Oct 2011 11:31:18 +0200

tails (0.8) unstable; urgency=low

  * Rebase on the Debian Squeeze 6.0.2.1 point-release.

  * Tor
    - Update to 0.2.2.33-1.
    - Disabled ControlPort in favour of ControlSocket.
    - Add port 6523 (Gobby) to Tor's LongLivedPorts list.

  * I2P
    - Update to 0.8.8.
    - Start script now depends on HTP since I2P breaks if the clock jumps or is
      too skewed during bootstrap.

  * Iceweasel
    - Update to 3.5.16-9 (fixes CVE-2011-2374, CVE-2011-2376, CVE-2011-2365,
      CVE-2011-2373, CVE-2011-2371, CVE-2011-0083, CVE-2011-2363, CVE-2011-0085,
      CVE-2011-2362, CVE-2011-2982, CVE-2011-2981, CVE-2011-2378, CVE-2011-2984,
      CVE-2011-2983).
    - Enable HTTP pipelining (like TBB).
    - Update HTTPS Everywhere extension to 1.0.1-1 from Debian unstable.
    - Suppress FoxyProxy update prompts.
    - Prevent FoxyProxy from "phoning home" after a detected upgrade.
    - Fixed a bunch of buggy regular expressions in FoxyProxy's configuration.
      See [[bugs/exploitable_typo_in_url_regex?]] for details. Note that none of
      these issues are critical due to the transparent proxy.
    - Add DuckDuckGo SSL search engine.

  * Torbutton
    - Update to torbutton 1.4.3-1 from Debian unstable.
    - Don't show Torbutton status in the status bar as it's now displayed in the
      toolbar instead.

  * Pidgin
    - More random looking nicks in pidgin.
    - Add IRC account on chat.wikileaks.de:9999.

  * HTP
    - Upgrade htpdate script (taken from Git 7797fe9) that allows setting wget's
      --dns-timeout option.

  * Software
    - Update Linux to 3.0.0-1. -686 is now deprecated in favour of -486 and
      -686-pae; the world is not ready for -pae yet, so we now ship -486.
    - Update OpenSSL to 0.9.8o-4squeeze2 (fixes CVE-2011-1945 (revoke
      compromised DigiNotar certificates), CVE-2011-1945).
    - Update Vidalia to 0.2.14-1+tails1 custom package.
    - Install accessibility tools:
      - gnome-mag: screen magnifier
      - gnome-orca: text-to-speech
    - Replace the onBoard virtual keyboard with Florence.
    - Install the PiTIVi non-linear audio/video editor.
    - Install ttdnsd.
    - Install tor-arm.
    - Install lzma.

  * Arbitrary DNS queries
    - Tor can not handle all types of DNS queries, so if the Tor resolver fails
      we fallback to ttdnsd. This is now possible with Tor 0.2.2.x, since we
      fixed Tor bug #3369.

  * Hardware support
    - Install ipheth-utils for iPhone tethering.
    - Install xserver-xorg-input-vmmouse (for mouse integration with the host OS
      in VMWare and KVM).
    - Install virtualbox-ose 4.x guest packages from Debian backports.

  * Miscellaneous
    - Switch gpg to use keys.indymedia.org's hidden service, without SSL.
      The keys.indymedia.org SSL certificate is now self-signed. The hidden
      service gives a good enough way to authenticate the server and encrypts
      the connection, and just removes the certificates management issue.
    - The squashfs is now compressed using XZ which reduces the image size quite
      drastically.
    - Remove Windows autorun.bat and autorun.inf. These files did open a static
      copy of our website, which is not accessible any longer.

  * Build system
    - Use the Git branch instead of the Debian version into the built image's
      filename.
    - Allow replacing efficient XZ compression with quicker gzip.
    - Build and install documentation into the chroot (-> filesystem.squashfs).
      Rationale: our static website cannot be copied to a FAT32 filesystem due
      to filenames being too long. This means the documentation cannot be
      browsed offline from outside Tails. However, our installer creates GPT
      hidden partitions, so the doc would not be browseable from outside Tails
      anyway. The only usecase we really break by doing so is browsing the
      documentation while running a non-Tails system, from a Tails CD.

 -- Tails developers <amnesia@boum.org>  Thu, 09 Sep 2011 11:31:18 +0200

tails (0.7.2) unstable; urgency=high

  * Iceweasel
  - Disable Torbutton's external application launch warning.
    ... which advises using Tails. Tails *is* running Tails.
  - FoxyProxy: install from Debian instead of the older one we previously
    shipped.

  * Software
  - haveged: install an official Debian backport instead of a custom backport.
  - unrar: install the version from Debian's non-free repository.
    Users report unrar-free does not work well enough.

 -- Tails developers <amnesia@boum.org>  Sun, 12 Jun 2011 15:34:56 +0200

tails (0.7.1) unstable; urgency=high

  * Vidalia: new 0.2.12-2+tails1 custom package.

  * Iceweasel
  - Don't show Foxyproxy's status / icon in FF statusbar to prevent users
    from accidentaly / unconsciously put their anonymity at risk.
  - "amnesia branding" extension: bump Iceweasel compatibility to 4.0 to ease
    development of future releases.

  * Software
  - Upgrade Linux kernel to Debian's 2.6.32-33: fixes tons of bugs,
    including the infamous missing mouse cursor one. Oh, and it closes
    a few security holes at well.
  - Install unrar-free.
  - Do not install pppoeconf (superseeded by NetworkManager).
  - Upgrade macchanger to Debian testing package to ease development of
    future Tails releases.
  - Debian security upgrades: x11-xserver-utils (DSA-2213-1), isc-dhcp
    (DSA-2216-1), libmodplug (DSA-2226-1), openjdk-6 (DSA-2224-1).

  * Protecting against memory recovery
  - Add Italian translation for tails-kexec. Thanks to Marco A. Calamari.
  - Make it clear what it may mean if the system does not power off
    automatically.
  - Use kexec's --reset-vga option that might fix display corruption issues
    on some hardware.

  * WhisperBack (encrypted bug reporting software)
  - Upgrade WhisperBack to 1.4.1:
    localizes the documentation wiki's URL,
    uses WebKit to display the bug reporting help page,
    now is usable on really small screens.
  - Extract wiki's supported languages at build time, save this
    information to /etc/amnesia/environment, source this file into the
    Live user's environment so that WhisperBack 1.4+ can make good use
    of it.

  * Miscellaneous
  - Fix boot in Chinese.
  - Install mobile-broadband-provider-info for better 3G support.
  - Add back GNOME system icons to menus.
  - tails-security-check: avoid generating double-slashes in the Atom
    feeds URL.
  - Remove "vga=788" boot parameter which breaks the boot on some hardware.
  - Remove now useless "splash" boot parameter.
  - Fix a bunch of i386-isms.
  - Pass the noswap option to the kernel. This does not change actual Tails
    behaviour but prevents users from unnecessarily worrying because of 
    the "Activating swap" boot message.
  - Make use of check.torproject.org's Arabic version.

  * Build system
  - Enable squeeze-backports. It is now ready and will be used soon.
  - Install eatmydata in the chroot.
  - Convert ikiwiki setup files to YAML.

 -- Tails developers <amnesia@boum.org>  Fri, 29 Apr 2011 17:14:53 +0200

tails (0.7) unstable; urgency=low

  * Hardware support
  - Install foomatic-filters-ppds to support more printers.
  - Give the default user the right to manage printers.

  * Software
  - Deinstall unwanted packages newly pulled by recent live-build.
  
 -- Tails developers <amnesia@boum.org>  Wed, 06 Apr 2011 22:58:51 +0200

tails (0.7~rc2) unstable; urgency=low

  ** SNAPSHOT build @824f39248a08f9e190146980fb1eb0e55d483d71 **

  * Rebase on Debian Squeeze 6.0.1 point-release.
  
  * Vidalia: new 0.2.10-3+tails5 custom package..

  * Hardware support
  - Install usb-modeswitch and modemmanager to support mobile broadband
    devices such as 3G USB dongles. Thanks to Marco A. Calamari for the
    suggestion.

  * Misc
  - Website relocated to https://tails.boum.org/ => adapt various places.
  - Configure keyboard layout accordingly to the chosen language for
    Italian and Portuguese.

 -- Tails developers <amnesia@boum.org>  Fri, 25 Mar 2011 15:44:25 +0100

tails (0.7~rc1) UNRELEASED; urgency=low

  ** SNAPSHOT build @98987f111fc097a699b526eeaef46bc75be5290a **

  * Rebase on Debian Squeeze.

  * T(A)ILS has been renamed to Tails.
  
  * Protecting against memory recovery
    New, safer way to wipe memory on shutdown which is now also used when
    the boot media is physically removed.

  * Tor
  - Update to 0.2.1.30-1.

  * Iceweasel
  - Add HTTPS Everywhere 0.9.4 extension.
  - Better preserve Anonymity Set: spoof US English Browser and timezone
    the same way as the Tor Browser Bundle, disable favicons and picture
    iconification.
  - Install AdBlock Plus extension from Debian.
  - Add Tor-related bookmarks.
  - Support FTP, thanks to FoxyProxy.
  - Update AdBlock patterns.
  - Disable geolocation and the offline cache.

  * Software
  - Update Vidalia to 0.2.10-3+tails4.
  - Install gnome-disk-utility (Palimpsest) and Seahorse plugins.
  - Add opt-in i2p support with Iceweasel integration through FoxyProxy.
  - onBoard: fix "really quits when clicking the close window icon" bug.
  - Optionally install TrueCrypt at boot time.
  - Install laptop-mode-tools for better use of battery-powered hardware.
  - Replace xsane with simple-scan which is part of GNOME and way easier
    to use.
  - Upgrade WhisperBack to 1.3.1 (bugfixes, French translation).
  - Install scribus-ng instead of scribus. It is far less buggy in Squeeze.
  
  * Firewall
  - Drop incoming packets by default.
  - Forbid queries to DNS resolvers on the LAN.
  - Set output policy to drop (defense-in-depth).

  * Hardware support
  - Install Atheros and Broadcom wireless firmwares.
  - Install libsane-hpaio and sane-utils, respectively needed for
    multi-function peripherals and some SCSI scanners.

  * live-boot 2.0.15-1+tails1.35f1a14
  - Cherry-pick our fromiso= bugfixes from upstream 3.x branch.

  * Miscellaneous
  - Many tiny user interface improvements.
  - More robust HTP time synchronization wrt. network failures.
    Also, display the logs when the clock synchronization fails.
  - Disable GNOME automatic media mounting and opening to protect against
    a class of attacks that was recently put under the spotlights.
    Also, this feature was breaking the "no trace is left on local
    storage devices unless explicitly asked" part of Tails specification.
  - Make configuration more similar to the Tor Browser Bundle's one.
  - GnuPG: default to stronger digest algorithms.
  - Many more or less proper hacks to get the built image size under 700MB.
  - Compress the initramfs using LZMA for faster boot.

  * Build system
  - Run lb build inside eatmydata fsync-less environment to greatly improve
    build time.

 -- Tails developers <amnesia@boum.org>  Fri, 11 Mar 2011 15:52:19 +0100

tails (0.6.2) unstable; urgency=high

  * Tor: upgrade to 0.2.1.29 (fixes CVE-2011-0427).
  * Software
  - Upgrade Linux kernel, dpkg, libc6, NSS, OpenSSL, libxml2 (fixes various
    security issues).
  - Upgrade Claws Mail to 3.7.6 (new backport).
  - Install Liferea, tcpdump and tcpflow.
  * Seahorse: use hkp:// transport as it does not support hkps://.
  * FireGPG: use hkps:// to connect to the configured keyserver.
  * Build system: take note of the Debian Live tools versions being used
    to make next point-release process faster.
  * APT: don't ship package indices.

 -- T(A)ILS developers <amnesia@boum.org>  Wed, 19 Jan 2011 16:59:43 +0100

tails (0.6.1) unstable; urgency=low

  * Tor: upgrade to 0.1.28 (fixes CVE-2010-1676)
  * Software: upgrade NSS, Xulrunner, glibc (fixes various security issues)
  * FireGPG: use the same keyserver as the one configured in gpg.conf.
  * Seahorse: use same keyserver as in gpg.conf.
  * HTP: display the logs when the clock synchronization fails.
  * Update HTP configuration: www.google.com now redirects to
    encrypted.google.com.
  * Use the light version of the "Are you using Tor?" webpage.
  * Update AdBlock patterns.

 -- T(A)ILS developers <amnesia@boum.org>  Fri, 24 Dec 2010 13:28:29 +0100

tails (0.6) unstable; urgency=low

  * Releasing 0.6.

  * New OpenPGP signing-only key. Details are on the website:
    https://amnesia.boum.org/GnuPG_key/

  * Iceweasel
  - Fixed torbutton has migrated to testing, remove custom package.

  * HTP
  - Query ssl.scroogle.org instead of lists.debian.org.
  - Don't run when the interface that has gone up is the loopback one.

  * Nautilus scripts
  - Add shortcut to securely erase free space in a partition.
  - The nautilus-wipe shortcut user interface is now translatable.

  * Misc
  - Really fix virtualization warning display.
  - More accurate APT pinning.
  - Disable Debian sid APT source again since a fixed live-config has
    migrated to Squeeze since then.

  * live-boot: upgrade to 2.0.8-1+tails1.13926a
  - Sometimes fixes the smem at shutdown bug.
  - Now possible to create a second partition on the USB stick T(A)ILS is
    running from.

  * Hardware support
  - Support RT2860 wireless chipsets by installing firmware-ralink from
    Debian Backports.
  - Install firmware-linux-nonfree from backports.
  - Fix b43 wireless chipsets by having b43-fwcutter extract firmwares at
    build time.

  * Build system
  - Install live-build and live-helper from Squeeze.
  - Update SquashFS sort file.

 -- T(A)ILS developers <amnesia@boum.org>  Wed, 20 Oct 2010 19:53:17 +0200

tails (0.6~rc3) UNRELEASED; urgency=low

  ** SNAPSHOT build @a3ebb6c775d83d1a1448bc917a9f0995df93e44d **

  * Iceweasel
  - Autostart Iceweasel with the GNOME session. This workarounds the
    "Iceweasel first page is not loaded" bug.
  
  * HTP
  - Upgrade htpdate script (taken from Git 7797fe9).

  * Misc
  - Disable ssh-agent auto-starting with X session: gnome-keyring is
    more user-friendly.
  - Fix virtualization warning display.
  - Boot profile hook: write desktop file to /etc/skel.

  * Build system
  - Convert build system to live-build 2.0.1.
  - APT: fetch live-build and live-helper from Debian Live snapshots.
  - Remove dependency on live-build functions in chroot_local-hooks.
    This makes the build environment more robust and less dependent on
    live-build internals.
  - Remove hand-made rcS.d/S41tails-wifi: a hook now does this.
  - Measure time used by the lh build command.
  - Fix boot profile hook.
  - Boot profiling: wait a bit more: the current list does not include
    /usr/sbin/tor.

 -- T(A)ILS developers <amnesia@boum.org>  Sat, 02 Oct 2010 23:06:46 +0200

tails (0.6~rc2) UNRELEASED; urgency=low

  ** SNAPSHOT build @c0ca0760ff577a1e797cdddf0e95c5d62a986ec8 **

  * Iceweasel
  - Refreshed AdBlock patterns (20100926).
  - Set network.dns.disableIPv6 to true (untested yet)
  - Torbutton: install patched 1.2.5-1+tails1 to fix the User-Agent bug,
    disable extensions.torbutton.spoof_english again.

  * Software
  - WhisperBack: upgrade to 1.3~beta3 (main change:  let the user provide
    optional email address and OpenPGP key).
  - Remove mc.
  - Update haveged backport to 0.9-3~amnesia+lenny1.
  - Update live-boot custom packages (2.0.6-1+tails1.6797e8): fixes bugs
    in persistency and smem-on-shutdown.
  - Update custom htpdate script. Taken from commit d778a6094cb3 in our
    custom Git repository:  fixes setting of date/time.

  * Build system
  - Bugfix: failed builds are now (hopefully) detected.
  - Fix permissions on files in /etc/apt/ that are preserved in the image.
  - Install version 2.0~a21-1 of live-build and live-helper in the image.
    We are too late in the release process to upgrade to current Squeeze
    version (2.0~a29-1).

  * Misc
  - Pidgin/OTR: disable the automatic OTR initiation and OTR requirement.

 -- T(A)ILS developers <amnesia@boum.org>  Wed, 29 Sep 2010 19:23:17 +0200

tails (0.6~1.gbpef2878) UNRELEASED; urgency=low

  ** SNAPSHOT build @ef28782a0bf58004397b5fd303f938cc7d11ddaa **

  * Hardware support
  - Use a 2.6.32 kernel: linux-image-2.6.32-bpo.5-686 (2.6.32-23~bpo50+1)
    from backports.org. This should support far more hardware and
    especially a lot of wireless adapters.
  - Add firmware for RTL8192 wireless adapters.
  - Enable power management on all wireless interfaces on boot.

  * Software
  - Install inkscape.
  - Install poedit.
  - Install gfshare and ssss: two complementary implementations
    of Shamir's Secret Sharing.
  - Install tor-geoipdb.
  - Remove dialog, mc and xterm.

  * Iceweasel
  - Set extensions.torbutton.spoof_english to its default true value
    in order to workaround a security issue:
    https://amnesia.boum.org/security/Iceweasel_exposes_a_rare_User-Agent/

  * Monkeysphere
  - Install the Iceweasel extension.
  - Use a hkps:// keyserver.

  * GnuPG
  - Install gnupg from backports.org so that hkps:// is supported.
  - Use a hkps:// keyserver.
  - Proxy traffic via polipo.
  - Prefer up-to-date digests and ciphers.

  * Vidalia: rebased our custom package against 0.2.10.

  * Build system
  - Built images are now named like this:
    tails-i386-lenny-0.5-20100925.iso
  - Use live-helper support for isohybrid options instead of doing the
    conversion ourselves. The default binary image type we build is now
    iso-hybrid.
  - Remove .deb built by m-a after they have been installed.
  - Setup custom GConf settings at build time rather than at boot time.
  - Move $HOME files to /etc/skel and let adduser deal with permissions.
  - Convert to live-boot / live-config / live-build 2.x branches.
  - Replaced our custom live-initramfs with a custom live-boot package;
    included version is 2.0.5-1+tails2.6797e8 from our Git repository:
    git clone git://git.immerda.ch/tails_live-boot.git
  - Install live-config* from the live-snapshots Lenny repository.
    Rationale: live-config binary packages differ depending on the target
    distribution, so that using Squeeze's live-config does not produce
    fully-working Lenny images.
  - Rename custom scripts, packages lists and syslinux menu entries from
    the amnesia-* namespace to the tails-* one.

  * HTP
  - Use (authenticated) HTP instead of NTP.
  - The htpdate script that is used comes from commit 43f5f83c0 in our
    custom repository:  git://git.immerda.ch/tails_htp.git
  - Start Tor and Vidalia only once HTP is done.

  * Misc
  - Fix IPv6 firewall restore file. It was previously not used at all.
  - Use ftp.us.debian.org instead of the buggy GeoIP-powered
    cdn.debian.net.
  - Gedit: don't autocreate backup copies.
  - Build images with syslinux>=4.01 that has better isohybrid support.
  - amnesia-security-check: got rid of the dependency on File::Slurp.
  - Take into account the migration of backports.org to backports.debian.org.
  - Make GnuPG key import errors fatal on boot.
  - Warn the user when T(A)ILS is running inside a virtual machine.
  - DNS cache: forget automapped .onion:s on Tor restart.

  * Documentation: imported Incognito's walkthrough, converted to
    Markdown, started the needed adaptation work.

 -- T(A)ILS developers <amnesia@boum.org>  Sun, 26 Sep 2010 11:06:50 +0200

tails (0.5) unstable; urgency=low

  * The project has merged efforts with Incognito.
    It is now to be called "The (Amnesic) Incognito Live System".
    In short: T(A)ILS.

  * Community
  - Created the amnesia-news mailing-list.
  - Added a forum to the website.
  - Created a chatroom on IRC: #tails on irc.oftc.net

  * Fixed bugs
  - Workaround nasty NetworkManager vs. Tor bug that often
    prevented the system to connect to the Tor network: restart Tor and Vidalia
    when a network interface goes up.
  - onBoard now autodetects the keyboard layout... at least once some
    keys have been pressed.
  - New windows don't open in background anymore, thanks to
    a patched Metacity.
  - Memory wiping at shutdown is now lightning fast, and does not prevent
    the computer to halt anymore.
  - GNOME panel icons are right-aligned again.
  - Fixed permissions on APT config files.
  - Repaired mouse integration when running inside VirtualBox.

  * Iceweasel
  - Torbutton: redirect to Scroogle when presented a Google captcha.
  - Revamped bookmarks
      . moved T(A)ILS own website to the personal toolbar
      . moved webmail links (that are expected to be more than 3 soon)
        to a dedicated folder.
  - Don't show AdBlock Plus icon in the toolbar.
  - Adblock Plus: updated patterns, configured to only update subscriptions
    once a year. Which means never, hopefully, as users do update their
    Live system on a regular basis, don't they?

  * Vidalia: rebased our custom package against 0.2.8.
  
  * Claws Mail
  - Install Claws Mail from backports.org to use the X.509 CA
    certificates provided by Debian.
  - Enable PGP modules with basic configuration:
      . Automatically check signatures.
      . Use gpg-agent to manage passwords.
      . Display warning on start-up if GnuPG doesn't work.
  - Set the IO timeout to 120s (i.e. the double of the default 60s).
  
  * Pidgin
  - Automatically connect to irc.oftc.net with a randomized nickname,
    so as not to advertize the use of T(A)ILS; this nickname is made of:
     . a random firstname picked from the 2000 most registered by the U.S.
       social security administration in the 70s;
     . two random digits.
    Good old irc.indymedia.org is still configured - with same nickname -
    but is not enabled by default anymore.
  - Disabled MSN support, that is far too often affected by security flaws.

  * Build $HOME programmatically
  - Migrated all GConf settings, including the GNOME panel configuration,
    to XML files that are loaded at boot time.
  - Configure iceweasel profile skeleton in /etc/iceweasel.
    A brand new profile is setup from this skeleton once iceweasel is
    started after boot.
      . build sqlite files at build time from plain SQL.
      . FireGPG: hard-code current firegpg version at build time to prevent
        the extension to think it was just updated.
      . stop shipping binary NSS files. These were here only to
        install CaCert's certificate, that is actually shipped by Debian's
        patched libnss.
  
  * Build system
  - Updated Debian Live snapshots APT repository URL.
  - Purge all devel packages at the end of the chroot configuration.
  - Make sure the hook that fixes permissions runs last.
  - Remove unwanted Iceweasel search plugins at build time.
  
  * Misc
  - Added a progress bar for boot time file readahead.
  - Readahead more (~37MB) stuff in foreground at boot time.
  - Make the APT pinning persist in the Live image.
  - localepurge: keep locales for all supported languages,
    don't bother when installing new packages.
  - Removed syslinux help menu: these help pages are either buggy or
    not understandable by non-geeks.
  - Fixed Windows autorun.
  - Disable a few live-initramfs scripts to improve boot time.
  - Firewall: forbid any IPv6 communication with the outside.
  - Virtualization support: install open-vm-tools.
  - WhisperBack: updated to 1.2.1, add a random bug ID to the sent
    mail subject.
  - Prompt for CD removal on shutdown, not for USB device.

  * live-initramfs: new package built from our Git (e2890a04ff) repository.
  - Merged upstream changes up to 1.177.2-1.
  - New noprompt=usb feature.
  - Fix buggy memory wiping and shutdown.
  - Really reboot when asked, rather than shutting down the system.

  * onBoard
  - Upgraded to a new custom, patched package (0.93.0-0ubuntu4~amnesia1).
  - Added an entry in the Applications menu.
  
  * Software
  - Install vim-nox with basic configuration
  - Install pwgen
  - Install monkeysphere and msva-perl
  - Replaced randomsound with haveged as an additional source of entropy.

  * Hardware support
  - Build ralink rt2570 wifi modules.
  - Build rt2860 wifi modules from Squeeze. This supports the RT2860
    wireless adapter, found particularly in the ASUS EeePC model 901
    and above.
  - Build broadcom-sta-source wifi modules.
  - Bugfix: cpufreq modules were not properly added to /etc/modules.
  - Use 800x600 mode on boot rather than 1024x768 for compatibility
    with smaller displays.

 -- amnesia <amnesia@boum.org>  Fri, 30 Apr 2010 16:14:13 +0200

amnesia (0.4.2) unstable; urgency=low

  New release, mainly aimed at fixing live-initramfs security issue
  (Debian bug #568750), with an additional set of small enhancements as
  a bonus.

  * live-initramfs: new custom package built from our own live-initramfs
    Git repository (commit 8b96e5a6cf8abc)
  - based on new 1.173.1-1 upstream release
  - fixed live-media=removable behaviour so that filesystem images found
    on non-removable storage are really never used (Debian bug #568750)

  * Vidalia: bring back our UI customizations (0.2.7-1~lenny+amnesia1)

  * APT: consistently use the GeoIP-powered cdn.debian.net

  * Software: make room so that {alpha, future} Squeeze images fit on
    700MB CD-ROM
  - only install OpenOffice.org's calc, draw, impress, math and writer
    components
  - removed OpenOffice.org's English hyphenation and thesaurus
  - removed hunspell, wonder why it was ever added

  * Boot
  - explicitly disable persistence, better safe than sorry
  - removed compulsory 15s timeout, live-initramfs knows how to wait for
    the Live media to be ready

  * Build system: don't cache rootfs anymore

 -- amnesia <amnesia@boum.org>  Sun, 07 Feb 2010 18:28:16 +0100

amnesia (0.4.1) unstable; urgency=low

  * Brown paper bag bugfix release: have amnesia-security-check use
    entries publication time, rather than update time... else tagging
    a security issue as fixed, after releasing a new version, make this
    issue be announced to every user of this new, fixed version.

 -- amnesia <amnesia@boum.org>  Sat, 06 Feb 2010 03:58:41 +0100

amnesia (0.4) unstable; urgency=low

  * We now only build and ship "Hybrid" ISO images, which can be either
    burnt on CD-ROM or dd'd to a USB stick or hard disk.

  * l10n: we now build and ship multilingual images; initially supported
    (or rather wanna-be-supported) languages are: ar, zh, de, en, fr, it,
    pt, es
  - install Iceweasel's and OpenOffice.org's l10n packages for every
    supported language
  - stop installing localized help for OpenOffice.org, we can't afford it
    for enough languages
  - when possible, Iceweasel's homepage and default search engine are localized
  - added Iceweasel's "any language" Scroogle SSL search engine
  - when the documentation icon is clicked, display the local wiki in
    currently used language, if available
  - the Nautilus wipe script is now translatable
  - added gnome-keyboard-applet to the Gnome panel

  * software
  - replaced Icedove with claws mail, in a bit rough way; see
    https://amnesia.boum.org/todo/replace_icedove_with_claws/ for best
    practices and configuration advices
  - virtual keyboard: install onBoard instead of kvkbd
  - Tor controller: install Vidalia instead of TorK
  - install only chosen parts of Gnome, rather than gnome-desktop-environment
  - do not install xdialog, which is unused and not in Squeeze
  - stop installing grub as it breaks Squeeze builds (see Debian bug #467620)
  - install live-helper from snapshots repository into the Live image

  * Iceweasel
  - do not install the NoScript extension anymore: it is not strictly
    necessary but bloodily annoying

  * Provide WhisperBack 1.2 for anonymous, GnuPG-encrypted bug reporting.
  - added dependency on python-gnutls
  - install the SMTP hidden relay's certificate

  * amnesia-security-check: new program that tells users that the amnesia
    version they are running is affected by security flaws, and which ones
    they are; this program is run at Gnome session startup, after sleeping
    2 minutes to let Tor a chance to initialize.
    Technical details:
  - Perl
  - uses the Desktop Notifications framework
  - fetches the security atom feed from the wiki
  - verifies the server certificate against its known CA
  - tries fetching the localized feed; if it fails, fetch the default
    (English) feed

  * live-initramfs: new custom package built from our own live-initramfs
    Git repository (commit 40e957c4b89099e06421)
  - at shutdown time, ask the user to unplug the CD / USB stick, then run
    smem, wait for it to finish, then attempt to immediately halt

  * build system
  - bumped dependency on live-helper to >= 2.0a6 and adapted our config
  - generate hybrid ISO images by default, when installed syslinux is
    recent enough
  - stop trying to support building several images in a row, it is still
    broken and less needed now that we ship hybrid ISO images
  - scripts/config: specify distribution when initializing defaults
  - updated Debian Live APT repository's signing key

  * PowerPC
  - disable virtualbox packages installing and module building on !i386
    && !amd64, as PowerPC is not a supported guest architecture
  - built and imported tor_0.2.1.20-1~~lenny+1_powerpc.deb

  * Squeeze
  - rough beginnings of a scratch Squeeze branch, currently unsupported
  - install gobby-infinote

  * misc
  - updated GnuPG key with up-to-date signatures
  - more improvements on boot time from CD
  - enhanced the wipe in Nautilus UI (now asks for confirmation and
    reports success or failure)
  - removed the "restart Tor" launcher from the Gnome panel

 -- amnesia <amnesia@boum.org>  Fri, 05 Feb 2010 22:28:04 +0100

amnesia (0.3) unstable; urgency=low

  * software: removed openvpn, added
  - Audacity
  - cups
  - Git
  - Gobby
  - GParted
  - lvm2 (with disabled initscript as it slows-down too much the boot in certain
    circumstances)
  - NetworkManager 0.7 (from backports.org) to support non-DHCP networking
  - ntfsprogs
  - randomsound to enhance the kernel's random pool
  * Tor
  - install the latest stable release from deb.torproject.org
  - ifupdown script now uses SIGHUP signal rather than a whole tor
    restart, so that in the middle of it vidalia won't start it's own
    tor
  - configure Gnome proxy to use Tor
  * iceweasel
  - adblockplus: upgraded to 1.0.2
  - adblockplus: subscribe to US and DE EasyList extensions, updated patterns
  - firegpg is now installed from Debian Squeeze rather than manually; current
    version is then 0.7.10
  - firegpg: use better keyserver ... namely pool.sks-keyservers.net
  - added bookmark to Amnesia's own website
  - use a custom "amnesiabranding" extension to localize the default search
    engine and homepage depending on the current locale
  - updated noscript whitelist
  - disable overriden homepage redirect on iceweasel upgrade
  * pidgin
  - nicer default configuration with verified irc.indymedia.org's SSL cert
  - do not parse incoming messages for formatting
  - hide formatting toolbar
  * hardware compatibility
  - b43-fwcutter
  - beginning of support for the ppc architecture
  - load acpi-cpufreq, cpufreq_ondemand and cpufreq_powersave kernel
    modules
  * live-initramfs: custom, updated package based on upstream's 1.157.4-1, built
    from commit b0a4265f9f30bad945da of amnesia's custom live-initramfs Git
    repository
  - securely erases RAM on shutdown using smem
  - fixes the noprompt bug when running from USB
  - disables local swap partitions usage, wrongly enabled by upstream
  * fully support for running as a guest system in VirtualBox
  - install guest utils and X11 drivers
  - build virtualbox-ose kernel modules at image build time
  * documentation
  - new (translatable) wiki, using ikiwiki, with integrated bugs and todo
    tracking system a static version of the wiki is included in generated
    images and linked from the Desktop
  * build system
  - adapt for live-helper 2.0, and depend on it
  - get amnesia version from debian/changelog
  - include the full version in ISO volume name
  - save .list, .packages and .buildlog
  - scripts/clean: cleanup any created dir in binary_local-includes
  - updated Debian Live snapshot packages repository URL and signing key
  - remove duplicated apt/preferences file, the live-helper bug has been
    fixed
  * l10n: beginning of support for --language=en
  * misc
  - improved boot time on CD by ordering files in the squashfs in the order they
    are used during boot
  - added a amnesia-version script to built images, that outputs the current
    image's version
  - added a amnesia-debug script that prepares a tarball with information that
    could be useful for developpers
  - updated Amnesia GnuPG key to a new 4096R one
  - set time with NTP when a network interface is brought up
  - import amnesia's GnuPG pubkey into the live session user's keyring
  - do not ask DHCP for a specific hostname
  - install localepurge, only keep en, fr, de and es locales, which reduces the
    generated images' size by 100MB
  - added a hook to replace /sbin/swapon with a script that only runs
    /bin/true
  - moved networking hooks responsibility from ifupdown to NetworkManager

 -- amnesia <amnesia@boum.org>  Thu, 26 Nov 2009 11:17:08 +0100

amnesia (0.2) unstable; urgency=low

  * imported /home/amnesia, then:
  - more user-friendly shell, umask 077
  - updated panel, added launcher to restart Tor
  - mv $HOME/bin/* /usr/local/bin/
  - removed metacity sessions
  - removed gstreamer's registry, better keep this dynamically updated
  - rm .qt/qt_plugins_3.3rc, better keep this dynamically updated
  - removed .gnome/gnome-vfs/.trash_entry_cache
  - removed kconf_update log
  - removed and excluded Epiphany configuration (not installed)
  - cleanup .kde
  * iceweasel
  - enable caching in RAM
  - explicitly disable ssl v2, and enable ssl v3 + tls
  - removed prefs for the non-installed webdeveloper
  - removed the SSL Blacklist extension (not so useful, licensing issues)
  - deep profile directory cleanup
  - extensions cleanup: prefer Debian-packaged ones, cleanly reinstalled
    AddBlock Plus and CS Lite to allow upgrading them
  - updated pluginreg.dat and localstore.rdf
  - moved some settings to user.js
  - made cookie/JavaScript whitelists more consistent
  - force httpS on whitelisted sites
  - NoScript: marked google and gmail as untrusted
  - some user interface tweaks, mainly for NoScript
  - FireGPG: disable the buggy auto-detection feature, the link to firegpg's
    homepage in generated pgp messages and the GMail interface (which won't
    work without JavaScript anyway)
  - updated blocklist.xml
  - removed and excluded a bunch of files in the profile directory
  * icedove: clean the profile directory up just like we did for iceweasel
  * software: install msmtp and mutt
  * home-refresh
  - use rsync rather than tar
  * documentation
  - various fixes
  - reviewed pidgin-otr security (see TODO)
  * build system
  - stop calling home-refresh in lh_build
  - include home-refresh in generated images
  - gitignore update
  - fix permissions on local includes at build time
  - updated scripts/{build,clean} wrt. new $HOME handling
  - scripts/{build,config}: stop guessing BASEDIR, we must be run from
    the root of the source directory anyway
  - stop storing /etc/amnesia/version in Git, delete it at clean time
  * release
  - converted Changelog to the Debian format and location, updated
    build scripts accordingly
  - added a README symlink at the root of the source directory
  - basic debian/ directory (not working for building packages yet,
    but at least we can now use git-dch)
  - added debian/gbp.conf with our custom options for git-dch
  - config/amnesia: introduce new $AMNESIA_DEV_* variables to be used
    by developpers' scripts
  - added ./release script: a wrapper around git-dch, git-commit and git-tag

 -- amnesia <amnesia@boum.org>  Tue, 23 Jun 2009 14:42:03 +0200

amnesia (0.1) UNRELEASED; urgency=low

  * Forked Privatix 9.03.15, by Markus Mandalka:
  http://mandalka.name/privatix/index.html.en
  Everything has since been rewritten or so heavily changed that nothing
  remains from the original code... apart of a bunch of Gnome settings.
  * hardware support:
  - install a bunch of non-free wifi firmwares
  - install xsane and add the live user to the scanner group
  - install aircrack-ng
  - install xserver-xorg-video-geode on i386 (eCafe support)
  - install xserver-xorg-video-all
  - install firmware-linux from backports.org
  - install system-config-printer
  - added instructions in README.eCAFE to support the Hercules eCAFE EC-800
    netbook
  * APT:
  - configure pinning to support installing chosen packages from
    squeeze; the APT source for testing is hardcoded in chroot_sources/,
    since there is no way to use $LH_CHROOT_MIRROR in chroot_local-hooks
  - give backports.org priority 200, so that we track upgrades of packages
    installed from there
  * release: include the Changelog and TODO in the generated images,
  in the   /usr/share/doc/amnesia/ directory
  * software: install gnomebaker when building Gnome-based live OS, to
  easily clone myself when running from CD
  * build system
  - build i386 images when the build host is amd64
  - added a version file: /etc/amnesia/version
  - use snapshot live-* packages inside the images
  - setup timezone depending on the chosen build locale
  - rely on standard live-initramfs adduser to do our user setup
    (including sudo vs. Gnome/KDE, etc.)
  - stop "supporting" KDE
  - allow building several images at once
  - migrated most of lh_config invocations to scripts/config
  - append "noprompt" so that halting/rebooting work with splashy
  - moved our own variables to config/amnesia, using the namespace
    $AMNESIA_*
  * iceweasel
  - default search engine is now Scroogle SSL, configured to search pages
    in French language; the English one is also installed
  - never ask to save passwords or forms content
  - configured the torbutton extension to use polipo
  - installed the CACert root certificate
  - installed the SSL Blacklist extension and the blacklist data
  - installed the FireGPG extension
  - installed the CS Lite extension
  - installed the NoScript extension
  - NoScript, CS Lite: replaced the default whitelists with a list of
    trusted, non-commercial Internet Service Providers
  - configure extensions (add to prefs.js):
    user_pref("extensions.torbutton.startup", true);
    user_pref("extensions.torbutton.startup_state", 1);
    user_pref("extensions.torbutton.tor_enabled", true);
    user_pref("noscript.notify.hide", true);
    user_pref("capability.policy.maonoscript.sites", "about:
      about:blank about:certerror about:config about:credits
      about:neterror about:plugins about:privatebrowsing
      about:sessionrestore chrome: resource:");
    user_pref("extensions.firegpg.no_updates", true);
  - install the NoScript plugin from Debian squeeze
  - delete urlclassifier3.sqlite on $HOME refresh: as we disabled
    "safebrowsing", this huge file is of no use
  - torbutton: install newer version from Squeeze
  * linux: removed non-686 kernel flavours when building i386 images
  * compatibility: append "live-media=removable live-media-timeout=15", to
    prevent blindly booting another debian-live installed on the hard disk
  * software: added
  - gnome-app-install
  - iwconfig
  - cryptkeeper: Gnome system tray applet to encrypt files with EncFS
  - kvkbd: virtual keyboard (installed from backports.org)
  - sshfs (and added live user to the fuse group)
  - less, secure-delete, wipe, seahorse, sshfs, ntfs-3g
  - scribus
  * Tor
  - enable the transparent proxy, the DNS resolver, and the control port
  - save authentication cookie to /tmp/control_auth_cookie, so that the
    live user can use Tork and co.
  - autostart Tork with Gnome
  - Tork: installed, disabled most notifications and startup tips
  - added a restart tor hook to if-up.d (used by Network Manager as well),
    so that Tor does work immediately even if the network cable was
    plugged late in/after the boot process
  * $HOME
  - added a nautilus-script to wipe files and directories
  - bash with working completion for the live user
  * polipo: install and configure this HTTP proxy to forward requests
  through Tor
  * DNS: install and configure pdnsd to forward any DNS request through
  the Tor resolver
  * firewall: force every outgoing TCP connection through the Tor
  transparent proxy, discard any outgoing UDP connection
  * misc
  - set syslinux timeout to 4 seconds
  - use splashy for more user-friendly boot/halt sequences

 -- amnesia <amnesia@boum.org>  Sat, 20 Jun 2009 21:09:15 +0200<|MERGE_RESOLUTION|>--- conflicted
+++ resolved
@@ -1,10 +1,3 @@
-<<<<<<< HEAD
-tails (3.8.1) UNRELEASED; urgency=medium
-
-  * Dummy entry for next release.
-
- -- Tails developers <tails@boum.org>  Tue, 26 Jun 2018 16:51:31 +0000
-=======
 tails (3.10.1) unstable; urgency=medium
 
   * Declare that Enigmail is compatible with Thunderbird 60.*.
@@ -294,7 +287,6 @@
       with the ASP hooks enabled.
 
  -- Tails developers <tails@boum.org>  Thu, 16 Aug 2018 18:37:47 +0000
->>>>>>> 4e30a3e5
 
 tails (3.8) unstable; urgency=medium
 
