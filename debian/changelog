<<<<<<< HEAD
tails (0.16) UNRELEASED; urgency=low

  * Upcoming new major release.

 -- Tails developers <amnesia@boum.org>  Thu, 16 Nov 2012 12:50:00 +0000

tails (0.15~rc1) unstable; urgency=low
=======
tails (0.15) unstable; urgency=low
>>>>>>> aa3021d2

  * Major new features
  - Persistence for browser bookmarks.
  - Support for obfsproxy bridges.

  * Minor improvements
<<<<<<< HEAD
  - Add the Hangul Input Method Engine for SCIM.
=======
  - Add the Hangul (Korean) Input Method Engine for SCIM.
>>>>>>> aa3021d2
  - Add vendor-specific dpkg origin information. This makes dpkg-vendor
    return correct information.
  - Install pcscd and libccid from squeeze-backports. This is needed to
    support, to some extent, some OpenPGP SmartCard readers.
<<<<<<< HEAD
  - Install HPIJS PPD files. Note that this depends on IJS driver
    (hpijs), and adds support for some printers, such as Xerox
    DocumentCenter400.
  - Use LCD-optimized fonts.
=======
  - Install HPIJS PPD files and the IJS driver (hpijs).
    This adds support for some printers, such as Xerox DocumentCenter400.
  - Optimize fonts display for LCD.
>>>>>>> aa3021d2
  - Update TrueCrypt to version 7.1a.

  * Bugfixes
  - Do not use pdnsd anymore. It has been orphaned in Debian, has quite
    some bugs in there, and apparently Tor's DNSPort's own caching is
    be good enough.
  - Remove useless iceweasel cookies exceptions. They are useless as
    per-session cookies are allowed.
  - Do not run setupcon on X. This call is only needed on the Linux
    console, no need to annoy the user with a weird "Press enter to
    activate this console" when the open a root shell in a GNOME
    Terminal.
  - Allow the tails-iuk-get-target-file user to connect to the SOCKSPort
    dedicated for Tails-specific software.
<<<<<<< HEAD

  * Iceweasel
=======
  - Fix gpgApplet menu display in Windows camouflage mode.
  - Fix Tor reaching an inactive state if it's restarted in "bridge mode",
    e.g. during the time sync' process.

  * Iceweasel
  - Update iceweasel to 10.0.11esr-1+tails1.
>>>>>>> aa3021d2
  - User profile is now generated at build time in order to support persistent
    bookmarks.
  - Update HTTPS Everywhere to version 3.0.4.
  - Update NoScript to version 2.6.
  - Fix bookmark to I2P router console.
  - Re-enable Monkeysphere extension to connect to the validation agent.

<<<<<<< HEAD
=======
  * Localization
  - The Tails USB installer, tails-persistence-setup and tails-greeter
    are now translated into Bulgarian.
  - Update Chinese translation for tails-greeter.
  - Update Euskadi translation for WhisperBack.

>>>>>>> aa3021d2
  * Build system
  - Custom packages are now retrieved from Tails APT repository instead
    of bloating the Git repository.
  - Allow '~' in wiki filenames. This makes it possible to ship
    update-description files for release candidates.
  - Document how to create incremental update kit.
<<<<<<< HEAD

 -- Tails developers <amnesia@boum.org>  Thu, 15 Nov 2012 00:26:17 +0100
=======
  - Handle release candidates when generating custom APT sources.
  - Remove pinning for xul-ext-adblock-plus.
    It is obsolete since we've added this package to our APT repository.

 -- Tails developers <amnesia@boum.org>  Sun, 25 Nov 2012 12:59:17 +0100
>>>>>>> aa3021d2

tails (0.14) unstable; urgency=low

  * Major new features
  - Enable Tor stream isolation; several new SocksPorts with
    appropriate Isolate* options have been added for different use
    cases (i.e. applications). All application's have been
    reconfigured to use these new SocksPorts, which should increase
    anonymity by making it more difficulte to correlate traffic from
    different applications or "online identities".
  - The web browser now has the anonymity enhancing patches from the
    TorBrowser applied.
  - gpgApplet can now handle public-key cryptography.
  - Install an additional, PAE-enabled kernel with NX-bit
    support. This kernel is auto-selected when the hardware supports
    it and will:
    * provide executable space protection, preventing certain types of
      buffer overflows from being exploitable.
    * enable more than 4 GiB of system memory.
    * make all processors/cores available, including their
      power-saving functionality.
  - Add a persistence preset for NetworkManager connections.

  * Minor improvements
  - On kexec reboot, make the boot quiet only if debug=wipemem was not
    enabled.
  - Update torproject.org's APT repo key.
  - Update the embedded Tails signing key.
  - Use symlinks instead of duplicating localized searchplugins.
  - Rewrite Tails firewall using ferm. Tails firewall was written in
    very unsophisticated iptables-save/restore format. As more feature
    creeped in, it started to be quite unreadable.
  - Optimize VirtualBox modules build at runtime to avoid installing the
    userspace utils N times.
  - Drop most of Vidalia's configuration. Our custom lines just caused
    trouble (with multiple SocksPorts) and the default works well.
  - Blacklist PC speaker module. On some computers, having the pcspkr
    module loaded means loud beeps at bootup, shutdown and when using
    the console. As it draws useless attention to Tails users, it is
    better to prevent Linux from loading it by default.
  - Remove all addons from the Unsafe Browser. No addons are essential
    for the Unsafe Browser's intent. If anything they will modify the
    network fingerprint compared to a normal Iceweasel install, which
    is undesirable.
  - Prevent some unwanted packages to be installed at all, rather than
    uninstalling them later. This should speed up the build a bit.
  - Add a symlink from /etc/live/config to /etc/live/config.d. This
    makes the system compatible with live-config 3.0.4-1, without
    breaking backward compatibility with various parts of the system
    that use the old path.
  - Do not run unecessary scripts during shutdown sequence, to make
    shutdown faster.
  - Make live-persist deal with persistent ~/.gconf subdirs so that
    any options saved therein actually get persistent.
  - Prevent memlockd unload on shutdown, to make sure that all
    necessary tools for memory wiping are available when the new
    kernel has kexec'd.
  - Patch initscripts headers instead of fiddling with update-rc.d. We
    now let insserv figure out the correct ordering for the services
    during startup and shutdown, i.e. use dependency-based boot
    sequencing.
  - Remove the last absolute path in our isolinux config, which makes
    it easier to migrate from isolinux to syslinux (just rename the
    directory), and hence might make it easier for 3rd party USB
    installers (like the Universal USB Installer) to support Tails.

  * Bugfixes
  - Include `seq` in the ramdisk environment: it is used to wipe more
    memory. This fixes the long-standing bug about Tails not cleaning
    all memory on shutdown.
  - Fix Yelp crashing on internal links
  - Allow amnesia user to use Tor's TransPort. This firewall exception
    is necessary for applications that doesn't have in-built SOCKS
    support and cannot use torsocks. One such example is Claws Mail,
    which uses tsocks since torsocks makes it leak the hostname. This
    exception, together with Tor's automatic .onion mapping makes
    Claws Mail able to use hidden service mail providers again.
  - Force threads locking support in Python DBus binding. Without this
    liveusb-creator doesn't work with a PAE-enabled kernel.
  - Fix localized search plugins for 'es' and 'pt'
  - Fix live-boot's readahead, which caused an unnecessary pause
    during boot.
  - Factorize GCC wanted / available version numbers in VirtualBox
    modules building hook. This, incidentally, fixes a bug caused by
    duplication and not updating all instances.
  - Fix tordate vs. Tor 0.2.3.x. Since 0.2.3.x Tor doesn't download a
    consensus for clocks that are more than 30 days in the past or 2
    days in the future (see commits f4c1fa2 and 87622e4 in Tor's git
    repo). For such clock skews we set the time to the Tor authority's
    cert's valid-after date to ensure that a consensus can be
    downloaded.

  * Tor
  - Update to version 0.2.3.24-rc-1~~squeeze+1, a new major
    version. It's not a stable release, but we have been assured by
    the Tor developers that this is the right move.
  - Stop setting custom value for the Tor LongLivedPorts
    setting. Gobby's port was upstreamed in Tor 0.2.3.x.

  * Iceweasel
  - Update to 10.0.10esr-1+tails1, which has all the anonymity enhancing
    patches from the TorBrowser applied.
  - Install iceweasel from our own repo, http://deb.tails.boum.org.
  - Fix Iceweasel's file associations. No more should you be suggested
    to open a PDF in the GIMP.

  * htpdate
  - Use curl instead of wget, and add a --proxy option passed through
    to curl.
  - Remove the --fullrequest option, we don't need it anymore.
  - Remove --dns-timeout option, we don't need it anymore.
  - Change --proxy handling to support Debian Squeeze's curl.
  - Clarify what happens if --proxy is not used.
  - Compute the median of the diffs more correctly.

  * Hardware support
  - Update Linux to 3.2.32-1.

  * Software
  - Update vidalia to 0.2.20-1+tails1.
  - Update bundled WhisperBack package to 1.6.2:
    * Raise the socket library timeout to 120 seconds
    * Use smtplib's timeout parameter
    * Fix error output when calling send a 2nd time
  - Update liveusb-creator to 3.11.6-3.
  - Update i2p to 0.9.2.
  - Update tails-persistence-setup to 0.20-1, which should make it
    possible to install Tails on large (>= 32 GiB) USB drives.
  - Install console-setup and keyboard-configuration from unstable
    (required by new initramfs-tools).
  - Update tails-greeter to 0.7.3:
    * Import pt_BR translation.
    * Let langpanel usable during option selection stage
    * Print less debugging messages by default
    (below are changes in tails-greeter 0.7.2:)
    * Use correct test operators.
    * Generate language codes of available locales at package build
      time.
    * Read list of language codes from where we have saved it at
      package build time.
    * Drop tails-lang-helper, not used anymore.
    * Do not compile locales at login time anymore. Tails now ships
      locales-all.
  - Import live-config{,-sysvinit} 3.0.8-1. live-config >= 3.0.9-1
    has basically nothing useful for us, and it migrates to new paths
    brought by live-boot 3.0~b7, which we're not ready for yet (see:
    todo/newer_live-boot).

  * Localization
  - Fix Tails specific Iceweasel localization for pt-BR
  - Add Japanese input system: scim-anthy.
  - whisperback is now also translated into German, Hebrew, Hungarian,
    Italian and Korean.
  - tails-persistence-setup is now also translated into Arabic.
  - tails-greeter is now also translated into Arabic, Hebrew, Basque,
    Hungarian, Italian and Chinese.

  * Build system
  - Catch more errors in during build time:
    - Ensure that all local hooks start with 'set -e'.
    - Fail hard if adduser fails in local hooks.
    - Fail hard if 'rm' fails in local hooks.
  - vagrant: Ensure we have the set of Perl packages needed by our
    Ikiwiki
  - vagrant: Configure live-build to ship with ftp.us.debian.org.
    Using cdn.debian.net leads to bad interactions with Tor.
  - vagrant: Don't use gzip compression when building from a tag, i.e.
    a release.
  - vagrant: Optionally use bootstrap stage cache for faster builds
    via the 'cache' build option.
  - vagrant: Make sure release builds are clean, i.e. they don't use
    any potentially dangerous build options.
  - vagrant: Disable live-build package caching. This build system is
    meant to use an external caching proxy, so live-build's cache just
    wastes RAM (for in-memory builds) or disk space.
  - vagrant: use aufs magic instead of copying source into tmpfs.
    This reduces the amount of RAM required for building Tails in.
  - vagrant: Allow in-memory builds when a VM with enough memory is
    already started.

 -- Tails developers <amnesia@boum.org>  Sat, 10 Nov 2012 12:34:56 +0000

tails (0.13) unstable; urgency=low

  * Major new features
  - Use white-list/principle of least privelege approach for local services.
    Only users that need a certain local (i.e. hosted on loopback) service
    (according to our use cases) are granted access to it by our firewall;
    all other users are denied access.
  - Ship a first version of the incremental update system. Updates are not
    currently triggered automatically, but this will allow tests to be done
    on larger scales.

  * Minor improvements
  - Enable four workspaces in the Windows XP camouflage. This allows
    users to quickly switch to a more innocent looking workspace in case
    they are working on sensitive data and attract unwanted attention.
    The workspace switcher applet isn't there, though, since there's no
    such thing in Windows XP, so switching is only possible via keyboard
    shortcuts.
  - Ship with precompiled locales instead of generating them upon login.
  - Add support for wireless regulation.
  - Use color for Git output, not intended for machine consumption,
    written to the terminal.
  - Have ttdnsd use OpenDNS. Using Google's DNS servers was very
    glitchy, and rarely succeeded when it should. It can probably be
    attributed to Google's DNS, which is known to take issue with Tor
    exits.
  - Upgrade WhisperBack to 1.6, with many UI improvements and new translations.
  - Include GDM logs and dmidecode informations in the reports.
  - Allow to modify language and layout in the "Advanced options" screen
    of the greeter.
  - GnuPG: bump cert-digest-algo to SHA512.
  - Update torproject.org's APT repo key.

  * Bugfixes
  - Make Claws Mail save local/POP emails in its dot-directory. The
    default is to save them at ~/Mail, which isn't included in our
    current Claws Mail persistence preset.
  - Fix the System Monitor applet.
  - Remove broken ttdnsd from the default DNS resolution loop.
  - Hide the 'TailsData' partition in desktop applications.
  - Ship unrar-free again, so that the GNOME archive manager knows about
    it.
  - Ship with an empty whitelist for Noscript.
  - Disable FoxyProxy's advertisement on proxy error page.
  - Fix slow browsing experience for offline documentation.
  - Raise the socket timeout to 120 seconds in WhisperBack.
  - Enable the ikiwiki trail plugin for the locally built wiki too.

  * Iceweasel
  - Upgrade iceweasel to 10.0.6esr-1 (Extended Support Release) and install it
    and its dependencies from squeeze-backports.

  * Hardware support
  - Upgrade Linux to 3.2.23-1.

  * Software
  - Update tor to version 0.2.2.39.
  - Update Iceweasel to version 10.0.7esr-2.
  - Update i2p to version 0.9.1.

  * Build system
  - vagrant: Install Ikiwiki from Debian unstable. The 'mirrorlist'
    patches have finally been merged in upstream Ikiwiki. So instead of
    building Ikiwiki by hand, we can now install the package directly
    from Debian unstable.
  - Do not build the ikiwiki forum on the bundled static website copy.

 -- Tails developers <amnesia@boum.org>  Mon, 17 Sep 2012 15:19:25 +0200

tails (0.12.1) unstable; urgency=low

  This is a brown paper bag release to fix two major problems introduced in
  Tails 0.12.

  * Iceweasel
  - Upgrade Torbutton to 1.4.6.
  - Upgrade AdBlock Plus to 2.1.
  - Update AdBlock Plus patterns.

  * Hardware support
  - Upgrade Linux to 3.2.21-3 (linux-image-3.2.0-3-486).

  * Software
  - Install MAT from Debian backports, drop custom package.
  - Install python-pdfrw to re-add PDF support to the MAT.
  - Upgrade tails-greeter to 0.7.1, which fixes the race condition that
    broke administration password and locale settings on some systems.

  * Boot
  - Remove the Tails specific plymouth theme. The theme interfers heavily with
    the boot process on some hardware.

 -- Tails developers <amnesia@boum.org>  Mon, 17 Sep 2012 13:06:03 +0200

tails (0.12) unstable; urgency=low

  * Major new features
  - Add the Unsafe Web Browser, which has direct access to the Internet and
    can be used to login to captive portals.
  - The (previously experimental, now deemed stable) Windows camouflage can now
    be enabled via a check box in Tails greeter.

  * Tor
  - Upgrade to 0.2.2.37-1~~squeeze+1.

  * Iceweasel
  - Upgrade iceweasel to 10.0.5esr-1 (Extended Support Release) and install it
    and its dependencies from squeeze-backports.
  - Add a bookmark for the offline Tails documentation.
  - Update AdBlock patterns.

  * Persistence
  - Allow using larger USB drives by increasing the mkfs timeout to 10 minutes.
  - Tell the user what's going on when the Tails boot device cannot be found.

  * Hardware support
  - Upgrade Linux to 3.2.20-1 (linux-image-3.2.0-2-amd64).

  * Software
  - Install rfkill.
  - Install torsocks. Note that this makes `torify' use `torsocks' instead of
    `tsocks'. The `tsocks' binary is dropped to avoid problems, but remaining
    files (the library) are kept since ttdnsd depends on them.
  - Fetch live-config-sysvinit from sid so that it matches live-config version.
  - Update virtualbox backports to 4.1.10-dfsg-1~bpo60+1.
  - Install pciutils (needed by virtualbox-guest-utils).
  - Install mousetweaks. This is needed to use the mouse accessibility settings
    in System -> Preferences -> Mouse -> Accessibility.
  - Install the "hardlink" files deduplicator.
  - Do not install cryptkeeper anymore. See todo/remove_cryptkeeper for reason.
    Users of cryptkeeper are encouraged to install cryptkeeper via `apt-get
    update; apt-get install --yes cryptkeeper`, open their volume and move
    their to Tails' built-in persistence instead, as a one-time migration.
  - Upgrade I2P to version 0.9.
  - Don't install GParted. GNOME Disk Utility has been on par with GParted
    since Squeeze was released.
  - Upgrade live-boot to 3.0~a27-1+tails2~1.gbp319fe6.
  - Upgrade live-config to 3.0~a39-1 and install it from Debian experimental.
  - Upgrade tails-greeter to 0.7.
  - Upgrade tails-persistence-setup to 0.17-1.
  - Install libyaml-libyaml-perl.
  - Upgrade MAT, the metadata anonymisation toolkit, 0.3.2-1~bpo60+1.
  - Fetch python-pdfrw from backports, drop custom package.

  * Internationalization
  - The Tails website and documentation now has a (partial) Portuguese
    translation.

  * Build system
  - Tails can now be built without using a HTTP proxy.
  - Tails can now easily be built by using Vagrant. See the updated
    contribute/build page for instructions.

  * Boot
  - Remove obsolete noswap boot parameter. live-boot now handles swap on an
    opt-in basis.
  - The squashfs.sort files generated with boot-profile should now be ok which
    makes the generate images boot noticeably faster on optical media. See
    bugs/weird_squashfs.sort_entries for more information.
  - Set Tails specific syslinux and plymouth themes.
  - Add NVidia KMS video drivers to the initrd in order to show our shiny new
    plymouth theme on more systems.

 -- Tails developers <amnesia@boum.org>  Mon, 11 Jun 2012 13:37:00 +0200

tails (0.11) unstable; urgency=low

  * Major new features
  - Do not grant the desktop user root credentials by default.
  - A graphical boot menu (tails-greeter 0.6.3) allows choosing among
    many languages, and setting an optional sudoer password.
  - Support opt-in targeted persistence
    · tails-persistence-setup 0.14-1
    · live-boot 3.0~a25-1+tails1~5.gbp48d06c
    · live-config 3.0~a35-1
  - USB installer: liveusb-creator 3.11.6-1

  * iceweasel
  - Install iceweasel 10.0.4esr-1 (Extended Support Release).
    Let's stop tracking a too fast moving target.
    Debian Wheezy will ship ESR versions.
  - Install needed dependencies from squeeze-backports.
  - Search plugins:
    · Remove bing.
      bing appeared due to our upgrading iceweasel.
      Removing it makes things consistent with the way they have been
      until now, that is: let's keep only the general search engines
      we've been asked to add, plus Google, and a few specialized ones.
    · Replace Debian-provided DuckDuckGo search plugin with the "HTML SSL"
      one, version 20110219. This is the non-JavaScript, SSL, POST flavour.
    · Add ixquick.com.
    · Install localized search engines in the correct place.
      No need to copy them around at boot time anymore.
    · Remove Scroogle. RIP.
  - Enable TLS false start, like the TBB does since December.
  - Adblock Plus: don't count and save filter hits, supress first run dialog.
  - Install neither the GreaseMonkey add-on, nor any GreaseMonkey script.
    YouTube's HTML5 opt-in program is over.
    HTML5 video support is now autodetected and used.

  * Vidalia
  - Upgrade to 0.2.17-1+tails1: drop Do-not-warn-about-Tor-version.patch,
    applied upstream.
  - Set SkipVersionCheck=true.
    Thanks to chiiph for implementing this upstream (needs Vidalia 0.2.16+).

  * Internationalization
  - Install all available iceweasel l10n packages.
  - Remove syslinux language choosing menu.
    tails-greeter allows choosing a non-English language.
  - Add fonts for Hebrew, Thai, Khmer, Lao and Korean languages.
  - Add bidi support.
  - Setup text console at profile time.
    Context: Tails runs with text console autologin on.
    These consoles now wait, using a "Press enter to activate this console"
    message, for the user. When they press enter in there, they should have chosen
    their preferred keyboard layout in tails-greeter by now. Then, we run setupcon.
    As a result, the resulting shell is properly localized, and setupcon
    sets the correct keyboard layout, both according to the preferences expressed by
    the user in tails-greeter.
  - Don't use localepurge, don't remove any Scribus translations anymore,
    don't localize environment at live-config time:
    tails-greeter allows us to support many, many more languages.

  * Hardware support
  - Linux 3.2.15-1 (linux-image-3.2.0-2-amd64).
  - Fix low sound level on MacBook5,2.
  - Disable laptop-mode-tools automatic modules. This modules set often
    needs some amount of hardware-specific tweaking to work properly.
    This makes them rather not well suited for a Live system.

  * Software
  - Install GNOME keyring.
    This is needed so that NetworkManager remembers the WEP/WPA secrets
    for the time of a Tails session. Initialize GNOME keyring at user
    creation time.
  - Install usbutils to have the lsusb command.
  - Install the Traverso multitrack audio recorder and editor.

  * Miscellaneous
  - GNOME Terminal: keep 8192 scrollback lines instead of the smallish
    default.
  - Replaced tails-wifi initscript with laptop-mode-tools matching feature.
  - Disable gdomap service.
  - Fetch klibc-utils and libklibc from sid.
    The last initramfs-tools depends on these.
  - Set root password to "root" if debug=root is passed on the
    kernel cmdline. Allow setting root password on kernel cmdline via
    rootpw=. Looks like we implemented this feature twice.
  - Append a space on the kernel command line. This eases manually adding
    more options.
  - Rename sudoers.d snippets to match naming scheme.
    Sudo credentials that shall be unconditionally granted to the Tails
    default user are named zzz_*, to make sure they are applied.
  - WhisperBack: also include /var/log/live-persist and
    /var/lib/gdm3/tails.persistence.
  - Add a wrapper to torify whois.
  - Rework the VirtualBox guest modules building hook to support
    multiple kernels.
  - Consistently wait for nm-applet when waiting for user session to come up.
    Waiting for gnome-panel or notification-daemon worked worse.
  - Don't start the NetworkManager system service via init.
    Some Tails NM hooks need the user to be logged in to run properly.
    That's why tails-greeter starts NetworkManager at PostLogin time.
  - Also lock /bin/echo into memory. For some reason, kexec-load needs it.
  - Pidgin: don't use the OFTC hidden service anymore.
    It proved to be quite unreliable, being sometimes down for days.
  - Do not display storage volumes on Desktop, by disabling
    /apps/nautilus/desktop/volumes_visible GConf entry. Enabling that
    GConf setting avoids displaying the bind-mounted persistent
    directories on the Desktop, and reduces user confusion. It also is
    a first step towards a bigger UI change: GNOME3 does not manage the
    Desktop anymore, so volume icons and other Desktop icons are meant to
    disappear anyway. It implies we'll have to move all Desktop icons
    elsewhere. Let's start this move now: this will smooth the UI change
    Wheezy will carry for our users, by applying some of it progressively.

  * Build system
  - Don't build hybrid ISO images anymore. They boot less reliably on
    a variety of hardware, and are made less useful by us shipping
    a USB installer from now on.
  - Append .conf to live-config configuration filenames:
    live-config >3.0~a36-1 only takes into account files named *.conf
    in there. Accordingly update scripts that source these files.
  - Remove long-obsolete home-refresh script and its configuration.

  * Virtualization support
  - Support Spice and QXL: install the Spice agent from Debian sid,
    install xserver-xorg-video-qxl from squeeze-backports.

 -- Tails developers <amnesia@boum.org>  Tue, 17 Apr 2012 14:54:00 +0200

tails (0.10.2) unstable; urgency=low

  * Iceweasel
  - Update to 10.0.2-1.
  - Disable HTTPS-Everywhere's SSL Observatory (plus first-run pop-up).
  - Revert "FoxyProxy: don't enclose regexps between ^ and $."
    Currently "http://www.i2p2.de" (and everything similar) is captured by
    the I2P filter, which is incorrect. It seems isMultiLine="false" does
    *not* make RE into ^RE$ any longer.
  - Remove file:// from NoScript's exception lists.
    This will fix the JavaScript toggles in the local copy of the documentation.
  - Update AdBlock patterns.

  * Software
  - Upgrade I2P to 0.8.13.
  - Install libvpx0 from sid.
  - Fetch klibc-utils and libklibc from sid.
    The last initramfs-tools depends on these.

  * Hardware support
  - Upgrade Linux kernel to 3.2.7-1.
  - Install firmware-libertas.
    This adds support for wireless network cards with Marvell Libertas
    8xxx chips supported by the libertas_cs, libertas_sdio, libertas_spi,
    libertas_tf_usb, mwl8k and usb8xxx drivers.

  * Miscellaneous
  - Revert "Set time to middle of [valid-after, fresh-until] from consensus."
    This reverts commit 18d23a500b9412b4b0fbe4e38a9398eb1a3eadef.
    With this vmid clocks that are E minutes back in time may cause issues
    (temporary Tor outages) after consensus updates that happen at the
    (60-E):th minute or later during any hour. Full analysis:
    https://mailman.boum.org/pipermail/tails-dev/2012-January/000873.html
  - Add the default user to the vboxsf group.
    This will allow the user to get full access to automounted VirtualBox
    shared folders as they are mounted with guid vboxsf and rwx group
    permissions.

 -- Tails developers <amnesia@boum.org>  Thu, 01 Mar 2012 20:26:21 +0100

tails (0.10.1) unstable; urgency=low

  * Iceweasel
  - Make Startpage the default web search engine. Scroogle does not look
    reliable enough these days.

  * Software
  - Upgrade WhisperBack to 1.5.1 (update link to bug reporting documentation).
  - Update MAT to 0.2.2-2~bpo60+1 (fixes a critical bug in the GUI).

  * Hardware support
  - Upgrade Linux kernel to 3.2.1-2

  * Time synchronization
    Serious rework that should fix most, if not all, of the infamous
    time-sync' related bugs some Tails users have experienced recently.
    - Make htpdate more resilient by using three server pools, and
      allowing some failure ratio.
    - Set time from Tor's unverified-consensus if needed.
    - Set time to middle of [valid-after, fresh-until] from consensus.
    - Many robustness, performance and fingerprinting-resistance improvements.
    - Display time-sync' notification much earlier.

  * Miscellaneous
  - Fix access to "dumb" git:// protocol by using a connect-socks wrapper
    as GIT_PROXY_COMMAND.
  - SSH client: fix access to SSH servers on the Internet by correcting
    Host / ProxyCommand usage.
  - Pidgin: use OFTC hidden service to workaround Tor blocking.
  - Claws Mail: disable draft autosaving.
    When composing PGP encrypted email, drafts are saved back to
    the server in plaintext. This includes both autosaved and manually
    saved drafts.
  - tails-security-check-wrapper: avoid eating all memory when offline.

 -- Tails developers <amnesia@boum.org>  Sat, 28 Jan 2012 10:00:31 +0100

tails (0.10) unstable; urgency=low

  * Tor: upgrade to 0.2.2.35-1.

  * Iceweasel
  - Install Iceweasel 9.0 from the Debian Mozilla team's APT repository.
  - Update Torbutton to 1.4.5.1-1.
  - Support viewing any YouTube video that is available in HTML5 format:
    install xul-ext-greasemonkey and the "Permanently Enable HTML5 on
    YouTube" GreaseMonkey script.
  - Stop using Polipo in Iceweasel. Its SOCKS support was fixed.
  - Install from Debian sid the iceweasel extensions we ship,
    for compatibility with FF9.
  - Use Scroogle (any languages) instead of Scroogle (English only) when
    booted in English. Many users choose English because their own
    language is not supported yet; let's not hide them search results in
    their own language.
  - Install Iceweasel language packs from Debian unstable:
    unfortunately they are not shipped on the mozilla.debian.net repository.
  - Install the NoScript Firefox extension; configure it the same way as
    the TBB does.
  - Disable third-party cookies.
    They can be used to track users, which is bad. Besides, this is what
    TBB has been doing for years.
  - FoxyProxy: allow direct connections to RFC1918 IPs.

  * Do not transparent proxy outgoing Internet connections through Tor.
  - Torify the SSH client using connect-proxy to all IPs but RFC1918 ones.
  - Torify APT using Polipo HTTP.
  - Torify wget in wgetrc.
  - Torify gobby clients using torsocks. It does not support proxies yet.
  - Torify tails-security-check using LWP::UserAgent's SOCKS proxy support.
  - Fix enabling of GNOME's HTTP proxy.

  * Software
  - Upgrade Vidalia to 0.2.15-1+tails1.
    · New upstream release.
    · Do not warn about Tor version.
  - Upgrade MAT to 0.2.2-1~bpo60+1.
  - Upgrade VirtualBox guest software to 4.1.6-dfsg-2~bpo60+1,
    built against the ABI of X.Org backports.
  - Upgrade I2P to 0.8.11 using KillYourTV's Squeeze packages;
    additionally, fix its start script that was broken by the tordate merge.
  - Install unar (The Unarchiver) instead of the non-free unrar.
  - Install Nautilus Wipe instead of custom Nautilus scripts.

  * Hardware support
  - Upgrade Linux kernel to 3.1.6-1.
  - Upgrade to X.Org from squeeze-backports.
  - Install more, and more recent b43 firmwares.
  - Upgrade barry to 0.15-1.2~bpo60+1.

  * Internationalization
  - Add basic language support for Russian, Farsi and Vietnamese.
  - Install some Indic fonts.
  - Install some Russian fonts.
  - Add Alt+Shift shortcut to switch keyboard layout.

  * Miscellaneous
  - Support booting in "Windows XP -like camouflage mode":
    · Install homebrewn local .debs for a Windows XP look-alike Gnome theme.
    · Add the "Windows XP Bliss" desktop wallpaper.
    · Added a script that's sets up Gnome to look like Microsoft Windows XP.
    · Add Windows XP "camouflage" icons for some programs.
    · Make Iceweasel use the IE icon when Windows XP camouflage is enabled.
    · Add special launcher icons for the Windows XP theme so that they're
      not too big.
  - Decrease Florence focus zoom to 1.2.
  - Do not fetch APT translation files. Running apt-get update is heavy enough.
  - Add MSN support thanks to msn-pecan.
  - Add custom SSH client configuration:
    · Prefer strong ciphers and MACs.
    · Enable maximum compression level.
     · Explicitly disable X11 forwarding.
    · Connect as root by default, to prevent fingerprinting when username
      was not specified.
  - Replace flawed FireGPG with a home-made GnuPG encryption applet;
    install a feature-stripped FireGPG that redirects users to
    the documentation, and don't run Seahorse applet anymore.
  - Enable Seahorse's GnuPG agent.
  - Blank screen when lid is closed, rather than shutting down the system.
    The shutdown "feature" has caused data losses for too many people, it seems.
    There are many other ways a Tails system can be shut down in a hurry
    these days.
  - Import Tails signing key into the keyring.
  - Fix bug in the Pidgin nick generation that resulted in the nick
    "XXX_NICK_XXX" once out of twenty.
  - Pre-configure the #tor IRC discussion channel in Pidgin.
  - Fix "technology preview" of bridge support: it was broken by tordate merge.
  - Install dependencies of our USB installer to ease its development.
  - Make vidalia NM hook sleep only if Vidalia is already running.
  - Reintroduce the htpdate notification, telling users when it's safe
    to use Tor Hidden Services.
  - htpdate: omit -f argument to not download full pages.
  - htpdate: write success file even when not within {min,max}adjust.
    Otherwise htpdate will not "succeed" when the time diff is 0 (i.e.
    the clock was already correct) so the success file cannot be used
    as an indicator that the system time now is correct, which arguably
    is its most important purpose.

  * Build system
  - Name built images according to git tag.

 -- Tails developers <tails@boum.org>  Wed, 04 Jan 2012 09:56:38 +0100

tails (0.9) unstable; urgency=low

  * Tor
  - Upgrade to 0.2.2.34 (fixes CVE-2011-2768, CVE-2011-2769).

  * Iceweasel
  - Upgrade to 3.5.16-11 (fixes CVE-2011-3647, CVE-2011-3648, CVE-2011-3650).
  - Upgrade FireGPG to 0.8-1+tails2: notify users that the FireGPG Text
    Editor is the only safe place for performing cryptographic operations,
    and make it impossible to do otherwise. Other ways open up several
    severe attacks through JavaScript (e.g. leaking plaintext when
    decrypting, signing messages written by the attacker).
  - Install Cookie Monster extension instead of CS Lite.
  - Always ask where to save files.
  - Upgrade Torbutton to 1.4.4.1-1, which includes support for the in-browser
    "New identity" feature.

  * Software
  - Install MAT, the metadata anonymisation toolkit.
  - Upgrade TrueCrypt to 7.1.
  - Upgrade WhisperBack to 1.5~rc1 (leads the user by the hand if an error
    occurs while sending the bugreport, proposes to save it after 2 faild
    attempts, numerous bugfixes).
  - Linux: upgrade to linux-image-3.0.0-2-486 (version 3.0.0-6); fixes
    a great number of bugs and security issues.

  * Miscellaneous
  - Fully rework date and time setting system.
  - Remove the htp user firewall exception.
  - Saner keyboard layouts for Arabic and Russian.
  - Use Plymouth text-only splash screen at boot time.
  - Color the init scripts output.
  - Suppress Tor's warning about applications doing their own DNS lookups.
    This is totally safe due to our Tor enforcement.
  - Disable hdparm boot-time service.
    We only want hdparm so that laptop-mode-tools can use it.
  - Run Claws Mail using torify.
    It's not as good as if Claws Mail supported SOCKS proxies itself,
    but still better than relying on the transparent netfilter torification.
  - Install HPLIP and hpcups for better printing support.

  * Erase memory at shutdown
  - Run many sdmem instances at once.
    In hope of erasing more memory until we come up with a proper fix for
    [[bugs/sdmem_does_not_clear_all_memory]].
  - Kill gdm3 instead of using its initscript on brutal shutdown.
  - Use absolute path to eject for more robust memory wipe on boot medium removal.

  * Space savings
  - Exclude kernel and initramfs from being put into the SquashFS.
    Those files are already shipped where they are needed, that is in the ISO
    filesystem. Adapt kexec and memlockd bits.
  - Do not ship the GNOME icon theme cache.
  - Do not ship .pyc files.
  - Do not ship NEWS.Debian.gz files.

  * Build system
  - Re-implement hook that modifies syslinux config to make future
    development easier.

 -- Tails developers <amnesia@boum.org>  Tue, 01 Nov 2011 13:26:38 +0100

tails (0.8.1) unstable; urgency=low

  * Iceweasel
    - Update to 3.5.16-10 (fixes DSA-2313-1).
    - FireGPG: force crypto action results to appear in a new window, otherwise
      JavaScript can steal decrypted plaintext. Advice: always use FireGPG's
      text editor when writing text you want to encrypt. If you write it in a
      textbox the plaintext can be stolen through JavaScript before it is
      encrypted in the same way.
    - Update HTTPS Everywhere extension to 1.0.3-1.
    - Stop using the small version of the Tor check page. The small version
      incorrectly tells Tails users to upgrade their Torbrowser, which has
      confused some users.

  * Software
    - Update Linux to 3.0.0-2 (fixes DSA-2310-1, CVE-2011-2905, CVE-2011-2909,
      CVE-2011-2723, CVE-2011-2699, CVE-2011-1162, CVE-2011-1161).
    - Update usb-modeswitch to 1.1.9-2~bpo60+1 and usb-modeswitch-data to
      20110805-1~bpo60+1 from Debian backports. This adds support for a few
      devices such as Pantech UMW190 CDMA modem.
    - Install libregexp-common-perl 2011041701-3 from Debian unstable. This
      fixes the bug: [[bugs/msva_does_not_use_configured_keyserver]].
    - Install hdparm so the hard drives can be spinned down in order to save
      battery power.
    - Install barry-util for better BlackBerry integration.
    - Debian security upgrades: OpenOffice.org (DSA-2315-1), openjdk-6
      (DSA-2311-1), policykit-1 (DSA-2319-1)

   * Protecting against memory recovery
    - Set more appropriate Linux VM config before wiping memory. These
      parameters should make the wipe process more robust and efficient.

 -- Tails developers <amnesia@boum.org>  Sun, 16 Oct 2011 11:31:18 +0200

tails (0.8) unstable; urgency=low

  * Rebase on the Debian Squeeze 6.0.2.1 point-release.

  * Tor
    - Update to 0.2.2.33-1.
    - Disabled ControlPort in favour of ControlSocket.
    - Add port 6523 (Gobby) to Tor's LongLivedPorts list.

  * I2P
    - Update to 0.8.8.
    - Start script now depends on HTP since I2P breaks if the clock jumps or is
      too skewed during bootstrap.

  * Iceweasel
    - Update to 3.5.16-9 (fixes CVE-2011-2374, CVE-2011-2376, CVE-2011-2365,
      CVE-2011-2373, CVE-2011-2371, CVE-2011-0083, CVE-2011-2363, CVE-2011-0085,
      CVE-2011-2362, CVE-2011-2982, CVE-2011-2981, CVE-2011-2378, CVE-2011-2984,
      CVE-2011-2983).
    - Enable HTTP pipelining (like TBB).
    - Update HTTPS Everywhere extension to 1.0.1-1 from Debian unstable.
    - Suppress FoxyProxy update prompts.
    - Prevent FoxyProxy from "phoning home" after a detected upgrade.
    - Fixed a bunch of buggy regular expressions in FoxyProxy's configuration.
      See [[bugs/exploitable_typo_in_url_regex?]] for details. Note that none of
      these issues are critical due to the transparent proxy.
    - Add DuckDuckGo SSL search engine.

  * Torbutton
    - Update to torbutton 1.4.3-1 from Debian unstable.
    - Don't show Torbutton status in the status bar as it's now displayed in the
      toolbar instead.

  * Pidgin
    - More random looking nicks in pidgin.
    - Add IRC account on chat.wikileaks.de:9999.

  * HTP
    - Upgrade htpdate script (taken from Git 7797fe9) that allows setting wget's
      --dns-timeout option.

  * Software
    - Update Linux to 3.0.0-1. -686 is now deprecated in favour of -486 and
      -686-pae; the world is not ready for -pae yet, so we now ship -486.
    - Update OpenSSL to 0.9.8o-4squeeze2 (fixes CVE-2011-1945 (revoke
      compromised DigiNotar certificates), CVE-2011-1945).
    - Update Vidalia to 0.2.14-1+tails1 custom package.
    - Install accessibility tools:
      - gnome-mag: screen magnifier
      - gnome-orca: text-to-speech
    - Replace the onBoard virtual keyboard with Florence.
    - Install the PiTIVi non-linear audio/video editor.
    - Install ttdnsd.
    - Install tor-arm.
    - Install lzma.

  * Arbitrary DNS queries
    - Tor can not handle all types of DNS queries, so if the Tor resolver fails
      we fallback to ttdnsd. This is now possible with Tor 0.2.2.x, since we
      fixed Tor bug #3369.

  * Hardware support
    - Install ipheth-utils for iPhone tethering.
    - Install xserver-xorg-input-vmmouse (for mouse integration with the host OS
      in VMWare and KVM).
    - Install virtualbox-ose 4.x guest packages from Debian backports.

  * Miscellaneous
    - Switch gpg to use keys.indymedia.org's hidden service, without SSL.
      The keys.indymedia.org SSL certificate is now self-signed. The hidden
      service gives a good enough way to authenticate the server and encrypts
      the connection, and just removes the certificates management issue.
    - The squashfs is now compressed using XZ which reduces the image size quite
      drastically.
    - Remove Windows autorun.bat and autorun.inf. These files did open a static
      copy of our website, which is not accessible any longer.

  * Build system
    - Use the Git branch instead of the Debian version into the built image's
      filename.
    - Allow replacing efficient XZ compression with quicker gzip.
    - Build and install documentation into the chroot (-> filesystem.squashfs).
      Rationale: our static website cannot be copied to a FAT32 filesystem due
      to filenames being too long. This means the documentation cannot be
      browsed offline from outside Tails. However, our installer creates GPT
      hidden partitions, so the doc would not be browseable from outside Tails
      anyway. The only usecase we really break by doing so is browsing the
      documentation while running a non-Tails system, from a Tails CD.

 -- Tails developers <amnesia@boum.org>  Thu, 09 Sep 2011 11:31:18 +0200

tails (0.7.2) unstable; urgency=high

  * Iceweasel
  - Disable Torbutton's external application launch warning.
    ... which advises using Tails. Tails *is* running Tails.
  - FoxyProxy: install from Debian instead of the older one we previously
    shipped.

  * Software
  - haveged: install an official Debian backport instead of a custom backport.
  - unrar: install the version from Debian's non-free repository.
    Users report unrar-free does not work well enough.

 -- Tails developers <amnesia@boum.org>  Sun, 12 Jun 2011 15:34:56 +0200

tails (0.7.1) unstable; urgency=high

  * Vidalia: new 0.2.12-2+tails1 custom package.

  * Iceweasel
  - Don't show Foxyproxy's status / icon in FF statusbar to prevent users
    from accidentaly / unconsciously put their anonymity at risk.
  - "amnesia branding" extension: bump Iceweasel compatibility to 4.0 to ease
    development of future releases.

  * Software
  - Upgrade Linux kernel to Debian's 2.6.32-33: fixes tons of bugs,
    including the infamous missing mouse cursor one. Oh, and it closes
    a few security holes at well.
  - Install unrar-free.
  - Do not install pppoeconf (superseeded by NetworkManager).
  - Upgrade macchanger to Debian testing package to ease development of
    future Tails releases.
  - Debian security upgrades: x11-xserver-utils (DSA-2213-1), isc-dhcp
    (DSA-2216-1), libmodplug (DSA-2226-1), openjdk-6 (DSA-2224-1).

  * Protecting against memory recovery
  - Add Italian translation for tails-kexec. Thanks to Marco A. Calamari.
  - Make it clear what it may mean if the system does not power off
    automatically.
  - Use kexec's --reset-vga option that might fix display corruption issues
    on some hardware.

  * WhisperBack (encrypted bug reporting software)
  - Upgrade WhisperBack to 1.4.1:
    localizes the documentation wiki's URL,
    uses WebKit to display the bug reporting help page,
    now is usable on really small screens.
  - Extract wiki's supported languages at build time, save this
    information to /etc/amnesia/environment, source this file into the
    Live user's environment so that WhisperBack 1.4+ can make good use
    of it.

  * Miscellaneous
  - Fix boot in Chinese.
  - Install mobile-broadband-provider-info for better 3G support.
  - Add back GNOME system icons to menus.
  - tails-security-check: avoid generating double-slashes in the Atom
    feeds URL.
  - Remove "vga=788" boot parameter which breaks the boot on some hardware.
  - Remove now useless "splash" boot parameter.
  - Fix a bunch of i386-isms.
  - Pass the noswap option to the kernel. This does not change actual Tails
    behaviour but prevents users from unnecessarily worrying because of 
    the "Activating swap" boot message.
  - Make use of check.torproject.org's Arabic version.

  * Build system
  - Enable squeeze-backports. It is now ready and will be used soon.
  - Install eatmydata in the chroot.
  - Convert ikiwiki setup files to YAML.

 -- Tails developers <amnesia@boum.org>  Fri, 29 Apr 2011 17:14:53 +0200

tails (0.7) unstable; urgency=low

  * Hardware support
  - Install foomatic-filters-ppds to support more printers.
  - Give the default user the right to manage printers.

  * Software
  - Deinstall unwanted packages newly pulled by recent live-build.
  
 -- Tails developers <amnesia@boum.org>  Wed, 06 Apr 2011 22:58:51 +0200

tails (0.7~rc2) unstable; urgency=low

  ** SNAPSHOT build @824f39248a08f9e190146980fb1eb0e55d483d71 **

  * Rebase on Debian Squeeze 6.0.1 point-release.
  
  * Vidalia: new 0.2.10-3+tails5 custom package..

  * Hardware support
  - Install usb-modeswitch and modemmanager to support mobile broadband
    devices such as 3G USB dongles. Thanks to Marco A. Calamari for the
    suggestion.

  * Misc
  - Website relocated to https://tails.boum.org/ => adapt various places.
  - Configure keyboard layout accordingly to the chosen language for
    Italian and Portuguese.

 -- Tails developers <amnesia@boum.org>  Fri, 25 Mar 2011 15:44:25 +0100

tails (0.7~rc1) UNRELEASED; urgency=low

  ** SNAPSHOT build @98987f111fc097a699b526eeaef46bc75be5290a **

  * Rebase on Debian Squeeze.

  * T(A)ILS has been renamed to Tails.
  
  * Protecting against memory recovery
    New, safer way to wipe memory on shutdown which is now also used when
    the boot media is physically removed.

  * Tor
  - Update to 0.2.1.30-1.

  * Iceweasel
  - Add HTTPS Everywhere 0.9.4 extension.
  - Better preserve Anonymity Set: spoof US English Browser and timezone
    the same way as the Tor Browser Bundle, disable favicons and picture
    iconification.
  - Install AdBlock Plus extension from Debian.
  - Add Tor-related bookmarks.
  - Support FTP, thanks to FoxyProxy.
  - Update AdBlock patterns.
  - Disable geolocation and the offline cache.

  * Software
  - Update Vidalia to 0.2.10-3+tails4.
  - Install gnome-disk-utility (Palimpsest) and Seahorse plugins.
  - Add opt-in i2p support with Iceweasel integration through FoxyProxy.
  - onBoard: fix "really quits when clicking the close window icon" bug.
  - Optionally install TrueCrypt at boot time.
  - Install laptop-mode-tools for better use of battery-powered hardware.
  - Replace xsane with simple-scan which is part of GNOME and way easier
    to use.
  - Upgrade WhisperBack to 1.3.1 (bugfixes, French translation).
  - Install scribus-ng instead of scribus. It is far less buggy in Squeeze.
  
  * Firewall
  - Drop incoming packets by default.
  - Forbid queries to DNS resolvers on the LAN.
  - Set output policy to drop (defense-in-depth).

  * Hardware support
  - Install Atheros and Broadcom wireless firmwares.
  - Install libsane-hpaio and sane-utils, respectively needed for
    multi-function peripherals and some SCSI scanners.

  * live-boot 2.0.15-1+tails1.35f1a14
  - Cherry-pick our fromiso= bugfixes from upstream 3.x branch.

  * Miscellaneous
  - Many tiny user interface improvements.
  - More robust HTP time synchronization wrt. network failures.
    Also, display the logs when the clock synchronization fails.
  - Disable GNOME automatic media mounting and opening to protect against
    a class of attacks that was recently put under the spotlights.
    Also, this feature was breaking the "no trace is left on local
    storage devices unless explicitly asked" part of Tails specification.
  - Make configuration more similar to the Tor Browser Bundle's one.
  - GnuPG: default to stronger digest algorithms.
  - Many more or less proper hacks to get the built image size under 700MB.
  - Compress the initramfs using LZMA for faster boot.

  * Build system
  - Run lb build inside eatmydata fsync-less environment to greatly improve
    build time.

 -- Tails developers <amnesia@boum.org>  Fri, 11 Mar 2011 15:52:19 +0100

tails (0.6.2) unstable; urgency=high

  * Tor: upgrade to 0.2.1.29 (fixes CVE-2011-0427).
  * Software
  - Upgrade Linux kernel, dpkg, libc6, NSS, OpenSSL, libxml2 (fixes various
    security issues).
  - Upgrade Claws Mail to 3.7.6 (new backport).
  - Install Liferea, tcpdump and tcpflow.
  * Seahorse: use hkp:// transport as it does not support hkps://.
  * FireGPG: use hkps:// to connect to the configured keyserver.
  * Build system: take note of the Debian Live tools versions being used
    to make next point-release process faster.
  * APT: don't ship package indices.

 -- T(A)ILS developers <amnesia@boum.org>  Wed, 19 Jan 2011 16:59:43 +0100

tails (0.6.1) unstable; urgency=low

  * Tor: upgrade to 0.1.28 (fixes CVE-2010-1676)
  * Software: upgrade NSS, Xulrunner, glibc (fixes various security issues)
  * FireGPG: use the same keyserver as the one configured in gpg.conf.
  * Seahorse: use same keyserver as in gpg.conf.
  * HTP: display the logs when the clock synchronization fails.
  * Update HTP configuration: www.google.com now redirects to
    encrypted.google.com.
  * Use the light version of the "Are you using Tor?" webpage.
  * Update AdBlock patterns.

 -- T(A)ILS developers <amnesia@boum.org>  Fri, 24 Dec 2010 13:28:29 +0100

tails (0.6) unstable; urgency=low

  * Releasing 0.6.

  * New OpenPGP signing-only key. Details are on the website:
    https://amnesia.boum.org/GnuPG_key/

  * Iceweasel
  - Fixed torbutton has migrated to testing, remove custom package.

  * HTP
  - Query ssl.scroogle.org instead of lists.debian.org.
  - Don't run when the interface that has gone up is the loopback one.

  * Nautilus scripts
  - Add shortcut to securely erase free space in a partition.
  - The nautilus-wipe shortcut user interface is now translatable.

  * Misc
  - Really fix virtualization warning display.
  - More accurate APT pinning.
  - Disable Debian sid APT source again since a fixed live-config has
    migrated to Squeeze since then.

  * live-boot: upgrade to 2.0.8-1+tails1.13926a
  - Sometimes fixes the smem at shutdown bug.
  - Now possible to create a second partition on the USB stick T(A)ILS is
    running from.

  * Hardware support
  - Support RT2860 wireless chipsets by installing firmware-ralink from
    Debian Backports.
  - Install firmware-linux-nonfree from backports.
  - Fix b43 wireless chipsets by having b43-fwcutter extract firmwares at
    build time.

  * Build system
  - Install live-build and live-helper from Squeeze.
  - Update SquashFS sort file.

 -- T(A)ILS developers <amnesia@boum.org>  Wed, 20 Oct 2010 19:53:17 +0200

tails (0.6~rc3) UNRELEASED; urgency=low

  ** SNAPSHOT build @a3ebb6c775d83d1a1448bc917a9f0995df93e44d **

  * Iceweasel
  - Autostart Iceweasel with the GNOME session. This workarounds the
    "Iceweasel first page is not loaded" bug.
  
  * HTP
  - Upgrade htpdate script (taken from Git 7797fe9).

  * Misc
  - Disable ssh-agent auto-starting with X session: gnome-keyring is
    more user-friendly.
  - Fix virtualization warning display.
  - Boot profile hook: write desktop file to /etc/skel.

  * Build system
  - Convert build system to live-build 2.0.1.
  - APT: fetch live-build and live-helper from Debian Live snapshots.
  - Remove dependency on live-build functions in chroot_local-hooks.
    This makes the build environment more robust and less dependent on
    live-build internals.
  - Remove hand-made rcS.d/S41tails-wifi: a hook now does this.
  - Measure time used by the lh build command.
  - Fix boot profile hook.
  - Boot profiling: wait a bit more: the current list does not include
    /usr/sbin/tor.

 -- T(A)ILS developers <amnesia@boum.org>  Sat, 02 Oct 2010 23:06:46 +0200

tails (0.6~rc2) UNRELEASED; urgency=low

  ** SNAPSHOT build @c0ca0760ff577a1e797cdddf0e95c5d62a986ec8 **

  * Iceweasel
  - Refreshed AdBlock patterns (20100926).
  - Set network.dns.disableIPv6 to true (untested yet)
  - Torbutton: install patched 1.2.5-1+tails1 to fix the User-Agent bug,
    disable extensions.torbutton.spoof_english again.

  * Software
  - WhisperBack: upgrade to 1.3~beta3 (main change:  let the user provide
    optional email address and OpenPGP key).
  - Remove mc.
  - Update haveged backport to 0.9-3~amnesia+lenny1.
  - Update live-boot custom packages (2.0.6-1+tails1.6797e8): fixes bugs
    in persistency and smem-on-shutdown.
  - Update custom htpdate script. Taken from commit d778a6094cb3 in our
    custom Git repository:  fixes setting of date/time.

  * Build system
  - Bugfix: failed builds are now (hopefully) detected.
  - Fix permissions on files in /etc/apt/ that are preserved in the image.
  - Install version 2.0~a21-1 of live-build and live-helper in the image.
    We are too late in the release process to upgrade to current Squeeze
    version (2.0~a29-1).

  * Misc
  - Pidgin/OTR: disable the automatic OTR initiation and OTR requirement.

 -- T(A)ILS developers <amnesia@boum.org>  Wed, 29 Sep 2010 19:23:17 +0200

tails (0.6~1.gbpef2878) UNRELEASED; urgency=low

  ** SNAPSHOT build @ef28782a0bf58004397b5fd303f938cc7d11ddaa **

  * Hardware support
  - Use a 2.6.32 kernel: linux-image-2.6.32-bpo.5-686 (2.6.32-23~bpo50+1)
    from backports.org. This should support far more hardware and
    especially a lot of wireless adapters.
  - Add firmware for RTL8192 wireless adapters.
  - Enable power management on all wireless interfaces on boot.

  * Software
  - Install inkscape.
  - Install poedit.
  - Install gfshare and ssss: two complementary implementations
    of Shamir's Secret Sharing.
  - Install tor-geoipdb.
  - Remove dialog, mc and xterm.

  * Iceweasel
  - Set extensions.torbutton.spoof_english to its default true value
    in order to workaround a security issue:
    https://amnesia.boum.org/security/Iceweasel_exposes_a_rare_User-Agent/

  * Monkeysphere
  - Install the Iceweasel extension.
  - Use a hkps:// keyserver.

  * GnuPG
  - Install gnupg from backports.org so that hkps:// is supported.
  - Use a hkps:// keyserver.
  - Proxy traffic via polipo.
  - Prefer up-to-date digests and ciphers.

  * Vidalia: rebased our custom package against 0.2.10.

  * Build system
  - Built images are now named like this:
    tails-i386-lenny-0.5-20100925.iso
  - Use live-helper support for isohybrid options instead of doing the
    conversion ourselves. The default binary image type we build is now
    iso-hybrid.
  - Remove .deb built by m-a after they have been installed.
  - Setup custom GConf settings at build time rather than at boot time.
  - Move $HOME files to /etc/skel and let adduser deal with permissions.
  - Convert to live-boot / live-config / live-build 2.x branches.
  - Replaced our custom live-initramfs with a custom live-boot package;
    included version is 2.0.5-1+tails2.6797e8 from our Git repository:
    git clone git://git.immerda.ch/tails_live-boot.git
  - Install live-config* from the live-snapshots Lenny repository.
    Rationale: live-config binary packages differ depending on the target
    distribution, so that using Squeeze's live-config does not produce
    fully-working Lenny images.
  - Rename custom scripts, packages lists and syslinux menu entries from
    the amnesia-* namespace to the tails-* one.

  * HTP
  - Use (authenticated) HTP instead of NTP.
  - The htpdate script that is used comes from commit 43f5f83c0 in our
    custom repository:  git://git.immerda.ch/tails_htp.git
  - Start Tor and Vidalia only once HTP is done.

  * Misc
  - Fix IPv6 firewall restore file. It was previously not used at all.
  - Use ftp.us.debian.org instead of the buggy GeoIP-powered
    cdn.debian.net.
  - Gedit: don't autocreate backup copies.
  - Build images with syslinux>=4.01 that has better isohybrid support.
  - amnesia-security-check: got rid of the dependency on File::Slurp.
  - Take into account the migration of backports.org to backports.debian.org.
  - Make GnuPG key import errors fatal on boot.
  - Warn the user when T(A)ILS is running inside a virtual machine.
  - DNS cache: forget automapped .onion:s on Tor restart.

  * Documentation: imported Incognito's walkthrough, converted to
    Markdown, started the needed adaptation work.

 -- T(A)ILS developers <amnesia@boum.org>  Sun, 26 Sep 2010 11:06:50 +0200

tails (0.5) unstable; urgency=low

  * The project has merged efforts with Incognito.
    It is now to be called "The (Amnesic) Incognito Live System".
    In short: T(A)ILS.

  * Community
  - Created the amnesia-news mailing-list.
  - Added a forum to the website.
  - Created a chatroom on IRC: #tails on irc.oftc.net

  * Fixed bugs
  - Workaround nasty NetworkManager vs. Tor bug that often
    prevented the system to connect to the Tor network: restart Tor and Vidalia
    when a network interface goes up.
  - onBoard now autodetects the keyboard layout... at least once some
    keys have been pressed.
  - New windows don't open in background anymore, thanks to
    a patched Metacity.
  - Memory wiping at shutdown is now lightning fast, and does not prevent
    the computer to halt anymore.
  - GNOME panel icons are right-aligned again.
  - Fixed permissions on APT config files.
  - Repaired mouse integration when running inside VirtualBox.

  * Iceweasel
  - Torbutton: redirect to Scroogle when presented a Google captcha.
  - Revamped bookmarks
      . moved T(A)ILS own website to the personal toolbar
      . moved webmail links (that are expected to be more than 3 soon)
        to a dedicated folder.
  - Don't show AdBlock Plus icon in the toolbar.
  - Adblock Plus: updated patterns, configured to only update subscriptions
    once a year. Which means never, hopefully, as users do update their
    Live system on a regular basis, don't they?

  * Vidalia: rebased our custom package against 0.2.8.
  
  * Claws Mail
  - Install Claws Mail from backports.org to use the X.509 CA
    certificates provided by Debian.
  - Enable PGP modules with basic configuration:
      . Automatically check signatures.
      . Use gpg-agent to manage passwords.
      . Display warning on start-up if GnuPG doesn't work.
  - Set the IO timeout to 120s (i.e. the double of the default 60s).
  
  * Pidgin
  - Automatically connect to irc.oftc.net with a randomized nickname,
    so as not to advertize the use of T(A)ILS; this nickname is made of:
     . a random firstname picked from the 2000 most registered by the U.S.
       social security administration in the 70s;
     . two random digits.
    Good old irc.indymedia.org is still configured - with same nickname -
    but is not enabled by default anymore.
  - Disabled MSN support, that is far too often affected by security flaws.

  * Build $HOME programmatically
  - Migrated all GConf settings, including the GNOME panel configuration,
    to XML files that are loaded at boot time.
  - Configure iceweasel profile skeleton in /etc/iceweasel.
    A brand new profile is setup from this skeleton once iceweasel is
    started after boot.
      . build sqlite files at build time from plain SQL.
      . FireGPG: hard-code current firegpg version at build time to prevent
        the extension to think it was just updated.
      . stop shipping binary NSS files. These were here only to
        install CaCert's certificate, that is actually shipped by Debian's
        patched libnss.
  
  * Build system
  - Updated Debian Live snapshots APT repository URL.
  - Purge all devel packages at the end of the chroot configuration.
  - Make sure the hook that fixes permissions runs last.
  - Remove unwanted Iceweasel search plugins at build time.
  
  * Misc
  - Added a progress bar for boot time file readahead.
  - Readahead more (~37MB) stuff in foreground at boot time.
  - Make the APT pinning persist in the Live image.
  - localepurge: keep locales for all supported languages,
    don't bother when installing new packages.
  - Removed syslinux help menu: these help pages are either buggy or
    not understandable by non-geeks.
  - Fixed Windows autorun.
  - Disable a few live-initramfs scripts to improve boot time.
  - Firewall: forbid any IPv6 communication with the outside.
  - Virtualization support: install open-vm-tools.
  - WhisperBack: updated to 1.2.1, add a random bug ID to the sent
    mail subject.
  - Prompt for CD removal on shutdown, not for USB device.

  * live-initramfs: new package built from our Git (e2890a04ff) repository.
  - Merged upstream changes up to 1.177.2-1.
  - New noprompt=usb feature.
  - Fix buggy memory wiping and shutdown.
  - Really reboot when asked, rather than shutting down the system.

  * onBoard
  - Upgraded to a new custom, patched package (0.93.0-0ubuntu4~amnesia1).
  - Added an entry in the Applications menu.
  
  * Software
  - Install vim-nox with basic configuration
  - Install pwgen
  - Install monkeysphere and msva-perl
  - Replaced randomsound with haveged as an additional source of entropy.

  * Hardware support
  - Build ralink rt2570 wifi modules.
  - Build rt2860 wifi modules from Squeeze. This supports the RT2860
    wireless adapter, found particularly in the ASUS EeePC model 901
    and above.
  - Build broadcom-sta-source wifi modules.
  - Bugfix: cpufreq modules were not properly added to /etc/modules.
  - Use 800x600 mode on boot rather than 1024x768 for compatibility
    with smaller displays.

 -- amnesia <amnesia@boum.org>  Fri, 30 Apr 2010 16:14:13 +0200

amnesia (0.4.2) unstable; urgency=low

  New release, mainly aimed at fixing live-initramfs security issue
  (Debian bug #568750), with an additional set of small enhancements as
  a bonus.

  * live-initramfs: new custom package built from our own live-initramfs
    Git repository (commit 8b96e5a6cf8abc)
  - based on new 1.173.1-1 upstream release
  - fixed live-media=removable behaviour so that filesystem images found
    on non-removable storage are really never used (Debian bug #568750)

  * Vidalia: bring back our UI customizations (0.2.7-1~lenny+amnesia1)

  * APT: consistently use the GeoIP-powered cdn.debian.net

  * Software: make room so that {alpha, future} Squeeze images fit on
    700MB CD-ROM
  - only install OpenOffice.org's calc, draw, impress, math and writer
    components
  - removed OpenOffice.org's English hyphenation and thesaurus
  - removed hunspell, wonder why it was ever added

  * Boot
  - explicitly disable persistence, better safe than sorry
  - removed compulsory 15s timeout, live-initramfs knows how to wait for
    the Live media to be ready

  * Build system: don't cache rootfs anymore

 -- amnesia <amnesia@boum.org>  Sun, 07 Feb 2010 18:28:16 +0100

amnesia (0.4.1) unstable; urgency=low

  * Brown paper bag bugfix release: have amnesia-security-check use
    entries publication time, rather than update time... else tagging
    a security issue as fixed, after releasing a new version, make this
    issue be announced to every user of this new, fixed version.

 -- amnesia <amnesia@boum.org>  Sat, 06 Feb 2010 03:58:41 +0100

amnesia (0.4) unstable; urgency=low

  * We now only build and ship "Hybrid" ISO images, which can be either
    burnt on CD-ROM or dd'd to a USB stick or hard disk.

  * l10n: we now build and ship multilingual images; initially supported
    (or rather wanna-be-supported) languages are: ar, zh, de, en, fr, it,
    pt, es
  - install Iceweasel's and OpenOffice.org's l10n packages for every
    supported language
  - stop installing localized help for OpenOffice.org, we can't afford it
    for enough languages
  - when possible, Iceweasel's homepage and default search engine are localized
  - added Iceweasel's "any language" Scroogle SSL search engine
  - when the documentation icon is clicked, display the local wiki in
    currently used language, if available
  - the Nautilus wipe script is now translatable
  - added gnome-keyboard-applet to the Gnome panel

  * software
  - replaced Icedove with claws mail, in a bit rough way; see
    https://amnesia.boum.org/todo/replace_icedove_with_claws/ for best
    practices and configuration advices
  - virtual keyboard: install onBoard instead of kvkbd
  - Tor controller: install Vidalia instead of TorK
  - install only chosen parts of Gnome, rather than gnome-desktop-environment
  - do not install xdialog, which is unused and not in Squeeze
  - stop installing grub as it breaks Squeeze builds (see Debian bug #467620)
  - install live-helper from snapshots repository into the Live image

  * Iceweasel
  - do not install the NoScript extension anymore: it is not strictly
    necessary but bloodily annoying

  * Provide WhisperBack 1.2 for anonymous, GnuPG-encrypted bug reporting.
  - added dependency on python-gnutls
  - install the SMTP hidden relay's certificate

  * amnesia-security-check: new program that tells users that the amnesia
    version they are running is affected by security flaws, and which ones
    they are; this program is run at Gnome session startup, after sleeping
    2 minutes to let Tor a chance to initialize.
    Technical details:
  - Perl
  - uses the Desktop Notifications framework
  - fetches the security atom feed from the wiki
  - verifies the server certificate against its known CA
  - tries fetching the localized feed; if it fails, fetch the default
    (English) feed

  * live-initramfs: new custom package built from our own live-initramfs
    Git repository (commit 40e957c4b89099e06421)
  - at shutdown time, ask the user to unplug the CD / USB stick, then run
    smem, wait for it to finish, then attempt to immediately halt

  * build system
  - bumped dependency on live-helper to >= 2.0a6 and adapted our config
  - generate hybrid ISO images by default, when installed syslinux is
    recent enough
  - stop trying to support building several images in a row, it is still
    broken and less needed now that we ship hybrid ISO images
  - scripts/config: specify distribution when initializing defaults
  - updated Debian Live APT repository's signing key

  * PowerPC
  - disable virtualbox packages installing and module building on !i386
    && !amd64, as PowerPC is not a supported guest architecture
  - built and imported tor_0.2.1.20-1~~lenny+1_powerpc.deb

  * Squeeze
  - rough beginnings of a scratch Squeeze branch, currently unsupported
  - install gobby-infinote

  * misc
  - updated GnuPG key with up-to-date signatures
  - more improvements on boot time from CD
  - enhanced the wipe in Nautilus UI (now asks for confirmation and
    reports success or failure)
  - removed the "restart Tor" launcher from the Gnome panel

 -- amnesia <amnesia@boum.org>  Fri, 05 Feb 2010 22:28:04 +0100

amnesia (0.3) unstable; urgency=low

  * software: removed openvpn, added
  - Audacity
  - cups
  - Git
  - Gobby
  - GParted
  - lvm2 (with disabled initscript as it slows-down too much the boot in certain
    circumstances)
  - NetworkManager 0.7 (from backports.org) to support non-DHCP networking
  - ntfsprogs
  - randomsound to enhance the kernel's random pool
  * Tor
  - install the latest stable release from deb.torproject.org
  - ifupdown script now uses SIGHUP signal rather than a whole tor
    restart, so that in the middle of it vidalia won't start it's own
    tor
  - configure Gnome proxy to use Tor
  * iceweasel
  - adblockplus: upgraded to 1.0.2
  - adblockplus: subscribe to US and DE EasyList extensions, updated patterns
  - firegpg is now installed from Debian Squeeze rather than manually; current
    version is then 0.7.10
  - firegpg: use better keyserver ... namely pool.sks-keyservers.net
  - added bookmark to Amnesia's own website
  - use a custom "amnesiabranding" extension to localize the default search
    engine and homepage depending on the current locale
  - updated noscript whitelist
  - disable overriden homepage redirect on iceweasel upgrade
  * pidgin
  - nicer default configuration with verified irc.indymedia.org's SSL cert
  - do not parse incoming messages for formatting
  - hide formatting toolbar
  * hardware compatibility
  - b43-fwcutter
  - beginning of support for the ppc architecture
  - load acpi-cpufreq, cpufreq_ondemand and cpufreq_powersave kernel
    modules
  * live-initramfs: custom, updated package based on upstream's 1.157.4-1, built
    from commit b0a4265f9f30bad945da of amnesia's custom live-initramfs Git
    repository
  - securely erases RAM on shutdown using smem
  - fixes the noprompt bug when running from USB
  - disables local swap partitions usage, wrongly enabled by upstream
  * fully support for running as a guest system in VirtualBox
  - install guest utils and X11 drivers
  - build virtualbox-ose kernel modules at image build time
  * documentation
  - new (translatable) wiki, using ikiwiki, with integrated bugs and todo
    tracking system a static version of the wiki is included in generated
    images and linked from the Desktop
  * build system
  - adapt for live-helper 2.0, and depend on it
  - get amnesia version from debian/changelog
  - include the full version in ISO volume name
  - save .list, .packages and .buildlog
  - scripts/clean: cleanup any created dir in binary_local-includes
  - updated Debian Live snapshot packages repository URL and signing key
  - remove duplicated apt/preferences file, the live-helper bug has been
    fixed
  * l10n: beginning of support for --language=en
  * misc
  - improved boot time on CD by ordering files in the squashfs in the order they
    are used during boot
  - added a amnesia-version script to built images, that outputs the current
    image's version
  - added a amnesia-debug script that prepares a tarball with information that
    could be useful for developpers
  - updated Amnesia GnuPG key to a new 4096R one
  - set time with NTP when a network interface is brought up
  - import amnesia's GnuPG pubkey into the live session user's keyring
  - do not ask DHCP for a specific hostname
  - install localepurge, only keep en, fr, de and es locales, which reduces the
    generated images' size by 100MB
  - added a hook to replace /sbin/swapon with a script that only runs
    /bin/true
  - moved networking hooks responsibility from ifupdown to NetworkManager

 -- amnesia <amnesia@boum.org>  Thu, 26 Nov 2009 11:17:08 +0100

amnesia (0.2) unstable; urgency=low

  * imported /home/amnesia, then:
  - more user-friendly shell, umask 077
  - updated panel, added launcher to restart Tor
  - mv $HOME/bin/* /usr/local/bin/
  - removed metacity sessions
  - removed gstreamer's registry, better keep this dynamically updated
  - rm .qt/qt_plugins_3.3rc, better keep this dynamically updated
  - removed .gnome/gnome-vfs/.trash_entry_cache
  - removed kconf_update log
  - removed and excluded Epiphany configuration (not installed)
  - cleanup .kde
  * iceweasel
  - enable caching in RAM
  - explicitly disable ssl v2, and enable ssl v3 + tls
  - removed prefs for the non-installed webdeveloper
  - removed the SSL Blacklist extension (not so useful, licensing issues)
  - deep profile directory cleanup
  - extensions cleanup: prefer Debian-packaged ones, cleanly reinstalled
    AddBlock Plus and CS Lite to allow upgrading them
  - updated pluginreg.dat and localstore.rdf
  - moved some settings to user.js
  - made cookie/JavaScript whitelists more consistent
  - force httpS on whitelisted sites
  - NoScript: marked google and gmail as untrusted
  - some user interface tweaks, mainly for NoScript
  - FireGPG: disable the buggy auto-detection feature, the link to firegpg's
    homepage in generated pgp messages and the GMail interface (which won't
    work without JavaScript anyway)
  - updated blocklist.xml
  - removed and excluded a bunch of files in the profile directory
  * icedove: clean the profile directory up just like we did for iceweasel
  * software: install msmtp and mutt
  * home-refresh
  - use rsync rather than tar
  * documentation
  - various fixes
  - reviewed pidgin-otr security (see TODO)
  * build system
  - stop calling home-refresh in lh_build
  - include home-refresh in generated images
  - gitignore update
  - fix permissions on local includes at build time
  - updated scripts/{build,clean} wrt. new $HOME handling
  - scripts/{build,config}: stop guessing BASEDIR, we must be run from
    the root of the source directory anyway
  - stop storing /etc/amnesia/version in Git, delete it at clean time
  * release
  - converted Changelog to the Debian format and location, updated
    build scripts accordingly
  - added a README symlink at the root of the source directory
  - basic debian/ directory (not working for building packages yet,
    but at least we can now use git-dch)
  - added debian/gbp.conf with our custom options for git-dch
  - config/amnesia: introduce new $AMNESIA_DEV_* variables to be used
    by developpers' scripts
  - added ./release script: a wrapper around git-dch, git-commit and git-tag

 -- amnesia <amnesia@boum.org>  Tue, 23 Jun 2009 14:42:03 +0200

amnesia (0.1) UNRELEASED; urgency=low

  * Forked Privatix 9.03.15, by Markus Mandalka:
  http://mandalka.name/privatix/index.html.en
  Everything has since been rewritten or so heavily changed that nothing
  remains from the original code... apart of a bunch of Gnome settings.
  * hardware support:
  - install a bunch of non-free wifi firmwares
  - install xsane and add the live user to the scanner group
  - install aircrack-ng
  - install xserver-xorg-video-geode on i386 (eCafe support)
  - install xserver-xorg-video-all
  - install firmware-linux from backports.org
  - install system-config-printer
  - added instructions in README.eCAFE to support the Hercules eCAFE EC-800
    netbook
  * APT:
  - configure pinning to support installing chosen packages from
    squeeze; the APT source for testing is hardcoded in chroot_sources/,
    since there is no way to use $LH_CHROOT_MIRROR in chroot_local-hooks
  - give backports.org priority 200, so that we track upgrades of packages
    installed from there
  * release: include the Changelog and TODO in the generated images,
  in the   /usr/share/doc/amnesia/ directory
  * software: install gnomebaker when building Gnome-based live OS, to
  easily clone myself when running from CD
  * build system
  - build i386 images when the build host is amd64
  - added a version file: /etc/amnesia/version
  - use snapshot live-* packages inside the images
  - setup timezone depending on the chosen build locale
  - rely on standard live-initramfs adduser to do our user setup
    (including sudo vs. Gnome/KDE, etc.)
  - stop "supporting" KDE
  - allow building several images at once
  - migrated most of lh_config invocations to scripts/config
  - append "noprompt" so that halting/rebooting work with splashy
  - moved our own variables to config/amnesia, using the namespace
    $AMNESIA_*
  * iceweasel
  - default search engine is now Scroogle SSL, configured to search pages
    in French language; the English one is also installed
  - never ask to save passwords or forms content
  - configured the torbutton extension to use polipo
  - installed the CACert root certificate
  - installed the SSL Blacklist extension and the blacklist data
  - installed the FireGPG extension
  - installed the CS Lite extension
  - installed the NoScript extension
  - NoScript, CS Lite: replaced the default whitelists with a list of
    trusted, non-commercial Internet Service Providers
  - configure extensions (add to prefs.js):
    user_pref("extensions.torbutton.startup", true);
    user_pref("extensions.torbutton.startup_state", 1);
    user_pref("extensions.torbutton.tor_enabled", true);
    user_pref("noscript.notify.hide", true);
    user_pref("capability.policy.maonoscript.sites", "about:
      about:blank about:certerror about:config about:credits
      about:neterror about:plugins about:privatebrowsing
      about:sessionrestore chrome: resource:");
    user_pref("extensions.firegpg.no_updates", true);
  - install the NoScript plugin from Debian squeeze
  - delete urlclassifier3.sqlite on $HOME refresh: as we disabled
    "safebrowsing", this huge file is of no use
  - torbutton: install newer version from Squeeze
  * linux: removed non-686 kernel flavours when building i386 images
  * compatibility: append "live-media=removable live-media-timeout=15", to
    prevent blindly booting another debian-live installed on the hard disk
  * software: added
  - gnome-app-install
  - iwconfig
  - cryptkeeper: Gnome system tray applet to encrypt files with EncFS
  - kvkbd: virtual keyboard (installed from backports.org)
  - sshfs (and added live user to the fuse group)
  - less, secure-delete, wipe, seahorse, sshfs, ntfs-3g
  - scribus
  * Tor
  - enable the transparent proxy, the DNS resolver, and the control port
  - save authentication cookie to /tmp/control_auth_cookie, so that the
    live user can use Tork and co.
  - autostart Tork with Gnome
  - Tork: installed, disabled most notifications and startup tips
  - added a restart tor hook to if-up.d (used by Network Manager as well),
    so that Tor does work immediately even if the network cable was
    plugged late in/after the boot process
  * $HOME
  - added a nautilus-script to wipe files and directories
  - bash with working completion for the live user
  * polipo: install and configure this HTTP proxy to forward requests
  through Tor
  * DNS: install and configure pdnsd to forward any DNS request through
  the Tor resolver
  * firewall: force every outgoing TCP connection through the Tor
  transparent proxy, discard any outgoing UDP connection
  * misc
  - set syslinux timeout to 4 seconds
  - use splashy for more user-friendly boot/halt sequences

 -- amnesia <amnesia@boum.org>  Sat, 20 Jun 2009 21:09:15 +0200<|MERGE_RESOLUTION|>--- conflicted
+++ resolved
@@ -1,39 +1,24 @@
-<<<<<<< HEAD
 tails (0.16) UNRELEASED; urgency=low
 
   * Upcoming new major release.
 
  -- Tails developers <amnesia@boum.org>  Thu, 16 Nov 2012 12:50:00 +0000
 
-tails (0.15~rc1) unstable; urgency=low
-=======
 tails (0.15) unstable; urgency=low
->>>>>>> aa3021d2
 
   * Major new features
   - Persistence for browser bookmarks.
   - Support for obfsproxy bridges.
 
   * Minor improvements
-<<<<<<< HEAD
-  - Add the Hangul Input Method Engine for SCIM.
-=======
   - Add the Hangul (Korean) Input Method Engine for SCIM.
->>>>>>> aa3021d2
   - Add vendor-specific dpkg origin information. This makes dpkg-vendor
     return correct information.
   - Install pcscd and libccid from squeeze-backports. This is needed to
     support, to some extent, some OpenPGP SmartCard readers.
-<<<<<<< HEAD
-  - Install HPIJS PPD files. Note that this depends on IJS driver
-    (hpijs), and adds support for some printers, such as Xerox
-    DocumentCenter400.
-  - Use LCD-optimized fonts.
-=======
   - Install HPIJS PPD files and the IJS driver (hpijs).
     This adds support for some printers, such as Xerox DocumentCenter400.
   - Optimize fonts display for LCD.
->>>>>>> aa3021d2
   - Update TrueCrypt to version 7.1a.
 
   * Bugfixes
@@ -48,17 +33,12 @@
     Terminal.
   - Allow the tails-iuk-get-target-file user to connect to the SOCKSPort
     dedicated for Tails-specific software.
-<<<<<<< HEAD
-
-  * Iceweasel
-=======
   - Fix gpgApplet menu display in Windows camouflage mode.
   - Fix Tor reaching an inactive state if it's restarted in "bridge mode",
     e.g. during the time sync' process.
 
   * Iceweasel
   - Update iceweasel to 10.0.11esr-1+tails1.
->>>>>>> aa3021d2
   - User profile is now generated at build time in order to support persistent
     bookmarks.
   - Update HTTPS Everywhere to version 3.0.4.
@@ -66,31 +46,23 @@
   - Fix bookmark to I2P router console.
   - Re-enable Monkeysphere extension to connect to the validation agent.
 
-<<<<<<< HEAD
-=======
   * Localization
   - The Tails USB installer, tails-persistence-setup and tails-greeter
     are now translated into Bulgarian.
   - Update Chinese translation for tails-greeter.
   - Update Euskadi translation for WhisperBack.
 
->>>>>>> aa3021d2
   * Build system
   - Custom packages are now retrieved from Tails APT repository instead
     of bloating the Git repository.
   - Allow '~' in wiki filenames. This makes it possible to ship
     update-description files for release candidates.
   - Document how to create incremental update kit.
-<<<<<<< HEAD
-
- -- Tails developers <amnesia@boum.org>  Thu, 15 Nov 2012 00:26:17 +0100
-=======
   - Handle release candidates when generating custom APT sources.
   - Remove pinning for xul-ext-adblock-plus.
     It is obsolete since we've added this package to our APT repository.
 
  -- Tails developers <amnesia@boum.org>  Sun, 25 Nov 2012 12:59:17 +0100
->>>>>>> aa3021d2
 
 tails (0.14) unstable; urgency=low
 
