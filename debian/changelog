<<<<<<< HEAD
tails (1.1) unstable; urgency=medium
=======
tails (1.0) unstable; urgency=medium
>>>>>>> 8cd6f05c

  * Security fixes
    - Upgrade the web browser to 24.5.0esr-0+tails1~bpo60+1
      (Firefox 24.5.0esr + Iceweasel patches + Torbrowser patches).
    - Upgrade Tor to 0.2.4.21-1+tails1~d60.squeeze+1:
      * Based on 0.2.4.21-1~d60.squeeze+1.
      * Backport the fix for Tor bug #11464. It adds client-side blacklists for
        all Tor directory authority keys that was vulnerable to Heartbleed.
        This protects clients in case attackers were able to compromise a
        majority of the authority signing and identity keys.

   * Bugfixes
    - Disable inbound I2P connections. Tails already restricts incoming
      connections, but this change tells I2P about it.
    - Fix link to the system requirements documentation page in the Tails
      Upgrader error shown when too little RAM is available.

  * Minor improvements
    - Upgrade I2P to 0.9.12-2~deb6u+1.
    - Import TorBrowser profile. This was forgotten in Tails 0.23 and even
      though we didn't explicitly set those preferences in that release
      they defaulted to the same values. This future-proofs us in case the
      defaults would ever change.
    - Import new custom version of tor-launcher:
      * Based on upstream Tor Launcher 0.2.5.3.
      * Improve how Tor Launcher handles incomplete translation.
        (Tor bug #11483; more future-proof fix for Tails bug #6885)
      * Remove the bridge settings prompt. (Tor bug #11482; closes Tails
        bug #6934,)
      * Always show bridge help button. (Tor bug #11484)
    - Integrate the new Tails logo into various places:
      * The website
      * The boot splash
      * The "About Tails" dialog

  * Build system
    - Use the stable APT suite when building from the stable Git branch
      (Closes: #7022).

  * Test suite
    - Add test for the #7022 fix.

 -- Tails developers <tails@boum.org>  Sun, 27 Apr 2014 19:34:01 +0200

tails (0.23) unstable; urgency=medium

  * Security fixes
    - Upgrade the web browser to 24.4.0esr-0+tails1~bpo60+1
      (Firefox 24.4.0esr + Iceweasel patches + Torbrowser patches).

  * Major new features
    - Spoof the network interfaces' MAC address by default (Closes: #5421),
      as designed on https://tails.boum.org/contribute/design/MAC_address/.
    - Rework the way to configure how Tor connects to the network
      (bridges, proxy, fascist firewall): add an option to Tails Greeter,
      start Tor Launcher when needed (Closes: #5920, #5343).

  * Bugfixes
    - Additional software: do not crash when persistence is disabled
      (Closes: #6440).
    - Upgrade Pidgin to 2.10.9, that fixes some regressions introduced
      in the 2.10.8 security update (Closes: #6661).
    - Wait for Tor to have fully bootstrapped, plus a bit more time,
      before checking for upgrades (Closes: #6728) and unfixed known
      security issues.
    - Disable the Intel Management Engine Interface driver (Closes: #6460).
      We don't need it in Tails, it might be dangerous, and it causes bugs
      on various hardware such as systems that reboot when asked to shut down
    - Add a launcher for the Tails documentation. This makes it available
      in Windows Camouflage mode (Closes: #5374, #6767).
    - Remove the obsolete wikileaks.de account from Pidgin (Closes: #6807).

  * Minor improvements
    - Upgrade Tor to 0.2.4.21-1~d60.squeeze+1.
    - Upgrade obfsproxy to 0.2.6-2~~squeeze+1.
    - Upgrade I2P to 0.9.11-1deb6u1.
    - Install 64-bit kernel instead of the 686-pae one (Closes: #5456).
      This is a necessary first step towards UEFI boot support.
    - Install Monkeysign (in a not-so-functional shape yet).
    - Disable the autologin text consoles (Closes: #5588). This was one of
      the blockers before a screen saver can be installed
      in a meaningful way (#5684).
    - Don't localize the text consoles anymore: it is broken on Wheezy,
      the intended users can as well use loadkeys, and we now do not have
      to trust setupcon to be safe for being run as root by the desktop user.
    - Make it possible to manually start IBus.
    - Reintroduce the possibility to switch identities in the Tor Browser,
      using a filtering proxy in front of the Tor ControlPort to avoid giving
      full control over Tor to the desktop user (Closes: #6383).
    - Incremental upgrades improvements:
      · Drop the Tails Upgrader launcher, to limit users' confusion
        (Closes: #6513).
      · Lock down sudo credentials a bit.
      · Hide debugging information (Closes: #6505).
      · Include ~/.xsession-errors in WhisperBack bug reports.
        This captures the Tails Upgrader errors and debugging information.
      · Report more precisely why an incremental upgrade cannot be done
        (Closes: #6575).
      · Various user interface and phrasing improvements.
    - Don't install the Cookie Monster browser extension (Closes: #6790).
    - Add a browser bookmark pointing to Tor's Stack Exchange (Closes: #6632).
    - Remove the preconfigured #tor channel from the Pidgin: apparently,
      too many Tails users go ask Tails questions there, without making
      it clear that they are running Tails, hence creating a user-support
      nightmare (Closes: #6679).
    - Use (most of) Tor Browser's mozconfig (Closes: #6474).
    - Rebase the browser on top of iceweasel 24.3.0esr-1, to get
      the certificate authorities added by Debian back (Closes: #6704).
    - Give access to the relevant documentation pages from Tails Greeter.
    - Hide Tails Greeter's password mismatch warning when entry is changed.
    - Persistent Volume Assistant:
      · Take into account our installer is now called Tails Installer.
      · Optimize window height (Closes: #5458).
      · Display device paths in a more user-friendly way (Closes: #5311).

  * Build system
    - Ease updating POT and PO files at release time, and importing translations
      from Transifex (Closes: #6288, #6207).
    - Drop custom poedit backport, install it from squeeze-backports-sloppy.
    - Make ISO and IUK smaller (Closes: #6390, #6425):
      · Exclude more files from being included in the ISO.
      · Remove *.pyc later so that they are not recreated.
      · Truncate log files later so that they are not filled again.
      · At ISO build time, set mtime to the epoch for large files whose content
        generally does not change between releases. This forces rsync
        to compare the actual content of these files, when preparing an IUK,
        instead of blindly adding it to the IUK merely because the mtime
        has changed, while the content is the same.
    - Make local hooks logging consistent.

  * Test suite
    - Migrate from JRuby to native Ruby + rjb.
    - The test suite can now be run on Debian Wheezy + backports.
    - Fix buggy "persistence is not enabled" step (Closes: #5465).
    - Use IPv6 private address as of RFC 4193 for the test suite's virtual
      network. Otherwise dnsmasq from Wheezy complains, as it is not capable
      of handling public IPv6 addresses.
    - Delete volumes after each scenario unless tagged @keep_volumes.
    - Add an anti-test to make sure the memory erasure test works fine.
    - A *lot* of bugfixes, simplifications and robustness improvements.

 -- Tails developers <tails@boum.org>  Tue, 18 Mar 2014 00:58:50 +0100

tails (0.22.1) unstable; urgency=medium

  * Security fixes
    - Upgrade the web browser to 24.3.0esr-0+tails1~bpo60+2
      (Firefox 24.3.0esr + Iceweasel patches + Torbrowser patches).
    - Upgrade NSS to 3.14.5-1~bpo60+1.
    - Upgrade Pidgin to 2.10.8.
    - Workaround browser size fingerprinting issue by using small icons
      in the web browser's navigation toolbar (Closes: #6377).
      We're actually hit by Tor#9268, and this is the best workaround gk
      and I were able to find when discussing this on Tor#10095.

  * Major new features
    - Check for upgrades availability using Tails Upgrader, and propose
      to apply an incremental upgrade whenever possible (Closes: #6014).
      · Run tails-update-frontend at session login time.
      · Have tails-security-check only report unfixed security issues.
      · Greatly improve the Tails Upgrader UI and strings phrasing.
      · Enable startup notification for Tails Upgrader.
    - Install Linux 3.12 (3.12.6-2) from Debian testing. Unfortunately,
      this breaks the memory wipe feature on some hardware (#6460), but
      it fixes quite a few security issues, and improves hardware support.
    - Update the build system to be compatible with Vagrant 1.2 and 1.3,
      in addition to the already supported versions (Closes: #6221).
      Thanks to David Isaac Wolinsky <isaac.wolinsky@gmail.com>.

  * Bugfixes
    - Do not start IBus for languages that don't need it. This fixes
      the keybindings problems introduced in 0.22 (Closes: #6478).
      Thanks to WinterFairy.
    - Disable network.proxy.socks_remote_dns in the Unsafe Browser.
      Bugfix against 0.22 (Closes: #6479).
    - Fetch Tor Browser User-Agent from its own prefs, rather than from
      the obsolete Torbutton ones. Bugfix against 0.22 (Closes: #6477).
    - Upgrade Vagrant basebox to include up-to-date Debian archive keys
      (Closes: #6515, #6527).
    - Do not use a non-working proxy for downloading the Vagrant basebox
      (Closes: #6514).
    - Use IE's icon in Windows camouflage mode.
      Bugfix against 0.22 (Closes: #6536).
    - Support "upgrading" a partial Tails installation (Closes: #6438)
      and fix missing confirmation dialog in Tails Installer (Closes: #6437).
      Thanks to Andres Gomez Ramirez <andres.gomez@cern.ch>.
    - Fix browser homepage in Spanish locales (Closes: #6612).

  * Minor improvements
    - Tor 0.2.4 is stable! Adapt APT sources accordingly.
    - Update Tor Browser to 24.2.0esr-1+tails1, that uses its own NSS
      library instead of the system one.
    - Update Torbutton to 1.6.5.3.
    - Do not start Tor Browser automatically, but notify when Tor is ready.
      Warn the user when they attempt to start Tor Browser before Tor is ready.
    - Import Tor Browser profile at
      3ed5d9511e783deb86835803a6f40e7d5a182a12 from ttp/tor-browser-24.2.0esr-1.
    - Use http.debian.net for Vagrant builds, instead of the mostly broken
      (and soon obsolete) cdn.debian.net.
    - Phrasing and UI improvements in tails-upgrade-frontend.
    - Style and robustness improvements in tails-security-check.
    - Make room for upcoming UEFI support in Tails Installer.

 -- Tails developers <tails@boum.org>  Wed, 29 Jan 2014 15:08:13 +0100

tails (0.22) unstable; urgency=medium

  [Tails developers]
  * Security fixes
    - Upgrade to Iceweasel 24.2.0esr that fixes a few serious security issues.
    - Stop migrating persistence configuration and access rights. Instead,
      disable all persistence configuration files if the mountpoint has wrong
      access rights (Closes: #6413).
    - Upgrade to NSS 3.15.3 that fixes a few serious security issues affecting
      the browser, such as CVE-2013-1741, CVE-2013-5605 and CVE-2013-5606.

  * Major improvements
    - Switch to Iceweasel 24 (Closes: #6370).
      · Resync' (most) Iceweasel prefs with TBB 3.0-beta-1 and get rid
        of many obsolete or default settings.
      · Disable WebRTC (Closes: #6468).
      · Import TorBrowser profile at commit
        51bf06502c46ee6c1f587459e8370aef11a3422d from the tor-browser-24.2.0esr-1
        branch at https://git.torproject.org/tor-browser.git.
    - Switch to Torbutton 1.6.5 (Closes: #6371).
      · Prevent Torbutton from asking users to "upgrade TBB".
      · Use the same Tor SOCKS port as the TBB (9151) for our web browser.
        This should be enough to avoid being affected by Tor#8511.
      · Disable Torbutton 1.6's check for Tor.
        Unfortunately, the new check.torproject.org breaks the remote Tor
        check. We cannot use the local Tor check with the control port. So,
        the shortest and sanest path to fixing the check issue, because the
        remote Tor check is broken" seems to simply disable this check.
        Patch submitted upstream as Tor#10216.
    - Prepare incremental upgrades to be the next default way to upgrade Tails,
      on point-releases at least.

  * Bugfixes
    - Deny X authentication only after Vidalia exits (Closes: #6389).
    - Disable DPMS screen blanking (Closes: #5617).
    - Fix checking of the persistent volume's ACL.
    - Sanitize more IP and MAC addresses in bug reports (Closes: #6391).
    - Do not fail USB upgrade when the "tmp" directory exists on the
      destination device.
    - Tails Installer: list devices with isohybrid Tails installed
      (Closes: #6462).

  * Minor improvements
    - Create a configuration file for additional software if needed
      (Closes: #6436).
    - Translations all over the place.
    - Enable favicons in Iceweasel.
    - Do not propose to make permanent NoScript exceptions.
      In Tails, every such thing is temporary, so better only display the menu
      entry that's about temporarily allowing something.
    - Clearer warning when deleting persistent volume (thanks to Andres Gomez
      Ramirez <andres.gomez@cern.ch> for the patch).
    - Make wording in Tails Installer more consistent.

  [ WinterFairy ]
  * Use IBus instead of SCIM (Closes: #5624, #6206).
    It makes it possible to input passwords in pinentry for at least Japanese,
    Chinese and Korean languages.
  * Add an import-translation script.
    This automates the importation process of completed translations
    from Transifex.
  * Always list optimal keyboard layout in the greeter (Closes: #5741).
  * Fix on-the-fly translation of the greeter in various languages
    (Closes: #5469).

  [ Kytv]
  * Update I2P to 0.9.8.1 (Closes: #6080, #5889).
  * Improve I2P configuration:
    - Disable IPv6 support in a nicer way.
    - Disable i2cp (allows java clients to communicate from outside the JVM). If
      this is unset an exception for port 7654 would need to be added to ferm.
    - Disable "in-network" updates (this is also done in the regular I2P
      packages).
    - Disable the outproxies. Access to the Internet is already routed through
      Tor so these are unnecessary. If end-users have a good reason to go
      through one of the I2P outproxies they can turn them back on.
  * Add a couple of default I2P IRC channels to Pidgin.
  * Allow access to the local 'eepsite' through FoxyProxy.
  * Add firewall exceptions for the standard I2P ports.

 -- Tails developers <tails@boum.org>  Sat, 30 Nov 2013 16:47:18 +0100

tails (0.21) unstable; urgency=low

  * Security fixes
    - Don't grant access to the Tor control port for the desktop user
      (amnesia). Else, an attacker able to run arbitrary code as this user
      could obtain the public IP with a get_info command.
      · Vidalia is now run as a dedicated user.
      · Remove the amnesia user from the debian-tor group.
      · Remove the Vidalia launcher in the Applications menu.
        The Vidalia instance it starts is useless, since it can't connect
        to the Tor control port.
    - Don't allow the desktop user to directly change persistence settings.
      Else, an attacker able to run arbitrary code as this user could
      leverage this feature to gain persistent root access, as long as
      persistence is enabled.
      · Fully rework the persistent filesystem and files ownership
        and permissions.
      · Run the Persistent Volume Assistant as a dedicated user, that is
        granted the relevant udisks and filesystem -level credentials.
      · At persistence activation time, don't trust existing persistence
        configuration files, migrate to the new ownership and permissions,
        migrate every known-safe existing settings and backup what's left.
        Warn the user when not all persistence settings could be migrated.
      · Persistent Volume Assistant uses the new ownership and permissions
        scheme when initializing a new persistent volume, and refuses to
        read persistence.conf if it, or the parent directory, hasn't the
        expected permissions.
      · Make boot medium 'system internal' for udisks with bilibop.
        Once Tails is based on Wheezy, this will further complete the
        protection (see #6172 for details).
    - Update Iceweasel to 17.0.10esr-0+tails2~bpo60+1.
    - Update Torbutton to 1.5.2-2, including a patch cherry-picked from
      upstream to make window resizing closer to what the design says.

  * Major new features
    - Add a persistence preset for printing settings (Closes: #5686).
      Reload CUPS configuration after persistence activation.
    - Support SD card connected through a SDIO host adapter (Closes: #6324).
      · Rebrand Tails USB installer to Tails installer.
      · Display devices brand, model and size in the Installer
        (Closes: #6292).
      · Ask for confirmation before installing Tails onto a device
        (Closes: #6293).
      · Add support for SDIO and MMC block devices to the Tails Installer
        (Closes: #5744) and the Persistent Volume Assistant (Closes: #6325).
      · Arm the udev watchdog when booted from SD (plugged in SDIO) too
        (Closes: #6327).

  * Minor improvements
    - Provide a consistent path to the persistent volume mountpoint
      (Closes: #5854).
    - Add a KeePassX launcher to the top GNOME panel (Closes: #6290).
    - Rework bug reporting workflow: point the desktop launcher to
      the troubleshooting page.
    - Make /home world-readable at build time, regardless of the Git
      working copy permissions. This makes the build process more robust
      against strict umasks.
    - Add signing capabilities to the tails-build script (Closes: #6267).
      This is in turn used to sign ISO images built by our Jenkins setup
      (Closes: #6193).
    - Simplify the ikiwiki setup and make more pages translatable.
    - Exclude the version string in GnuPG's ASCII armored output.
    - Prefer stronger ciphers (AES256,AES192,AES,CAST5) when encrypting
      data with GnuPG.
    - Use the same custom Startpage search URL than the TBB.
      This apparently disables the new broken "family" filter.
    - Update AdBlock Plus patterns.
    - Install Linux from Debian testing.
      (That is, the same version that was shipped in 0.20.1.)

  * Test suite
    - Look for "/tmp/.X11-unix/X${1#:}" too when detecting displays in use.
    - Adapt tests to match the Control Port access security fix:
      · Take into account that the amnesia user isn't part of the debian-tor
        group anymore.
      · Run as root the checks to see if a process is running: this
        is required to see other users' processes.

 -- Tails developers <tails@boum.org>  Sat, 26 Oct 2013 23:42:46 +0200

tails (0.20.1) unstable; urgency=low

  * Major new features
  - Install Tor 0.2.4.17-rc-1~d60.squeeze+1 from the Tor project's repository.
  - Install Iceweasel 17.0.9esr with Torbrowser patches.
  - Install Linux kernel 3.10-3 (version 3.10.11-1) from sid.

  * Bugfixes
  - Remount persistence devices read-only at shutdown/reboot time
    (Closes: #6228).
  - Greeter: display a warning icon on admin password mismatch and on
    persistence unlocking failure. Thanks to Andres Gomez Ramirez
    <andres.gomez@cern.ch> for the fix!
  - Don't torsocksify Pidgin.
    Instead we disable Pidgin's GNOME integration to get the "Global proxy
    configuration", which we set to use Tor. This fixes the I2P IRC account.
  - Additional software: fix typo in notification.
  - Allow installing "Priority: standard" packages that we do not install
    by default: remove them late in the build process instead of assigning
    them a -1 APT pinning level.

  * Minor improvements
  - Update AdBlock Plus patterns.
  - Use more unique ISO file name when building from Jenkins.
  - Additional software: point to the system log on upgrade failure.
  - Set SOCKS5_USER and SOCKS5_PASSWORD in the connect-socks wrapper (used
    by Git). Else, Tor 0.2.4's IsolateSOCKSAuth and connect-proxy
    sometimes play together in some way that makes connect-proxy ask for
    a password to connect to the SocksPort. SOCKS5_USER and
    SOCKS5_PASSWORD are passed through unchanged if they were manually set
    by the user already.
  - Use our custom connect-socks wrapper for SSH. Else, Tor 0.2.4's
    IsolateSOCKSAuth and connect-proxy sometimes play together in some way
    that makes connect-proxy ask for a password to connect to the
    SocksPort. Note that connect-socks uses the default SocksPort too, so
    no change here wrt. our connection isolation design.

  * Localization
  - Import new translations from Transifex.

  * Test suite
  - Fix old ISO checking for consistent error reporting.
  - Remove custom persistence test from manual test suite.
    It was removed for the GUI in t-p-s 0.33.

 -- Tails developers <tails@boum.org>  Sun, 15 Sep 2013 15:49:36 +0200

tails (0.20) unstable; urgency=low

  * Major new features
  - Install Linux kernel 3.10.3-1 from Debian unstable.
  - Iceweasel 17.0.8esr + Torbrowser patches.

  * Bugfixes
  - Prevent Iceweasel from displaying a warning when leaving HTTPS web sites.
  - Make Iceweasel use the correct, localized search engine.
  - Fix Git access to https:// repositories.

  * Minor improvements
  - Install Dasher, a predictive text entry tool.
  - Add a wrapper around TrueCrypt which displays a warning about it soon
    being deprecated in Tails.
  - Remove Pidgin libraries for all protocols but IRC and Jabber/XMPP.
    Many of the other protocols Pidgin support are broken in Tails and
    haven't got any security auditting.
  - Disable the pre-defined Pidgin accounts so they do not auto-connect
    on Pidgin start.
  - Include information about Alsa in WhisperBack reports.
  - Explicitly restrict access to ptrace. While this setting was enabled
    by default in Debian's Linux 3.9.6-1, it will later disabled in 3.9.7-1.
    It's unclear what will happen next, so let's explicitly enable it ourselves.
  - Do not display dialog when a message is sent in Claws Mail.
  - Sync iceweasel preferences with the Torbrowser's.

  * Localization
  - Many translation updates all over the place.
  - Merge all Tails-related POT files into one, and make use of intltoolize
    for better integration with Transifex.

 -- Tails developers <tails@boum.org>  Tue, 30 Jul 2013 14:19:57 +0200

tails (0.19) unstable; urgency=low

  * Major new features
  - Install Linux kernel 3.9.5-1 from Debian unstable.
    Features of particular interest for Tails are the Yama LSM
    (ptrace scope restrictions) and improved hardware support.
    As a corollary, install initramfs-tools from there too.
  - Iceweasel 17.0.7esr + Torbrowser patches.
  - Unblock Bluetooth, Wi-Fi, WWAN and WiMAX; block every other type of
    wireless device. Next steps are described on the
    todo/protect_against_external_bus_memory_forensics ticket.

  * Bugfixes
  - Fix write access to boot medium at the block device level,
    by installing bilibop-udev. Thanks to quidame for his support.
  - tails-greeter l10n-related fixes, thanks to winterfairy:
    · Fix so translations is applied on password mismatch messages.
    · Separate forward and login buttons and make them translatable.
  - Fix link to documentation when no sudo password is set.
  - gpgApplet: partial fix for clipboard emptying after a wrong passphrase
    was entered.
  - Workaround aufs bug in Unsafe Browser script.

  * Minor improvements
  - Drop GNOME proxy settings: we did not find any use of it we were keen
    to support, other than two programs (Seahorse, Pidgin) that are now run
    with torsocks.
  - Format newly created persistent volumes as ext4.
  - GnuPG: don't connect to the keyserver specified by the key owner.
    This feature opens the door to a variety of subtle attacks.
  - GnuPG: locate keys only from local keyrings.
    This is probably the default, but better safe than sorry.
  - Install virt-what from Wheezy.
    The version from Squeeze does not detect at least Parallels for Mac v.8.
  - Upgrade live-boot and live-config to the 3.0.x final version from Wheezy.
    · Remove /live and /lib/live/image compatibility symlinks.
    · Add /live/overlay -> /lib/live/mount/overlay symlink.
      The live-boot changes (commit d2b2a461) brought to fix Debian bug
      #696495 revert some of our previous changes (commit 77dab1cb), and as
      a result, at the time live-persist runs, no tmpfs is mounted on
      /live/overlay, which breaks the aufs mount. So, let's just ensure
      /live/overlay points to a tmpfs.
    · Really disable policykit and sudo live-config hooks.
      ... by making it believe they've already been run.
      This workarounds new live-config's default behavior.

  * Localization
  - Many translation updates all over the place.

  * Test suite
  - Re-enable previously disabled boot device permissions test.

 -- Tails developers <tails@boum.org>  Wed, 26 Jun 2013 12:36:20 +0200

tails (0.18) unstable; urgency=low

  * New features
  - Support obfs3 bridges.
  - Automatically install a custom list of additional packages chosen by
    the user at the beginning of every working session, and upgrade them
    once a network connection is established (technology preview).

  * Iceweasel
  - Upgrade to Iceweasel 17.0.6esr-0+tails1~bpo60+1.
  - Update Torbrowser patches to current maint-2.4 branch (567682b).
  - Isolate DOM storage to first party URI, and enable DOM storage:
    don't set dom.storage.enabled anymore, and set Torbutton's
    disable_domstorage to false.
  - Isolate the image cache per url bar domain.
  - Torbutton 1.5.2, and various prefs hacks to fix breakage:
    · Add .saved version of the Torbutton preferences the TBB also sets.
    · Set TOR_SOCKS_HOST and TOR_SOCKS_PORT.
    · Move some prefs (network.proxy.*, extensions.autoDisableScopes,
      extensions.foxyproxy.last-version) to user.js.
      Else, with Torbutton 1.5.x, these ones are not taken into account.
    · Set network.proxy.socks_version.
      Else we get the meaningless user_pref("network.proxy.socks_version", 9063);
      in prefs.js after the initial startup.
    · Set extensions.foxyproxy.socks_remote_dns to true.
      Else, it overrides the various ways we set network.proxy.socks_remote_dns,
      which in turn makes Torbutton think it should start in non-Tor mode.
    · Also pass the TOR_SOCKS_* environment variables to iceweasel when
      generating the profile: Torbutton behaves differently depending on
      these variables, so we don't want the initial profile generation to be
      done without them. In practice, this has no implication that we could
      see right now, but better safe than sorry.
    · Import all version overrides from the TBB prefs.
      Else, the User-Agent sent in the HTTP headers is fine, but real
      values leak with JavaScript, as demonstrated by ip-check's "Browser
      type" test.
    · Move a bunch of settings to user_pref(), that are not applied otherwise.
      For some, this fixes a regression in 0.18~rc1.
      For other, the  bug was already present in Tails 0.17.2.
  - HTTPS Everywhere 3.2.
  - Update prefs to match the TBB's, fix bugs, and take advantage of the latest
    Torbrowser patches:
    · Increase pipeline randomization.
    · Fix @font-face handling of local() fonts.
      Also disable fallback font rendering.
    · Explicitly disable SPDY v2 and v3.
    · Update http pipelining prefs.
  - Make prefs organization closer to the TBB's:
    · Remove Torbutton prefs that we set at their default value.
    · Import Torbutton preferences from the TBB.
    · Organize iceweasel config files in sections the same way as the TBB.
  - Cleanup prefs:
    · Don't set extensions.torbutton.clear_cookies nor
      extensions.torbutton.saved.share_proxy_settings:
      we don't care about toggling anymore.
    · Don't set extensions.torbutton.saved.download_retention nor
      extensions.torbutton.saved.search_suggest:
      these settings are not used in Torbutton anymore.
  - Update unsafe browser prefs mangling accordingly.
  - Move network.protocol-handler.warn-external.* to user_pref().
    Else they're not applied.
    These prefs are actually ignored by Firefox these days -- the TBB
    design doc reads "They are set still anyway out of respect for the
    dead". Let's go on doing the same.
  - Update extensions.adblockplus.currentVersion.
  - Fetch xul-ext-https-everywhere (3.2-2) and xul-ext-noscript (2.6.6.1-1)
    from Debian unstable. They were uploaded there, and accordingly removed
    from experimental.

  * Bugfixes
  - Linux 3.2.41-2+deb7u2.
  - Fixed swapped filenames of tails-{reboot,shutdown}.desktop.
    Thanks to Mikko Harhanen for the patch.
  - Only add ClientTransportPlugin to torrc when bridge mode is enabled.
    This should bring back support for proxies of type other than obfsproxy.

  * Minor improvements
  - Set kernel.dmesg_restrict=1, and make /proc/<pid>/ invisible
    and restricted for other users. It makes it slightly harder for an attacker
    to gather information that may allow them to escalate privileges.
  - Install gnome-screenshot.
  - Don't disable IPv6 on all network interfaces anymore.
    It turns out the IPv6 leaks we wanted to fix actually don't exist.
  - Add a "About Tails" launcher in the System menu.
  - Install GNOME accessibility themes.
  - Use 'Getting started...' as the homepage for Tails documentation button.
  - Stop relying on the obsolete /live/image compatibility symlink.
  - Disable audio preview in Nautilus.
  - Wheezy was released => Squeeze is now oldstable.
  - Pick Tor from deb.torproject.org regardless of the release name they
    advertise. At some point we needed it, their APT repository still thought
    that stable == Squeeze.
  - Add Wheezy APT sources.
  - Install Linux and related packages from Wheezy.
    Debian sid just got Linux 3.8, and we don't want to switch to a new kernel
    yet.
  - Fetch laptop-mode-tools from Wheezy.
    Wheezy has the version we've been installing in 0.18~rc1,
    while a newer one was uploaded to sid in the meantime.
  - Fetch a few packages from Wheezy instead of unstable.
    Namely: spice-vdagent, libregexp-common-perl, macchanger, service-wrapper,
    libservice-wrapper-java and libservice-wrapper-jni.
    Wheezy has the versions we've been installing for a while, so let's
    avoid having unstable push a newer one to us uselessly at some point.
    Note that at the time of this writing, the versions in sid and in Wheezy
    are the same, so this commit is effectively a no-op as of today: it is
    merely a safeguard for the future.

  * Localization
  - Many translation updates all over the place.

  * Build process
  - Make Vagrant's build-tails script support Jenkins too.

  * Test suite
  - Fix Unsafe Browser test broken by hidepid.

 -- Tails developers <tails@boum.org>  Mon, 13 May 2013 22:17:38 +0200

tails (0.17.2) unstable; urgency=low

  * Iceweasel
  - Upgrade to Iceweasel 17.0.5esr-0+tails2~bpo60+1.
  - Stop displaying obsolete context menu entries ("Open Tor URL" and friends).

  * Hardware support
  - Update Linux to 3.2.41-2

  * Bugfixes
  - Use more reliable OpenPGP keyservers:
    · use the hkps pool in GnuPG (and import their SSL CA)
    · use hkp://pool.sks-keyservers.net in Seahorse (as it does not support
      hkps yet)
  - Keep udisks users (GNOME Disk Utility, tails-persistence-setup, etc.)
    from resetting the system partition's attributes when manipulating the
    partition table. To this end, backport the relevant bugfix from Wheezy
    into parted 2.3-5+tails1. This allowed to remove the sgdisk-based
    workaround in tais-persistence-setup, and to stop installing
    python-parted. All this is a first needed step to fix
    todo/make_system_disk_read-only in a future release.

  * Minor improvements
  - Disable NoScript's HTML5 media click-to-play for better user experience.

  * Localization
  - Tails USB installer: update translations for French, German, Spanish,
    Finnish, Greek, Italian, Latvian, Dutch, Polish and Chinese.
  - Tails Greeter: update translations for Farsi, Chinese, French;
    new translations: Finnish, Norwegian Bokmål, Galician.
  - tails-persistence-setup: update Farsi and Chinese translations;
    import new translations for Finnish and Swedish.
  - WhisperBack: update translations for Arabic, French, German, Greek,
    Spanish, Korean, Polish, Russian. New translations: Finnish, Chinese.

  * Build process
  - Add automated testing framework (Sikuli, Cucumber, libvirt -based)
    with a bunch of tests.

 -- Tails developers <amnesia@boum.org>  Sun, 07 Apr 2013 12:17:26 +0200

tails (0.17.1) unstable; urgency=low

  * Iceweasel
  - Upgrade to Iceweasel 17.0.4esr-0+tails1~bpo60+1.

  * Hardware support
  - Update Linux to 3.2.39-2.
    It includes the drm and agp subsystems from Linux 3.4.29.
  - Don't install xserver-xorg-video-rendition backport.
    xserver-xorg-video-rendition has been removed from squeeze-backports
    due to an upstream tarball mismatch discover when merging backports
    into the main Debian archive, and xserver-xorg-video-all still depends
    on it, so we explicitly install all drivers from -all but -rendition
    as a (hopefully temporary) workaround.

  * Minor improvements
  - Remove Indymedia IRC account, until we ship a version of Pidgin
    with SASL support, that is when Tails is based on Wheezy.

  * Build system
  - Don't ship the wiki's todo and bugs on ISO images.

 -- Tails developers <amnesia@boum.org>  Thu, 21 Mar 2013 18:54:11 +0100

tails (0.17) unstable; urgency=low

  * New features
  - Install the KeePassX password manager, with a configuration and
    documentation that makes it easy to persist the password database.

  * Iceweasel
  - Upgrade to Iceweasel 17.0.3esr-1+tails1~bpo60+1.
  - Install xul-ext-adblock-plus from squeeze-backports.
  - Do not allow listing all available fonts.
    Set browser.display.max_font_attempts and browser.display.max_font_count
    to enable the Torbrowser Limit-the-number-of-fonts-per-document patch.
  - Set default spellchecker dictionary to English (USA),
    and localize it according to locale with our custom branding extension.
  - Disable the add-ons automatic update feature.
  - Make the generated profile world-readable.
  - Remove NoScript click-to-play confirmation.
  - Sync some prefs set by Torbutton, to be ready when it stops setting these.
  - Disable navigation timing.
  - Disable SPDY. It stores state and may have keepalive issues.
  - More aggressive iceweasel HTTP pipelining settings.
  - Enable WebGL (as click-to-play only).
  - Disable network.http.connection-retry-timeout.
  - Disable full path information for plugins.
  - Remove NoScript blocks of WebFonts.
  - Disable DOM storage in Torbutton.
    Since we don't apply the 0026-Isolate-DOM-storage-to-first-party-URI.patch
    Torbrowser patch yet, and still disable DOM storage, we need to tell
    Torbutton not to use it.
  - Synchronize iceweasel's general.useragent.override with TBB based on FF17.
    The User-Agent settings are not kept up-to-date anymore in Torbutton, so
    we have to keep in sync manually with TBB's settings.
  - Remove obsolete APT pining for Torbutton.
    It's not maintained in Debian anymore, so we now fetch it from our own
    APT repository.
  - Fetch FoxyProxy from Debian experimental and libnspr4-0d from
    squeeze-backports, for compatibility with Iceweasel 17.
  - Rebase bookmarks file on top of the default iceweasel 17 one.
  - Explicitly disable AdBlock Plus "correct typos" feature.
    This feature connects to http://urlfixer.org/.
    It is disabled by default in 2.2-1, but let's be careful.

  * Minor improvements
  - Upgrade to live-boot 3.0~b11-1 and live-config 3.0.12-1.
    Accordingly update the 9980-permissions hook, live-persist,
    unsafe-browser and boot-profile.
    Add compatibility symlinks from /live to /lib/live, and from /live/image
    to /lib/live/mount/medium, to ease the transition.
  - Check for errors when sourcing live-boot files, e.g. to detect when
    they have been renamed upstream.
  - Don't add "quiet" to the kernel command-line ourselves.
    Else, it appears twice as live-build's lb_binary_syslinux adds it too.
    Historically, we've been adding it ourselves on top of that because
    lb_binary_yaboot does not add it, but since we gave up the PowerPC support
    attempt, we're now only interested in syslinux, so let's make it easier
    for the general case, e.g. when one wants to remove the "quiet" parameter
    as suggested by our "Tails does not start" debugging documentation.
  - Upgrade I2P to 0.9.4.

  * Bugfixes
  - Many bugfixes brought by the Debian Squeeze 6.0.7 point-release.
  - Use the regular GnuPG agent + pinentry-gtk2 instead of Seahorse
    as a GnuPG agent. This fixes usage of OpenPGP in Claws Mail,
    and brings support for OpenPGP smartcards.
  - Enable I2P hidden mode.
    Else, killing I2P ungracefully is bad for the I2P network.
  - live-persist: move error() function before the first potential usecase.
  - Add missing executable bit on restart-tor and restart-vidalia.
  - Add shutdown and reboot launchers to the menu.
    This workarounds the lack of a shutdown helper applet in camouflage mode.
  - Remove Pidgin's MXit and Sametime support.
    ... at least until CVE-2013-0273, CVE-2013-0272 and CVE-2013-0271 are
    fixed in Debian stable. While we're at it, don't force file removal in
    these "set -e" build scripts: fail hard, instead of silently ignoring
    the fact that files may have moved or disappeared.

  * Hardware support
  - Install recent Intel and AMD microcode from squeeze-backports,
    explicitly excluding the iucode-tool package that's not a good idea
    for Live systems.
  - Install firmware loader for Qualcomm Gobi USB chipsets.
    This is needed to have various mobile broadband chipsets work.
  - Upgrade barry to 0.18.3-5~bpo60+1.
    This much improved new version supports more hardware & ISP,
    and does not display dozens of spurious error messages at boot time.

  * Build system
  - Remove APT local cache (/Var/cache/apt/{,src}pkgcache.bin).

 -- Tails developers <amnesia@boum.org>  Sat, 23 Feb 2013 10:37:57 +0100

tails (0.16) unstable; urgency=low

  * Minor improvements
  - Replace the too-easy-to-misclick shutdown button with a better
    "Shutdown Helper" Gnome applet.
  - Display ~/Persistent in GNOME Places and GtkFileChooser if it is mounted.
  - Set Unsafe Browser's window title to "Unsafe Browser".
  - Install ekeyd to support the EntropyKey.
  - Install font for Sinhala.
  - Update Poedit to 1.5.4.
  - Kill Vidalia when restarting Tor.
    Doing this as early as possible exposes Vidalia's "broken onion" icon
    to users less.
  - Hide the persistence setup launchers in kiosk mode.
  - Add a shell library for Tor functions.
    These are shared among multiple of our scripts.
  - Install dictionaries for supported languages.
    Install hunspell dictionaries when possible,
    fall back on myspell ones else.

  * Bugfixes
  - Disable IPv6 on all network interfaces.
    This is a workaround for the IPv6 link-local multicast leak that was recently
    discovered. Tails has no local service that listens on IPv6, so there should be
    no regression, hopefully, unless one wants to play with OnionCat and VoIP,
    but those of us should know how to workaround this anyway.
  - live-persist: Fix variable mismatch, fixing probe white-list.
    Tails may previously have been able to list GPT partitions labelled
    "TailsData" on hard drives (!) as valid persistence volumes...
  - live-persist: Fix --media option when no devices are attached.
    Earlier, if it was set to e.g. 'removable-usb' and no USB storage was
    connected, $whitelistdev would be empty, which is interpreted like
    all devices are ok by the rest of the code.
  - Fix SCIM in the autostarted web browser: save IM environment variables
    to a file during Desktop session startup, and export them into the
    autostarted browser's environment.
  - Talk of DVD, not of CD, in the shutdown messages.
  - Make tordate work in bridge mode with an incorrect clock.
    When using a bridge Tor reports TLS cert lifetime errors (e.g. when
    the system clock is way off) with severity "info", but when no bridge
    is used the severity is "warn". tordate/20-time.sh depends on grepping
    these error messages, so we termporarily increase Tor's logging
    severity when using bridge mode. If we don't do this tordate will
    sleep forever, leaving Tor in a non-working state.
    · White-list root to use Tor's ControlPort.
    · Add logging for is_clock_way_off().
    · Remove Tor's log before time syncing.
      We depend on grepping stuff from the Tor log (especially for
      tordate/20-time.sh), so deleting it seems like a Good Thing(TM).
    · Stop Tor before messing with its log or data dir.
  - live-persist: limit searched devices the same way as live-boot.
    If no --media argument is specified, use live-boot's
    "(live-media|bootfrom)=removable(|-usb)" argument to limit devices
    searched for a persistent volume.
  - tails-greeter: do not pass media=removable to live-persist.
    Now that we have autodetection with kernel command-line,
    it should not be needed anymore.
  - Start memlockd after configuring it,
    instead of starting it before and restarting it after.
    This avoids running memlockd twice, and prevents other possibly
    surprising race-conditions.
    As a consequence, also have tails-sdmem-on-media-removal start after the
    memlockd service *and* tails-reconfigure-memlockd: to start the watchdog,
    we need memlockd to be properly configured *and* running.

  * iceweasel
  - Set iceweasel homepage to the news section on the Tails website.
    ... using the localized one when possible.
  - Hide the iceweasel add-on bar by default.
    Now that we don't want to ship the Monkeysphere addon anymore,
    that was the only one displayed in there, we can as well hide the whole bar.
  - Don't hide the AdBlock-Plus button in the add-on bar anymore. Now that
    we hide the whole addon bar, we can get rid of this old
    UX improvement.
  - Do not install a placeholder (fake) FireGPG iceweasel extension anymore.
    It was shipped from 0.10 (early 2012) to 0.15 (late November),
    so the migration period should be over now.
  - Don't install xul-ext-monkeysphere anymore.
    The implication of the current keyserver policy are not well
    understood, Monkeysphere is little used in Tails, and we're not sure
    anymore it would be our first bet for the web browser profile with no
    CA. Let's keep the various configuration bits (e.g. FoxyProxy,
    patching MSVA), though, so that advanced users who are used to have
    Monkeysphere in Tails just have to install the package.

  * Build system
  - Install the "standard" task with tasksel for better consistency in the
    Tails ISO images built in various environments.
  - Install p7zip-full. It's a dep by file-roller, but we explicily use it
    elsewhere, and it's better to be safe than sorry.
  - Remove pinning of libvpx0 to sid.
    This package is part of Squeeze, and not from testing/sid.
    We have been shipping the version from Squeeze for a while.
  - Remove config/chroot_local-packages/ from .gitignore.
    The documented way for "external" contributors to add custom packages
    is to put them in chroot_local-packages, and once we pull we import
    any such package into our APT repo and rewrite the
    history appropriately.
    Also, the ability to add packages in there and not see them in "git
    status" makes it very easy to build tainted ISO images with
    non-standard packages, which makes some of us fear can lead to hard to
    debug situations.
  - Make it clearer what can and cannot be done in terms of local packages.

 -- Tails developers <amnesia@boum.org>  Thu, 10 Jan 2013 12:47:42 +0100

tails (0.15) unstable; urgency=low

  * Major new features
  - Persistence for browser bookmarks.
  - Support for obfsproxy bridges.

  * Minor improvements
  - Add the Hangul (Korean) Input Method Engine for SCIM.
  - Add vendor-specific dpkg origin information. This makes dpkg-vendor
    return correct information.
  - Install pcscd and libccid from squeeze-backports. This is needed to
    support, to some extent, some OpenPGP SmartCard readers.
  - Install HPIJS PPD files and the IJS driver (hpijs).
    This adds support for some printers, such as Xerox DocumentCenter400.
  - Optimize fonts display for LCD.
  - Update TrueCrypt to version 7.1a.

  * Bugfixes
  - Do not use pdnsd anymore. It has been orphaned in Debian, has quite
    some bugs in there, and apparently Tor's DNSPort's own caching is
    be good enough.
  - Remove useless iceweasel cookies exceptions. They are useless as
    per-session cookies are allowed.
  - Do not run setupcon on X. This call is only needed on the Linux
    console, no need to annoy the user with a weird "Press enter to
    activate this console" when the open a root shell in a GNOME
    Terminal.
  - Allow the tails-iuk-get-target-file user to connect to the SOCKSPort
    dedicated for Tails-specific software.
  - Fix gpgApplet menu display in Windows camouflage mode.
  - Fix Tor reaching an inactive state if it's restarted in "bridge mode",
    e.g. during the time sync' process.

  * Iceweasel
  - Update iceweasel to 10.0.11esr-1+tails1.
  - User profile is now generated at build time in order to support persistent
    bookmarks.
  - Update HTTPS Everywhere to version 3.0.4.
  - Update NoScript to version 2.6.
  - Fix bookmark to I2P router console.
  - Re-enable Monkeysphere extension to connect to the validation agent.

  * Localization
  - The Tails USB installer, tails-persistence-setup and tails-greeter
    are now translated into Bulgarian.
  - Update Chinese translation for tails-greeter.
  - Update Euskadi translation for WhisperBack.

  * Build system
  - Custom packages are now retrieved from Tails APT repository instead
    of bloating the Git repository.
  - Allow '~' in wiki filenames. This makes it possible to ship
    update-description files for release candidates.
  - Document how to create incremental update kit.
  - Handle release candidates when generating custom APT sources.
  - Remove pinning for xul-ext-adblock-plus.
    It is obsolete since we've added this package to our APT repository.

 -- Tails developers <amnesia@boum.org>  Sun, 25 Nov 2012 12:59:17 +0100

tails (0.14) unstable; urgency=low

  * Major new features
  - Enable Tor stream isolation; several new SocksPorts with
    appropriate Isolate* options have been added for different use
    cases (i.e. applications). All application's have been
    reconfigured to use these new SocksPorts, which should increase
    anonymity by making it more difficulte to correlate traffic from
    different applications or "online identities".
  - The web browser now has the anonymity enhancing patches from the
    TorBrowser applied.
  - gpgApplet can now handle public-key cryptography.
  - Install an additional, PAE-enabled kernel with NX-bit
    support. This kernel is auto-selected when the hardware supports
    it and will:
    * provide executable space protection, preventing certain types of
      buffer overflows from being exploitable.
    * enable more than 4 GiB of system memory.
    * make all processors/cores available, including their
      power-saving functionality.
  - Add a persistence preset for NetworkManager connections.

  * Minor improvements
  - On kexec reboot, make the boot quiet only if debug=wipemem was not
    enabled.
  - Update torproject.org's APT repo key.
  - Update the embedded Tails signing key.
  - Use symlinks instead of duplicating localized searchplugins.
  - Rewrite Tails firewall using ferm. Tails firewall was written in
    very unsophisticated iptables-save/restore format. As more feature
    creeped in, it started to be quite unreadable.
  - Optimize VirtualBox modules build at runtime to avoid installing the
    userspace utils N times.
  - Drop most of Vidalia's configuration. Our custom lines just caused
    trouble (with multiple SocksPorts) and the default works well.
  - Blacklist PC speaker module. On some computers, having the pcspkr
    module loaded means loud beeps at bootup, shutdown and when using
    the console. As it draws useless attention to Tails users, it is
    better to prevent Linux from loading it by default.
  - Remove all addons from the Unsafe Browser. No addons are essential
    for the Unsafe Browser's intent. If anything they will modify the
    network fingerprint compared to a normal Iceweasel install, which
    is undesirable.
  - Prevent some unwanted packages to be installed at all, rather than
    uninstalling them later. This should speed up the build a bit.
  - Add a symlink from /etc/live/config to /etc/live/config.d. This
    makes the system compatible with live-config 3.0.4-1, without
    breaking backward compatibility with various parts of the system
    that use the old path.
  - Do not run unecessary scripts during shutdown sequence, to make
    shutdown faster.
  - Make live-persist deal with persistent ~/.gconf subdirs so that
    any options saved therein actually get persistent.
  - Prevent memlockd unload on shutdown, to make sure that all
    necessary tools for memory wiping are available when the new
    kernel has kexec'd.
  - Patch initscripts headers instead of fiddling with update-rc.d. We
    now let insserv figure out the correct ordering for the services
    during startup and shutdown, i.e. use dependency-based boot
    sequencing.
  - Remove the last absolute path in our isolinux config, which makes
    it easier to migrate from isolinux to syslinux (just rename the
    directory), and hence might make it easier for 3rd party USB
    installers (like the Universal USB Installer) to support Tails.

  * Bugfixes
  - Include `seq` in the ramdisk environment: it is used to wipe more
    memory. This fixes the long-standing bug about Tails not cleaning
    all memory on shutdown.
  - Fix Yelp crashing on internal links
  - Allow amnesia user to use Tor's TransPort. This firewall exception
    is necessary for applications that doesn't have in-built SOCKS
    support and cannot use torsocks. One such example is Claws Mail,
    which uses tsocks since torsocks makes it leak the hostname. This
    exception, together with Tor's automatic .onion mapping makes
    Claws Mail able to use hidden service mail providers again.
  - Force threads locking support in Python DBus binding. Without this
    liveusb-creator doesn't work with a PAE-enabled kernel.
  - Fix localized search plugins for 'es' and 'pt'
  - Fix live-boot's readahead, which caused an unnecessary pause
    during boot.
  - Factorize GCC wanted / available version numbers in VirtualBox
    modules building hook. This, incidentally, fixes a bug caused by
    duplication and not updating all instances.
  - Fix tordate vs. Tor 0.2.3.x. Since 0.2.3.x Tor doesn't download a
    consensus for clocks that are more than 30 days in the past or 2
    days in the future (see commits f4c1fa2 and 87622e4 in Tor's git
    repo). For such clock skews we set the time to the Tor authority's
    cert's valid-after date to ensure that a consensus can be
    downloaded.

  * Tor
  - Update to version 0.2.3.24-rc-1~~squeeze+1, a new major
    version. It's not a stable release, but we have been assured by
    the Tor developers that this is the right move.
  - Stop setting custom value for the Tor LongLivedPorts
    setting. Gobby's port was upstreamed in Tor 0.2.3.x.

  * Iceweasel
  - Update to 10.0.10esr-1+tails1, which has all the anonymity enhancing
    patches from the TorBrowser applied.
  - Install iceweasel from our own repo, http://deb.tails.boum.org.
  - Fix Iceweasel's file associations. No more should you be suggested
    to open a PDF in the GIMP.

  * htpdate
  - Use curl instead of wget, and add a --proxy option passed through
    to curl.
  - Remove the --fullrequest option, we don't need it anymore.
  - Remove --dns-timeout option, we don't need it anymore.
  - Change --proxy handling to support Debian Squeeze's curl.
  - Clarify what happens if --proxy is not used.
  - Compute the median of the diffs more correctly.

  * Hardware support
  - Update Linux to 3.2.32-1.

  * Software
  - Update vidalia to 0.2.20-1+tails1.
  - Update bundled WhisperBack package to 1.6.2:
    * Raise the socket library timeout to 120 seconds
    * Use smtplib's timeout parameter
    * Fix error output when calling send a 2nd time
  - Update liveusb-creator to 3.11.6-3.
  - Update i2p to 0.9.2.
  - Update tails-persistence-setup to 0.20-1, which should make it
    possible to install Tails on large (>= 32 GiB) USB drives.
  - Install console-setup and keyboard-configuration from unstable
    (required by new initramfs-tools).
  - Update tails-greeter to 0.7.3:
    * Import pt_BR translation.
    * Let langpanel usable during option selection stage
    * Print less debugging messages by default
    (below are changes in tails-greeter 0.7.2:)
    * Use correct test operators.
    * Generate language codes of available locales at package build
      time.
    * Read list of language codes from where we have saved it at
      package build time.
    * Drop tails-lang-helper, not used anymore.
    * Do not compile locales at login time anymore. Tails now ships
      locales-all.
  - Import live-config{,-sysvinit} 3.0.8-1. live-config >= 3.0.9-1
    has basically nothing useful for us, and it migrates to new paths
    brought by live-boot 3.0~b7, which we're not ready for yet (see:
    todo/newer_live-boot).

  * Localization
  - Fix Tails specific Iceweasel localization for pt-BR
  - Add Japanese input system: scim-anthy.
  - whisperback is now also translated into German, Hebrew, Hungarian,
    Italian and Korean.
  - tails-persistence-setup is now also translated into Arabic.
  - tails-greeter is now also translated into Arabic, Hebrew, Basque,
    Hungarian, Italian and Chinese.

  * Build system
  - Catch more errors in during build time:
    - Ensure that all local hooks start with 'set -e'.
    - Fail hard if adduser fails in local hooks.
    - Fail hard if 'rm' fails in local hooks.
  - vagrant: Ensure we have the set of Perl packages needed by our
    Ikiwiki
  - vagrant: Configure live-build to ship with ftp.us.debian.org.
    Using cdn.debian.net leads to bad interactions with Tor.
  - vagrant: Don't use gzip compression when building from a tag, i.e.
    a release.
  - vagrant: Optionally use bootstrap stage cache for faster builds
    via the 'cache' build option.
  - vagrant: Make sure release builds are clean, i.e. they don't use
    any potentially dangerous build options.
  - vagrant: Disable live-build package caching. This build system is
    meant to use an external caching proxy, so live-build's cache just
    wastes RAM (for in-memory builds) or disk space.
  - vagrant: use aufs magic instead of copying source into tmpfs.
    This reduces the amount of RAM required for building Tails in.
  - vagrant: Allow in-memory builds when a VM with enough memory is
    already started.

 -- Tails developers <amnesia@boum.org>  Sat, 10 Nov 2012 12:34:56 +0000

tails (0.13) unstable; urgency=low

  * Major new features
  - Use white-list/principle of least privelege approach for local services.
    Only users that need a certain local (i.e. hosted on loopback) service
    (according to our use cases) are granted access to it by our firewall;
    all other users are denied access.
  - Ship a first version of the incremental update system. Updates are not
    currently triggered automatically, but this will allow tests to be done
    on larger scales.

  * Minor improvements
  - Enable four workspaces in the Windows XP camouflage. This allows
    users to quickly switch to a more innocent looking workspace in case
    they are working on sensitive data and attract unwanted attention.
    The workspace switcher applet isn't there, though, since there's no
    such thing in Windows XP, so switching is only possible via keyboard
    shortcuts.
  - Ship with precompiled locales instead of generating them upon login.
  - Add support for wireless regulation.
  - Use color for Git output, not intended for machine consumption,
    written to the terminal.
  - Have ttdnsd use OpenDNS. Using Google's DNS servers was very
    glitchy, and rarely succeeded when it should. It can probably be
    attributed to Google's DNS, which is known to take issue with Tor
    exits.
  - Upgrade WhisperBack to 1.6, with many UI improvements and new translations.
  - Include GDM logs and dmidecode informations in the reports.
  - Allow to modify language and layout in the "Advanced options" screen
    of the greeter.
  - GnuPG: bump cert-digest-algo to SHA512.
  - Update torproject.org's APT repo key.

  * Bugfixes
  - Make Claws Mail save local/POP emails in its dot-directory. The
    default is to save them at ~/Mail, which isn't included in our
    current Claws Mail persistence preset.
  - Fix the System Monitor applet.
  - Remove broken ttdnsd from the default DNS resolution loop.
  - Hide the 'TailsData' partition in desktop applications.
  - Ship unrar-free again, so that the GNOME archive manager knows about
    it.
  - Ship with an empty whitelist for Noscript.
  - Disable FoxyProxy's advertisement on proxy error page.
  - Fix slow browsing experience for offline documentation.
  - Raise the socket timeout to 120 seconds in WhisperBack.
  - Enable the ikiwiki trail plugin for the locally built wiki too.

  * Iceweasel
  - Upgrade iceweasel to 10.0.6esr-1 (Extended Support Release) and install it
    and its dependencies from squeeze-backports.

  * Hardware support
  - Upgrade Linux to 3.2.23-1.

  * Software
  - Update tor to version 0.2.2.39.
  - Update Iceweasel to version 10.0.7esr-2.
  - Update i2p to version 0.9.1.

  * Build system
  - vagrant: Install Ikiwiki from Debian unstable. The 'mirrorlist'
    patches have finally been merged in upstream Ikiwiki. So instead of
    building Ikiwiki by hand, we can now install the package directly
    from Debian unstable.
  - Do not build the ikiwiki forum on the bundled static website copy.

 -- Tails developers <amnesia@boum.org>  Mon, 17 Sep 2012 15:19:25 +0200

tails (0.12.1) unstable; urgency=low

  This is a brown paper bag release to fix two major problems introduced in
  Tails 0.12.

  * Iceweasel
  - Upgrade Torbutton to 1.4.6.
  - Upgrade AdBlock Plus to 2.1.
  - Update AdBlock Plus patterns.

  * Hardware support
  - Upgrade Linux to 3.2.21-3 (linux-image-3.2.0-3-486).

  * Software
  - Install MAT from Debian backports, drop custom package.
  - Install python-pdfrw to re-add PDF support to the MAT.
  - Upgrade tails-greeter to 0.7.1, which fixes the race condition that
    broke administration password and locale settings on some systems.

  * Boot
  - Remove the Tails specific plymouth theme. The theme interfers heavily with
    the boot process on some hardware.

 -- Tails developers <amnesia@boum.org>  Mon, 17 Sep 2012 13:06:03 +0200

tails (0.12) unstable; urgency=low

  * Major new features
  - Add the Unsafe Web Browser, which has direct access to the Internet and
    can be used to login to captive portals.
  - The (previously experimental, now deemed stable) Windows camouflage can now
    be enabled via a check box in Tails greeter.

  * Tor
  - Upgrade to 0.2.2.37-1~~squeeze+1.

  * Iceweasel
  - Upgrade iceweasel to 10.0.5esr-1 (Extended Support Release) and install it
    and its dependencies from squeeze-backports.
  - Add a bookmark for the offline Tails documentation.
  - Update AdBlock patterns.

  * Persistence
  - Allow using larger USB drives by increasing the mkfs timeout to 10 minutes.
  - Tell the user what's going on when the Tails boot device cannot be found.

  * Hardware support
  - Upgrade Linux to 3.2.20-1 (linux-image-3.2.0-2-amd64).

  * Software
  - Install rfkill.
  - Install torsocks. Note that this makes `torify' use `torsocks' instead of
    `tsocks'. The `tsocks' binary is dropped to avoid problems, but remaining
    files (the library) are kept since ttdnsd depends on them.
  - Fetch live-config-sysvinit from sid so that it matches live-config version.
  - Update virtualbox backports to 4.1.10-dfsg-1~bpo60+1.
  - Install pciutils (needed by virtualbox-guest-utils).
  - Install mousetweaks. This is needed to use the mouse accessibility settings
    in System -> Preferences -> Mouse -> Accessibility.
  - Install the "hardlink" files deduplicator.
  - Do not install cryptkeeper anymore. See todo/remove_cryptkeeper for reason.
    Users of cryptkeeper are encouraged to install cryptkeeper via `apt-get
    update; apt-get install --yes cryptkeeper`, open their volume and move
    their to Tails' built-in persistence instead, as a one-time migration.
  - Upgrade I2P to version 0.9.
  - Don't install GParted. GNOME Disk Utility has been on par with GParted
    since Squeeze was released.
  - Upgrade live-boot to 3.0~a27-1+tails2~1.gbp319fe6.
  - Upgrade live-config to 3.0~a39-1 and install it from Debian experimental.
  - Upgrade tails-greeter to 0.7.
  - Upgrade tails-persistence-setup to 0.17-1.
  - Install libyaml-libyaml-perl.
  - Upgrade MAT, the metadata anonymisation toolkit, 0.3.2-1~bpo60+1.
  - Fetch python-pdfrw from backports, drop custom package.

  * Internationalization
  - The Tails website and documentation now has a (partial) Portuguese
    translation.

  * Build system
  - Tails can now be built without using a HTTP proxy.
  - Tails can now easily be built by using Vagrant. See the updated
    contribute/build page for instructions.

  * Boot
  - Remove obsolete noswap boot parameter. live-boot now handles swap on an
    opt-in basis.
  - The squashfs.sort files generated with boot-profile should now be ok which
    makes the generate images boot noticeably faster on optical media. See
    bugs/weird_squashfs.sort_entries for more information.
  - Set Tails specific syslinux and plymouth themes.
  - Add NVidia KMS video drivers to the initrd in order to show our shiny new
    plymouth theme on more systems.

 -- Tails developers <amnesia@boum.org>  Mon, 11 Jun 2012 13:37:00 +0200

tails (0.11) unstable; urgency=low

  * Major new features
  - Do not grant the desktop user root credentials by default.
  - A graphical boot menu (tails-greeter 0.6.3) allows choosing among
    many languages, and setting an optional sudoer password.
  - Support opt-in targeted persistence
    · tails-persistence-setup 0.14-1
    · live-boot 3.0~a25-1+tails1~5.gbp48d06c
    · live-config 3.0~a35-1
  - USB installer: liveusb-creator 3.11.6-1

  * iceweasel
  - Install iceweasel 10.0.4esr-1 (Extended Support Release).
    Let's stop tracking a too fast moving target.
    Debian Wheezy will ship ESR versions.
  - Install needed dependencies from squeeze-backports.
  - Search plugins:
    · Remove bing.
      bing appeared due to our upgrading iceweasel.
      Removing it makes things consistent with the way they have been
      until now, that is: let's keep only the general search engines
      we've been asked to add, plus Google, and a few specialized ones.
    · Replace Debian-provided DuckDuckGo search plugin with the "HTML SSL"
      one, version 20110219. This is the non-JavaScript, SSL, POST flavour.
    · Add ixquick.com.
    · Install localized search engines in the correct place.
      No need to copy them around at boot time anymore.
    · Remove Scroogle. RIP.
  - Enable TLS false start, like the TBB does since December.
  - Adblock Plus: don't count and save filter hits, supress first run dialog.
  - Install neither the GreaseMonkey add-on, nor any GreaseMonkey script.
    YouTube's HTML5 opt-in program is over.
    HTML5 video support is now autodetected and used.

  * Vidalia
  - Upgrade to 0.2.17-1+tails1: drop Do-not-warn-about-Tor-version.patch,
    applied upstream.
  - Set SkipVersionCheck=true.
    Thanks to chiiph for implementing this upstream (needs Vidalia 0.2.16+).

  * Internationalization
  - Install all available iceweasel l10n packages.
  - Remove syslinux language choosing menu.
    tails-greeter allows choosing a non-English language.
  - Add fonts for Hebrew, Thai, Khmer, Lao and Korean languages.
  - Add bidi support.
  - Setup text console at profile time.
    Context: Tails runs with text console autologin on.
    These consoles now wait, using a "Press enter to activate this console"
    message, for the user. When they press enter in there, they should have chosen
    their preferred keyboard layout in tails-greeter by now. Then, we run setupcon.
    As a result, the resulting shell is properly localized, and setupcon
    sets the correct keyboard layout, both according to the preferences expressed by
    the user in tails-greeter.
  - Don't use localepurge, don't remove any Scribus translations anymore,
    don't localize environment at live-config time:
    tails-greeter allows us to support many, many more languages.

  * Hardware support
  - Linux 3.2.15-1 (linux-image-3.2.0-2-amd64).
  - Fix low sound level on MacBook5,2.
  - Disable laptop-mode-tools automatic modules. This modules set often
    needs some amount of hardware-specific tweaking to work properly.
    This makes them rather not well suited for a Live system.

  * Software
  - Install GNOME keyring.
    This is needed so that NetworkManager remembers the WEP/WPA secrets
    for the time of a Tails session. Initialize GNOME keyring at user
    creation time.
  - Install usbutils to have the lsusb command.
  - Install the Traverso multitrack audio recorder and editor.

  * Miscellaneous
  - GNOME Terminal: keep 8192 scrollback lines instead of the smallish
    default.
  - Replaced tails-wifi initscript with laptop-mode-tools matching feature.
  - Disable gdomap service.
  - Fetch klibc-utils and libklibc from sid.
    The last initramfs-tools depends on these.
  - Set root password to "root" if debug=root is passed on the
    kernel cmdline. Allow setting root password on kernel cmdline via
    rootpw=. Looks like we implemented this feature twice.
  - Append a space on the kernel command line. This eases manually adding
    more options.
  - Rename sudoers.d snippets to match naming scheme.
    Sudo credentials that shall be unconditionally granted to the Tails
    default user are named zzz_*, to make sure they are applied.
  - WhisperBack: also include /var/log/live-persist and
    /var/lib/gdm3/tails.persistence.
  - Add a wrapper to torify whois.
  - Rework the VirtualBox guest modules building hook to support
    multiple kernels.
  - Consistently wait for nm-applet when waiting for user session to come up.
    Waiting for gnome-panel or notification-daemon worked worse.
  - Don't start the NetworkManager system service via init.
    Some Tails NM hooks need the user to be logged in to run properly.
    That's why tails-greeter starts NetworkManager at PostLogin time.
  - Also lock /bin/echo into memory. For some reason, kexec-load needs it.
  - Pidgin: don't use the OFTC hidden service anymore.
    It proved to be quite unreliable, being sometimes down for days.
  - Do not display storage volumes on Desktop, by disabling
    /apps/nautilus/desktop/volumes_visible GConf entry. Enabling that
    GConf setting avoids displaying the bind-mounted persistent
    directories on the Desktop, and reduces user confusion. It also is
    a first step towards a bigger UI change: GNOME3 does not manage the
    Desktop anymore, so volume icons and other Desktop icons are meant to
    disappear anyway. It implies we'll have to move all Desktop icons
    elsewhere. Let's start this move now: this will smooth the UI change
    Wheezy will carry for our users, by applying some of it progressively.

  * Build system
  - Don't build hybrid ISO images anymore. They boot less reliably on
    a variety of hardware, and are made less useful by us shipping
    a USB installer from now on.
  - Append .conf to live-config configuration filenames:
    live-config >3.0~a36-1 only takes into account files named *.conf
    in there. Accordingly update scripts that source these files.
  - Remove long-obsolete home-refresh script and its configuration.

  * Virtualization support
  - Support Spice and QXL: install the Spice agent from Debian sid,
    install xserver-xorg-video-qxl from squeeze-backports.

 -- Tails developers <amnesia@boum.org>  Tue, 17 Apr 2012 14:54:00 +0200

tails (0.10.2) unstable; urgency=low

  * Iceweasel
  - Update to 10.0.2-1.
  - Disable HTTPS-Everywhere's SSL Observatory (plus first-run pop-up).
  - Revert "FoxyProxy: don't enclose regexps between ^ and $."
    Currently "http://www.i2p2.de" (and everything similar) is captured by
    the I2P filter, which is incorrect. It seems isMultiLine="false" does
    *not* make RE into ^RE$ any longer.
  - Remove file:// from NoScript's exception lists.
    This will fix the JavaScript toggles in the local copy of the documentation.
  - Update AdBlock patterns.

  * Software
  - Upgrade I2P to 0.8.13.
  - Install libvpx0 from sid.
  - Fetch klibc-utils and libklibc from sid.
    The last initramfs-tools depends on these.

  * Hardware support
  - Upgrade Linux kernel to 3.2.7-1.
  - Install firmware-libertas.
    This adds support for wireless network cards with Marvell Libertas
    8xxx chips supported by the libertas_cs, libertas_sdio, libertas_spi,
    libertas_tf_usb, mwl8k and usb8xxx drivers.

  * Miscellaneous
  - Revert "Set time to middle of [valid-after, fresh-until] from consensus."
    This reverts commit 18d23a500b9412b4b0fbe4e38a9398eb1a3eadef.
    With this vmid clocks that are E minutes back in time may cause issues
    (temporary Tor outages) after consensus updates that happen at the
    (60-E):th minute or later during any hour. Full analysis:
    https://mailman.boum.org/pipermail/tails-dev/2012-January/000873.html
  - Add the default user to the vboxsf group.
    This will allow the user to get full access to automounted VirtualBox
    shared folders as they are mounted with guid vboxsf and rwx group
    permissions.

 -- Tails developers <amnesia@boum.org>  Thu, 01 Mar 2012 20:26:21 +0100

tails (0.10.1) unstable; urgency=low

  * Iceweasel
  - Make Startpage the default web search engine. Scroogle does not look
    reliable enough these days.

  * Software
  - Upgrade WhisperBack to 1.5.1 (update link to bug reporting documentation).
  - Update MAT to 0.2.2-2~bpo60+1 (fixes a critical bug in the GUI).

  * Hardware support
  - Upgrade Linux kernel to 3.2.1-2

  * Time synchronization
    Serious rework that should fix most, if not all, of the infamous
    time-sync' related bugs some Tails users have experienced recently.
    - Make htpdate more resilient by using three server pools, and
      allowing some failure ratio.
    - Set time from Tor's unverified-consensus if needed.
    - Set time to middle of [valid-after, fresh-until] from consensus.
    - Many robustness, performance and fingerprinting-resistance improvements.
    - Display time-sync' notification much earlier.

  * Miscellaneous
  - Fix access to "dumb" git:// protocol by using a connect-socks wrapper
    as GIT_PROXY_COMMAND.
  - SSH client: fix access to SSH servers on the Internet by correcting
    Host / ProxyCommand usage.
  - Pidgin: use OFTC hidden service to workaround Tor blocking.
  - Claws Mail: disable draft autosaving.
    When composing PGP encrypted email, drafts are saved back to
    the server in plaintext. This includes both autosaved and manually
    saved drafts.
  - tails-security-check-wrapper: avoid eating all memory when offline.

 -- Tails developers <amnesia@boum.org>  Sat, 28 Jan 2012 10:00:31 +0100

tails (0.10) unstable; urgency=low

  * Tor: upgrade to 0.2.2.35-1.

  * Iceweasel
  - Install Iceweasel 9.0 from the Debian Mozilla team's APT repository.
  - Update Torbutton to 1.4.5.1-1.
  - Support viewing any YouTube video that is available in HTML5 format:
    install xul-ext-greasemonkey and the "Permanently Enable HTML5 on
    YouTube" GreaseMonkey script.
  - Stop using Polipo in Iceweasel. Its SOCKS support was fixed.
  - Install from Debian sid the iceweasel extensions we ship,
    for compatibility with FF9.
  - Use Scroogle (any languages) instead of Scroogle (English only) when
    booted in English. Many users choose English because their own
    language is not supported yet; let's not hide them search results in
    their own language.
  - Install Iceweasel language packs from Debian unstable:
    unfortunately they are not shipped on the mozilla.debian.net repository.
  - Install the NoScript Firefox extension; configure it the same way as
    the TBB does.
  - Disable third-party cookies.
    They can be used to track users, which is bad. Besides, this is what
    TBB has been doing for years.
  - FoxyProxy: allow direct connections to RFC1918 IPs.

  * Do not transparent proxy outgoing Internet connections through Tor.
  - Torify the SSH client using connect-proxy to all IPs but RFC1918 ones.
  - Torify APT using Polipo HTTP.
  - Torify wget in wgetrc.
  - Torify gobby clients using torsocks. It does not support proxies yet.
  - Torify tails-security-check using LWP::UserAgent's SOCKS proxy support.
  - Fix enabling of GNOME's HTTP proxy.

  * Software
  - Upgrade Vidalia to 0.2.15-1+tails1.
    · New upstream release.
    · Do not warn about Tor version.
  - Upgrade MAT to 0.2.2-1~bpo60+1.
  - Upgrade VirtualBox guest software to 4.1.6-dfsg-2~bpo60+1,
    built against the ABI of X.Org backports.
  - Upgrade I2P to 0.8.11 using KillYourTV's Squeeze packages;
    additionally, fix its start script that was broken by the tordate merge.
  - Install unar (The Unarchiver) instead of the non-free unrar.
  - Install Nautilus Wipe instead of custom Nautilus scripts.

  * Hardware support
  - Upgrade Linux kernel to 3.1.6-1.
  - Upgrade to X.Org from squeeze-backports.
  - Install more, and more recent b43 firmwares.
  - Upgrade barry to 0.15-1.2~bpo60+1.

  * Internationalization
  - Add basic language support for Russian, Farsi and Vietnamese.
  - Install some Indic fonts.
  - Install some Russian fonts.
  - Add Alt+Shift shortcut to switch keyboard layout.

  * Miscellaneous
  - Support booting in "Windows XP -like camouflage mode":
    · Install homebrewn local .debs for a Windows XP look-alike Gnome theme.
    · Add the "Windows XP Bliss" desktop wallpaper.
    · Added a script that's sets up Gnome to look like Microsoft Windows XP.
    · Add Windows XP "camouflage" icons for some programs.
    · Make Iceweasel use the IE icon when Windows XP camouflage is enabled.
    · Add special launcher icons for the Windows XP theme so that they're
      not too big.
  - Decrease Florence focus zoom to 1.2.
  - Do not fetch APT translation files. Running apt-get update is heavy enough.
  - Add MSN support thanks to msn-pecan.
  - Add custom SSH client configuration:
    · Prefer strong ciphers and MACs.
    · Enable maximum compression level.
     · Explicitly disable X11 forwarding.
    · Connect as root by default, to prevent fingerprinting when username
      was not specified.
  - Replace flawed FireGPG with a home-made GnuPG encryption applet;
    install a feature-stripped FireGPG that redirects users to
    the documentation, and don't run Seahorse applet anymore.
  - Enable Seahorse's GnuPG agent.
  - Blank screen when lid is closed, rather than shutting down the system.
    The shutdown "feature" has caused data losses for too many people, it seems.
    There are many other ways a Tails system can be shut down in a hurry
    these days.
  - Import Tails signing key into the keyring.
  - Fix bug in the Pidgin nick generation that resulted in the nick
    "XXX_NICK_XXX" once out of twenty.
  - Pre-configure the #tor IRC discussion channel in Pidgin.
  - Fix "technology preview" of bridge support: it was broken by tordate merge.
  - Install dependencies of our USB installer to ease its development.
  - Make vidalia NM hook sleep only if Vidalia is already running.
  - Reintroduce the htpdate notification, telling users when it's safe
    to use Tor Hidden Services.
  - htpdate: omit -f argument to not download full pages.
  - htpdate: write success file even when not within {min,max}adjust.
    Otherwise htpdate will not "succeed" when the time diff is 0 (i.e.
    the clock was already correct) so the success file cannot be used
    as an indicator that the system time now is correct, which arguably
    is its most important purpose.

  * Build system
  - Name built images according to git tag.

 -- Tails developers <tails@boum.org>  Wed, 04 Jan 2012 09:56:38 +0100

tails (0.9) unstable; urgency=low

  * Tor
  - Upgrade to 0.2.2.34 (fixes CVE-2011-2768, CVE-2011-2769).

  * Iceweasel
  - Upgrade to 3.5.16-11 (fixes CVE-2011-3647, CVE-2011-3648, CVE-2011-3650).
  - Upgrade FireGPG to 0.8-1+tails2: notify users that the FireGPG Text
    Editor is the only safe place for performing cryptographic operations,
    and make it impossible to do otherwise. Other ways open up several
    severe attacks through JavaScript (e.g. leaking plaintext when
    decrypting, signing messages written by the attacker).
  - Install Cookie Monster extension instead of CS Lite.
  - Always ask where to save files.
  - Upgrade Torbutton to 1.4.4.1-1, which includes support for the in-browser
    "New identity" feature.

  * Software
  - Install MAT, the metadata anonymisation toolkit.
  - Upgrade TrueCrypt to 7.1.
  - Upgrade WhisperBack to 1.5~rc1 (leads the user by the hand if an error
    occurs while sending the bugreport, proposes to save it after 2 faild
    attempts, numerous bugfixes).
  - Linux: upgrade to linux-image-3.0.0-2-486 (version 3.0.0-6); fixes
    a great number of bugs and security issues.

  * Miscellaneous
  - Fully rework date and time setting system.
  - Remove the htp user firewall exception.
  - Saner keyboard layouts for Arabic and Russian.
  - Use Plymouth text-only splash screen at boot time.
  - Color the init scripts output.
  - Suppress Tor's warning about applications doing their own DNS lookups.
    This is totally safe due to our Tor enforcement.
  - Disable hdparm boot-time service.
    We only want hdparm so that laptop-mode-tools can use it.
  - Run Claws Mail using torify.
    It's not as good as if Claws Mail supported SOCKS proxies itself,
    but still better than relying on the transparent netfilter torification.
  - Install HPLIP and hpcups for better printing support.

  * Erase memory at shutdown
  - Run many sdmem instances at once.
    In hope of erasing more memory until we come up with a proper fix for
    [[bugs/sdmem_does_not_clear_all_memory]].
  - Kill gdm3 instead of using its initscript on brutal shutdown.
  - Use absolute path to eject for more robust memory wipe on boot medium removal.

  * Space savings
  - Exclude kernel and initramfs from being put into the SquashFS.
    Those files are already shipped where they are needed, that is in the ISO
    filesystem. Adapt kexec and memlockd bits.
  - Do not ship the GNOME icon theme cache.
  - Do not ship .pyc files.
  - Do not ship NEWS.Debian.gz files.

  * Build system
  - Re-implement hook that modifies syslinux config to make future
    development easier.

 -- Tails developers <amnesia@boum.org>  Tue, 01 Nov 2011 13:26:38 +0100

tails (0.8.1) unstable; urgency=low

  * Iceweasel
    - Update to 3.5.16-10 (fixes DSA-2313-1).
    - FireGPG: force crypto action results to appear in a new window, otherwise
      JavaScript can steal decrypted plaintext. Advice: always use FireGPG's
      text editor when writing text you want to encrypt. If you write it in a
      textbox the plaintext can be stolen through JavaScript before it is
      encrypted in the same way.
    - Update HTTPS Everywhere extension to 1.0.3-1.
    - Stop using the small version of the Tor check page. The small version
      incorrectly tells Tails users to upgrade their Torbrowser, which has
      confused some users.

  * Software
    - Update Linux to 3.0.0-2 (fixes DSA-2310-1, CVE-2011-2905, CVE-2011-2909,
      CVE-2011-2723, CVE-2011-2699, CVE-2011-1162, CVE-2011-1161).
    - Update usb-modeswitch to 1.1.9-2~bpo60+1 and usb-modeswitch-data to
      20110805-1~bpo60+1 from Debian backports. This adds support for a few
      devices such as Pantech UMW190 CDMA modem.
    - Install libregexp-common-perl 2011041701-3 from Debian unstable. This
      fixes the bug: [[bugs/msva_does_not_use_configured_keyserver]].
    - Install hdparm so the hard drives can be spinned down in order to save
      battery power.
    - Install barry-util for better BlackBerry integration.
    - Debian security upgrades: OpenOffice.org (DSA-2315-1), openjdk-6
      (DSA-2311-1), policykit-1 (DSA-2319-1)

   * Protecting against memory recovery
    - Set more appropriate Linux VM config before wiping memory. These
      parameters should make the wipe process more robust and efficient.

 -- Tails developers <amnesia@boum.org>  Sun, 16 Oct 2011 11:31:18 +0200

tails (0.8) unstable; urgency=low

  * Rebase on the Debian Squeeze 6.0.2.1 point-release.

  * Tor
    - Update to 0.2.2.33-1.
    - Disabled ControlPort in favour of ControlSocket.
    - Add port 6523 (Gobby) to Tor's LongLivedPorts list.

  * I2P
    - Update to 0.8.8.
    - Start script now depends on HTP since I2P breaks if the clock jumps or is
      too skewed during bootstrap.

  * Iceweasel
    - Update to 3.5.16-9 (fixes CVE-2011-2374, CVE-2011-2376, CVE-2011-2365,
      CVE-2011-2373, CVE-2011-2371, CVE-2011-0083, CVE-2011-2363, CVE-2011-0085,
      CVE-2011-2362, CVE-2011-2982, CVE-2011-2981, CVE-2011-2378, CVE-2011-2984,
      CVE-2011-2983).
    - Enable HTTP pipelining (like TBB).
    - Update HTTPS Everywhere extension to 1.0.1-1 from Debian unstable.
    - Suppress FoxyProxy update prompts.
    - Prevent FoxyProxy from "phoning home" after a detected upgrade.
    - Fixed a bunch of buggy regular expressions in FoxyProxy's configuration.
      See [[bugs/exploitable_typo_in_url_regex?]] for details. Note that none of
      these issues are critical due to the transparent proxy.
    - Add DuckDuckGo SSL search engine.

  * Torbutton
    - Update to torbutton 1.4.3-1 from Debian unstable.
    - Don't show Torbutton status in the status bar as it's now displayed in the
      toolbar instead.

  * Pidgin
    - More random looking nicks in pidgin.
    - Add IRC account on chat.wikileaks.de:9999.

  * HTP
    - Upgrade htpdate script (taken from Git 7797fe9) that allows setting wget's
      --dns-timeout option.

  * Software
    - Update Linux to 3.0.0-1. -686 is now deprecated in favour of -486 and
      -686-pae; the world is not ready for -pae yet, so we now ship -486.
    - Update OpenSSL to 0.9.8o-4squeeze2 (fixes CVE-2011-1945 (revoke
      compromised DigiNotar certificates), CVE-2011-1945).
    - Update Vidalia to 0.2.14-1+tails1 custom package.
    - Install accessibility tools:
      - gnome-mag: screen magnifier
      - gnome-orca: text-to-speech
    - Replace the onBoard virtual keyboard with Florence.
    - Install the PiTIVi non-linear audio/video editor.
    - Install ttdnsd.
    - Install tor-arm.
    - Install lzma.

  * Arbitrary DNS queries
    - Tor can not handle all types of DNS queries, so if the Tor resolver fails
      we fallback to ttdnsd. This is now possible with Tor 0.2.2.x, since we
      fixed Tor bug #3369.

  * Hardware support
    - Install ipheth-utils for iPhone tethering.
    - Install xserver-xorg-input-vmmouse (for mouse integration with the host OS
      in VMWare and KVM).
    - Install virtualbox-ose 4.x guest packages from Debian backports.

  * Miscellaneous
    - Switch gpg to use keys.indymedia.org's hidden service, without SSL.
      The keys.indymedia.org SSL certificate is now self-signed. The hidden
      service gives a good enough way to authenticate the server and encrypts
      the connection, and just removes the certificates management issue.
    - The squashfs is now compressed using XZ which reduces the image size quite
      drastically.
    - Remove Windows autorun.bat and autorun.inf. These files did open a static
      copy of our website, which is not accessible any longer.

  * Build system
    - Use the Git branch instead of the Debian version into the built image's
      filename.
    - Allow replacing efficient XZ compression with quicker gzip.
    - Build and install documentation into the chroot (-> filesystem.squashfs).
      Rationale: our static website cannot be copied to a FAT32 filesystem due
      to filenames being too long. This means the documentation cannot be
      browsed offline from outside Tails. However, our installer creates GPT
      hidden partitions, so the doc would not be browseable from outside Tails
      anyway. The only usecase we really break by doing so is browsing the
      documentation while running a non-Tails system, from a Tails CD.

 -- Tails developers <amnesia@boum.org>  Thu, 09 Sep 2011 11:31:18 +0200

tails (0.7.2) unstable; urgency=high

  * Iceweasel
  - Disable Torbutton's external application launch warning.
    ... which advises using Tails. Tails *is* running Tails.
  - FoxyProxy: install from Debian instead of the older one we previously
    shipped.

  * Software
  - haveged: install an official Debian backport instead of a custom backport.
  - unrar: install the version from Debian's non-free repository.
    Users report unrar-free does not work well enough.

 -- Tails developers <amnesia@boum.org>  Sun, 12 Jun 2011 15:34:56 +0200

tails (0.7.1) unstable; urgency=high

  * Vidalia: new 0.2.12-2+tails1 custom package.

  * Iceweasel
  - Don't show Foxyproxy's status / icon in FF statusbar to prevent users
    from accidentaly / unconsciously put their anonymity at risk.
  - "amnesia branding" extension: bump Iceweasel compatibility to 4.0 to ease
    development of future releases.

  * Software
  - Upgrade Linux kernel to Debian's 2.6.32-33: fixes tons of bugs,
    including the infamous missing mouse cursor one. Oh, and it closes
    a few security holes at well.
  - Install unrar-free.
  - Do not install pppoeconf (superseeded by NetworkManager).
  - Upgrade macchanger to Debian testing package to ease development of
    future Tails releases.
  - Debian security upgrades: x11-xserver-utils (DSA-2213-1), isc-dhcp
    (DSA-2216-1), libmodplug (DSA-2226-1), openjdk-6 (DSA-2224-1).

  * Protecting against memory recovery
  - Add Italian translation for tails-kexec. Thanks to Marco A. Calamari.
  - Make it clear what it may mean if the system does not power off
    automatically.
  - Use kexec's --reset-vga option that might fix display corruption issues
    on some hardware.

  * WhisperBack (encrypted bug reporting software)
  - Upgrade WhisperBack to 1.4.1:
    localizes the documentation wiki's URL,
    uses WebKit to display the bug reporting help page,
    now is usable on really small screens.
  - Extract wiki's supported languages at build time, save this
    information to /etc/amnesia/environment, source this file into the
    Live user's environment so that WhisperBack 1.4+ can make good use
    of it.

  * Miscellaneous
  - Fix boot in Chinese.
  - Install mobile-broadband-provider-info for better 3G support.
  - Add back GNOME system icons to menus.
  - tails-security-check: avoid generating double-slashes in the Atom
    feeds URL.
  - Remove "vga=788" boot parameter which breaks the boot on some hardware.
  - Remove now useless "splash" boot parameter.
  - Fix a bunch of i386-isms.
  - Pass the noswap option to the kernel. This does not change actual Tails
    behaviour but prevents users from unnecessarily worrying because of 
    the "Activating swap" boot message.
  - Make use of check.torproject.org's Arabic version.

  * Build system
  - Enable squeeze-backports. It is now ready and will be used soon.
  - Install eatmydata in the chroot.
  - Convert ikiwiki setup files to YAML.

 -- Tails developers <amnesia@boum.org>  Fri, 29 Apr 2011 17:14:53 +0200

tails (0.7) unstable; urgency=low

  * Hardware support
  - Install foomatic-filters-ppds to support more printers.
  - Give the default user the right to manage printers.

  * Software
  - Deinstall unwanted packages newly pulled by recent live-build.
  
 -- Tails developers <amnesia@boum.org>  Wed, 06 Apr 2011 22:58:51 +0200

tails (0.7~rc2) unstable; urgency=low

  ** SNAPSHOT build @824f39248a08f9e190146980fb1eb0e55d483d71 **

  * Rebase on Debian Squeeze 6.0.1 point-release.
  
  * Vidalia: new 0.2.10-3+tails5 custom package..

  * Hardware support
  - Install usb-modeswitch and modemmanager to support mobile broadband
    devices such as 3G USB dongles. Thanks to Marco A. Calamari for the
    suggestion.

  * Misc
  - Website relocated to https://tails.boum.org/ => adapt various places.
  - Configure keyboard layout accordingly to the chosen language for
    Italian and Portuguese.

 -- Tails developers <amnesia@boum.org>  Fri, 25 Mar 2011 15:44:25 +0100

tails (0.7~rc1) UNRELEASED; urgency=low

  ** SNAPSHOT build @98987f111fc097a699b526eeaef46bc75be5290a **

  * Rebase on Debian Squeeze.

  * T(A)ILS has been renamed to Tails.
  
  * Protecting against memory recovery
    New, safer way to wipe memory on shutdown which is now also used when
    the boot media is physically removed.

  * Tor
  - Update to 0.2.1.30-1.

  * Iceweasel
  - Add HTTPS Everywhere 0.9.4 extension.
  - Better preserve Anonymity Set: spoof US English Browser and timezone
    the same way as the Tor Browser Bundle, disable favicons and picture
    iconification.
  - Install AdBlock Plus extension from Debian.
  - Add Tor-related bookmarks.
  - Support FTP, thanks to FoxyProxy.
  - Update AdBlock patterns.
  - Disable geolocation and the offline cache.

  * Software
  - Update Vidalia to 0.2.10-3+tails4.
  - Install gnome-disk-utility (Palimpsest) and Seahorse plugins.
  - Add opt-in i2p support with Iceweasel integration through FoxyProxy.
  - onBoard: fix "really quits when clicking the close window icon" bug.
  - Optionally install TrueCrypt at boot time.
  - Install laptop-mode-tools for better use of battery-powered hardware.
  - Replace xsane with simple-scan which is part of GNOME and way easier
    to use.
  - Upgrade WhisperBack to 1.3.1 (bugfixes, French translation).
  - Install scribus-ng instead of scribus. It is far less buggy in Squeeze.
  
  * Firewall
  - Drop incoming packets by default.
  - Forbid queries to DNS resolvers on the LAN.
  - Set output policy to drop (defense-in-depth).

  * Hardware support
  - Install Atheros and Broadcom wireless firmwares.
  - Install libsane-hpaio and sane-utils, respectively needed for
    multi-function peripherals and some SCSI scanners.

  * live-boot 2.0.15-1+tails1.35f1a14
  - Cherry-pick our fromiso= bugfixes from upstream 3.x branch.

  * Miscellaneous
  - Many tiny user interface improvements.
  - More robust HTP time synchronization wrt. network failures.
    Also, display the logs when the clock synchronization fails.
  - Disable GNOME automatic media mounting and opening to protect against
    a class of attacks that was recently put under the spotlights.
    Also, this feature was breaking the "no trace is left on local
    storage devices unless explicitly asked" part of Tails specification.
  - Make configuration more similar to the Tor Browser Bundle's one.
  - GnuPG: default to stronger digest algorithms.
  - Many more or less proper hacks to get the built image size under 700MB.
  - Compress the initramfs using LZMA for faster boot.

  * Build system
  - Run lb build inside eatmydata fsync-less environment to greatly improve
    build time.

 -- Tails developers <amnesia@boum.org>  Fri, 11 Mar 2011 15:52:19 +0100

tails (0.6.2) unstable; urgency=high

  * Tor: upgrade to 0.2.1.29 (fixes CVE-2011-0427).
  * Software
  - Upgrade Linux kernel, dpkg, libc6, NSS, OpenSSL, libxml2 (fixes various
    security issues).
  - Upgrade Claws Mail to 3.7.6 (new backport).
  - Install Liferea, tcpdump and tcpflow.
  * Seahorse: use hkp:// transport as it does not support hkps://.
  * FireGPG: use hkps:// to connect to the configured keyserver.
  * Build system: take note of the Debian Live tools versions being used
    to make next point-release process faster.
  * APT: don't ship package indices.

 -- T(A)ILS developers <amnesia@boum.org>  Wed, 19 Jan 2011 16:59:43 +0100

tails (0.6.1) unstable; urgency=low

  * Tor: upgrade to 0.1.28 (fixes CVE-2010-1676)
  * Software: upgrade NSS, Xulrunner, glibc (fixes various security issues)
  * FireGPG: use the same keyserver as the one configured in gpg.conf.
  * Seahorse: use same keyserver as in gpg.conf.
  * HTP: display the logs when the clock synchronization fails.
  * Update HTP configuration: www.google.com now redirects to
    encrypted.google.com.
  * Use the light version of the "Are you using Tor?" webpage.
  * Update AdBlock patterns.

 -- T(A)ILS developers <amnesia@boum.org>  Fri, 24 Dec 2010 13:28:29 +0100

tails (0.6) unstable; urgency=low

  * Releasing 0.6.

  * New OpenPGP signing-only key. Details are on the website:
    https://amnesia.boum.org/GnuPG_key/

  * Iceweasel
  - Fixed torbutton has migrated to testing, remove custom package.

  * HTP
  - Query ssl.scroogle.org instead of lists.debian.org.
  - Don't run when the interface that has gone up is the loopback one.

  * Nautilus scripts
  - Add shortcut to securely erase free space in a partition.
  - The nautilus-wipe shortcut user interface is now translatable.

  * Misc
  - Really fix virtualization warning display.
  - More accurate APT pinning.
  - Disable Debian sid APT source again since a fixed live-config has
    migrated to Squeeze since then.

  * live-boot: upgrade to 2.0.8-1+tails1.13926a
  - Sometimes fixes the smem at shutdown bug.
  - Now possible to create a second partition on the USB stick T(A)ILS is
    running from.

  * Hardware support
  - Support RT2860 wireless chipsets by installing firmware-ralink from
    Debian Backports.
  - Install firmware-linux-nonfree from backports.
  - Fix b43 wireless chipsets by having b43-fwcutter extract firmwares at
    build time.

  * Build system
  - Install live-build and live-helper from Squeeze.
  - Update SquashFS sort file.

 -- T(A)ILS developers <amnesia@boum.org>  Wed, 20 Oct 2010 19:53:17 +0200

tails (0.6~rc3) UNRELEASED; urgency=low

  ** SNAPSHOT build @a3ebb6c775d83d1a1448bc917a9f0995df93e44d **

  * Iceweasel
  - Autostart Iceweasel with the GNOME session. This workarounds the
    "Iceweasel first page is not loaded" bug.
  
  * HTP
  - Upgrade htpdate script (taken from Git 7797fe9).

  * Misc
  - Disable ssh-agent auto-starting with X session: gnome-keyring is
    more user-friendly.
  - Fix virtualization warning display.
  - Boot profile hook: write desktop file to /etc/skel.

  * Build system
  - Convert build system to live-build 2.0.1.
  - APT: fetch live-build and live-helper from Debian Live snapshots.
  - Remove dependency on live-build functions in chroot_local-hooks.
    This makes the build environment more robust and less dependent on
    live-build internals.
  - Remove hand-made rcS.d/S41tails-wifi: a hook now does this.
  - Measure time used by the lh build command.
  - Fix boot profile hook.
  - Boot profiling: wait a bit more: the current list does not include
    /usr/sbin/tor.

 -- T(A)ILS developers <amnesia@boum.org>  Sat, 02 Oct 2010 23:06:46 +0200

tails (0.6~rc2) UNRELEASED; urgency=low

  ** SNAPSHOT build @c0ca0760ff577a1e797cdddf0e95c5d62a986ec8 **

  * Iceweasel
  - Refreshed AdBlock patterns (20100926).
  - Set network.dns.disableIPv6 to true (untested yet)
  - Torbutton: install patched 1.2.5-1+tails1 to fix the User-Agent bug,
    disable extensions.torbutton.spoof_english again.

  * Software
  - WhisperBack: upgrade to 1.3~beta3 (main change:  let the user provide
    optional email address and OpenPGP key).
  - Remove mc.
  - Update haveged backport to 0.9-3~amnesia+lenny1.
  - Update live-boot custom packages (2.0.6-1+tails1.6797e8): fixes bugs
    in persistency and smem-on-shutdown.
  - Update custom htpdate script. Taken from commit d778a6094cb3 in our
    custom Git repository:  fixes setting of date/time.

  * Build system
  - Bugfix: failed builds are now (hopefully) detected.
  - Fix permissions on files in /etc/apt/ that are preserved in the image.
  - Install version 2.0~a21-1 of live-build and live-helper in the image.
    We are too late in the release process to upgrade to current Squeeze
    version (2.0~a29-1).

  * Misc
  - Pidgin/OTR: disable the automatic OTR initiation and OTR requirement.

 -- T(A)ILS developers <amnesia@boum.org>  Wed, 29 Sep 2010 19:23:17 +0200

tails (0.6~1.gbpef2878) UNRELEASED; urgency=low

  ** SNAPSHOT build @ef28782a0bf58004397b5fd303f938cc7d11ddaa **

  * Hardware support
  - Use a 2.6.32 kernel: linux-image-2.6.32-bpo.5-686 (2.6.32-23~bpo50+1)
    from backports.org. This should support far more hardware and
    especially a lot of wireless adapters.
  - Add firmware for RTL8192 wireless adapters.
  - Enable power management on all wireless interfaces on boot.

  * Software
  - Install inkscape.
  - Install poedit.
  - Install gfshare and ssss: two complementary implementations
    of Shamir's Secret Sharing.
  - Install tor-geoipdb.
  - Remove dialog, mc and xterm.

  * Iceweasel
  - Set extensions.torbutton.spoof_english to its default true value
    in order to workaround a security issue:
    https://amnesia.boum.org/security/Iceweasel_exposes_a_rare_User-Agent/

  * Monkeysphere
  - Install the Iceweasel extension.
  - Use a hkps:// keyserver.

  * GnuPG
  - Install gnupg from backports.org so that hkps:// is supported.
  - Use a hkps:// keyserver.
  - Proxy traffic via polipo.
  - Prefer up-to-date digests and ciphers.

  * Vidalia: rebased our custom package against 0.2.10.

  * Build system
  - Built images are now named like this:
    tails-i386-lenny-0.5-20100925.iso
  - Use live-helper support for isohybrid options instead of doing the
    conversion ourselves. The default binary image type we build is now
    iso-hybrid.
  - Remove .deb built by m-a after they have been installed.
  - Setup custom GConf settings at build time rather than at boot time.
  - Move $HOME files to /etc/skel and let adduser deal with permissions.
  - Convert to live-boot / live-config / live-build 2.x branches.
  - Replaced our custom live-initramfs with a custom live-boot package;
    included version is 2.0.5-1+tails2.6797e8 from our Git repository:
    git clone git://git.immerda.ch/tails_live-boot.git
  - Install live-config* from the live-snapshots Lenny repository.
    Rationale: live-config binary packages differ depending on the target
    distribution, so that using Squeeze's live-config does not produce
    fully-working Lenny images.
  - Rename custom scripts, packages lists and syslinux menu entries from
    the amnesia-* namespace to the tails-* one.

  * HTP
  - Use (authenticated) HTP instead of NTP.
  - The htpdate script that is used comes from commit 43f5f83c0 in our
    custom repository:  git://git.immerda.ch/tails_htp.git
  - Start Tor and Vidalia only once HTP is done.

  * Misc
  - Fix IPv6 firewall restore file. It was previously not used at all.
  - Use ftp.us.debian.org instead of the buggy GeoIP-powered
    cdn.debian.net.
  - Gedit: don't autocreate backup copies.
  - Build images with syslinux>=4.01 that has better isohybrid support.
  - amnesia-security-check: got rid of the dependency on File::Slurp.
  - Take into account the migration of backports.org to backports.debian.org.
  - Make GnuPG key import errors fatal on boot.
  - Warn the user when T(A)ILS is running inside a virtual machine.
  - DNS cache: forget automapped .onion:s on Tor restart.

  * Documentation: imported Incognito's walkthrough, converted to
    Markdown, started the needed adaptation work.

 -- T(A)ILS developers <amnesia@boum.org>  Sun, 26 Sep 2010 11:06:50 +0200

tails (0.5) unstable; urgency=low

  * The project has merged efforts with Incognito.
    It is now to be called "The (Amnesic) Incognito Live System".
    In short: T(A)ILS.

  * Community
  - Created the amnesia-news mailing-list.
  - Added a forum to the website.
  - Created a chatroom on IRC: #tails on irc.oftc.net

  * Fixed bugs
  - Workaround nasty NetworkManager vs. Tor bug that often
    prevented the system to connect to the Tor network: restart Tor and Vidalia
    when a network interface goes up.
  - onBoard now autodetects the keyboard layout... at least once some
    keys have been pressed.
  - New windows don't open in background anymore, thanks to
    a patched Metacity.
  - Memory wiping at shutdown is now lightning fast, and does not prevent
    the computer to halt anymore.
  - GNOME panel icons are right-aligned again.
  - Fixed permissions on APT config files.
  - Repaired mouse integration when running inside VirtualBox.

  * Iceweasel
  - Torbutton: redirect to Scroogle when presented a Google captcha.
  - Revamped bookmarks
      . moved T(A)ILS own website to the personal toolbar
      . moved webmail links (that are expected to be more than 3 soon)
        to a dedicated folder.
  - Don't show AdBlock Plus icon in the toolbar.
  - Adblock Plus: updated patterns, configured to only update subscriptions
    once a year. Which means never, hopefully, as users do update their
    Live system on a regular basis, don't they?

  * Vidalia: rebased our custom package against 0.2.8.
  
  * Claws Mail
  - Install Claws Mail from backports.org to use the X.509 CA
    certificates provided by Debian.
  - Enable PGP modules with basic configuration:
      . Automatically check signatures.
      . Use gpg-agent to manage passwords.
      . Display warning on start-up if GnuPG doesn't work.
  - Set the IO timeout to 120s (i.e. the double of the default 60s).
  
  * Pidgin
  - Automatically connect to irc.oftc.net with a randomized nickname,
    so as not to advertize the use of T(A)ILS; this nickname is made of:
     . a random firstname picked from the 2000 most registered by the U.S.
       social security administration in the 70s;
     . two random digits.
    Good old irc.indymedia.org is still configured - with same nickname -
    but is not enabled by default anymore.
  - Disabled MSN support, that is far too often affected by security flaws.

  * Build $HOME programmatically
  - Migrated all GConf settings, including the GNOME panel configuration,
    to XML files that are loaded at boot time.
  - Configure iceweasel profile skeleton in /etc/iceweasel.
    A brand new profile is setup from this skeleton once iceweasel is
    started after boot.
      . build sqlite files at build time from plain SQL.
      . FireGPG: hard-code current firegpg version at build time to prevent
        the extension to think it was just updated.
      . stop shipping binary NSS files. These were here only to
        install CaCert's certificate, that is actually shipped by Debian's
        patched libnss.
  
  * Build system
  - Updated Debian Live snapshots APT repository URL.
  - Purge all devel packages at the end of the chroot configuration.
  - Make sure the hook that fixes permissions runs last.
  - Remove unwanted Iceweasel search plugins at build time.
  
  * Misc
  - Added a progress bar for boot time file readahead.
  - Readahead more (~37MB) stuff in foreground at boot time.
  - Make the APT pinning persist in the Live image.
  - localepurge: keep locales for all supported languages,
    don't bother when installing new packages.
  - Removed syslinux help menu: these help pages are either buggy or
    not understandable by non-geeks.
  - Fixed Windows autorun.
  - Disable a few live-initramfs scripts to improve boot time.
  - Firewall: forbid any IPv6 communication with the outside.
  - Virtualization support: install open-vm-tools.
  - WhisperBack: updated to 1.2.1, add a random bug ID to the sent
    mail subject.
  - Prompt for CD removal on shutdown, not for USB device.

  * live-initramfs: new package built from our Git (e2890a04ff) repository.
  - Merged upstream changes up to 1.177.2-1.
  - New noprompt=usb feature.
  - Fix buggy memory wiping and shutdown.
  - Really reboot when asked, rather than shutting down the system.

  * onBoard
  - Upgraded to a new custom, patched package (0.93.0-0ubuntu4~amnesia1).
  - Added an entry in the Applications menu.
  
  * Software
  - Install vim-nox with basic configuration
  - Install pwgen
  - Install monkeysphere and msva-perl
  - Replaced randomsound with haveged as an additional source of entropy.

  * Hardware support
  - Build ralink rt2570 wifi modules.
  - Build rt2860 wifi modules from Squeeze. This supports the RT2860
    wireless adapter, found particularly in the ASUS EeePC model 901
    and above.
  - Build broadcom-sta-source wifi modules.
  - Bugfix: cpufreq modules were not properly added to /etc/modules.
  - Use 800x600 mode on boot rather than 1024x768 for compatibility
    with smaller displays.

 -- amnesia <amnesia@boum.org>  Fri, 30 Apr 2010 16:14:13 +0200

amnesia (0.4.2) unstable; urgency=low

  New release, mainly aimed at fixing live-initramfs security issue
  (Debian bug #568750), with an additional set of small enhancements as
  a bonus.

  * live-initramfs: new custom package built from our own live-initramfs
    Git repository (commit 8b96e5a6cf8abc)
  - based on new 1.173.1-1 upstream release
  - fixed live-media=removable behaviour so that filesystem images found
    on non-removable storage are really never used (Debian bug #568750)

  * Vidalia: bring back our UI customizations (0.2.7-1~lenny+amnesia1)

  * APT: consistently use the GeoIP-powered cdn.debian.net

  * Software: make room so that {alpha, future} Squeeze images fit on
    700MB CD-ROM
  - only install OpenOffice.org's calc, draw, impress, math and writer
    components
  - removed OpenOffice.org's English hyphenation and thesaurus
  - removed hunspell, wonder why it was ever added

  * Boot
  - explicitly disable persistence, better safe than sorry
  - removed compulsory 15s timeout, live-initramfs knows how to wait for
    the Live media to be ready

  * Build system: don't cache rootfs anymore

 -- amnesia <amnesia@boum.org>  Sun, 07 Feb 2010 18:28:16 +0100

amnesia (0.4.1) unstable; urgency=low

  * Brown paper bag bugfix release: have amnesia-security-check use
    entries publication time, rather than update time... else tagging
    a security issue as fixed, after releasing a new version, make this
    issue be announced to every user of this new, fixed version.

 -- amnesia <amnesia@boum.org>  Sat, 06 Feb 2010 03:58:41 +0100

amnesia (0.4) unstable; urgency=low

  * We now only build and ship "Hybrid" ISO images, which can be either
    burnt on CD-ROM or dd'd to a USB stick or hard disk.

  * l10n: we now build and ship multilingual images; initially supported
    (or rather wanna-be-supported) languages are: ar, zh, de, en, fr, it,
    pt, es
  - install Iceweasel's and OpenOffice.org's l10n packages for every
    supported language
  - stop installing localized help for OpenOffice.org, we can't afford it
    for enough languages
  - when possible, Iceweasel's homepage and default search engine are localized
  - added Iceweasel's "any language" Scroogle SSL search engine
  - when the documentation icon is clicked, display the local wiki in
    currently used language, if available
  - the Nautilus wipe script is now translatable
  - added gnome-keyboard-applet to the Gnome panel

  * software
  - replaced Icedove with claws mail, in a bit rough way; see
    https://amnesia.boum.org/todo/replace_icedove_with_claws/ for best
    practices and configuration advices
  - virtual keyboard: install onBoard instead of kvkbd
  - Tor controller: install Vidalia instead of TorK
  - install only chosen parts of Gnome, rather than gnome-desktop-environment
  - do not install xdialog, which is unused and not in Squeeze
  - stop installing grub as it breaks Squeeze builds (see Debian bug #467620)
  - install live-helper from snapshots repository into the Live image

  * Iceweasel
  - do not install the NoScript extension anymore: it is not strictly
    necessary but bloodily annoying

  * Provide WhisperBack 1.2 for anonymous, GnuPG-encrypted bug reporting.
  - added dependency on python-gnutls
  - install the SMTP hidden relay's certificate

  * amnesia-security-check: new program that tells users that the amnesia
    version they are running is affected by security flaws, and which ones
    they are; this program is run at Gnome session startup, after sleeping
    2 minutes to let Tor a chance to initialize.
    Technical details:
  - Perl
  - uses the Desktop Notifications framework
  - fetches the security atom feed from the wiki
  - verifies the server certificate against its known CA
  - tries fetching the localized feed; if it fails, fetch the default
    (English) feed

  * live-initramfs: new custom package built from our own live-initramfs
    Git repository (commit 40e957c4b89099e06421)
  - at shutdown time, ask the user to unplug the CD / USB stick, then run
    smem, wait for it to finish, then attempt to immediately halt

  * build system
  - bumped dependency on live-helper to >= 2.0a6 and adapted our config
  - generate hybrid ISO images by default, when installed syslinux is
    recent enough
  - stop trying to support building several images in a row, it is still
    broken and less needed now that we ship hybrid ISO images
  - scripts/config: specify distribution when initializing defaults
  - updated Debian Live APT repository's signing key

  * PowerPC
  - disable virtualbox packages installing and module building on !i386
    && !amd64, as PowerPC is not a supported guest architecture
  - built and imported tor_0.2.1.20-1~~lenny+1_powerpc.deb

  * Squeeze
  - rough beginnings of a scratch Squeeze branch, currently unsupported
  - install gobby-infinote

  * misc
  - updated GnuPG key with up-to-date signatures
  - more improvements on boot time from CD
  - enhanced the wipe in Nautilus UI (now asks for confirmation and
    reports success or failure)
  - removed the "restart Tor" launcher from the Gnome panel

 -- amnesia <amnesia@boum.org>  Fri, 05 Feb 2010 22:28:04 +0100

amnesia (0.3) unstable; urgency=low

  * software: removed openvpn, added
  - Audacity
  - cups
  - Git
  - Gobby
  - GParted
  - lvm2 (with disabled initscript as it slows-down too much the boot in certain
    circumstances)
  - NetworkManager 0.7 (from backports.org) to support non-DHCP networking
  - ntfsprogs
  - randomsound to enhance the kernel's random pool
  * Tor
  - install the latest stable release from deb.torproject.org
  - ifupdown script now uses SIGHUP signal rather than a whole tor
    restart, so that in the middle of it vidalia won't start it's own
    tor
  - configure Gnome proxy to use Tor
  * iceweasel
  - adblockplus: upgraded to 1.0.2
  - adblockplus: subscribe to US and DE EasyList extensions, updated patterns
  - firegpg is now installed from Debian Squeeze rather than manually; current
    version is then 0.7.10
  - firegpg: use better keyserver ... namely pool.sks-keyservers.net
  - added bookmark to Amnesia's own website
  - use a custom "amnesiabranding" extension to localize the default search
    engine and homepage depending on the current locale
  - updated noscript whitelist
  - disable overriden homepage redirect on iceweasel upgrade
  * pidgin
  - nicer default configuration with verified irc.indymedia.org's SSL cert
  - do not parse incoming messages for formatting
  - hide formatting toolbar
  * hardware compatibility
  - b43-fwcutter
  - beginning of support for the ppc architecture
  - load acpi-cpufreq, cpufreq_ondemand and cpufreq_powersave kernel
    modules
  * live-initramfs: custom, updated package based on upstream's 1.157.4-1, built
    from commit b0a4265f9f30bad945da of amnesia's custom live-initramfs Git
    repository
  - securely erases RAM on shutdown using smem
  - fixes the noprompt bug when running from USB
  - disables local swap partitions usage, wrongly enabled by upstream
  * fully support for running as a guest system in VirtualBox
  - install guest utils and X11 drivers
  - build virtualbox-ose kernel modules at image build time
  * documentation
  - new (translatable) wiki, using ikiwiki, with integrated bugs and todo
    tracking system a static version of the wiki is included in generated
    images and linked from the Desktop
  * build system
  - adapt for live-helper 2.0, and depend on it
  - get amnesia version from debian/changelog
  - include the full version in ISO volume name
  - save .list, .packages and .buildlog
  - scripts/clean: cleanup any created dir in binary_local-includes
  - updated Debian Live snapshot packages repository URL and signing key
  - remove duplicated apt/preferences file, the live-helper bug has been
    fixed
  * l10n: beginning of support for --language=en
  * misc
  - improved boot time on CD by ordering files in the squashfs in the order they
    are used during boot
  - added a amnesia-version script to built images, that outputs the current
    image's version
  - added a amnesia-debug script that prepares a tarball with information that
    could be useful for developpers
  - updated Amnesia GnuPG key to a new 4096R one
  - set time with NTP when a network interface is brought up
  - import amnesia's GnuPG pubkey into the live session user's keyring
  - do not ask DHCP for a specific hostname
  - install localepurge, only keep en, fr, de and es locales, which reduces the
    generated images' size by 100MB
  - added a hook to replace /sbin/swapon with a script that only runs
    /bin/true
  - moved networking hooks responsibility from ifupdown to NetworkManager

 -- amnesia <amnesia@boum.org>  Thu, 26 Nov 2009 11:17:08 +0100

amnesia (0.2) unstable; urgency=low

  * imported /home/amnesia, then:
  - more user-friendly shell, umask 077
  - updated panel, added launcher to restart Tor
  - mv $HOME/bin/* /usr/local/bin/
  - removed metacity sessions
  - removed gstreamer's registry, better keep this dynamically updated
  - rm .qt/qt_plugins_3.3rc, better keep this dynamically updated
  - removed .gnome/gnome-vfs/.trash_entry_cache
  - removed kconf_update log
  - removed and excluded Epiphany configuration (not installed)
  - cleanup .kde
  * iceweasel
  - enable caching in RAM
  - explicitly disable ssl v2, and enable ssl v3 + tls
  - removed prefs for the non-installed webdeveloper
  - removed the SSL Blacklist extension (not so useful, licensing issues)
  - deep profile directory cleanup
  - extensions cleanup: prefer Debian-packaged ones, cleanly reinstalled
    AddBlock Plus and CS Lite to allow upgrading them
  - updated pluginreg.dat and localstore.rdf
  - moved some settings to user.js
  - made cookie/JavaScript whitelists more consistent
  - force httpS on whitelisted sites
  - NoScript: marked google and gmail as untrusted
  - some user interface tweaks, mainly for NoScript
  - FireGPG: disable the buggy auto-detection feature, the link to firegpg's
    homepage in generated pgp messages and the GMail interface (which won't
    work without JavaScript anyway)
  - updated blocklist.xml
  - removed and excluded a bunch of files in the profile directory
  * icedove: clean the profile directory up just like we did for iceweasel
  * software: install msmtp and mutt
  * home-refresh
  - use rsync rather than tar
  * documentation
  - various fixes
  - reviewed pidgin-otr security (see TODO)
  * build system
  - stop calling home-refresh in lh_build
  - include home-refresh in generated images
  - gitignore update
  - fix permissions on local includes at build time
  - updated scripts/{build,clean} wrt. new $HOME handling
  - scripts/{build,config}: stop guessing BASEDIR, we must be run from
    the root of the source directory anyway
  - stop storing /etc/amnesia/version in Git, delete it at clean time
  * release
  - converted Changelog to the Debian format and location, updated
    build scripts accordingly
  - added a README symlink at the root of the source directory
  - basic debian/ directory (not working for building packages yet,
    but at least we can now use git-dch)
  - added debian/gbp.conf with our custom options for git-dch
  - config/amnesia: introduce new $AMNESIA_DEV_* variables to be used
    by developpers' scripts
  - added ./release script: a wrapper around git-dch, git-commit and git-tag

 -- amnesia <amnesia@boum.org>  Tue, 23 Jun 2009 14:42:03 +0200

amnesia (0.1) UNRELEASED; urgency=low

  * Forked Privatix 9.03.15, by Markus Mandalka:
  http://mandalka.name/privatix/index.html.en
  Everything has since been rewritten or so heavily changed that nothing
  remains from the original code... apart of a bunch of Gnome settings.
  * hardware support:
  - install a bunch of non-free wifi firmwares
  - install xsane and add the live user to the scanner group
  - install aircrack-ng
  - install xserver-xorg-video-geode on i386 (eCafe support)
  - install xserver-xorg-video-all
  - install firmware-linux from backports.org
  - install system-config-printer
  - added instructions in README.eCAFE to support the Hercules eCAFE EC-800
    netbook
  * APT:
  - configure pinning to support installing chosen packages from
    squeeze; the APT source for testing is hardcoded in chroot_sources/,
    since there is no way to use $LH_CHROOT_MIRROR in chroot_local-hooks
  - give backports.org priority 200, so that we track upgrades of packages
    installed from there
  * release: include the Changelog and TODO in the generated images,
  in the   /usr/share/doc/amnesia/ directory
  * software: install gnomebaker when building Gnome-based live OS, to
  easily clone myself when running from CD
  * build system
  - build i386 images when the build host is amd64
  - added a version file: /etc/amnesia/version
  - use snapshot live-* packages inside the images
  - setup timezone depending on the chosen build locale
  - rely on standard live-initramfs adduser to do our user setup
    (including sudo vs. Gnome/KDE, etc.)
  - stop "supporting" KDE
  - allow building several images at once
  - migrated most of lh_config invocations to scripts/config
  - append "noprompt" so that halting/rebooting work with splashy
  - moved our own variables to config/amnesia, using the namespace
    $AMNESIA_*
  * iceweasel
  - default search engine is now Scroogle SSL, configured to search pages
    in French language; the English one is also installed
  - never ask to save passwords or forms content
  - configured the torbutton extension to use polipo
  - installed the CACert root certificate
  - installed the SSL Blacklist extension and the blacklist data
  - installed the FireGPG extension
  - installed the CS Lite extension
  - installed the NoScript extension
  - NoScript, CS Lite: replaced the default whitelists with a list of
    trusted, non-commercial Internet Service Providers
  - configure extensions (add to prefs.js):
    user_pref("extensions.torbutton.startup", true);
    user_pref("extensions.torbutton.startup_state", 1);
    user_pref("extensions.torbutton.tor_enabled", true);
    user_pref("noscript.notify.hide", true);
    user_pref("capability.policy.maonoscript.sites", "about:
      about:blank about:certerror about:config about:credits
      about:neterror about:plugins about:privatebrowsing
      about:sessionrestore chrome: resource:");
    user_pref("extensions.firegpg.no_updates", true);
  - install the NoScript plugin from Debian squeeze
  - delete urlclassifier3.sqlite on $HOME refresh: as we disabled
    "safebrowsing", this huge file is of no use
  - torbutton: install newer version from Squeeze
  * linux: removed non-686 kernel flavours when building i386 images
  * compatibility: append "live-media=removable live-media-timeout=15", to
    prevent blindly booting another debian-live installed on the hard disk
  * software: added
  - gnome-app-install
  - iwconfig
  - cryptkeeper: Gnome system tray applet to encrypt files with EncFS
  - kvkbd: virtual keyboard (installed from backports.org)
  - sshfs (and added live user to the fuse group)
  - less, secure-delete, wipe, seahorse, sshfs, ntfs-3g
  - scribus
  * Tor
  - enable the transparent proxy, the DNS resolver, and the control port
  - save authentication cookie to /tmp/control_auth_cookie, so that the
    live user can use Tork and co.
  - autostart Tork with Gnome
  - Tork: installed, disabled most notifications and startup tips
  - added a restart tor hook to if-up.d (used by Network Manager as well),
    so that Tor does work immediately even if the network cable was
    plugged late in/after the boot process
  * $HOME
  - added a nautilus-script to wipe files and directories
  - bash with working completion for the live user
  * polipo: install and configure this HTTP proxy to forward requests
  through Tor
  * DNS: install and configure pdnsd to forward any DNS request through
  the Tor resolver
  * firewall: force every outgoing TCP connection through the Tor
  transparent proxy, discard any outgoing UDP connection
  * misc
  - set syslinux timeout to 4 seconds
  - use splashy for more user-friendly boot/halt sequences

 -- amnesia <amnesia@boum.org>  Sat, 20 Jun 2009 21:09:15 +0200<|MERGE_RESOLUTION|>--- conflicted
+++ resolved
@@ -1,8 +1,10 @@
-<<<<<<< HEAD
 tails (1.1) unstable; urgency=medium
-=======
+
+  * Dummy entry for next release.
+
+ -- Tails developers <tails@boum.org>  Tue, 29 Apr 2014 12:00:00 +0200
+
 tails (1.0) unstable; urgency=medium
->>>>>>> 8cd6f05c
 
   * Security fixes
     - Upgrade the web browser to 24.5.0esr-0+tails1~bpo60+1
