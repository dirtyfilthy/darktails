--- conflicted
+++ resolved
@@ -1,4 +1,3 @@
-<<<<<<< HEAD
 tails (2.6) UNRELEASED; urgency=medium
 
   * Dummy entry.
@@ -6,15 +5,6 @@
  -- anonym <anonym@riseup.net>  Tue, 07 Jun 2016 09:07:40 +0200
 
 tails (2.5) UNRELEASED; urgency=medium
-
-  * Dummy entry.
-
- -- anonym <anonym@riseup.net>  Tue, 07 Jun 2016 09:07:40 +0200
-
-tails (2.4.1) UNRELEASED; urgency=medium
-=======
-tails (2.5) UNRELEASED; urgency=medium
->>>>>>> c7bcc709
 
   * Dummy entry.
 
