--- conflicted
+++ resolved
@@ -2,115 +2,12 @@
 
   * Dummy entry.
 
-<<<<<<< HEAD
  -- Tails developers <tails@boum.org>  Mon, 20 Mar 2017 14:03:41 +0100
 
-tails (3.0~beta3) unstable; urgency=medium
-
-  * Major new features and changes
-    - Make the "Formats" settings in Tails Greeter take effect (Closes: #12079,
-      new feature that was broken since it was introduced in 3.0~alpha1).
-    - Upgrade to a new snapshot of the Debian and Torproject
-      APT repositories (2017031702).
-
-  * Removed features
-    - Stop including I2P: we decided (#11276) to remove I2P, due to our failure
-      at finding someone to maintain it in Tails (Closes: #12263).
-
-  * Security fixes
-    - Upgrade MAT to 0.6.1-4: fixes silent failure of the Nautilus
-      contextual menu extension.
-    - Ensure /etc/resolv.conf is owned by root:root in the SquashFS
-      (Closes: #12343).
-    - Protect against CVE-2017-2636 by disabling the n-hdlc kernel module
-      (Closes: #12315).
-
-  * Minor improvements
-    - Reintroduce the X11 guest utilities for VirtualBox (regression
-      introduced in 3.0~beta2).
-    - Upgrade X.Org server and the modesetting driver (hopefully helps
-      fixing #12219).
-    - Automate the migration from KeePassX databases generated on Tails 2.x
-      to the format required by KeePassX 2.0.x (Closes: #10956, #12369).
-    - Add keyboard shortcuts in Tails Greeter (Closes: #12186, #12063).
-    - Install dbus-user-session (regression introduced in 3.0~beta2).
-    - Manage temporary directories in a declarative way (tmpfiles.d).
-    - Replace references to the /var/run compatibility symlink
-      with the canonical /run.
-    - Update our Torbirdy patchset to the latest one sent upstream.
-    - Install mesa-utils, so that Qt 5 can detect whether software based
-      rendering is needed.
-    - Have Tails Greeter honor the "debug" kernel command-line option,
-      for easier debugging (Closes: #12373).
-    - Refactor Tails Greeter to reduce code duplication (Closes: #12247).
-
-  * Bugfixes
-    - Fix sizing of zenity dialogs (Closes: #12313, regression introduced
-      in 3.0~alpha1).
-    - Fix confusing, spurious error messages in command-line applications
-      wrapped with torsocks:
-      · Ship a /etc/mailname file with content "localhost".
-        Otherwise something (Git? libc6?) tries to resolve the "amnesia" host
-        name, which fails, and a confusing error message is displayed
-        (Closes: #12205, regression introduced in 3.0~alpha1).
-      · Have torsocks allow UDP connections to the loopback interface,
-        with AllowOutboundLocalhost 2 (Closes: #11736).
-
-  * Test suite
-    - Improve debugging info logging for PacketFu parsing issues,
-      and implement a plausible fix (refs: #11508).
-    - Try to make "double-click on desktop launcher" more reliable.
-    - Fix selection of ISO in Tails Installer.
-    - Re-enable the GnuPG tests that require a keyserver, pointing them
-      to an Onion service we run on Chutney, that redirects all TCP traffic
-      to a real, clearnet keyserver (Closes: #12211).
-    - Implement a workaround for checking the configured keyserver in GnuPG,
-      until a better fix is implemented (refs: #12371).
-    - Fix the "Report an Error launcher" scenario in German.
-
-  * Build system
-    - Retry curl and APT operations up to 20 times to make the ISO build
-      more robust wrt. unreliable Internet connectivity.
-      Thanks to Arnaud <arnaud@preev.io> for the patch!
-    - Install ikiwiki from jessie-backports, instead of our patched one
-      (Closes: #12051).
-    - Clean up libdvd-pkg build files, again (Closes: #11273).
-    - Rakefile: fix TAILS_OFFLINE_BUILD exported variable name.
-    - Adjust apt-mirror to support branches based on feature/stretch
-      that don't use frozen APT snapshots.
-
- -- Tails developers <tails@boum.org>  Sun, 19 Mar 2017 15:10:28 +0100
-
-tails (3.0~beta2) unstable; urgency=medium
-
-  * All changes brought by Tails 2.11, except:
-    - the test suite changes, that are not all compatible with this branch;
-    - the "Tails 3.0 will require a 64-bit processor" notification:
-      this advance warning is not useful on a release series
-      that's 64-bit only.
-
-  * Major new features and changes
-    - Upgrade to a new snapshot of the Debian APT repositories (2017030802),
-      and of the Torproject ones (2017030801).
-    - Upgrade Linux to 4.9.0-2 (version 4.9.13-1).
-
-  * Minor improvements
-    - Improve GNOME Shell Window List styling. (Closes: #12233)
-
-  * Bugfixes
-    - Make it possible to start graphical applications in the Root Terminal.
-      (part of #12000)
-
-  * Test suite
-    - Improve robustness when dealing with notifications. (Closes: #11464)
-    - Bump timeout when waiting for 'Tor is ready' notification.
-    - Fix the incremental upgrade test.
-    - Drop a few obsolete test cases, update a number of images.
-    - Adapt firewall leak test to new DHCP source IP address.
-    - Adjust Seahorse and Enigmail tests to the keyserver that is now used.
-
- -- Tails developers <tails@boum.org>  Wed, 08 Mar 2017 16:29:44 +0000
-=======
+tails (2.12) UNRELEASED; urgency=medium
+
+  * Dummy entry.
+
  -- Tails developers <tails@boum.org>  Fri, 07 Apr 2017 13:55:00 +0200
 
 tails (2.12~rc1) unstable; urgency=medium
@@ -198,7 +95,112 @@
         interesting for `restart-tor` any more.
 
  -- Tails developers <tails@boum.org>  Thu, 06 Apr 2017 23:12:57 +0200
->>>>>>> d13b6a5d
+
+tails (3.0~beta3) unstable; urgency=medium
+
+  * Major new features and changes
+    - Make the "Formats" settings in Tails Greeter take effect (Closes: #12079,
+      new feature that was broken since it was introduced in 3.0~alpha1).
+    - Upgrade to a new snapshot of the Debian and Torproject
+      APT repositories (2017031702).
+
+  * Removed features
+    - Stop including I2P: we decided (#11276) to remove I2P, due to our failure
+      at finding someone to maintain it in Tails (Closes: #12263).
+
+  * Security fixes
+    - Upgrade MAT to 0.6.1-4: fixes silent failure of the Nautilus
+      contextual menu extension.
+    - Ensure /etc/resolv.conf is owned by root:root in the SquashFS
+      (Closes: #12343).
+    - Protect against CVE-2017-2636 by disabling the n-hdlc kernel module
+      (Closes: #12315).
+
+  * Minor improvements
+    - Reintroduce the X11 guest utilities for VirtualBox (regression
+      introduced in 3.0~beta2).
+    - Upgrade X.Org server and the modesetting driver (hopefully helps
+      fixing #12219).
+    - Automate the migration from KeePassX databases generated on Tails 2.x
+      to the format required by KeePassX 2.0.x (Closes: #10956, #12369).
+    - Add keyboard shortcuts in Tails Greeter (Closes: #12186, #12063).
+    - Install dbus-user-session (regression introduced in 3.0~beta2).
+    - Manage temporary directories in a declarative way (tmpfiles.d).
+    - Replace references to the /var/run compatibility symlink
+      with the canonical /run.
+    - Update our Torbirdy patchset to the latest one sent upstream.
+    - Install mesa-utils, so that Qt 5 can detect whether software based
+      rendering is needed.
+    - Have Tails Greeter honor the "debug" kernel command-line option,
+      for easier debugging (Closes: #12373).
+    - Refactor Tails Greeter to reduce code duplication (Closes: #12247).
+
+  * Bugfixes
+    - Fix sizing of zenity dialogs (Closes: #12313, regression introduced
+      in 3.0~alpha1).
+    - Fix confusing, spurious error messages in command-line applications
+      wrapped with torsocks:
+      · Ship a /etc/mailname file with content "localhost".
+        Otherwise something (Git? libc6?) tries to resolve the "amnesia" host
+        name, which fails, and a confusing error message is displayed
+        (Closes: #12205, regression introduced in 3.0~alpha1).
+      · Have torsocks allow UDP connections to the loopback interface,
+        with AllowOutboundLocalhost 2 (Closes: #11736).
+
+  * Test suite
+    - Improve debugging info logging for PacketFu parsing issues,
+      and implement a plausible fix (refs: #11508).
+    - Try to make "double-click on desktop launcher" more reliable.
+    - Fix selection of ISO in Tails Installer.
+    - Re-enable the GnuPG tests that require a keyserver, pointing them
+      to an Onion service we run on Chutney, that redirects all TCP traffic
+      to a real, clearnet keyserver (Closes: #12211).
+    - Implement a workaround for checking the configured keyserver in GnuPG,
+      until a better fix is implemented (refs: #12371).
+    - Fix the "Report an Error launcher" scenario in German.
+
+  * Build system
+    - Retry curl and APT operations up to 20 times to make the ISO build
+      more robust wrt. unreliable Internet connectivity.
+      Thanks to Arnaud <arnaud@preev.io> for the patch!
+    - Install ikiwiki from jessie-backports, instead of our patched one
+      (Closes: #12051).
+    - Clean up libdvd-pkg build files, again (Closes: #11273).
+    - Rakefile: fix TAILS_OFFLINE_BUILD exported variable name.
+    - Adjust apt-mirror to support branches based on feature/stretch
+      that don't use frozen APT snapshots.
+
+ -- Tails developers <tails@boum.org>  Sun, 19 Mar 2017 15:10:28 +0100
+
+tails (3.0~beta2) unstable; urgency=medium
+
+  * All changes brought by Tails 2.11, except:
+    - the test suite changes, that are not all compatible with this branch;
+    - the "Tails 3.0 will require a 64-bit processor" notification:
+      this advance warning is not useful on a release series
+      that's 64-bit only.
+
+  * Major new features and changes
+    - Upgrade to a new snapshot of the Debian APT repositories (2017030802),
+      and of the Torproject ones (2017030801).
+    - Upgrade Linux to 4.9.0-2 (version 4.9.13-1).
+
+  * Minor improvements
+    - Improve GNOME Shell Window List styling. (Closes: #12233)
+
+  * Bugfixes
+    - Make it possible to start graphical applications in the Root Terminal.
+      (part of #12000)
+
+  * Test suite
+    - Improve robustness when dealing with notifications. (Closes: #11464)
+    - Bump timeout when waiting for 'Tor is ready' notification.
+    - Fix the incremental upgrade test.
+    - Drop a few obsolete test cases, update a number of images.
+    - Adapt firewall leak test to new DHCP source IP address.
+    - Adjust Seahorse and Enigmail tests to the keyserver that is now used.
+
+ -- Tails developers <tails@boum.org>  Wed, 08 Mar 2017 16:29:44 +0000
 
 tails (2.11) unstable; urgency=medium
 
