--- conflicted
+++ resolved
@@ -1,8 +1,10 @@
-<<<<<<< HEAD
 tails (4.11) UNRELEASED; urgency=medium
-=======
+
+  * Dummy entry for next release.
+
+ -- Tails developers <tails@boum.org>  Fri, 27 Mar 2020 18:59:04 +0100
+
 tails (4.7) unstable; urgency=medium
->>>>>>> f33d1079
 
   * Security fixes
     - Upgrade Tor Browser to 9.5-build2 (Closes: #17710).
@@ -34,9 +36,6 @@
       non-final releases (Closes: #17614).
     - Remove aufs-based IUK generation code and doc (Closes: #17489).
 
-<<<<<<< HEAD
- -- Tails developers <tails@boum.org>  Fri, 27 Mar 2020 18:59:04 +0100
-=======
   * Test suite
     - Adjust for augmented timeouts in Additional Software.
     - Adjust locale lookup to check several directories.
@@ -48,7 +47,6 @@
       (Closes: #17718, 17719).
 
  -- Tails developers <tails@boum.org>  Mon, 01 Jun 2020 18:31:41 +0200
->>>>>>> f33d1079
 
 tails (4.6) unstable; urgency=medium
 
