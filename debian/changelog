--- conflicted
+++ resolved
@@ -1,5 +1,3 @@
-<<<<<<< HEAD
-=======
 tails (2.4.1) UNRELEASED; urgency=medium
 
   * Dummy entry.
@@ -197,7 +195,6 @@
 
  -- Tails developers <tails@boum.org>  Mon, 06 Jun 2016 20:10:56 +0200
 
->>>>>>> 5e4e872b
 tails (2.3.1) UNRELEASED; urgency=medium
 
   * Dummy entry.
